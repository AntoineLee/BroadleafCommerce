<?xml version="1.0"?>
<project xmlns="http://maven.apache.org/POM/4.0.0" xmlns:xsi="http://www.w3.org/2001/XMLSchema-instance" xsi:schemaLocation="http://maven.apache.org/POM/4.0.0 http://maven.apache.org/xsd/maven-4.0.0.xsd">
  <modelVersion>4.0.0</modelVersion>
  <parent>
    <artifactId>BroadleafCommerce</artifactId>
    <groupId>org.broadleafcommerce</groupId>
<<<<<<< HEAD
    <version>1.5.0-SNAPSHOT</version>
  </parent>
  <groupId>org.broadleafcommerce</groupId>
  <artifactId>distribute</artifactId>
  <version>1.5.0-SNAPSHOT</version>
=======
    <version>1.1.1-SNAPSHOT</version>
  </parent>
  <groupId>org.broadleafcommerce</groupId>
  <artifactId>distribute</artifactId>
  <version>1.1.1-SNAPSHOT</version>
>>>>>>> 56027b74
  <packaging>pom</packaging>
  <name>distribute</name>
  <url>http://maven.apache.org</url>
  <properties>
    <project.build.sourceEncoding>UTF-8</project.build.sourceEncoding>
  </properties>
  <build>
		<plugins>
			<plugin>
	  			<groupId>org.apache.maven.plugins</groupId>
	  			<artifactId>maven-antrun-plugin</artifactId>
	  			<version>1.3</version>
	  			<executions>
			        <execution>
			          <id>distribution</id>
			          <phase>deploy</phase>
			          <configuration>
			            <tasks if="distribution.enable">
			            	<property name="distribution.location" value="${distribution.location}" />
			            	<property name="distributionPom.version" value="${distributionPom.version}" />
			              	<ant antfile="build.xml" target="create-all-and-deploy" />
			            </tasks>
			          </configuration>
			          <goals><goal>run</goal></goals>
			        </execution>
			      </executions>
			      <dependencies>
				    <dependency>
			          <groupId>ant</groupId>
			          <artifactId>ant-junit</artifactId>
			          <version>1.6.2</version>
			        </dependency>
			        <dependency>
				  		<groupId>cobertura</groupId>
				  		<artifactId>cobertura</artifactId>
				  		<version>1.8</version>
				  	</dependency>
			        <dependency>
						<groupId>org.apache.ant</groupId>
						<artifactId>ant-jsch</artifactId>
						<version>1.7.1</version>
						<exclusions>
							<exclusion>
								<groupId>com.jcraft</groupId>
								<artifactId>jsch</artifactId>
							</exclusion>
						</exclusions>
					</dependency>
					<dependency>
						<groupId>com.jcraft</groupId>
						<artifactId>jsch</artifactId>
						<version>0.1.42</version>
					</dependency>
			        <dependency>
						<groupId>ant-contrib</groupId>
						<artifactId>ant-contrib</artifactId>
						<version>1.0b3</version>
						<exclusions>
							<exclusion>
								<groupId>ant</groupId>
								<artifactId>ant</artifactId>
							</exclusion>
						</exclusions>
					</dependency>
			      </dependencies>
	  		</plugin>
		</plugins>
	</build>
	<dependencies>
		<dependency>
			<groupId>org.broadleafcommerce</groupId>
			<artifactId>broadleaf-admin</artifactId>
			<type>war</type>
		</dependency>
		<dependency>
			<groupId>org.broadleafcommerce</groupId>
			<artifactId>broadleaf-demo</artifactId>
			<type>war</type>
		</dependency>
		<dependency>
			<groupId>org.broadleafcommerce</groupId>
			<artifactId>broadleaf-demo-launcher</artifactId>
		</dependency>
	</dependencies>
</project><|MERGE_RESOLUTION|>--- conflicted
+++ resolved
@@ -4,19 +4,11 @@
   <parent>
     <artifactId>BroadleafCommerce</artifactId>
     <groupId>org.broadleafcommerce</groupId>
-<<<<<<< HEAD
     <version>1.5.0-SNAPSHOT</version>
   </parent>
   <groupId>org.broadleafcommerce</groupId>
   <artifactId>distribute</artifactId>
   <version>1.5.0-SNAPSHOT</version>
-=======
-    <version>1.1.1-SNAPSHOT</version>
-  </parent>
-  <groupId>org.broadleafcommerce</groupId>
-  <artifactId>distribute</artifactId>
-  <version>1.1.1-SNAPSHOT</version>
->>>>>>> 56027b74
   <packaging>pom</packaging>
   <name>distribute</name>
   <url>http://maven.apache.org</url>
