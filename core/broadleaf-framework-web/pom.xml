--- conflicted
+++ resolved
@@ -3,11 +3,7 @@
     <parent>
         <artifactId>core</artifactId>
         <groupId>org.broadleafcommerce</groupId>
-<<<<<<< HEAD
         <version>2.3.0-M1-1</version>
-=======
-        <version>2.3.0-SNAPSHOT</version>
->>>>>>> dd11e8ab
     </parent>
     <modelVersion>4.0.0</modelVersion>
     <artifactId>broadleaf-framework-web</artifactId>
