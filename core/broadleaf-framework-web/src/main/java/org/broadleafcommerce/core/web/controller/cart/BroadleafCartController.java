--- conflicted
+++ resolved
@@ -1,6 +1,5 @@
 package org.broadleafcommerce.core.web.controller.cart;
 
-import org.broadleafcommerce.core.offer.domain.Offer;
 import org.broadleafcommerce.core.offer.domain.OfferCode;
 import org.broadleafcommerce.core.offer.service.exception.OfferMaxUseExceededException;
 import org.broadleafcommerce.core.order.domain.Order;
@@ -11,14 +10,13 @@
 import org.broadleafcommerce.profile.web.core.CustomerState;
 import org.codehaus.jackson.map.ObjectMapper;
 import org.springframework.ui.Model;
-import org.springframework.web.bind.annotation.RequestParam;
+
+import javax.servlet.http.HttpServletRequest;
+import javax.servlet.http.HttpServletResponse;
 
 import java.io.IOException;
 import java.util.HashMap;
 import java.util.Map;
-
-import javax.servlet.http.HttpServletRequest;
-import javax.servlet.http.HttpServletResponse;
 
 public class BroadleafCartController extends AbstractCartController {
 	
@@ -85,14 +83,9 @@
 	public String updateQuantity(HttpServletRequest request, HttpServletResponse response, Model model,
 			AddToCartItem itemRequest) throws IOException, PricingException, ItemNotFoundException {
 		Order cart = CartState.getCart(request);
-<<<<<<< HEAD
 		
 		cart = orderService.updateItem(cart, itemRequest, false);
 		cart = orderService.save(cart, true);
-=======
-		cartService.updateItemQuantity(cart, itemRequest);
-		cart = cartService.save(cart, true);
->>>>>>> d5bed264
 		CartState.setCart(request, cart);
 		
 		if (isAjaxRequest(request)) {
@@ -180,9 +173,9 @@
 		
 		if(offerCode!=null) {
 			try {
-				cartService.addOfferCode(cart, offerCode, false);
+				orderService.addOfferCode(cart, offerCode, false);
 				promoAdded = true;
-				cart = cartService.save(cart, true);
+				cart = orderService.save(cart, true);
 			} catch(OfferMaxUseExceededException e) {
 				exception = "Use Limit Exceeded";
 			}
@@ -223,8 +216,8 @@
 		
 		OfferCode offerCode = offerService.findOfferCodeById(offerCodeId);
 
-		cartService.removeOfferCode(cart, offerCode, false);
-		cart = cartService.save(cart, true);
+		orderService.removeOfferCode(cart, offerCode, false);
+		cart = orderService.save(cart, true);
 		CartState.setCart(request, cart);
 
 		if (isAjaxRequest(request)) {
