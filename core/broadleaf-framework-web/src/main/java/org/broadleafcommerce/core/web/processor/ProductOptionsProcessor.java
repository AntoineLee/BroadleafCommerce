--- conflicted
+++ resolved
@@ -312,7 +312,6 @@
             this.retailPrice = retailPrice;
         }
 
-<<<<<<< HEAD
         public String getSalePrice() {
             return salePrice;
         }
@@ -341,13 +340,6 @@
                     .append(this.salePrice, that.salePrice)
                     .append(this.onSale, that.onSale)
                     .build();
-=======
-            if ((price != null) ? !price.equals(that.price) : (that.price != null)) {
-                return false;
-            }
-            if (!Arrays.equals(skuOptions, that.skuOptions)) {
-                return false;
->>>>>>> a96d4364
             }
 
             return false;
@@ -355,7 +347,6 @@
 
         @Override
         public int hashCode() {
-<<<<<<< HEAD
             return new HashCodeBuilder()
                 .append(skuOptions)
                 .append(price)
@@ -363,11 +354,6 @@
                 .append(salePrice)
                 .append(onSale)
                 .build();
-=======
-            int result = (skuOptions != null) ? Arrays.hashCode(skuOptions) : 0;
-            result = (31 * result) + ((price != null) ? price.hashCode() : 0);
-            return result;
->>>>>>> a96d4364
         }
     }
 }