/*
 * #%L
 * BroadleafCommerce Framework Web
 * %%
 * Copyright (C) 2009 - 2016 Broadleaf Commerce
 * %%
 * Licensed under the Broadleaf Fair Use License Agreement, Version 1.0
 * (the "Fair Use License" located  at http://license.broadleafcommerce.org/fair_use_license-1.0.txt)
 * unless the restrictions on use therein are violated and require payment to Broadleaf in which case
 * the Broadleaf End User License Agreement (EULA), Version 1.1
 * (the "Commercial License" located at http://license.broadleafcommerce.org/commercial_license-1.1.txt)
 * shall apply.
 * 
 * Alternatively, the Commercial License may be replaced with a mutually agreed upon license (the "Custom License")
 * between you and Broadleaf Commerce. You may not use this file except in compliance with the applicable license.
 * #L%
 */

package org.broadleafcommerce.core.web.processor;

import org.apache.commons.collections4.ListUtils;
import org.apache.commons.collections4.SetUtils;
import org.apache.commons.collections4.map.LRUMap;
import org.apache.commons.logging.Log;
import org.apache.commons.logging.LogFactory;
import org.broadleafcommerce.common.extension.ExtensionResultHolder;
import org.broadleafcommerce.common.money.Money;
import org.broadleafcommerce.common.util.BLCMoneyFormatUtils;
import org.broadleafcommerce.core.catalog.domain.Product;
import org.broadleafcommerce.core.catalog.domain.ProductOption;
import org.broadleafcommerce.core.catalog.domain.ProductOptionValue;
import org.broadleafcommerce.core.catalog.domain.ProductOptionXref;
import org.broadleafcommerce.core.catalog.domain.Sku;
import org.broadleafcommerce.core.catalog.domain.SkuProductOptionValueXref;
import org.broadleafcommerce.core.catalog.service.CatalogService;
import org.broadleafcommerce.presentation.condition.ConditionalOnTemplating;
import org.broadleafcommerce.presentation.dialect.AbstractBroadleafVariableModifierProcessor;
import org.broadleafcommerce.presentation.model.BroadleafTemplateContext;
import org.springframework.stereotype.Component;

import com.fasterxml.jackson.databind.ObjectMapper;

import java.io.StringWriter;
import java.io.Writer;
import java.util.ArrayList;
import java.util.Arrays;
import java.util.Collections;
import java.util.HashMap;
import java.util.List;
import java.util.Map;
import java.util.Set;

import javax.annotation.Resource;

/**
 * This processor will add the following information to the model, available for consumption by a template:
 * -pricing for a sku based on the product option values selected
 * -the complete set of product options and values for a given product
 *  
 * @author jfridye
 *
 */
@Component("blProductOptionsProcessor")
@ConditionalOnTemplating
public class ProductOptionsProcessor extends AbstractBroadleafVariableModifierProcessor {

    private static final Log LOG = LogFactory.getLog(ProductOptionsProcessor.class);
    protected static final Map<Object, String> JSON_CACHE = Collections.synchronizedMap(new LRUMap<Object, String>(500));
    
    @Resource(name = "blCatalogService")
    protected CatalogService catalogService;
    
    @Resource(name = "blProductOptionsProcessorExtensionManager")
    protected ProductOptionsProcessorExtensionManager extensionManager;

    @Override
    public String getName() {
        return "product_options";
    }
    
    @Override
    public int getPrecedence() {
        return 10000;
    }
    
    @Override
    public Map<String, Object> populateModelVariables(String tagName, Map<String, String> tagAttributes, BroadleafTemplateContext context) {
        Long productId = (Long) context.parseExpression(tagAttributes.get("productId"));
        Product product = catalogService.findProductById(productId);
        Map<String, Object> newModelVars = new HashMap<>();
        if (product != null) {
            addAllProductOptionsToModel(newModelVars, product);
            addProductOptionPricingToModel(newModelVars, product, context, tagAttributes);
        }
        return newModelVars;
    }

    protected void addProductOptionPricingToModel(Map<String, Object> newModelVars, Product product, BroadleafTemplateContext context, Map<String, String> tagAttributes) {
        List<Sku> skus = product.getSkus();
        List<ProductOptionPricingDTO> skuPricing = new ArrayList<>();
        for (Sku sku : skus) {
<<<<<<< HEAD

            List<Long> productOptionValueIds = new ArrayList<>();

            List<ProductOptionValue> productOptionValues = sku.getProductOptionValues();
            for (ProductOptionValue productOptionValue : productOptionValues) {
=======
            
            List<Long> productOptionValueIds = new ArrayList<Long>();
            
            Set<SkuProductOptionValueXref> productOptionValueXrefs = SetUtils.emptyIfNull(sku.getProductOptionValueXrefs());
            for (SkuProductOptionValueXref skuProductOptionValueXref : productOptionValueXrefs) {
                ProductOptionValue productOptionValue = skuProductOptionValueXref.getProductOptionValue();
>>>>>>> 65e3eb11
                productOptionValueIds.add(productOptionValue.getId());
            }

            Long[] values = new Long[productOptionValueIds.size()];
            productOptionValueIds.toArray(values);

            ProductOptionPricingDTO dto = new ProductOptionPricingDTO();
            Money currentPrice;

            if (sku.isOnSale()) {
                currentPrice = sku.getSalePrice();
            } else {
                currentPrice = sku.getRetailPrice();
            }
<<<<<<< HEAD
            
            // Check for Price Overrides
            ExtensionResultHolder<Money> priceHolder = new ExtensionResultHolder<>();
            priceHolder.setResult(currentPrice);
            if (extensionManager != null) {
                extensionManager.getProxy().modifyPriceForOverrides(sku, priceHolder, context, tagAttributes);
            }
            
            dto.setPrice(BLCMoneyFormatUtils.formatPrice(currentPrice));
=======

            dto.setPrice(formatPrice(currentPrice));
>>>>>>> 65e3eb11
            dto.setSelectedOptions(values);
            skuPricing.add(dto);
        }
        writeJSONToModel(newModelVars, "skuPricing", skuPricing);
    }
<<<<<<< HEAD

    protected void addAllProductOptionsToModel(Map<String, Object> newModelVars, Product product) {
        List<ProductOption> productOptions = product.getProductOptions();
        List<ProductOptionDTO> dtos = new ArrayList<>();
        for (ProductOption option : productOptions) {
            ProductOptionDTO dto = new ProductOptionDTO();
            dto.setId(option.getId());
            dto.setType(option.getType().getType());
            Map<Long, String> values = new HashMap<>();
            for (ProductOptionValue value : option.getAllowedValues()) {
=======
    
    private void addAllProductOptionsToModel(Arguments arguments, Product product) {
        List<ProductOptionXref> productOptionXrefs = ListUtils.emptyIfNull(product.getProductOptionXrefs());
        List<ProductOptionDTO> dtos = new ArrayList<>();

        for (ProductOptionXref optionXref : productOptionXrefs) {
            ProductOptionDTO dto = new ProductOptionDTO();
            ProductOption productOption = optionXref.getProductOption();

            dto.setId(productOption.getId());
            dto.setType(productOption.getType().getType());

            Map<Long, String> values = new HashMap<>();
            Map<Long, Double> priceAdjustments = new HashMap<>();

            for (ProductOptionValue value : productOption.getAllowedValues()) {
>>>>>>> 65e3eb11
                values.put(value.getId(), value.getAttributeValue());

                Money priceAdjustment = value.getPriceAdjustment();
                Double priceAdjustmentValue = (priceAdjustment != null) ? priceAdjustment.doubleValue() : null;
                priceAdjustments.put(value.getId(), priceAdjustmentValue);
            }

            dto.setValues(values);
            dto.setPriceAdjustments(priceAdjustments);
            dtos.add(dto);
        }
<<<<<<< HEAD
        writeJSONToModel(newModelVars, "allProductOptions", dtos);
=======

        writeJSONToModel(arguments, "allProductOptions", dtos);
>>>>>>> 65e3eb11
    }

    protected void writeJSONToModel(Map<String, Object> newModelVars, String modelKey, Object o) {
        try {
            String jsonValue = JSON_CACHE.get(o);

            if (jsonValue == null) {
                ObjectMapper mapper = new ObjectMapper();
                Writer strWriter = new StringWriter();
                mapper.writeValue(strWriter, o);
                jsonValue = strWriter.toString();
                JSON_CACHE.put(o, jsonValue);
            }
<<<<<<< HEAD
            newModelVars.put(modelKey, jsonValue);
=======

            addToModel(arguments, modelKey, jsonValue);
>>>>>>> 65e3eb11
        } catch (Exception ex) {
            LOG.error("There was a problem writing the product option map to JSON", ex);
        }
    }

<<<<<<< HEAD
    protected class ProductOptionDTO {

=======
    private String formatPrice(Money price){
        if (price == null){
            return null;
        }
        BroadleafRequestContext brc = BroadleafRequestContext.getBroadleafRequestContext();
        if (brc.getJavaLocale() != null) {
            return BroadleafCurrencyUtils.getNumberFormatFromCache(brc.getJavaLocale(),
                                                                   price.getCurrency()).format(price.getAmount());
        } else {
            // Setup your BLC_CURRENCY and BLC_LOCALE to display a diff default.
            return "$ " + price.getAmount().toString();
        }
    }
    
    private class ProductOptionDTO {
>>>>>>> 65e3eb11
        private Long id;
        private String type;
        private Map<Long, String> values;
        private Map<Long, Double> priceAdjustments;
        private String selectedValue;

<<<<<<< HEAD
        @SuppressWarnings("unused")
=======
>>>>>>> 65e3eb11
        public Long getId() {
            return id;
        }

        public void setId(Long id) {
            this.id = id;
        }

<<<<<<< HEAD
        @SuppressWarnings("unused")
=======
>>>>>>> 65e3eb11
        public String getType() {
            return type;
        }

        public void setType(String type) {
            this.type = type;
        }

<<<<<<< HEAD
        @SuppressWarnings("unused")
=======
>>>>>>> 65e3eb11
        public Map<Long, String> getValues() {
            return values;
        }

        public void setValues(Map<Long, String> values) {
            this.values = values;
        }

<<<<<<< HEAD
        @SuppressWarnings("unused")
=======
>>>>>>> 65e3eb11
        public String getSelectedValue() {
            return selectedValue;
        }

<<<<<<< HEAD
        @SuppressWarnings("unused")
=======
>>>>>>> 65e3eb11
        public void setSelectedValue(String selectedValue) {
            this.selectedValue = selectedValue;
        }

        public Map<Long, Double> getPriceAdjustments() {
            return priceAdjustments;
        }

        @SuppressWarnings("unused")
        public void setPriceAdjustments(Map<Long, Double> priceAdjustments) {
            this.priceAdjustments = priceAdjustments;
        }

        @Override
        public boolean equals(Object o) {
            if (this == o) {
                return true;
            }
            if (o == null) {
                return false;
            }
            if (!getClass().isAssignableFrom(o.getClass())) {
                return false;
            }

            ProductOptionDTO that = (ProductOptionDTO) o;

<<<<<<< HEAD
            if (id != null ? !id.equals(that.id) : that.id != null) {
                return false;
            }
            if (selectedValue != null ? !selectedValue.equals(that.selectedValue) : that.selectedValue != null) {
                return false;
            }
            if (type != null ? !type.equals(that.type) : that.type != null) {
                return false;
            }
            if (values != null ? !values.equals(that.values) : that.values != null) {
                return false;
            }
=======
            if ((id != null) ? !id.equals(that.id) : (that.id != null)) {
                return false;
            }
            if ((selectedValue != null) ? !selectedValue.equals(that.selectedValue) : (that.selectedValue != null)) {
                return false;
            }
            if ((type != null) ? !type.equals(that.type) : (that.type != null)) {
                return false;
            }
            if ((values != null) ? !values.equals(that.values) : (that.values != null)) {
                return false;
            }
            if ((priceAdjustments != null) ? !priceAdjustments.equals(that.priceAdjustments) : (that.priceAdjustments != null)) {
                return false;
            }
>>>>>>> 65e3eb11

            return true;
        }

        @Override
        public int hashCode() {
            int result = (id != null) ? id.hashCode() : 0;
            result = 31 * result + (type != null ? type.hashCode() : 0);
            result = 31 * result + (values != null ? values.hashCode() : 0);
            result = 31 * result + (selectedValue != null ? selectedValue.hashCode() : 0);
            result = 31 * result + (priceAdjustments != null ? priceAdjustments.hashCode() : 0);
            return result;
        }
    }

    protected class ProductOptionPricingDTO {

        private Long[] skuOptions;
        private String price;

<<<<<<< HEAD
        @SuppressWarnings("unused")
=======
>>>>>>> 65e3eb11
        public Long[] getSelectedOptions() {
            return skuOptions;
        }

        public void setSelectedOptions(Long[] skuOptions) {
            this.skuOptions = skuOptions;
        }

<<<<<<< HEAD
        @SuppressWarnings("unused")
=======
>>>>>>> 65e3eb11
        public String getPrice() {
            return price;
        }

        public void setPrice(String price) {
            this.price = price;
        }

        @Override
        public boolean equals(Object o) {
            if (this == o) {
                return true;
            }
            if (o == null) {
                return false;
            }
            if (!getClass().isAssignableFrom(o.getClass())) {
                return false;
            }

            ProductOptionPricingDTO that = (ProductOptionPricingDTO) o;

<<<<<<< HEAD
            if (price != null ? !price.equals(that.price) : that.price != null) {
=======
            if ((price != null) ? !price.equals(that.price) : (that.price != null)) {
>>>>>>> 65e3eb11
                return false;
            }
            if (!Arrays.equals(skuOptions, that.skuOptions)) {
                return false;
            }

            return true;
        }

        @Override
        public int hashCode() {
            int result = (skuOptions != null) ? Arrays.hashCode(skuOptions) : 0;
            result = (31 * result) + ((price != null) ? price.hashCode() : 0);
            return result;
        }
    }
}<|MERGE_RESOLUTION|>--- conflicted
+++ resolved
@@ -99,20 +99,12 @@
         List<Sku> skus = product.getSkus();
         List<ProductOptionPricingDTO> skuPricing = new ArrayList<>();
         for (Sku sku : skus) {
-<<<<<<< HEAD
-
-            List<Long> productOptionValueIds = new ArrayList<>();
-
-            List<ProductOptionValue> productOptionValues = sku.getProductOptionValues();
-            for (ProductOptionValue productOptionValue : productOptionValues) {
-=======
             
             List<Long> productOptionValueIds = new ArrayList<Long>();
             
             Set<SkuProductOptionValueXref> productOptionValueXrefs = SetUtils.emptyIfNull(sku.getProductOptionValueXrefs());
             for (SkuProductOptionValueXref skuProductOptionValueXref : productOptionValueXrefs) {
                 ProductOptionValue productOptionValue = skuProductOptionValueXref.getProductOptionValue();
->>>>>>> 65e3eb11
                 productOptionValueIds.add(productOptionValue.getId());
             }
 
@@ -121,13 +113,11 @@
 
             ProductOptionPricingDTO dto = new ProductOptionPricingDTO();
             Money currentPrice;
-
             if (sku.isOnSale()) {
                 currentPrice = sku.getSalePrice();
             } else {
                 currentPrice = sku.getRetailPrice();
             }
-<<<<<<< HEAD
             
             // Check for Price Overrides
             ExtensionResultHolder<Money> priceHolder = new ExtensionResultHolder<>();
@@ -137,29 +127,13 @@
             }
             
             dto.setPrice(BLCMoneyFormatUtils.formatPrice(currentPrice));
-=======
-
-            dto.setPrice(formatPrice(currentPrice));
->>>>>>> 65e3eb11
             dto.setSelectedOptions(values);
             skuPricing.add(dto);
         }
         writeJSONToModel(newModelVars, "skuPricing", skuPricing);
     }
-<<<<<<< HEAD
-
+    
     protected void addAllProductOptionsToModel(Map<String, Object> newModelVars, Product product) {
-        List<ProductOption> productOptions = product.getProductOptions();
-        List<ProductOptionDTO> dtos = new ArrayList<>();
-        for (ProductOption option : productOptions) {
-            ProductOptionDTO dto = new ProductOptionDTO();
-            dto.setId(option.getId());
-            dto.setType(option.getType().getType());
-            Map<Long, String> values = new HashMap<>();
-            for (ProductOptionValue value : option.getAllowedValues()) {
-=======
-    
-    private void addAllProductOptionsToModel(Arguments arguments, Product product) {
         List<ProductOptionXref> productOptionXrefs = ListUtils.emptyIfNull(product.getProductOptionXrefs());
         List<ProductOptionDTO> dtos = new ArrayList<>();
 
@@ -174,7 +148,6 @@
             Map<Long, Double> priceAdjustments = new HashMap<>();
 
             for (ProductOptionValue value : productOption.getAllowedValues()) {
->>>>>>> 65e3eb11
                 values.put(value.getId(), value.getAttributeValue());
 
                 Money priceAdjustment = value.getPriceAdjustment();
@@ -186,18 +159,12 @@
             dto.setPriceAdjustments(priceAdjustments);
             dtos.add(dto);
         }
-<<<<<<< HEAD
         writeJSONToModel(newModelVars, "allProductOptions", dtos);
-=======
-
-        writeJSONToModel(arguments, "allProductOptions", dtos);
->>>>>>> 65e3eb11
     }
 
     protected void writeJSONToModel(Map<String, Object> newModelVars, String modelKey, Object o) {
         try {
             String jsonValue = JSON_CACHE.get(o);
-
             if (jsonValue == null) {
                 ObjectMapper mapper = new ObjectMapper();
                 Writer strWriter = new StringWriter();
@@ -205,47 +172,20 @@
                 jsonValue = strWriter.toString();
                 JSON_CACHE.put(o, jsonValue);
             }
-<<<<<<< HEAD
             newModelVars.put(modelKey, jsonValue);
-=======
-
-            addToModel(arguments, modelKey, jsonValue);
->>>>>>> 65e3eb11
         } catch (Exception ex) {
             LOG.error("There was a problem writing the product option map to JSON", ex);
         }
     }
 
-<<<<<<< HEAD
     protected class ProductOptionDTO {
 
-=======
-    private String formatPrice(Money price){
-        if (price == null){
-            return null;
-        }
-        BroadleafRequestContext brc = BroadleafRequestContext.getBroadleafRequestContext();
-        if (brc.getJavaLocale() != null) {
-            return BroadleafCurrencyUtils.getNumberFormatFromCache(brc.getJavaLocale(),
-                                                                   price.getCurrency()).format(price.getAmount());
-        } else {
-            // Setup your BLC_CURRENCY and BLC_LOCALE to display a diff default.
-            return "$ " + price.getAmount().toString();
-        }
-    }
-    
-    private class ProductOptionDTO {
->>>>>>> 65e3eb11
         private Long id;
         private String type;
         private Map<Long, String> values;
         private Map<Long, Double> priceAdjustments;
         private String selectedValue;
 
-<<<<<<< HEAD
-        @SuppressWarnings("unused")
-=======
->>>>>>> 65e3eb11
         public Long getId() {
             return id;
         }
@@ -254,10 +194,6 @@
             this.id = id;
         }
 
-<<<<<<< HEAD
-        @SuppressWarnings("unused")
-=======
->>>>>>> 65e3eb11
         public String getType() {
             return type;
         }
@@ -266,10 +202,6 @@
             this.type = type;
         }
 
-<<<<<<< HEAD
-        @SuppressWarnings("unused")
-=======
->>>>>>> 65e3eb11
         public Map<Long, String> getValues() {
             return values;
         }
@@ -278,18 +210,10 @@
             this.values = values;
         }
 
-<<<<<<< HEAD
-        @SuppressWarnings("unused")
-=======
->>>>>>> 65e3eb11
         public String getSelectedValue() {
             return selectedValue;
         }
 
-<<<<<<< HEAD
-        @SuppressWarnings("unused")
-=======
->>>>>>> 65e3eb11
         public void setSelectedValue(String selectedValue) {
             this.selectedValue = selectedValue;
         }
@@ -298,7 +222,6 @@
             return priceAdjustments;
         }
 
-        @SuppressWarnings("unused")
         public void setPriceAdjustments(Map<Long, Double> priceAdjustments) {
             this.priceAdjustments = priceAdjustments;
         }
@@ -317,20 +240,6 @@
 
             ProductOptionDTO that = (ProductOptionDTO) o;
 
-<<<<<<< HEAD
-            if (id != null ? !id.equals(that.id) : that.id != null) {
-                return false;
-            }
-            if (selectedValue != null ? !selectedValue.equals(that.selectedValue) : that.selectedValue != null) {
-                return false;
-            }
-            if (type != null ? !type.equals(that.type) : that.type != null) {
-                return false;
-            }
-            if (values != null ? !values.equals(that.values) : that.values != null) {
-                return false;
-            }
-=======
             if ((id != null) ? !id.equals(that.id) : (that.id != null)) {
                 return false;
             }
@@ -346,7 +255,6 @@
             if ((priceAdjustments != null) ? !priceAdjustments.equals(that.priceAdjustments) : (that.priceAdjustments != null)) {
                 return false;
             }
->>>>>>> 65e3eb11
 
             return true;
         }
@@ -367,10 +275,6 @@
         private Long[] skuOptions;
         private String price;
 
-<<<<<<< HEAD
-        @SuppressWarnings("unused")
-=======
->>>>>>> 65e3eb11
         public Long[] getSelectedOptions() {
             return skuOptions;
         }
@@ -379,10 +283,6 @@
             this.skuOptions = skuOptions;
         }
 
-<<<<<<< HEAD
-        @SuppressWarnings("unused")
-=======
->>>>>>> 65e3eb11
         public String getPrice() {
             return price;
         }
@@ -405,11 +305,7 @@
 
             ProductOptionPricingDTO that = (ProductOptionPricingDTO) o;
 
-<<<<<<< HEAD
-            if (price != null ? !price.equals(that.price) : that.price != null) {
-=======
             if ((price != null) ? !price.equals(that.price) : (that.price != null)) {
->>>>>>> 65e3eb11
                 return false;
             }
             if (!Arrays.equals(skuOptions, that.skuOptions)) {
