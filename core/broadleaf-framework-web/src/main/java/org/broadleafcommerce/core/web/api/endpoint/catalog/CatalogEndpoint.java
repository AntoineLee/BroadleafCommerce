/*
 * #%L
 * BroadleafCommerce Framework Web
 * %%
 * Copyright (C) 2009 - 2013 Broadleaf Commerce
 * %%
 * Licensed under the Apache License, Version 2.0 (the "License");
 * you may not use this file except in compliance with the License.
 * You may obtain a copy of the License at
 * 
 *       http://www.apache.org/licenses/LICENSE-2.0
 * 
 * Unless required by applicable law or agreed to in writing, software
 * distributed under the License is distributed on an "AS IS" BASIS,
 * WITHOUT WARRANTIES OR CONDITIONS OF ANY KIND, either express or implied.
 * See the License for the specific language governing permissions and
 * limitations under the License.
 * #L%
 */
package org.broadleafcommerce.core.web.api.endpoint.catalog;

import org.apache.commons.collections.CollectionUtils;
import org.apache.commons.lang.StringUtils;
import org.broadleafcommerce.common.exception.ServiceException;
import org.broadleafcommerce.common.file.service.StaticAssetPathService;
import org.broadleafcommerce.common.media.domain.Media;
import org.broadleafcommerce.common.security.service.ExploitProtectionService;
import org.broadleafcommerce.core.catalog.domain.Category;
import org.broadleafcommerce.core.catalog.domain.CategoryAttribute;
import org.broadleafcommerce.core.catalog.domain.CategoryProductXref;
import org.broadleafcommerce.core.catalog.domain.Product;
import org.broadleafcommerce.core.catalog.domain.ProductAttribute;
import org.broadleafcommerce.core.catalog.domain.RelatedProduct;
import org.broadleafcommerce.core.catalog.domain.Sku;
import org.broadleafcommerce.core.catalog.domain.SkuAttribute;
import org.broadleafcommerce.core.catalog.service.CatalogService;
import org.broadleafcommerce.core.inventory.service.InventoryService;
import org.broadleafcommerce.core.search.domain.SearchCriteria;
import org.broadleafcommerce.core.search.domain.SearchFacetDTO;
import org.broadleafcommerce.core.search.domain.SearchResult;
import org.broadleafcommerce.core.search.service.SearchService;
import org.broadleafcommerce.core.web.api.BroadleafWebServicesException;
import org.broadleafcommerce.core.web.api.endpoint.BaseEndpoint;
import org.broadleafcommerce.core.web.api.wrapper.CategoriesWrapper;
import org.broadleafcommerce.core.web.api.wrapper.CategoryAttributeWrapper;
import org.broadleafcommerce.core.web.api.wrapper.CategoryWrapper;
import org.broadleafcommerce.core.web.api.wrapper.InventoryWrapper;
import org.broadleafcommerce.core.web.api.wrapper.MediaWrapper;
import org.broadleafcommerce.core.web.api.wrapper.ProductAttributeWrapper;
import org.broadleafcommerce.core.web.api.wrapper.ProductWrapper;
import org.broadleafcommerce.core.web.api.wrapper.RelatedProductWrapper;
import org.broadleafcommerce.core.web.api.wrapper.SearchResultsWrapper;
import org.broadleafcommerce.core.web.api.wrapper.SkuAttributeWrapper;
import org.broadleafcommerce.core.web.api.wrapper.SkuWrapper;
import org.broadleafcommerce.core.web.service.SearchFacetDTOService;

import java.util.ArrayList;
import java.util.HashSet;
import java.util.List;
import java.util.Map;

import javax.annotation.Resource;
import javax.servlet.http.HttpServletRequest;
import javax.ws.rs.core.Response;

/**
 * This class exposes catalog services as RESTful APIs.  It is dependent on
 * a JAX-RS implementation such as Jersey.  This class must be extended, with appropriate JAX-RS 
 * annotations, such as: <br></br> 
 * 
 * <code>javax.ws.rs.@Scope</code> <br></br> 
 * <code>javax.ws.rs.@Path</code> <br></br> 
 * <code>javax.ws.rs.@Produces</code> <br></br> 
 * <code>javax.ws.rs.@Consumes</code> <br></br> 
 * <code>javax.ws.rs.@Context</code> <br></br> 
 * etc... <br></br>
 * 
 * ... in the subclass.  The subclass must also be a Spring Bean.  The subclass can then override 
 * the methods, and specify custom inputs and outputs.  It will also specify 
 * <code>javax.ws.rs.@Path annotations</code>, <code>javax.ws.rs.@Context</code>, 
 * <code>javax.ws.rs.@PathParam</code>, <code>javax.ws.rs.@QueryParam</code>, 
 * <code>javax.ws.rs.@GET</code>, <code>javax.ws.rs.@POST</code>, etc...  Essentially, the subclass 
 * will override and extend the methods of this class, add new methods, and control the JAX-RS behavior 
 * using annotations according to the JAX-RS specification.
 *
 * User: Kelly Tisdell
 */
public abstract class CatalogEndpoint extends BaseEndpoint {

    @Resource(name="blCatalogService")
    protected CatalogService catalogService;

    @Resource(name = "blSearchService")
    protected SearchService searchService;

    @Resource(name = "blSearchFacetDTOService")
    protected SearchFacetDTOService facetService;

    @Resource(name = "blExploitProtectionService")
    protected ExploitProtectionService exploitProtectionService;

    @Resource(name = "blStaticAssetPathService")
    protected StaticAssetPathService staticAssetPathService;
    
    @Resource(name = "blInventoryService")
    protected InventoryService inventoryService;

    /**
     * Search for {@code Product} by product id
     *
     * @param id the product id
     * @return the product instance with the given product id
     */
    public ProductWrapper findProductById(HttpServletRequest request, Long id) {
        Product product = catalogService.findProductById(id);
        if (product != null) {
            ProductWrapper wrapper;
            wrapper = (ProductWrapper) context.getBean(ProductWrapper.class.getName());
            wrapper.wrapDetails(product, request);
            return wrapper;
        }
        throw BroadleafWebServicesException.build(Response.Status.NOT_FOUND.getStatusCode())
                .addMessage(BroadleafWebServicesException.PRODUCT_NOT_FOUND, id);
    }

    /**
     * This uses Broadleaf's search service to search for products or skus within a category.
     * @param request
     * @param q
     * @param categoryId
     * @param pageSize
     * @param page
     * @return
     */
    public SearchResultsWrapper findSearchResultsByCategoryAndQuery(HttpServletRequest request,
            Long categoryId,
            String q,
            Integer pageSize,
            Integer page) {
        try {
            if (StringUtils.isNotEmpty(q)) {
                q = StringUtils.trim(q);
                q = exploitProtectionService.cleanString(q);
            } else {
                throw BroadleafWebServicesException.build(Response.Status.BAD_REQUEST.getStatusCode())
                        .addMessage(BroadleafWebServicesException.SEARCH_QUERY_EMPTY);
            }
        } catch (ServiceException e) {
            throw BroadleafWebServicesException.build(Response.Status.BAD_REQUEST.getStatusCode())
                    .addMessage(BroadleafWebServicesException.SEARCH_QUERY_MALFORMED, q);
        }

        if (categoryId == null) {
            throw BroadleafWebServicesException.build(Response.Status.BAD_REQUEST.getStatusCode())
                    .addMessage(BroadleafWebServicesException.INVALID_CATEGORY_ID, categoryId);
        }

        Category category = null;
        category = catalogService.findCategoryById(categoryId);
        if (category == null) {
            throw BroadleafWebServicesException.build(Response.Status.BAD_REQUEST.getStatusCode())
                    .addMessage(BroadleafWebServicesException.INVALID_CATEGORY_ID, categoryId);
        }

        List<SearchFacetDTO> availableFacets = getSearchService().getSearchFacets();
<<<<<<< HEAD
        SearchCriteria searchCriteria = facetService.buildSearchCriteria(request, availableFacets);
=======
        ProductSearchCriteria searchCriteria = facetService.buildSearchCriteria(request, availableFacets);
        searchCriteria.setPageSize(pageSize);
        searchCriteria.setPage(page);
>>>>>>> 33e4d8ef
        try {
            SearchResult result = null;
            result = getSearchService().findSearchResultsByCategoryAndQuery(category, q, searchCriteria);
            facetService.setActiveFacetResults(result.getFacets(), request);

            SearchResultsWrapper wrapper = (SearchResultsWrapper) context.getBean(SearchResultsWrapper.class.getName());
            wrapper.wrapDetails(result, request);
            return wrapper;
        } catch (ServiceException e) {
            throw BroadleafWebServicesException.build(Response.Status.INTERNAL_SERVER_ERROR.getStatusCode());
        }
    }

    /**
     * Queries for products or skus. The parameter q, which represents the query, is required. It can be any 
     * string, but is typically a name or keyword, similar to a search engine search.
     * @param request
     * @param q
     * @param pageSize
     * @param page
     * @return
     */
    public SearchResultsWrapper findSearchResultsByQuery(HttpServletRequest request,
            String q,
            Integer pageSize,
            Integer page) {
        try {
            if (StringUtils.isNotEmpty(q)) {
                q = StringUtils.trim(q);
                q = exploitProtectionService.cleanString(q);
            } else {
                throw BroadleafWebServicesException.build(Response.Status.BAD_REQUEST.getStatusCode())
                        .addMessage(BroadleafWebServicesException.SEARCH_QUERY_EMPTY);
            }
        } catch (ServiceException e) {
            throw BroadleafWebServicesException.build(Response.Status.BAD_REQUEST.getStatusCode())
                    .addMessage(BroadleafWebServicesException.SEARCH_QUERY_MALFORMED, q);
        }

        List<SearchFacetDTO> availableFacets = getSearchService().getSearchFacets();
<<<<<<< HEAD
        SearchCriteria searchCriteria = facetService.buildSearchCriteria(request, availableFacets);
=======
        ProductSearchCriteria searchCriteria = facetService.buildSearchCriteria(request, availableFacets);
        searchCriteria.setPageSize(pageSize);
        searchCriteria.setPage(page);
>>>>>>> 33e4d8ef
        try {
            SearchResult result = null;
            result = getSearchService().findSearchResultsByQuery(q, searchCriteria);
            facetService.setActiveFacetResults(result.getFacets(), request);

            SearchResultsWrapper wrapper = (SearchResultsWrapper) context.getBean(SearchResultsWrapper.class.getName());
            wrapper.wrapDetails(result, request);
            return wrapper;
        } catch (ServiceException e) {
            throw BroadleafWebServicesException.build(Response.Status.INTERNAL_SERVER_ERROR.getStatusCode())
                    .addMessage(BroadleafWebServicesException.SEARCH_ERROR);

        }
    }

    /**
     * Search for {@code Sku} instances for a given product
     *
     * @param id
     * @return the list of sku instances for the product
     */
    public List<SkuWrapper> findSkusByProductById(HttpServletRequest request, Long id) {
        Product product = catalogService.findProductById(id);
        if (product != null) {
            List<Sku> skus = product.getAllSkus();
            List<SkuWrapper> out = new ArrayList<SkuWrapper>();
            if (skus != null) {
                for (Sku sku : skus) {
                    SkuWrapper wrapper = (SkuWrapper)context.getBean(SkuWrapper.class.getName());
                    wrapper.wrapSummary(sku, request);
                    out.add(wrapper);
                }
                return out;
            }
        }
        throw BroadleafWebServicesException.build(Response.Status.NOT_FOUND.getStatusCode())
                .addMessage(BroadleafWebServicesException.PRODUCT_NOT_FOUND, id);
    }
    
    public SkuWrapper findDefaultSkuByProductId(HttpServletRequest request, Long id) {
        Product product = catalogService.findProductById(id);
        if (product != null && product.getDefaultSku() != null) {
            SkuWrapper wrapper = (SkuWrapper)context.getBean(SkuWrapper.class.getName());
            wrapper.wrapDetails(product.getDefaultSku(), request);
            return wrapper;
        }
        throw BroadleafWebServicesException.build(Response.Status.NOT_FOUND.getStatusCode())
                .addMessage(BroadleafWebServicesException.PRODUCT_NOT_FOUND, id);
    }

    public CategoriesWrapper findAllCategories(HttpServletRequest request,
            String name,
            int limit,
            int offset) {
        List<Category> categories;
        if (name != null) {
            categories = catalogService.findCategoriesByName(name, limit, offset);
        } else {
            categories = catalogService.findAllCategories(limit, offset);
        }
        CategoriesWrapper wrapper = (CategoriesWrapper)context.getBean(CategoriesWrapper.class.getName());
        wrapper.wrapDetails(categories, request);
        return wrapper;
    }

    public CategoriesWrapper findSubCategories(HttpServletRequest request,
            Long id,
            int limit,
            int offset,
            boolean active) {
        Category category = catalogService.findCategoryById(id);
        if (category != null) {
            List<Category> categories;
            CategoriesWrapper wrapper = (CategoriesWrapper)context.getBean(CategoriesWrapper.class.getName());
            if (active) {
                categories = catalogService.findActiveSubCategoriesByCategory(category, limit, offset);
            } else {
                categories = catalogService.findAllSubCategories(category, limit, offset);
            }
            wrapper.wrapDetails(categories, request);
            return wrapper;
        }
        throw BroadleafWebServicesException.build(Response.Status.NOT_FOUND.getStatusCode())
                .addMessage(BroadleafWebServicesException.CATEGORY_NOT_FOUND, id);

    }

    public CategoriesWrapper findActiveSubCategories(HttpServletRequest request,
            Long id,
            int limit,
            int offset) {
        return findSubCategories(request, id, limit, offset, true);
    }

    public CategoryWrapper findCategoryById(HttpServletRequest request,
            Long id,
            int productLimit,
            int productOffset,
            int subcategoryLimit,
            int subcategoryOffset) {
        Category cat = catalogService.findCategoryById(id);
        if (cat != null) {

            //Explicitly setting these request attributes because the CategoryWrapper.wrap() method needs them
            request.setAttribute("productLimit", productLimit);
            request.setAttribute("productOffset", productOffset);
            request.setAttribute("subcategoryLimit", subcategoryLimit);
            request.setAttribute("subcategoryOffset", subcategoryOffset);

            CategoryWrapper wrapper = (CategoryWrapper)context.getBean(CategoryWrapper.class.getName());
            wrapper.wrapDetails(cat, request);
            return wrapper;
        }
        throw BroadleafWebServicesException.build(Response.Status.NOT_FOUND.getStatusCode())
                .addMessage(BroadleafWebServicesException.CATEGORY_NOT_FOUND, id);
    }

    /**
     * Allows you to search for a category by ID or by name.
     * @param request
     * @param searchParameter
     * @param productLimit
     * @param productOffset
     * @param subcategoryLimit
     * @param subcategoryOffset
     * @return
     */
    public CategoryWrapper findCategoryByIdOrName(HttpServletRequest request,
            String searchParameter,
            int productLimit,
            int productOffset,
            int subcategoryLimit,
            int subcategoryOffset) {

        Category cat = null;

        if (searchParameter != null) {
            try {
                cat = catalogService.findCategoryById(Long.parseLong(searchParameter));
            } catch (NumberFormatException e) {
                List<Category> categories = catalogService.findCategoriesByName(searchParameter);
                if (categories != null && !categories.isEmpty()) {
                    cat = categories.get(0);
                }
            }
        }
        if (cat != null) {

            //Explicitly setting these request attributes because the CategoryWrapper.wrap() method needs them
            request.setAttribute("productLimit", productLimit);
            request.setAttribute("productOffset", productOffset);
            request.setAttribute("subcategoryLimit", subcategoryLimit);
            request.setAttribute("subcategoryOffset", subcategoryOffset);

            CategoryWrapper wrapper = (CategoryWrapper) context.getBean(CategoryWrapper.class.getName());
            wrapper.wrapDetails(cat, request);
            return wrapper;
        }
        throw BroadleafWebServicesException.build(Response.Status.NOT_FOUND.getStatusCode())
                .addMessage(BroadleafWebServicesException.CATEGORY_NOT_FOUND, searchParameter);
    }

    public List<CategoryAttributeWrapper> findCategoryAttributesForCategory(HttpServletRequest request,
            Long id) {
        Category category = catalogService.findCategoryById(id);
        if (category != null) {
            ArrayList<CategoryAttributeWrapper> out = new ArrayList<CategoryAttributeWrapper>();
            if (category.getCategoryAttributes() != null) {
                for (CategoryAttribute attribute : category.getCategoryAttributes()) {
                    CategoryAttributeWrapper wrapper = (CategoryAttributeWrapper)context.getBean(CategoryAttributeWrapper.class.getName());
                    wrapper.wrapSummary(attribute, request);
                    out.add(wrapper);
                }
            }
            return out;
        }
        throw BroadleafWebServicesException.build(Response.Status.NOT_FOUND.getStatusCode())
                .addMessage(BroadleafWebServicesException.CATEGORY_NOT_FOUND, id);
    }

    public List<RelatedProductWrapper> findUpSaleProductsByProduct(HttpServletRequest request,
            Long id,
            int limit,
            int offset) {
        Product product = catalogService.findProductById(id);
        if (product != null) {
            List<RelatedProductWrapper> out = new ArrayList<RelatedProductWrapper>();

            //TODO: Write a service method that accepts offset and limit
            List<RelatedProduct> relatedProds = product.getUpSaleProducts();
            if (relatedProds != null) {
                for (RelatedProduct prod : relatedProds) {
                    RelatedProductWrapper wrapper = (RelatedProductWrapper)context.getBean(RelatedProductWrapper.class.getName());
                    wrapper.wrapSummary(prod, request);
                    out.add(wrapper);
                }
            }
            return out;
        }
        throw BroadleafWebServicesException.build(Response.Status.NOT_FOUND.getStatusCode())
                .addMessage(BroadleafWebServicesException.PRODUCT_NOT_FOUND, id);
    }

    public List<RelatedProductWrapper> findCrossSaleProductsByProduct(HttpServletRequest request,
            Long id,
            int limit,
            int offset) {
        Product product = catalogService.findProductById(id);
        if (product != null) {
            List<RelatedProductWrapper> out = new ArrayList<RelatedProductWrapper>();

            //TODO: Write a service method that accepts offset and limit
            List<RelatedProduct> xSellProds = product.getCrossSaleProducts();
            if (xSellProds != null) {
                for (RelatedProduct prod : xSellProds) {
                    RelatedProductWrapper wrapper = (RelatedProductWrapper)context.getBean(RelatedProductWrapper.class.getName());
                    wrapper.wrapSummary(prod, request);
                    out.add(wrapper);
                }
            }
            return out;
        }
        throw BroadleafWebServicesException.build(Response.Status.NOT_FOUND.getStatusCode())
                .addMessage(BroadleafWebServicesException.PRODUCT_NOT_FOUND, id);
    }
    
    public List<ProductAttributeWrapper> findProductAttributesForProduct(HttpServletRequest request,
            Long id) {
        Product product = catalogService.findProductById(id);
        if (product != null) {
            ArrayList<ProductAttributeWrapper> out = new ArrayList<ProductAttributeWrapper>();
            if (product.getProductAttributes() != null) {
                for (Map.Entry<String, ProductAttribute> entry : product.getProductAttributes().entrySet()) {
                    ProductAttributeWrapper wrapper = (ProductAttributeWrapper)context.getBean(ProductAttributeWrapper.class.getName());
                    wrapper.wrapSummary(entry.getValue(), request);
                    out.add(wrapper);
                }
            }
            return out;
        }
        throw BroadleafWebServicesException.build(Response.Status.NOT_FOUND.getStatusCode())
                .addMessage(BroadleafWebServicesException.PRODUCT_NOT_FOUND, id);
    }

    public List<SkuAttributeWrapper> findSkuAttributesForSku(HttpServletRequest request,
            Long id) {
        Sku sku = catalogService.findSkuById(id);
        if (sku != null) {
            ArrayList<SkuAttributeWrapper> out = new ArrayList<SkuAttributeWrapper>();
            if (sku.getSkuAttributes() != null) {
                for (Map.Entry<String, SkuAttribute> entry : sku.getSkuAttributes().entrySet()) {
                    SkuAttributeWrapper wrapper = (SkuAttributeWrapper)context.getBean(SkuAttributeWrapper.class.getName());
                    wrapper.wrapSummary(entry.getValue(), request);
                    out.add(wrapper);
                }
            }
            return out;
        }
        throw BroadleafWebServicesException.build(Response.Status.NOT_FOUND.getStatusCode())
                .addMessage(BroadleafWebServicesException.SKU_NOT_FOUND, id);
    }

    public List<MediaWrapper> findMediaForSku(HttpServletRequest request,
            Long id) {
        Sku sku = catalogService.findSkuById(id);
        if (sku != null) {
            List<MediaWrapper> medias = new ArrayList<MediaWrapper>();
            if (sku.getSkuMedia() != null && ! sku.getSkuMedia().isEmpty()) {
                for (Media media : sku.getSkuMedia().values()) {
                    MediaWrapper wrapper = (MediaWrapper)context.getBean(MediaWrapper.class.getName());
                    wrapper.wrapSummary(media, request);
                    if (wrapper.isAllowOverrideUrl()){
                        wrapper.setUrl(staticAssetPathService.convertAssetPath(media.getUrl(), request.getContextPath(), request.isSecure()));
                    }
                    medias.add(wrapper);
                }
            }
            return medias;
        }
        throw BroadleafWebServicesException.build(Response.Status.NOT_FOUND.getStatusCode())
                .addMessage(BroadleafWebServicesException.SKU_NOT_FOUND, id);
    }

    public SkuWrapper findSkuById(HttpServletRequest request,
            Long id) {
        Sku sku = catalogService.findSkuById(id);
        if (sku != null) {
            SkuWrapper wrapper = (SkuWrapper)context.getBean(SkuWrapper.class.getName());
            wrapper.wrapDetails(sku, request);
            return wrapper;
        }
        throw BroadleafWebServicesException.build(Response.Status.NOT_FOUND.getStatusCode())
                .addMessage(BroadleafWebServicesException.SKU_NOT_FOUND, id);
    }
    
    public List<InventoryWrapper> findInventoryForSkus(HttpServletRequest request, List<Long> ids) {
        List<Sku> skus = catalogService.findSkusByIds(ids);
        if (CollectionUtils.isNotEmpty(skus)) {
            Map<Sku, Integer> quantities = inventoryService.retrieveQuantitiesAvailable(new HashSet<Sku>(skus));
            List<InventoryWrapper> out = new ArrayList<InventoryWrapper>();
            for (Map.Entry<Sku, Integer> entry : quantities.entrySet()) {
                InventoryWrapper wrapper = (InventoryWrapper)context.getBean(InventoryWrapper.class.getName());
                wrapper.wrapSummary(entry.getKey(), entry.getValue(), request);
                out.add(wrapper);
            }
            return out;
        }
        throw BroadleafWebServicesException.build(Response.Status.NOT_FOUND.getStatusCode())
                .addMessage(BroadleafWebServicesException.SKU_NOT_FOUND, skus.toArray());
    }

    public List<MediaWrapper> findMediaForProduct(HttpServletRequest request,
            Long id) {
        Product product = catalogService.findProductById(id);
        if (product != null) {
            ArrayList<MediaWrapper> out = new ArrayList<MediaWrapper>();
            Map<String, Media> media = product.getMedia();
            if (media != null) {
                for (Media med : media.values()) {
                    MediaWrapper wrapper = (MediaWrapper)context.getBean(MediaWrapper.class.getName());
                    wrapper.wrapSummary(med, request);
                    if (wrapper.isAllowOverrideUrl()){
                        wrapper.setUrl(staticAssetPathService.convertAssetPath(med.getUrl(), request.getContextPath(), request.isSecure()));
                    }
                    out.add(wrapper);
                }
            }
            return out;
        }
        throw BroadleafWebServicesException.build(Response.Status.NOT_FOUND.getStatusCode())
                .addMessage(BroadleafWebServicesException.PRODUCT_NOT_FOUND, id);
    }

    public List<MediaWrapper> findMediaForCategory(HttpServletRequest request,
            Long id) {
        Category category = catalogService.findCategoryById(id);
        if (category != null) {
            ArrayList<MediaWrapper> out = new ArrayList<MediaWrapper>();
            Map<String, Media> media = category.getCategoryMedia();
            for (Media med : media.values()) {
                MediaWrapper wrapper = (MediaWrapper)context.getBean(MediaWrapper.class.getName());
                wrapper.wrapSummary(med, request);
                out.add(wrapper);
            }
            return out;
        }
        throw BroadleafWebServicesException.build(Response.Status.NOT_FOUND.getStatusCode())
                .addMessage(BroadleafWebServicesException.CATEGORY_NOT_FOUND, id);
    }

    public CategoriesWrapper findParentCategoriesForProduct(HttpServletRequest request,
            Long id) {
        Product product = catalogService.findProductById(id);
        if (product != null) {
            CategoriesWrapper wrapper = (CategoriesWrapper)context.getBean(CategoriesWrapper.class.getName());
            List<Category> categories = new ArrayList<Category>();
            for (CategoryProductXref categoryXref : product.getAllParentCategoryXrefs()) {
                categories.add(categoryXref.getCategory());
            }
            wrapper.wrapDetails(categories, request);
            return wrapper;
        }
        throw BroadleafWebServicesException.build(Response.Status.NOT_FOUND.getStatusCode())
                .addMessage(BroadleafWebServicesException.PRODUCT_NOT_FOUND, id);
    }

    protected SearchService getSearchService() {
        return searchService;
    }
}
<|MERGE_RESOLUTION|>--- conflicted
+++ resolved
@@ -163,13 +163,9 @@
         }
 
         List<SearchFacetDTO> availableFacets = getSearchService().getSearchFacets();
-<<<<<<< HEAD
         SearchCriteria searchCriteria = facetService.buildSearchCriteria(request, availableFacets);
-=======
-        ProductSearchCriteria searchCriteria = facetService.buildSearchCriteria(request, availableFacets);
         searchCriteria.setPageSize(pageSize);
         searchCriteria.setPage(page);
->>>>>>> 33e4d8ef
         try {
             SearchResult result = null;
             result = getSearchService().findSearchResultsByCategoryAndQuery(category, q, searchCriteria);
@@ -210,13 +206,9 @@
         }
 
         List<SearchFacetDTO> availableFacets = getSearchService().getSearchFacets();
-<<<<<<< HEAD
         SearchCriteria searchCriteria = facetService.buildSearchCriteria(request, availableFacets);
-=======
-        ProductSearchCriteria searchCriteria = facetService.buildSearchCriteria(request, availableFacets);
         searchCriteria.setPageSize(pageSize);
         searchCriteria.setPage(page);
->>>>>>> 33e4d8ef
         try {
             SearchResult result = null;
             result = getSearchService().findSearchResultsByQuery(q, searchCriteria);
