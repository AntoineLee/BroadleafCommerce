/*
 * #%L
 * BroadleafCommerce Framework Web
 * %%
 * Copyright (C) 2009 - 2013 Broadleaf Commerce
 * %%
 * Licensed under the Apache License, Version 2.0 (the "License");
 * you may not use this file except in compliance with the License.
 * You may obtain a copy of the License at
 * 
 *       http://www.apache.org/licenses/LICENSE-2.0
 * 
 * Unless required by applicable law or agreed to in writing, software
 * distributed under the License is distributed on an "AS IS" BASIS,
 * WITHOUT WARRANTIES OR CONDITIONS OF ANY KIND, either express or implied.
 * See the License for the specific language governing permissions and
 * limitations under the License.
 * #L%
 */

package org.broadleafcommerce.core.web.api.wrapper;

import org.broadleafcommerce.common.util.DimensionUnitOfMeasureType;
import org.broadleafcommerce.common.vendor.service.type.ContainerShapeType;
import org.broadleafcommerce.common.vendor.service.type.ContainerSizeType;
import org.broadleafcommerce.core.catalog.domain.Dimension;
import org.springframework.context.ApplicationContext;

import java.math.BigDecimal;

import javax.servlet.http.HttpServletRequest;
import javax.xml.bind.annotation.XmlElement;

/**
 * JAXB wrapper for Dimension
 * <p/>
 * User: Kelly Tisdell
 * Date: 4/10/12
 */
public class DimensionWrapper extends BaseWrapper implements APIWrapper<Dimension>, APIUnwrapper<Dimension> {

    @XmlElement
    protected BigDecimal width;

    @XmlElement
    protected BigDecimal height;

    @XmlElement
    protected BigDecimal depth;

    @XmlElement
    protected BigDecimal girth;

    @XmlElement
    protected String container;

    @XmlElement
    protected String size;

    @XmlElement
    protected String dimensionUnitOfMeasure;

    @Override
    public void wrapDetails(Dimension model, HttpServletRequest request) {
        this.width = model.getWidth();
        this.depth = model.getDepth();
        this.height = model.getHeight();
        this.girth = model.getGirth();

        if (model.getDimensionUnitOfMeasure() != null) {
            this.dimensionUnitOfMeasure = model.getDimensionUnitOfMeasure().getType();
        }

        if (model.getSize() != null) {
            this.size = model.getSize().getType();
        }

        if (model.getContainer() != null) {
            this.container = model.getContainer().getType();
        }
    }

    @Override
    public void wrapSummary(Dimension model, HttpServletRequest request) {
        wrapDetails(model, request);
    }

<<<<<<< HEAD
=======
    
    /**
     * @return the width
     */
>>>>>>> 980f9344
    public BigDecimal getWidth() {
        return width;
    }

<<<<<<< HEAD
=======
    
    /**
     * @param width the width to set
     */
>>>>>>> 980f9344
    public void setWidth(BigDecimal width) {
        this.width = width;
    }

<<<<<<< HEAD
=======
    
    /**
     * @return the height
     */
>>>>>>> 980f9344
    public BigDecimal getHeight() {
        return height;
    }

<<<<<<< HEAD
=======
    
    /**
     * @param height the height to set
     */
>>>>>>> 980f9344
    public void setHeight(BigDecimal height) {
        this.height = height;
    }

<<<<<<< HEAD
=======
    
    /**
     * @return the depth
     */
>>>>>>> 980f9344
    public BigDecimal getDepth() {
        return depth;
    }

<<<<<<< HEAD
=======
    
    /**
     * @param depth the depth to set
     */
>>>>>>> 980f9344
    public void setDepth(BigDecimal depth) {
        this.depth = depth;
    }

<<<<<<< HEAD
=======
    
    /**
     * @return the girth
     */
>>>>>>> 980f9344
    public BigDecimal getGirth() {
        return girth;
    }

<<<<<<< HEAD
=======
    
    /**
     * @param girth the girth to set
     */
>>>>>>> 980f9344
    public void setGirth(BigDecimal girth) {
        this.girth = girth;
    }

<<<<<<< HEAD
=======
    
    /**
     * @return the container
     */
>>>>>>> 980f9344
    public String getContainer() {
        return container;
    }

<<<<<<< HEAD
=======
    
    /**
     * @param container the container to set
     */
>>>>>>> 980f9344
    public void setContainer(String container) {
        this.container = container;
    }

<<<<<<< HEAD
=======
    
    /**
     * @return the size
     */
>>>>>>> 980f9344
    public String getSize() {
        return size;
    }

<<<<<<< HEAD
=======
    
    /**
     * @param size the size to set
     */
>>>>>>> 980f9344
    public void setSize(String size) {
        this.size = size;
    }

<<<<<<< HEAD
=======
    
    /**
     * @return the dimensionUnitOfMeasure
     */
>>>>>>> 980f9344
    public String getDimensionUnitOfMeasure() {
        return dimensionUnitOfMeasure;
    }

<<<<<<< HEAD
    public void setDimensionUnitOfMeasure(String dimensionUnitOfMeasure) {
        this.dimensionUnitOfMeasure = dimensionUnitOfMeasure;
    }

    public Dimension unwrap(HttpServletRequest request, ApplicationContext context) {
        Dimension dim = new Dimension();
        dim.setContainer(ContainerShapeType.getInstance(this.container));
        dim.setDimensionUnitOfMeasure(DimensionUnitOfMeasureType.getInstance(this.dimensionUnitOfMeasure));
        dim.setDepth(this.depth);
        dim.setGirth(this.girth);
        dim.setHeight(this.height);
        dim.setSize(ContainerSizeType.getInstance(this.size));
        dim.setWidth(this.width);
        return dim;
    }
=======
    
    /**
     * @param dimensionUnitOfMeasure the dimensionUnitOfMeasure to set
     */
    public void setDimensionUnitOfMeasure(String dimensionUnitOfMeasure) {
        this.dimensionUnitOfMeasure = dimensionUnitOfMeasure;
    }
>>>>>>> 980f9344
}<|MERGE_RESOLUTION|>--- conflicted
+++ resolved
@@ -17,7 +17,6 @@
  * limitations under the License.
  * #L%
  */
-
 package org.broadleafcommerce.core.web.api.wrapper;
 
 import org.broadleafcommerce.common.util.DimensionUnitOfMeasureType;
@@ -56,10 +55,10 @@
 
     @XmlElement
     protected String size;
-
+    
     @XmlElement
     protected String dimensionUnitOfMeasure;
-
+    
     @Override
     public void wrapDetails(Dimension model, HttpServletRequest request) {
         this.width = model.getWidth();
@@ -85,150 +84,114 @@
         wrapDetails(model, request);
     }
 
-<<<<<<< HEAD
-=======
     
     /**
      * @return the width
      */
->>>>>>> 980f9344
     public BigDecimal getWidth() {
         return width;
     }
 
-<<<<<<< HEAD
-=======
     
     /**
      * @param width the width to set
      */
->>>>>>> 980f9344
     public void setWidth(BigDecimal width) {
         this.width = width;
     }
 
-<<<<<<< HEAD
-=======
     
     /**
      * @return the height
      */
->>>>>>> 980f9344
     public BigDecimal getHeight() {
         return height;
     }
 
-<<<<<<< HEAD
-=======
     
     /**
      * @param height the height to set
      */
->>>>>>> 980f9344
     public void setHeight(BigDecimal height) {
         this.height = height;
     }
 
-<<<<<<< HEAD
-=======
     
     /**
      * @return the depth
      */
->>>>>>> 980f9344
     public BigDecimal getDepth() {
         return depth;
     }
 
-<<<<<<< HEAD
-=======
     
     /**
      * @param depth the depth to set
      */
->>>>>>> 980f9344
     public void setDepth(BigDecimal depth) {
         this.depth = depth;
     }
 
-<<<<<<< HEAD
-=======
     
     /**
      * @return the girth
      */
->>>>>>> 980f9344
     public BigDecimal getGirth() {
         return girth;
     }
 
-<<<<<<< HEAD
-=======
     
     /**
      * @param girth the girth to set
      */
->>>>>>> 980f9344
     public void setGirth(BigDecimal girth) {
         this.girth = girth;
     }
 
-<<<<<<< HEAD
-=======
     
     /**
      * @return the container
      */
->>>>>>> 980f9344
     public String getContainer() {
         return container;
     }
 
-<<<<<<< HEAD
-=======
     
     /**
      * @param container the container to set
      */
->>>>>>> 980f9344
     public void setContainer(String container) {
         this.container = container;
     }
 
-<<<<<<< HEAD
-=======
     
     /**
      * @return the size
      */
->>>>>>> 980f9344
     public String getSize() {
         return size;
     }
 
-<<<<<<< HEAD
-=======
     
     /**
      * @param size the size to set
      */
->>>>>>> 980f9344
     public void setSize(String size) {
         this.size = size;
     }
 
-<<<<<<< HEAD
-=======
     
     /**
      * @return the dimensionUnitOfMeasure
      */
->>>>>>> 980f9344
     public String getDimensionUnitOfMeasure() {
         return dimensionUnitOfMeasure;
     }
 
-<<<<<<< HEAD
+    
+    /**
+     * @param dimensionUnitOfMeasure the dimensionUnitOfMeasure to set
+     */
     public void setDimensionUnitOfMeasure(String dimensionUnitOfMeasure) {
         this.dimensionUnitOfMeasure = dimensionUnitOfMeasure;
     }
@@ -244,13 +207,4 @@
         dim.setWidth(this.width);
         return dim;
     }
-=======
-    
-    /**
-     * @param dimensionUnitOfMeasure the dimensionUnitOfMeasure to set
-     */
-    public void setDimensionUnitOfMeasure(String dimensionUnitOfMeasure) {
-        this.dimensionUnitOfMeasure = dimensionUnitOfMeasure;
-    }
->>>>>>> 980f9344
 }