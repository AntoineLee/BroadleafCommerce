--- conflicted
+++ resolved
@@ -18,15 +18,6 @@
 
 import org.apache.commons.logging.Log;
 import org.apache.commons.logging.LogFactory;
-<<<<<<< HEAD
-import org.broadleafcommerce.core.order.domain.Order;
-import org.broadleafcommerce.core.order.service.OrderService;
-import org.broadleafcommerce.core.order.service.call.UpdateCartResponse;
-import org.broadleafcommerce.core.web.service.UpdateCartService;
-import org.broadleafcommerce.profile.core.domain.Customer;
-import org.broadleafcommerce.profile.web.core.security.CustomerStateFilter;
-=======
->>>>>>> f5414826
 import org.springframework.core.Ordered;
 import org.springframework.stereotype.Component;
 import org.springframework.web.context.request.ServletWebRequest;
@@ -57,65 +48,13 @@
     /** Logger for this class and subclasses */
     protected final Log LOG = LogFactory.getLog(getClass());
 
-<<<<<<< HEAD
-    public static final String BLC_RULE_MAP_PARAM = "blRuleMap";
-
-    protected static boolean copyCartWhenSpecifiedStateChanges = false;
-
-    @Resource(name="blOrderService")
-    protected OrderService orderService;
-
-    @Resource(name="blUpdateCartService")
-    protected UpdateCartService updateCartService;
-    
-    private static String cartRequestAttributeName = "cart";
-=======
     @Resource(name = "blCartStateRequestProcessor")
     protected CartStateRequestProcessor cartStateProcessor;
->>>>>>> f5414826
 
     @Override
     @SuppressWarnings("unchecked")
     public void doFilter(ServletRequest request, ServletResponse response, FilterChain chain) throws IOException, ServletException {        
-<<<<<<< HEAD
-        Customer customer = (Customer) request.getAttribute(CustomerStateFilter.getCustomerRequestAttributeName());
-        
-        if (customer != null) {
-            if (LOG.isTraceEnabled()) {
-                LOG.trace("Looking up cart for customer " + customer.getId());
-            }
-            Order cart = orderService.findCartForCustomer(customer);
-            
-            if (cart == null) { 
-                cart = orderService.getNullOrder();
-            } else {
-                try {
-                    updateCartService.validateCart(cart);
-                } catch (IllegalArgumentException e){
-                    if (copyCartWhenSpecifiedStateChanges) {
-                        UpdateCartResponse updateCartResponse = updateCartService.copyCartToCurrentContext(cart);
-                        request.setAttribute("updateCartResponse", updateCartResponse);
-                    } else {
-                        orderService.cancelOrder(cart);
-                        cart = orderService.createNewCartForCustomer(customer);
-                    }
-                }
-            }
-
-            request.setAttribute(cartRequestAttributeName, cart);
-
-            // Setup cart for content rule processing
-            Map<String,Object> ruleMap = (Map<String, Object>) request.getAttribute(BLC_RULE_MAP_PARAM);
-            if (ruleMap == null) {
-                ruleMap = new HashMap<String,Object>();
-            }
-            ruleMap.put("cart", cart);
-            request.setAttribute(BLC_RULE_MAP_PARAM, ruleMap);
-        }
-
-=======
         cartStateProcessor.process(new ServletWebRequest((HttpServletRequest) request, (HttpServletResponse)response));
->>>>>>> f5414826
         chain.doFilter(request, response);
     }
 
