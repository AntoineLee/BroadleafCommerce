

/*
 * Copyright 2008-2012 the original author or authors.
 *
 * Licensed under the Apache License, Version 2.0 (the "License");
 * you may not use this file except in compliance with the License.
 * You may obtain a copy of the License at
 *
 *       http://www.apache.org/licenses/LICENSE-2.0
 *
 * Unless required by applicable law or agreed to in writing, software
 * distributed under the License is distributed on an "AS IS" BASIS,
 * WITHOUT WARRANTIES OR CONDITIONS OF ANY KIND, either express or implied.
 * See the License for the specific language governing permissions and
 * limitations under the License.
 */

package org.broadleafcommerce.core.web.controller.checkout;

import org.apache.commons.lang.BooleanUtils;
import org.apache.commons.lang.StringUtils;
import org.apache.commons.logging.Log;
import org.apache.commons.logging.LogFactory;
import org.broadleafcommerce.common.exception.ServiceException;
import org.broadleafcommerce.common.vendor.service.exception.FulfillmentPriceException;
import org.broadleafcommerce.common.web.BroadleafRequestContext;
import org.broadleafcommerce.core.checkout.service.exception.CheckoutException;
import org.broadleafcommerce.core.checkout.service.workflow.CheckoutResponse;
import org.broadleafcommerce.core.order.domain.FulfillmentGroup;
import org.broadleafcommerce.core.order.domain.FulfillmentOption;
import org.broadleafcommerce.core.order.domain.NullOrderImpl;
import org.broadleafcommerce.core.order.domain.Order;
import org.broadleafcommerce.core.payment.domain.CreditCardPaymentInfo;
import org.broadleafcommerce.core.payment.domain.PaymentInfo;
import org.broadleafcommerce.core.payment.domain.Referenced;
import org.broadleafcommerce.core.payment.service.type.PaymentInfoType;
import org.broadleafcommerce.core.pricing.service.exception.PricingException;
import org.broadleafcommerce.core.pricing.service.fulfillment.provider.FulfillmentEstimationResponse;
import org.broadleafcommerce.core.web.checkout.model.*;
import org.broadleafcommerce.core.web.order.CartState;
import org.broadleafcommerce.profile.core.domain.*;
import org.broadleafcommerce.profile.web.core.CustomerState;
import org.joda.time.DateTime;
import org.springframework.ui.Model;
import org.springframework.validation.BindingResult;
import org.springframework.web.bind.ServletRequestDataBinder;
import org.springframework.web.servlet.mvc.support.RedirectAttributes;

import javax.servlet.http.HttpServletRequest;
import javax.servlet.http.HttpServletResponse;
import java.beans.PropertyEditorSupport;
import java.text.DateFormatSymbols;
import java.text.DecimalFormat;
import java.text.NumberFormat;
import java.text.SimpleDateFormat;
import java.util.*;

/**
 * In charge of performing the various checkout operations
 * 
 * @author Andre Azzolini (apazzolini)
 * @author Elbert Bautista (elbertbautista)
 */
public class BroadleafCheckoutController extends AbstractCheckoutController {

    private static final Log LOG = LogFactory.getLog(BroadleafCheckoutController.class);
    
    protected static String cartPageRedirect = "redirect:/cart";
    protected static String checkoutView = "checkout/checkout";
    protected static String checkoutPageRedirect = "redirect:/checkout";
    protected static String multishipView = "checkout/multiship";
    protected static String multishipAddAddressView = "checkout/multishipAddAddressForm";
    protected static String multishipAddAddressSuccessView = "redirect:/checkout/multiship";
    protected static String multishipSuccessView = "redirect:/checkout";
    protected static String baseConfirmationView = "ajaxredirect:/confirmation";
    
    /**
     * Renders the default checkout page.
     *
     * @param request
     * @param response
     * @param model
     * @return the return path
     */
    public String checkout(HttpServletRequest request, HttpServletResponse response, Model model, RedirectAttributes redirectAttributes) {
        Order cart = CartState.getCart();
        
        if (!(cart instanceof NullOrderImpl)) {
            model.addAttribute("orderMultishipOptions", orderMultishipOptionService.getOrGenerateOrderMultishipOptions(cart));
        }
        
        populateModelWithShippingReferenceData(request, model);
        
        return getCheckoutView();
    }
    
    /**
     * Converts the order to singleship by collapsing all of the fulfillment groups into the 
     * default one
     * 
     * @param request
     * @param response
     * @param model
     * @return a redirect to /checkout
     * @throws PricingException 
     */
    public String convertToSingleship(HttpServletRequest request, HttpServletResponse response, Model model) throws PricingException {
        Order cart = CartState.getCart();
        fulfillmentGroupService.collapseToOneFulfillmentGroup(cart, true);
        return getCheckoutPageRedirect();
    }
    
    /**
     * Attempts to attach the user's email to the order so that they may proceed anonymously
     * 
     * @param request
     * @param model
     * @return the return path
     * @throws ServiceException 
     */
    public String saveGlobalOrderDetails(HttpServletRequest request, Model model, 
            OrderInfoForm orderInfoForm, BindingResult result) throws ServiceException {
        Order cart = CartState.getCart();

        orderInfoFormValidator.validate(orderInfoForm, result);
        if (result.hasErrors()) {
            // We need to clear the email on error in case they are trying to edit it
            try {
                cart.setEmailAddress(null);
                orderService.save(cart, false);
            } catch (PricingException pe) {
                LOG.error("Error when saving the email address for order confirmation to the cart", pe);
            }
            
            populateModelWithShippingReferenceData(request, model);
            return getCheckoutView();
        }
        
        try {
            cart.setEmailAddress(orderInfoForm.getEmailAddress());
            orderService.save(cart, false);
        } catch (PricingException pe) {
            LOG.error("Error when saving the email address for order confirmation to the cart", pe);
        }
        
        return getCheckoutPageRedirect();   
    }

    /**
     * Processes the request to save a single shipping address
     *
     * Note that the default Broadleaf implementation creates an order
     * with a single fulfillment group. In the case of shipping to mutiple addresses,
     * the multiship methods should be used.
     *
     * @param request
     * @param response
     * @param model
     * @param shippingForm
     * @return the return path
     * @throws ServiceException 
     */
    public String saveSingleShip(HttpServletRequest request, HttpServletResponse response, Model model,
            ShippingInfoForm shippingForm, BindingResult result) throws PricingException, ServiceException {
        Order cart = CartState.getCart();

        shippingInfoFormValidator.validate(shippingForm, result);
        if (result.hasErrors()) {
            putFulfillmentOptionsAndEstimationOnModel(model);
            populateModelWithShippingReferenceData(request, model);
            model.addAttribute("states", stateService.findStates());
            model.addAttribute("countries", countryService.findCountries());
            model.addAttribute("expirationMonths", populateExpirationMonths());
            model.addAttribute("expirationYears", populateExpirationYears());
            model.addAttribute("validShipping", false);
            return getCheckoutView();
        }

        FulfillmentGroup fulfillmentGroup = cart.getFulfillmentGroups().get(0);
        fulfillmentGroup.setAddress(shippingForm.getAddress());
        fulfillmentGroup.setPersonalMessage(shippingForm.getPersonalMessage());
        fulfillmentGroup.setDeliveryInstruction(shippingForm.getDeliveryMessage());
        FulfillmentOption fulfillmentOption = fulfillmentOptionService.readFulfillmentOptionById(shippingForm.getFulfillmentOptionId());
        fulfillmentGroup.setFulfillmentOption(fulfillmentOption);

        cart = orderService.save(cart, true);

        CartState.setCart(cart);

        return isAjaxRequest(request) ? getCheckoutView() : getCheckoutPageRedirect();
    }

    public String savePaymentForm(HttpServletRequest request, HttpServletResponse response, Model model) throws PricingException {
        //TODO: Implement
        return isAjaxRequest(request) ? getCheckoutView() : getCheckoutPageRedirect();
    }

    /**
     * Renders the multiship page. This page is used by the user when shipping items
     * to different locations (or with different FulfillmentOptions) is desired.
     * 
     * Note that the default Broadleaf implementation will require the user to input
     * an Address and FulfillmentOption for each quantity of each DiscreteOrderItem.
     * 
     * @param request
     * @param response
     * @param model
     * @return the return path
     */
    public String showMultiship(HttpServletRequest request, HttpServletResponse response, Model model) {
        Customer customer = CustomerState.getCustomer();
        Order cart = CartState.getCart();
        model.addAttribute("orderMultishipOptions", orderMultishipOptionService.getOrGenerateOrderMultishipOptions(cart));
        model.addAttribute("customerAddresses", customerAddressService.readActiveCustomerAddressesByCustomerId(customer.getId()));
        model.addAttribute("fulfillmentOptions", fulfillmentOptionService.readAllFulfillmentOptions());
        return getMultishipView();
    }
    
    /**
     * Processes the given options for multiship. Validates that all options are
     * selected before performing any actions.
     * 
     * @see #showMultiship(HttpServletRequest, HttpServletResponse, Model)
     * 
     * @param request
     * @param response
     * @param model
     * @param orderMultishipOptionForm
     * @return a redirect to the checkout page
     * @throws PricingException 
     * @throws ServiceException 
     */
    public String saveMultiship(HttpServletRequest request, HttpServletResponse response, Model model,
            OrderMultishipOptionForm orderMultishipOptionForm, BindingResult result) throws PricingException, ServiceException {
        Order cart = CartState.getCart();
        orderMultishipOptionService.saveOrderMultishipOptions(cart, orderMultishipOptionForm.getOptions());
        cart = fulfillmentGroupService.matchFulfillmentGroupsToMultishipOptions(cart, true);
        return getMultishipSuccessView();
    }

    /**
     * Renders the add address form during the multiship process
     * 
     * @param request
     * @param response
     * @param model
     * @return the return path
     */
    public String showMultishipAddAddress(HttpServletRequest request, HttpServletResponse response, Model model) {
        model.addAttribute("states", stateService.findStates());
        model.addAttribute("countries", countryService.findCountries());
        return getMultishipAddAddressView();
    }
    
    /**
     * Processes the requested add address from the multiship process.
     * This method will create a CustomerAddress based on the requested Address
     * and associate it with the current Customer in session.
     * 
     * @param request
     * @param response
     * @param model
     * @param addressForm
     * @return the return path to the multiship page
     * @throws ServiceException 
     */
    public String saveMultishipAddAddress(HttpServletRequest request, HttpServletResponse response, Model model,
             ShippingInfoForm addressForm, BindingResult result) throws ServiceException {
        multishipAddAddressFormValidator.validate(addressForm, result);
        if (result.hasErrors()) {
            return showMultishipAddAddress(request, response, model);
        }
        
        Address address = addressService.saveAddress(addressForm.getAddress());
        
        CustomerAddress customerAddress = customerAddressService.create();
        customerAddress.setAddressName(addressForm.getAddressName());
        customerAddress.setAddress(address);
        customerAddress.setCustomer(CustomerState.getCustomer());
        customerAddressService.saveCustomerAddress(customerAddress);
        
        //append current time to redirect to fix a problem with ajax caching in IE
        return getMultishipAddAddressSuccessView() + "?_=" + System.currentTimeMillis();
    }

    public String saveMultiShipInstruction(HttpServletRequest request, HttpServletResponse response, Model model,
            MultiShipInstructionForm instructionForm) throws ServiceException, PricingException {
        Order cart = CartState.getCart();
        FulfillmentGroup fulfillmentGroup = null;
        
        for (FulfillmentGroup tempFulfillmentGroup : cart.getFulfillmentGroups()) {
            if (tempFulfillmentGroup.getId().equals(instructionForm.getFulfillmentGroupId())) {
                fulfillmentGroup = tempFulfillmentGroup;
            }
        }
        fulfillmentGroup.setPersonalMessage(instructionForm.getPersonalMessage());
        fulfillmentGroup.setDeliveryInstruction(instructionForm.getDeliveryMessage());
        fulfillmentGroupService.save(fulfillmentGroup);
        
    //append current time to redirect to fix a problem with ajax caching in IE
    return getCheckoutPageRedirect()+ "?_=" + System.currentTimeMillis();
   }
    
    /**
     * Processes the request to complete checkout
     * 
     * If the paymentMethod is undefined or "creditCard" delegates to the "completeSecureCreditCardCheckout"
     * method. 
     * 
     * Otherwise, returns an operation not supported.
     *
     * This method assumes that a credit card payment info
     * will be either sent to a third party gateway or saved in a secure schema.
     * If the transaction is successful, the order will be assigned an order number,
     * its status change to SUBMITTED, and given a submit date. The method then
     * returns the default confirmation path "/confirmation/{orderNumber}"
     *
     * If the transaction is unsuccessful, (e.g. the gateway declines payment)
     * processFailedOrderCheckout() is called and reverses the state of the order.
     *
     * Note: this method removes any existing payment infos of type CREDIT_CARD
     * and re-creates it with the information from the BillingInfoForm
     *
     * @param request
     * @param response
     * @param model
     * @param billingInfoForm
     * @return the return path
     * @throws ServiceException 
     */
    public String completeCheckout(HttpServletRequest request, HttpServletResponse response, Model model,
            BillingInfoForm billingInfoForm, BindingResult result) throws CheckoutException, PricingException, ServiceException {
        
        if (billingInfoForm.getPaymentMethod() == null || "credit_card".equals(billingInfoForm.getPaymentMethod())) {
            return completeSecureCreditCardCheckout(request, response, model, billingInfoForm, result);
        } else {
            throw new IllegalArgumentException("Complete checkout called with payment Method " + billingInfoForm.getPaymentMethod() + " which has not been implemented.");
        }
    }

    /**
     * Processes the request to complete checkout using a Credit Card
     *
     * This method assumes that a credit card payment info
     * will be either sent to a third party gateway or saved in a secure schema.
     * If the transaction is successful, the order will be assigned an order number,
     * its status change to SUBMITTED, and given a submit date. The method then
     * returns the default confirmation path "/confirmation/{orderNumber}"
     *
     * If the transaction is unsuccessful, (e.g. the gateway declines payment)
     * processFailedOrderCheckout() is called and reverses the state of the order.
     *
     * Note: this method removes any existing payment infos of type CREDIT_CARD
     * and re-creates it with the information from the BillingInfoForm
     *
     * @param request
     * @param response
     * @param model
     * @param billingForm
     * @return the return path
     * @throws ServiceException 
     */
    public String completeSecureCreditCardCheckout(HttpServletRequest request, HttpServletResponse response, Model model,
            BillingInfoForm billingForm, BindingResult result) throws CheckoutException, PricingException, ServiceException {

        Order cart = CartState.getCart();
        if (cart != null) {
            orderService.removePaymentsFromOrder(cart, PaymentInfoType.CREDIT_CARD);

            if (billingForm.isUseShippingAddress()){
                copyShippingAddressToBillingAddress(cart, billingForm);
            }

            billingInfoFormValidator.validate(billingForm, result);
            if (result.hasErrors()) {
                populateModelWithShippingReferenceData(request, model);
                return getCheckoutView();
            }

            PaymentInfo ccInfo = creditCardPaymentInfoFactory.constructPaymentInfo(cart);
            ccInfo.setAddress(billingForm.getAddress());
            cart.getPaymentInfos().add(ccInfo);

            Map<PaymentInfo, Referenced> payments = paymentInfoTypeService.getPaymentsMap(cart);

            CreditCardPaymentInfo ccReference = (CreditCardPaymentInfo) securePaymentInfoService.create(PaymentInfoType.CREDIT_CARD);
            ccReference.setNameOnCard(billingForm.getCreditCardName());
            ccReference.setReferenceNumber(ccInfo.getReferenceNumber());
            ccReference.setPan(billingForm.getCreditCardNumber());
            ccReference.setCvvCode(billingForm.getCreditCardCvvCode());
            ccReference.setExpirationMonth(Integer.parseInt(billingForm.getCreditCardExpMonth()));
            ccReference.setExpirationYear(Integer.parseInt(billingForm.getCreditCardExpYear()));

            payments.put(ccInfo, ccReference);

<<<<<<< HEAD
            initializeOrderForCheckout(cart);

            CheckoutResponse checkoutResponse = null;
            try {
                checkoutResponse = checkoutService.performCheckout(cart, payments);
            } catch (CheckoutException e) {
                processFailedOrderCheckout(cart);
=======
            CheckoutResponse checkoutResponse = checkoutService.performCheckout(cart, payments);

            if (!checkoutResponse.getPaymentResponse().getResponseItems().get(ccInfo).getTransactionSuccess()){
>>>>>>> 8e34b5a2
                populateModelWithShippingReferenceData(request, model);
                String errorMsg = e.getRootCauseMessage();
                if (errorMsg.contains("Credit")){
                    result.rejectValue("creditCardNumber", "payment.exception", null, null);
                    model.addAttribute("paymentException", true);
                } else {
                    model.addAttribute("paymentOptionException", true);
                }
                return getCheckoutView();
            }
            return getConfirmationView(cart.getOrderNumber());
        }
        return getCartPageRedirect();
    }


    /**
     * This method will copy the shipping address of the first fulfillment group on the order
     * to the billing address on the BillingInfoForm that is passed in.
     *
     * @param billingInfoForm
     */
    protected void copyShippingAddressToBillingAddress(Order order, BillingInfoForm billingInfoForm) {
        if (order.getFulfillmentGroups().get(0) != null) {
            Address shipping = order.getFulfillmentGroups().get(0).getAddress();
            if (shipping != null) {
                Address billing = new AddressImpl();
                billing.setFirstName(shipping.getFirstName());
                billing.setLastName(shipping.getLastName());
                billing.setAddressLine1(shipping.getAddressLine1());
                billing.setAddressLine2(shipping.getAddressLine2());
                billing.setCity(shipping.getCity());
                billing.setState(shipping.getState());
                billing.setPostalCode(shipping.getPostalCode());
                billing.setCountry(shipping.getCountry());
                billing.setPhonePrimary(shipping.getPhonePrimary());
                billing.setEmailAddress(shipping.getEmailAddress());
                billingInfoForm.setAddress(billing);
            }
        }
    }

    /**
     * A helper method used to determine the validity of the fulfillment groups
     *
     * @param cart
     * @return boolean indicating whether or not the fulfillment groups on the cart have addresses.
     */
    protected boolean hasValidShippingAddresses(Order cart) {
        if (cart.getFulfillmentGroups() == null) {
            return false;
        }
        
        for (FulfillmentGroup fulfillmentGroup : cart.getFulfillmentGroups()) {
            if (fulfillmentGroup.getAddress() == null || fulfillmentGroup.getFulfillmentOption() == null) {
                return false;
            }
        }
        return true;
    }
    
    /**
     * A helper method used to determine the validity of order info
     * 
     * @param cart
     * @return boolean indicating whether or not the order has valid info
     */
    protected boolean hasValidOrderInfo(Order cart) {
        return StringUtils.isNotBlank(cart.getEmailAddress());
    }

    /**
     * A helper method to retrieve all fulfillment options for the cart
     */
    protected void putFulfillmentOptionsAndEstimationOnModel(Model model) {
        List<FulfillmentOption> fulfillmentOptions = fulfillmentOptionService.readAllFulfillmentOptions();
        Order cart = CartState.getCart();
                
        if (!(cart instanceof NullOrderImpl) && cart.getFulfillmentGroups().size() > 0 && hasValidShippingAddresses(cart)) {
            Set<FulfillmentOption> options = new HashSet<FulfillmentOption>();
            options.addAll(fulfillmentOptions);
            FulfillmentEstimationResponse estimateResponse = null;
            try {
                estimateResponse = fulfillmentPricingService.estimateCostForFulfillmentGroup(cart.getFulfillmentGroups().get(0), options);
            } catch (FulfillmentPriceException e) {
                
            }
            model.addAttribute("estimateResponse", estimateResponse);
        }
        model.addAttribute("fulfillmentOptions", fulfillmentOptions);
    }
    
    /**
     * A helper method used to construct a list of Credit Card Expiration Months
     * Useful for expiration dropdown menus.
     * Will use locale to determine language if a locale is available.
     *
     * @return List containing expiration months of the form "01 - January"
     */
    protected List<String> populateExpirationMonths() {
        DateFormatSymbols dateFormatter;
        if(BroadleafRequestContext.hasLocale()){
            Locale locale = BroadleafRequestContext.getBroadleafRequestContext().getJavaLocale();
            dateFormatter = new DateFormatSymbols(locale);
        } else {
            dateFormatter = new DateFormatSymbols();
        }
        List<String> expirationMonths = new ArrayList<String>();
        NumberFormat formatter = new DecimalFormat("00");
        String[] months = dateFormatter.getMonths();
        for (int i=1; i<months.length; i++) {
            expirationMonths.add(formatter.format(i) + " - " + months[i-1]);
        }
        return expirationMonths;
    }

    /**
     * A helper method used to construct a list of Credit Card Expiration Years
     * Useful for expiration dropdown menus.
     *
     * @return List of the next ten years starting with the current year.
     */
    protected List<String> populateExpirationYears() {
        List<String> expirationYears = new ArrayList<String>();
        DateTime dateTime = new DateTime();
        for (int i=0; i<10; i++){
            expirationYears.add(dateTime.plusYears(i).getYear()+"");
        }
        return expirationYears;
    }
    
    /**
     * Initializes some custom binding operations for the checkout flow. 
     * More specifically, this method will attempt to bind state and country
     * abbreviations to actual State and Country objects when the String 
     * representation of the abbreviation is submitted.
     * 
     * @param request
     * @param binder
     * @throws Exception
     */
    protected void initBinder(HttpServletRequest request, ServletRequestDataBinder binder) throws Exception {
        binder.registerCustomEditor(State.class, "address.state", new PropertyEditorSupport() {
            @Override
            public void setAsText(String text) {
                State state = stateService.findStateByAbbreviation(text);
                setValue(state);
            }
        });

        binder.registerCustomEditor(Country.class, "address.country", new PropertyEditorSupport() {
            @Override
            public void setAsText(String text) {
                Country country = countryService.findCountryByAbbreviation(text);
                setValue(country);
            }
        });

        binder.registerCustomEditor(Phone.class, "address.phonePrimary", new PropertyEditorSupport() {
            @Override
            public void setAsText(String text) {
                if (!StringUtils.isBlank(text)) {
                    Phone phone = new PhoneImpl();
                    phone.setPhoneNumber(text);
                    setValue(phone);
                } else {
                    setValue(null);
                }
            }
        });
    }
    
    protected void populateModelWithShippingReferenceData(HttpServletRequest request, Model model) {
        String editOrderInfo = request.getParameter("edit-order-info");
        boolean hasValidOrderInfo; 
        if (BooleanUtils.toBoolean(editOrderInfo)) {
            hasValidOrderInfo = false;
        } else {
            hasValidOrderInfo = hasValidOrderInfo(CartState.getCart());
        }
        model.addAttribute("validOrderInfo", hasValidOrderInfo);
        
        String editShipping = request.getParameter("edit-shipping");
        boolean hasValidShipping; 
        if (BooleanUtils.toBoolean(editShipping)) {
            hasValidShipping = false;
        } else {
            hasValidShipping = hasValidShippingAddresses(CartState.getCart());
        }
        model.addAttribute("validShipping", hasValidShipping);
        model.addAttribute("validPaymentOptions", true);

        putFulfillmentOptionsAndEstimationOnModel(model);
        
        model.addAttribute("states", stateService.findStates());
        model.addAttribute("countries", countryService.findCountries());
        model.addAttribute("expirationMonths", populateExpirationMonths());
        model.addAttribute("expirationYears", populateExpirationYears());
    }

    public String getCartPageRedirect() {
        return cartPageRedirect;
    }

    public String getCheckoutView() {
        return checkoutView;
    }

    public String getCheckoutPageRedirect() {
        return checkoutPageRedirect;
    }
    
    public String getMultishipView() {
        return multishipView;
    }
    
    public String getMultishipAddAddressView() {
        return multishipAddAddressView;
    }

    public String getMultishipSuccessView() {
        return multishipSuccessView;
    }
    
    public String getMultishipAddAddressSuccessView() {
        return multishipAddAddressSuccessView;
    }

    public String getBaseConfirmationView() {
        return baseConfirmationView;
    }

    protected String getConfirmationView(String orderNumber) {
        return getBaseConfirmationView() + "/" + orderNumber;
    }

}<|MERGE_RESOLUTION|>--- conflicted
+++ resolved
@@ -37,9 +37,20 @@
 import org.broadleafcommerce.core.payment.service.type.PaymentInfoType;
 import org.broadleafcommerce.core.pricing.service.exception.PricingException;
 import org.broadleafcommerce.core.pricing.service.fulfillment.provider.FulfillmentEstimationResponse;
-import org.broadleafcommerce.core.web.checkout.model.*;
+import org.broadleafcommerce.core.web.checkout.model.BillingInfoForm;
+import org.broadleafcommerce.core.web.checkout.model.MultiShipInstructionForm;
+import org.broadleafcommerce.core.web.checkout.model.OrderInfoForm;
+import org.broadleafcommerce.core.web.checkout.model.OrderMultishipOptionForm;
+import org.broadleafcommerce.core.web.checkout.model.ShippingInfoForm;
 import org.broadleafcommerce.core.web.order.CartState;
-import org.broadleafcommerce.profile.core.domain.*;
+import org.broadleafcommerce.profile.core.domain.Address;
+import org.broadleafcommerce.profile.core.domain.AddressImpl;
+import org.broadleafcommerce.profile.core.domain.Country;
+import org.broadleafcommerce.profile.core.domain.Customer;
+import org.broadleafcommerce.profile.core.domain.CustomerAddress;
+import org.broadleafcommerce.profile.core.domain.Phone;
+import org.broadleafcommerce.profile.core.domain.PhoneImpl;
+import org.broadleafcommerce.profile.core.domain.State;
 import org.broadleafcommerce.profile.web.core.CustomerState;
 import org.joda.time.DateTime;
 import org.springframework.ui.Model;
@@ -47,14 +58,19 @@
 import org.springframework.web.bind.ServletRequestDataBinder;
 import org.springframework.web.servlet.mvc.support.RedirectAttributes;
 
-import javax.servlet.http.HttpServletRequest;
-import javax.servlet.http.HttpServletResponse;
 import java.beans.PropertyEditorSupport;
 import java.text.DateFormatSymbols;
 import java.text.DecimalFormat;
 import java.text.NumberFormat;
-import java.text.SimpleDateFormat;
-import java.util.*;
+import java.util.ArrayList;
+import java.util.HashSet;
+import java.util.List;
+import java.util.Locale;
+import java.util.Map;
+import java.util.Set;
+
+import javax.servlet.http.HttpServletRequest;
+import javax.servlet.http.HttpServletResponse;
 
 /**
  * In charge of performing the various checkout operations
@@ -394,19 +410,10 @@
 
             payments.put(ccInfo, ccReference);
 
-<<<<<<< HEAD
-            initializeOrderForCheckout(cart);
-
             CheckoutResponse checkoutResponse = null;
             try {
                 checkoutResponse = checkoutService.performCheckout(cart, payments);
             } catch (CheckoutException e) {
-                processFailedOrderCheckout(cart);
-=======
-            CheckoutResponse checkoutResponse = checkoutService.performCheckout(cart, payments);
-
-            if (!checkoutResponse.getPaymentResponse().getResponseItems().get(ccInfo).getTransactionSuccess()){
->>>>>>> 8e34b5a2
                 populateModelWithShippingReferenceData(request, model);
                 String errorMsg = e.getRootCauseMessage();
                 if (errorMsg.contains("Credit")){
