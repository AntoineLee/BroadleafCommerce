/*
 * #%L
 * BroadleafCommerce Framework Web
 * %%
 * Copyright (C) 2009 - 2013 Broadleaf Commerce
 * %%
 * Licensed under the Apache License, Version 2.0 (the "License");
 * you may not use this file except in compliance with the License.
 * You may obtain a copy of the License at
 * 
 *       http://www.apache.org/licenses/LICENSE-2.0
 * 
 * Unless required by applicable law or agreed to in writing, software
 * distributed under the License is distributed on an "AS IS" BASIS,
 * WITHOUT WARRANTIES OR CONDITIONS OF ANY KIND, either express or implied.
 * See the License for the specific language governing permissions and
 * limitations under the License.
 * #L%
 */
package org.broadleafcommerce.core.web.controller.checkout;

import org.apache.commons.lang.BooleanUtils;
import org.apache.commons.lang.StringUtils;
import org.apache.commons.logging.Log;
import org.apache.commons.logging.LogFactory;
import org.broadleafcommerce.common.exception.ServiceException;
import org.broadleafcommerce.common.vendor.service.exception.FulfillmentPriceException;
import org.broadleafcommerce.common.web.BroadleafRequestContext;
import org.broadleafcommerce.core.checkout.service.exception.CheckoutException;
import org.broadleafcommerce.core.checkout.service.workflow.CheckoutResponse;
import org.broadleafcommerce.core.order.domain.FulfillmentGroup;
import org.broadleafcommerce.core.order.domain.FulfillmentOption;
import org.broadleafcommerce.core.order.domain.NullOrderImpl;
import org.broadleafcommerce.core.order.domain.Order;
import org.broadleafcommerce.core.payment.domain.PaymentInfo;
import org.broadleafcommerce.core.payment.domain.PaymentResponseItem;
import org.broadleafcommerce.core.payment.domain.Referenced;
import org.broadleafcommerce.core.payment.service.type.PaymentInfoType;
import org.broadleafcommerce.core.pricing.service.exception.PricingException;
import org.broadleafcommerce.core.pricing.service.fulfillment.provider.FulfillmentEstimationResponse;
import org.broadleafcommerce.core.web.checkout.model.BillingInfoForm;
import org.broadleafcommerce.core.web.checkout.model.MultiShipInstructionForm;
import org.broadleafcommerce.core.web.checkout.model.OrderInfoForm;
import org.broadleafcommerce.core.web.checkout.model.OrderMultishipOptionForm;
import org.broadleafcommerce.core.web.checkout.model.ShippingInfoForm;
import org.broadleafcommerce.core.web.order.CartState;
import org.broadleafcommerce.profile.core.domain.Country;
import org.broadleafcommerce.profile.core.domain.Customer;
import org.broadleafcommerce.profile.core.domain.CustomerAddress;
import org.broadleafcommerce.profile.core.domain.Phone;
import org.broadleafcommerce.profile.core.domain.PhoneImpl;
import org.broadleafcommerce.profile.core.domain.State;
import org.broadleafcommerce.profile.web.core.CustomerState;
import org.joda.time.DateTime;
import org.springframework.ui.Model;
import org.springframework.validation.BindingResult;
import org.springframework.web.bind.ServletRequestDataBinder;
import org.springframework.web.servlet.mvc.support.RedirectAttributes;

import java.beans.PropertyEditorSupport;
import java.text.DateFormatSymbols;
import java.text.DecimalFormat;
import java.text.NumberFormat;
import java.util.ArrayList;
import java.util.HashMap;
import java.util.HashSet;
import java.util.Iterator;
import java.util.List;
import java.util.Locale;
import java.util.Map;
import java.util.Set;

import javax.servlet.http.HttpServletRequest;
import javax.servlet.http.HttpServletResponse;

/**
 * In charge of performing the various checkout operations
 * 
 * @author Andre Azzolini (apazzolini)
 * @author Elbert Bautista (elbertbautista)
 * @author Joshua Skorton (jskorton)
 */
public class BroadleafCheckoutController extends AbstractCheckoutController {

    private static final Log LOG = LogFactory.getLog(BroadleafCheckoutController.class);
    
    protected static String cartPageRedirect = "redirect:/cart";
    protected static String checkoutView = "checkout/checkout";
    protected static String checkoutPageRedirect = "redirect:/checkout";
    protected static String multishipView = "checkout/multiship";
    protected static String multishipAddAddressView = "checkout/multishipAddAddressForm";
    protected static String multishipAddAddressSuccessView = "redirect:/checkout/multiship";
    protected static String multishipSuccessView = "redirect:/checkout";
    protected static String baseConfirmationView = "ajaxredirect:/confirmation";
    
    /**
     * Renders the default checkout page and allows modules to add variables to the model.
     *
     * @param request
     * @param response
     * @param model
     * @return the return path
     */
    public String checkout(HttpServletRequest request, HttpServletResponse response, Model model, RedirectAttributes redirectAttributes) {
        Order cart = CartState.getCart();
        if (!(cart instanceof NullOrderImpl)) {
            model.addAttribute("orderMultishipOptions", orderMultishipOptionService.getOrGenerateOrderMultishipOptions(cart));
        }
        populateModelWithReferenceData(request, model);
        return getCheckoutView();
    }
    
    /**
     * Converts the order to single ship by collapsing all of the shippable fulfillment groups into the default (first)
     * shippable fulfillment group.  Allows modules to add module specific shipping logic.
     * 
     * @param request
     * @param response
     * @param model
     * @return a redirect to /checkout
     * @throws PricingException 
     */
    public String convertToSingleship(HttpServletRequest request, HttpServletResponse response, Model model) throws PricingException {
        Order cart = CartState.getCart();
        fulfillmentGroupService.collapseToOneShippableFulfillmentGroup(cart, true);

        //Add module specific logic
        checkoutControllerExtensionManager.getProxy().performAdditionalShippingAction();

        return getCheckoutPageRedirect();
    }
    
    /**
     * Attempts to attach the user's email to the order so that they may proceed anonymously
     * 
     * @param request
     * @param model
     * @param errors
     * @param emailAddress
     * @return the return path
     * @throws ServiceException 
     */
    public String saveGlobalOrderDetails(HttpServletRequest request, Model model, 
            OrderInfoForm orderInfoForm, BindingResult result) throws ServiceException {
        Order cart = CartState.getCart();

        orderInfoFormValidator.validate(orderInfoForm, result);
        if (result.hasErrors()) {
            // We need to clear the email on error in case they are trying to edit it
            try {
                cart.setEmailAddress(null);
                orderService.save(cart, false);
            } catch (PricingException pe) {
                LOG.error("Error when saving the email address for order confirmation to the cart", pe);
            }
            
            populateModelWithReferenceData(request, model);
            return getCheckoutView();
        }
        
        try {
            cart.setEmailAddress(orderInfoForm.getEmailAddress());
            orderService.save(cart, false);
        } catch (PricingException pe) {
            LOG.error("Error when saving the email address for order confirmation to the cart", pe);
        }
        
        return getCheckoutPageRedirect();   
    }

    /**
     * Processes the request to save a single shipping address.  Allows modules to add module specific shipping logic.
     *
     * Note:  the default Broadleaf implementation creates an order
     * with a single fulfillment group. In the case of shipping to multiple addresses,
     * the multiship methods should be used.
     *
     * @param request
     * @param response
     * @param model
     * @param shippingForm
     * @return the return path
     * @throws ServiceException 
     */
    public String saveSingleShip(HttpServletRequest request, HttpServletResponse response, Model model,
            ShippingInfoForm shippingForm, BindingResult result) throws PricingException, ServiceException {
        Order cart = CartState.getCart();

        shippingInfoFormValidator.validate(shippingForm, result);
        if (result.hasErrors()) {
            putFulfillmentOptionsAndEstimationOnModel(model);
            populateModelWithReferenceData(request, model);
            model.addAttribute("states", stateService.findStates());
            model.addAttribute("countries", countryService.findCountries());
            model.addAttribute("expirationMonths", populateExpirationMonths());
            model.addAttribute("expirationYears", populateExpirationYears());
            model.addAttribute("validShipping", false);
            //Add module specific model variables
            checkoutControllerExtensionManager.getProxy().addAdditionalModelVariables(model);
            return getCheckoutView();
        }

        if ((shippingForm.getAddress().getPhonePrimary() != null) && (StringUtils.isEmpty(shippingForm.getAddress().getPhonePrimary().getPhoneNumber()))) {
            shippingForm.getAddress().setPhonePrimary(null);
        }

        FulfillmentGroup shippableFulfillmentGroup = fulfillmentGroupService.getFirstShippableFulfillmentGroup(cart);
        if (shippableFulfillmentGroup != null) {
            shippableFulfillmentGroup.setAddress(shippingForm.getAddress());
            shippableFulfillmentGroup.setPersonalMessage(shippingForm.getPersonalMessage());
            shippableFulfillmentGroup.setDeliveryInstruction(shippingForm.getDeliveryMessage());
            FulfillmentOption fulfillmentOption = fulfillmentOptionService.readFulfillmentOptionById(shippingForm.getFulfillmentOptionId());
            shippableFulfillmentGroup.setFulfillmentOption(fulfillmentOption);

<<<<<<< HEAD
            cart = orderService.save(cart, true);
            CartState.setCart(cart);
        }

        //Add module specific logic
        checkoutControllerExtensionManager.getProxy().performAdditionalShippingAction();
        
        if (isAjaxRequest(request)) {
            //Add module specific model variables
            checkoutControllerExtensionManager.getProxy().addAdditionalModelVariables(model);
            return getCheckoutView();
        } else {
            return getCheckoutPageRedirect();
        }
=======
        return isAjaxRequest(request) ? getCheckoutView() : getCheckoutPageRedirect();
>>>>>>> a93ca1c1
    }

    public String savePaymentForm(HttpServletRequest request, HttpServletResponse response, Model model) throws PricingException {
        //TODO: Implement
        if (isAjaxRequest(request)) {
            populateModelWithReferenceData(request, model);
            return getCheckoutView();
        } else {
            return getCheckoutPageRedirect();
        }
    }

    /**
     * Renders the multiship page. This page is used by the user when shipping items
     * to different locations (or with different FulfillmentOptions) is desired.
     * 
     * Note that the default Broadleaf implementation will require the user to input
     * an Address and FulfillmentOption for each quantity of each DiscreteOrderItem.
     * 
     * @param request
     * @param response
     * @param model
     * @return the return path
     */
    public String showMultiship(HttpServletRequest request, HttpServletResponse response, Model model) {
        Customer customer = CustomerState.getCustomer();
        Order cart = CartState.getCart();
        model.addAttribute("orderMultishipOptions", orderMultishipOptionService.getOrGenerateOrderMultishipOptions(cart));
        model.addAttribute("customerAddresses", customerAddressService.readActiveCustomerAddressesByCustomerId(customer.getId()));
        model.addAttribute("fulfillmentOptions", fulfillmentOptionService.readAllFulfillmentOptions());
        return getMultishipView();
    }
    
    /**
     * Processes the given options for multiship. Validates that all options are
     * selected before performing any actions.  Allows modules to add module specific shipping logic.
     * 
     * @see #showMultiship(HttpServletRequest, HttpServletResponse, Model)
     * 
     * @param request
     * @param response
     * @param model
     * @param orderMultishipOptionForm
     * @return a redirect to the checkout page
     * @throws PricingException 
     * @throws ServiceException 
     */
    public String saveMultiship(HttpServletRequest request, HttpServletResponse response, Model model,
            OrderMultishipOptionForm orderMultishipOptionForm, BindingResult result) throws PricingException, ServiceException {
        Order cart = CartState.getCart();
        orderMultishipOptionService.saveOrderMultishipOptions(cart, orderMultishipOptionForm.getOptions());
        cart = fulfillmentGroupService.matchFulfillmentGroupsToMultishipOptions(cart, true);

        //Add module specific logic
        checkoutControllerExtensionManager.getProxy().performAdditionalShippingAction();

        return getMultishipSuccessView();
    }

    /**
     * Renders the add address form during the multiship process
     * 
     * @param request
     * @param response
     * @param model
     * @return the return path
     */
    public String showMultishipAddAddress(HttpServletRequest request, HttpServletResponse response, Model model) {
        model.addAttribute("states", stateService.findStates());
        model.addAttribute("countries", countryService.findCountries());
        return getMultishipAddAddressView();
    }
    
    /**
     * Processes the requested add address from the multiship process.
     * This method will create a CustomerAddress based on the requested Address
     * and associate it with the current Customer in session.
     * 
     * @param request
     * @param response
     * @param model
     * @param addressForm
     * @return the return path to the multiship page
     * @throws ServiceException 
     */
    public String saveMultishipAddAddress(HttpServletRequest request, HttpServletResponse response, Model model,
             ShippingInfoForm addressForm, BindingResult result) throws ServiceException {
        multishipAddAddressFormValidator.validate(addressForm, result);
        if (result.hasErrors()) {
            return showMultishipAddAddress(request, response, model);
        }
        
        CustomerAddress customerAddress = customerAddressService.create();
        customerAddress.setAddressName(addressForm.getAddressName());
        customerAddress.setAddress(addressForm.getAddress());
        customerAddress.setCustomer(CustomerState.getCustomer());
        customerAddressService.saveCustomerAddress(customerAddress);
        
        //append current time to redirect to fix a problem with ajax caching in IE
        return getMultishipAddAddressSuccessView() + "?_=" + System.currentTimeMillis();
    }

    public String saveMultiShipInstruction(HttpServletRequest request, HttpServletResponse response, Model model,
            MultiShipInstructionForm instructionForm) throws ServiceException, PricingException {
        Order cart = CartState.getCart();
        FulfillmentGroup fulfillmentGroup = null;
        
        for (FulfillmentGroup tempFulfillmentGroup : cart.getFulfillmentGroups()) {
            if (tempFulfillmentGroup.getId().equals(instructionForm.getFulfillmentGroupId())) {
                fulfillmentGroup = tempFulfillmentGroup;
            }
        }
        fulfillmentGroup.setPersonalMessage(instructionForm.getPersonalMessage());
        fulfillmentGroup.setDeliveryInstruction(instructionForm.getDeliveryMessage());
        fulfillmentGroupService.save(fulfillmentGroup);
        
    //append current time to redirect to fix a problem with ajax caching in IE
    return getCheckoutPageRedirect()+ "?_=" + System.currentTimeMillis();
   }
    
    /**
     * Processes the request to complete checkout.
     * 
     * An extension manager is used to collect payment methods.  A default
     * Collect On Delivery(COD) extension handler and a default credit card extension
     * handler are included in the framework.
     * 
     * The paymentInfoTypeList stores the types of payments that should be added to the
     * payments map.  An extension handler will need to match a type in the paymentInfoTypeList
     * in order for that extension handler to execute its addAdditionalPaymentInfos method.
     * An exception to this pattern is the customer credit extension handler.  The customer
     * credit extension handler will always be run regardless of whether or not CUSTOMER_CREDIT is
     * in the paymentInfoTypeList.
     *
     * This method assumes that a credit card payment info
     * will be either sent to a third party gateway or saved in a secure schema.
     * If the transaction is successful, the order will be assigned an order number,
     * its status change to SUBMITTED, and given a submit date. The method then
     * returns the default confirmation path "/confirmation/{orderNumber}"
     *
     * If the transaction is unsuccessful, (e.g. the gateway declines payment)
     * processFailedOrderCheckout() is called and reverses the state of the order.
     *
     * Note: this method removes any existing PaymentInfos not of type CUSTOMER_CREDIT or
     * GIFT_CARD before running the extension manager to add new PaymentInfos.
     *
     * @param request
     * @param response
     * @param model
     * @param billingForm
     * @return the return path
     * @throws ServiceException 
     */
    public String completeCheckout(HttpServletRequest request, HttpServletResponse response, Model model, BillingInfoForm billingForm, BindingResult result) throws CheckoutException, PricingException, ServiceException {
        Order cart = CartState.getCart();
        if (cart != null && !(cart instanceof NullOrderImpl)) {
            Map<PaymentInfo, Referenced> payments = new HashMap<PaymentInfo, Referenced>();
            
            Iterator<PaymentInfo> paymentInfoItr = cart.getPaymentInfos().iterator();
            while (paymentInfoItr.hasNext()) {
                PaymentInfo paymentInfo = paymentInfoItr.next();
                if (!PaymentInfoType.CUSTOMER_CREDIT.equals(paymentInfo.getType()) && !PaymentInfoType.GIFT_CARD.equals(paymentInfo.getType())) {
                    paymentInfoItr.remove();
                    orderService.removePaymentFromOrder(cart, paymentInfo);
                }
            }

            //Create list of PaymentInfoTypes that will determine which extension handler will run
            List<PaymentInfoType> paymentInfoTypes = createPaymentInfoTypeList(billingForm);

            //Extension handlers add PaymentInfos to the payments map and the order
            paymentInfoServiceExtensionManager.getProxy().addAdditionalPaymentInfos(payments, paymentInfoTypes, request, response, model, billingForm, result);
            
            //Check for validation errors
            if (result.hasErrors()) {
                return handleCheckoutError(request, model);
            }
            
            try {
                CheckoutResponse checkoutResponse = checkoutService.performCheckout(cart, payments);
                Map<PaymentInfo, PaymentResponseItem> paymentResponseItemMap = checkoutResponse.getPaymentResponse().getResponseItems();
                for (PaymentResponseItem paymentResponseItem : paymentResponseItemMap.values()) {
                    if (!paymentResponseItem.getTransactionSuccess()) {
                        return handleCheckoutError(request, model);
                    }
                }
            } catch (CheckoutException workflowException) {
                return handleCheckoutError(request, model);
            }

            return getConfirmationView(cart.getOrderNumber());
        }

        return getCartPageRedirect();
    }

    /**
     * A helper method used to handle checkout errors.
     * 
     * @param request
     * @param model
     * @return
     */
    protected String handleCheckoutError(HttpServletRequest request, Model model) {
        populateModelWithReferenceData(request, model);
        model.addAttribute("transactionError", true);
        return getCheckoutView();
    }
    
    /**
     * A help method that creates a list of PaymentInfos based on payment method in the billingInfoForm.
     * Default behavior looks for only credit card and COD.
     * 
     * @param billingForm
     * @return
     */
    protected List<PaymentInfoType> createPaymentInfoTypeList(BillingInfoForm billingForm) {
        List<PaymentInfoType> paymentInfoTypes = new ArrayList<PaymentInfoType>();
        if ("credit_card".equals(billingForm.getPaymentMethod())) {
            paymentInfoTypes.add(PaymentInfoType.CREDIT_CARD);
        } else if ("cod".equals(billingForm.getPaymentMethod())) {
            paymentInfoTypes.add(PaymentInfoType.COD);
        }
        return paymentInfoTypes;
    }

    /**
     * A helper method used to determine the validity of the fulfillment groups
     *
     * @param cart
     * @return boolean indicating whether or not the fulfillment groups on the cart have addresses.
     */
    protected boolean hasValidShippingAddresses(Order cart) {
        if (cart.getFulfillmentGroups() == null) {
            return false;
        }
        for (FulfillmentGroup fulfillmentGroup : cart.getFulfillmentGroups()) {
            if (fulfillmentGroupService.isShippable(fulfillmentGroup.getType())) {
                if (fulfillmentGroup.getAddress() == null || fulfillmentGroup.getFulfillmentOption() == null) {
                    return false;
                }
            }
        }
        return true;
    }
    
    /**
     * A helper method used to determine the validity of order info
     * 
     * @param cart
     * @return boolean indicating whether or not the order has valid info
     */
    protected boolean hasValidOrderInfo(Order cart) {
        return StringUtils.isNotBlank(cart.getEmailAddress());
    }

    /**
     * A helper method to retrieve all fulfillment options for the cart and estimate the cost of applying
     * fulfillment options on the first shippable fulfillment group.
     *
     */
    protected void putFulfillmentOptionsAndEstimationOnModel(Model model) {
        List<FulfillmentOption> fulfillmentOptions = fulfillmentOptionService.readAllFulfillmentOptions();
        Order cart = CartState.getCart();

        if (!(cart instanceof NullOrderImpl) && cart.getFulfillmentGroups().size() > 0 && hasValidShippingAddresses(cart)) {
            Set<FulfillmentOption> options = new HashSet<FulfillmentOption>();
            options.addAll(fulfillmentOptions);
            FulfillmentEstimationResponse estimateResponse = null;
            try {
                estimateResponse = fulfillmentPricingService.estimateCostForFulfillmentGroup(fulfillmentGroupService.getFirstShippableFulfillmentGroup(cart), options);
            } catch (FulfillmentPriceException e) {

            }
            model.addAttribute("estimateResponse", estimateResponse);
        }
        model.addAttribute("fulfillmentOptions", fulfillmentOptions);
    }
    
    /**
     * A helper method used to construct a list of Credit Card Expiration Months
     * Useful for expiration dropdown menus.
     * Will use locale to determine language if a locale is available.
     *
     * @return List containing expiration months of the form "01 - January"
     */
    protected List<String> populateExpirationMonths() {
        DateFormatSymbols dateFormatter;
        if(BroadleafRequestContext.hasLocale()){
            Locale locale = BroadleafRequestContext.getBroadleafRequestContext().getJavaLocale();
            dateFormatter = new DateFormatSymbols(locale);
        } else {
            dateFormatter = new DateFormatSymbols();
        }
        List<String> expirationMonths = new ArrayList<String>();
        NumberFormat formatter = new DecimalFormat("00");
        String[] months = dateFormatter.getMonths();
        for (int i=1; i<months.length; i++) {
            expirationMonths.add(formatter.format(i) + " - " + months[i-1]);
        }
        return expirationMonths;
    }

    /**
     * A helper method used to construct a list of Credit Card Expiration Years
     * Useful for expiration dropdown menus.
     *
     * @return List of the next ten years starting with the current year.
     */
    protected List<String> populateExpirationYears() {
        List<String> expirationYears = new ArrayList<String>();
        DateTime dateTime = new DateTime();
        for (int i=0; i<10; i++){
            expirationYears.add(dateTime.plusYears(i).getYear()+"");
        }
        return expirationYears;
    }
    
    /**
     * Initializes some custom binding operations for the checkout flow. 
     * More specifically, this method will attempt to bind state and country
     * abbreviations to actual State and Country objects when the String 
     * representation of the abbreviation is submitted.
     * 
     * @param request
     * @param binder
     * @throws Exception
     */
    protected void initBinder(HttpServletRequest request, ServletRequestDataBinder binder) throws Exception {
        binder.registerCustomEditor(State.class, "address.state", new PropertyEditorSupport() {
            @Override
            public void setAsText(String text) {
                if (StringUtils.isNotEmpty(text)) {
                    State state = stateService.findStateByAbbreviation(text);
                    setValue(state);
                } else {
                    setValue(null);
                }
            }
        });

        binder.registerCustomEditor(Country.class, "address.country", new PropertyEditorSupport() {
            @Override
            public void setAsText(String text) {
                Country country = countryService.findCountryByAbbreviation(text);
                setValue(country);
            }
        });
        binder.registerCustomEditor(Phone.class, "address.phonePrimary", new PropertyEditorSupport() {

            @Override
            public void setAsText(String text) {
                if (!StringUtils.isBlank(text)) {
                    Phone phone = new PhoneImpl();
                    phone.setPhoneNumber(text);
                    setValue(phone);
                } else {
                    setValue(null);
                }
            }

        });
    }
    
    protected void populateModelWithReferenceData(HttpServletRequest request, Model model) {
        String editOrderInfo = request.getParameter("edit-order-info");
        boolean hasValidOrderInfo;
        if (BooleanUtils.toBoolean(editOrderInfo)) {
            hasValidOrderInfo = false;
        } else {
            hasValidOrderInfo = hasValidOrderInfo(CartState.getCart());
        }
        model.addAttribute("validOrderInfo", hasValidOrderInfo);

        boolean hasValidShipping = false;

        String editShipping = request.getParameter("edit-shipping");

        if (BooleanUtils.toBoolean(editShipping)) {
            hasValidShipping = false;
        } else {
            hasValidShipping = hasValidShippingAddresses(CartState.getCart());
        }

        int numShippableFulfillmentGroups = 0;
        List<FulfillmentGroup> fulfillmentGroups = CartState.getCart().getFulfillmentGroups();
        if (fulfillmentGroups != null) {
            for (FulfillmentGroup fulfillmentGroup : fulfillmentGroups) {
                if (fulfillmentGroupService.isShippable(fulfillmentGroup.getType())) {
                    numShippableFulfillmentGroups++;
                }
            }
        }
        if (numShippableFulfillmentGroups == 0) {
            hasValidShipping = true;
        }
        model.addAttribute("numShippableFulfillmentGroups", numShippableFulfillmentGroups);
        model.addAttribute("validShipping", hasValidShipping);

        putFulfillmentOptionsAndEstimationOnModel(model);

        model.addAttribute("states", stateService.findStates());
        model.addAttribute("countries", countryService.findCountries());
        model.addAttribute("expirationMonths", populateExpirationMonths());
        model.addAttribute("expirationYears", populateExpirationYears());

        //Add module specific model variables
        checkoutControllerExtensionManager.getProxy().addAdditionalModelVariables(model);
    }

    public String getCartPageRedirect() {
        return cartPageRedirect;
    }

    public String getCheckoutView() {
        return checkoutView;
    }

    public String getCheckoutPageRedirect() {
        return checkoutPageRedirect;
    }
    
    public String getMultishipView() {
        return multishipView;
    }
    
    public String getMultishipAddAddressView() {
        return multishipAddAddressView;
    }

    public String getMultishipSuccessView() {
        return multishipSuccessView;
    }
    
    public String getMultishipAddAddressSuccessView() {
        return multishipAddAddressSuccessView;
    }

    public String getBaseConfirmationView() {
        return baseConfirmationView;
    }

    protected String getConfirmationView(String orderNumber) {
        return getBaseConfirmationView() + "/" + orderNumber;
    }

}<|MERGE_RESOLUTION|>--- conflicted
+++ resolved
@@ -212,9 +212,7 @@
             FulfillmentOption fulfillmentOption = fulfillmentOptionService.readFulfillmentOptionById(shippingForm.getFulfillmentOptionId());
             shippableFulfillmentGroup.setFulfillmentOption(fulfillmentOption);
 
-<<<<<<< HEAD
             cart = orderService.save(cart, true);
-            CartState.setCart(cart);
         }
 
         //Add module specific logic
@@ -227,9 +225,6 @@
         } else {
             return getCheckoutPageRedirect();
         }
-=======
-        return isAjaxRequest(request) ? getCheckoutView() : getCheckoutPageRedirect();
->>>>>>> a93ca1c1
     }
 
     public String savePaymentForm(HttpServletRequest request, HttpServletResponse response, Model model) throws PricingException {
