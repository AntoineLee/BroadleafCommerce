/*
 * #%L
 * BroadleafCommerce Framework Web
 * %%
 * Copyright (C) 2009 - 2013 Broadleaf Commerce
 * %%
 * Licensed under the Apache License, Version 2.0 (the "License");
 * you may not use this file except in compliance with the License.
 * You may obtain a copy of the License at
 * 
 *       http://www.apache.org/licenses/LICENSE-2.0
 * 
 * Unless required by applicable law or agreed to in writing, software
 * distributed under the License is distributed on an "AS IS" BASIS,
 * WITHOUT WARRANTIES OR CONDITIONS OF ANY KIND, either express or implied.
 * See the License for the specific language governing permissions and
 * limitations under the License.
 * #L%
 */

package org.broadleafcommerce.core.web.api.wrapper;

import org.broadleafcommerce.common.util.WeightUnitOfMeasureType;
import org.broadleafcommerce.core.catalog.domain.Weight;
import org.springframework.context.ApplicationContext;

import java.math.BigDecimal;

import javax.servlet.http.HttpServletRequest;
import javax.xml.bind.annotation.XmlAccessType;
import javax.xml.bind.annotation.XmlAccessorType;
import javax.xml.bind.annotation.XmlElement;
import javax.xml.bind.annotation.XmlRootElement;

/**
 * This is a JAXB wrapper around Weight
 * <p/>
 * User: Kelly Tisdell
 * Date: 4/10/12
 */
@XmlRootElement(name = "weight")
@XmlAccessorType(value = XmlAccessType.FIELD)
public class WeightWrapper implements APIWrapper<Weight>, APIUnwrapper<Weight> {

    @XmlElement
    protected BigDecimal weight;

    @XmlElement
    protected String unitOfMeasure;

    @Override
    public void wrapDetails(Weight model, HttpServletRequest request) {
        this.weight = model.getWeight();
        if (model.getWeightUnitOfMeasure() != null) {
            this.unitOfMeasure = model.getWeightUnitOfMeasure().getType();
        }
    }

    @Override
    public void wrapSummary(Weight model, HttpServletRequest request) {
        wrapDetails(model, request);
    }

<<<<<<< HEAD
    @Override
    public Weight unwrap(HttpServletRequest request, ApplicationContext context) {
        Weight wei = new Weight();
        wei.setWeight(this.weight);
        wei.setWeightUnitOfMeasure(WeightUnitOfMeasureType.getInstance(this.unitOfMeasure));
        return wei;
=======
    
    /**
     * @return the weight
     */
    public BigDecimal getWeight() {
        return weight;
    }

    
    /**
     * @param weight the weight to set
     */
    public void setWeight(BigDecimal weight) {
        this.weight = weight;
    }

    
    /**
     * @return the unitOfMeasure
     */
    public String getUnitOfMeasure() {
        return unitOfMeasure;
    }

    
    /**
     * @param unitOfMeasure the unitOfMeasure to set
     */
    public void setUnitOfMeasure(String unitOfMeasure) {
        this.unitOfMeasure = unitOfMeasure;
>>>>>>> 980f9344
    }
}<|MERGE_RESOLUTION|>--- conflicted
+++ resolved
@@ -17,7 +17,6 @@
  * limitations under the License.
  * #L%
  */
-
 package org.broadleafcommerce.core.web.api.wrapper;
 
 import org.broadleafcommerce.common.util.WeightUnitOfMeasureType;
@@ -61,14 +60,6 @@
         wrapDetails(model, request);
     }
 
-<<<<<<< HEAD
-    @Override
-    public Weight unwrap(HttpServletRequest request, ApplicationContext context) {
-        Weight wei = new Weight();
-        wei.setWeight(this.weight);
-        wei.setWeightUnitOfMeasure(WeightUnitOfMeasureType.getInstance(this.unitOfMeasure));
-        return wei;
-=======
     
     /**
      * @return the weight
@@ -99,6 +90,13 @@
      */
     public void setUnitOfMeasure(String unitOfMeasure) {
         this.unitOfMeasure = unitOfMeasure;
->>>>>>> 980f9344
+    }
+
+    @Override
+    public Weight unwrap(HttpServletRequest request, ApplicationContext context) {
+        Weight wei = new Weight();
+        wei.setWeight(this.weight);
+        wei.setWeightUnitOfMeasure(WeightUnitOfMeasureType.getInstance(this.unitOfMeasure));
+        return wei;
     }
 }