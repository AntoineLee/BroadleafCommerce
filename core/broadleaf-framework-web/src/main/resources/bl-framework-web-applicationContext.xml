<?xml version="1.0" encoding="UTF-8"?>
<beans xmlns="http://www.springframework.org/schema/beans"
       xmlns:xsi="http://www.w3.org/2001/XMLSchema-instance"
       xmlns:aop="http://www.springframework.org/schema/aop"
       xmlns:tx="http://www.springframework.org/schema/tx"
       xmlns:context="http://www.springframework.org/schema/context"
       xsi:schemaLocation="http://www.springframework.org/schema/beans http://www.springframework.org/schema/beans/spring-beans-3.1.xsd
           http://www.springframework.org/schema/aop http://www.springframework.org/schema/aop/spring-aop-3.1.xsd
           http://www.springframework.org/schema/tx http://www.springframework.org/schema/tx/spring-tx-3.1.xsd http://www.springframework.org/schema/context http://www.springframework.org/schema/context/spring-context-3.1.xsd">

    <!-- Scan Broadleaf defined web utility classes -->
    <context:component-scan base-package="org.broadleafcommerce.core.web"/>

	<bean id="blOrderState"
          class="org.broadleafcommerce.core.web.order.OrderState" scope="request"/>

    <bean id="orderStateAOP"
          class="org.broadleafcommerce.core.web.order.OrderStateAOP"/>

    <aop:config>
        <aop:aspect id="orderStateAspect" ref="orderStateAOP">
            <aop:pointcut id="orderRetrievalMethod"
                          expression="execution(* org.broadleafcommerce.core.order.dao.OrderDao.readCartForCustomer(org.broadleafcommerce.profile.core.domain.Customer))"/>
            <aop:around method="processOrderRetrieval" pointcut-ref="orderRetrievalMethod"/>
        </aop:aspect>
    </aop:config>
    
	<bean id="blDialect" class="org.broadleafcommerce.common.web.dialect.BLCDialect">
	    <property name="processors">
		  <set>
<<<<<<< HEAD
            <bean class="org.broadleafcommerce.openadmin.web.processor.AdminUserProcessor" />
            <bean class="org.broadleafcommerce.openadmin.web.processor.AdminModuleProcessor" />
            <bean class="org.broadleafcommerce.openadmin.web.processor.AdminSectionHrefProcessor" />
			<bean class="org.broadleafcommerce.cms.web.processor.ContentProcessor" />
			<bean class="org.broadleafcommerce.core.web.processor.AddSortLinkProcessor" />
			<bean class="org.broadleafcommerce.core.web.processor.CategoriesProcessor" />
			<bean class="org.broadleafcommerce.core.web.processor.FormProcessor" />
			<bean class="org.broadleafcommerce.core.web.processor.HeadProcessor" />
			<bean class="org.broadleafcommerce.core.web.processor.ImgProcessor" />
            <bean class="org.broadleafcommerce.core.web.processor.NamedOrderProcessor" />
            <bean class="org.broadleafcommerce.core.web.processor.PaginationPageLinkProcessor" />
			<bean class="org.broadleafcommerce.core.web.processor.PriceTextDisplayProcessor" />
			<bean class="org.broadleafcommerce.core.web.processor.ProductOptionValueProcessor" />
			<bean class="org.broadleafcommerce.core.web.processor.ProductOptionsProcessor" />
			<bean class="org.broadleafcommerce.core.web.processor.RatingsProcessor" />
			<bean class="org.broadleafcommerce.core.web.processor.RelatedProductProcessor" />
			<bean class="org.broadleafcommerce.core.web.processor.RemoveFacetValuesLinkProcessor" />
			<bean class="org.broadleafcommerce.core.web.processor.ToggleFacetLinkProcessor" />
			<bean class="org.broadleafcommerce.core.web.processor.UrlRewriteProcessor" />
=======
			<ref bean="blContentProcessor"/>
			<ref bean="blAddSortLinkProcessor" />
			<ref bean="blCategoriesProcessor" />
			<ref bean="blFormProcessor" />
			<ref bean="blHeadProcessor" />
			<ref bean="blImageProcessor" />
		    <ref bean="blNamedOrderProcessor" />
		    <ref bean="blPaginationPageLinkProcessor" />
			<ref bean="blPriceTextDisplayProcessor" />
			<ref bean="blProductOptionValueProcessor" />
			<ref bean="blProductOptionsProcessor" />
			<ref bean="blRatingsProcessor" />
			<ref bean="blRelatedProductProcessor" />
			<ref bean="blRemoveFacetValuesLinkProcessor" />
			<ref bean="blToggleFacetLinkProcessor" />
			<ref bean="blUrlRewriteProcessor" />
>>>>>>> 68c5c874
		  </set>
		</property>  	
	</bean> 
	
	<bean id="blWebTemplateResolver" class="org.thymeleaf.templateresolver.ServletContextTemplateResolver">
		<property name="prefix" value="/WEB-INF/templates/" />
		<property name="suffix" value=".html" />
		<property name="templateMode" value="HTML5" />
		<property name="cacheable" value="false"/>
		<property name="characterEncoding" value="UTF-8" />
	</bean>	
	
	<bean id="blEmailTemplateResolver" class="org.thymeleaf.templateresolver.ClassLoaderTemplateResolver">
		<property name="prefix" value="emailTemplates/" />
		<property name="suffix" value=".html" />
		<property name="templateMode" value="HTML5" />
		<property name="cacheable" value="false"/>
		<property name="characterEncoding" value="UTF-8" />
	</bean>
	
	<bean id="thymeleafSpringStandardDialect" class="org.thymeleaf.spring3.dialect.SpringStandardDialect" />
	
	<bean id="blWebTemplateEngine" class="org.thymeleaf.spring3.SpringTemplateEngine">
		<property name="templateResolvers">
			<set>
				<ref bean="blWebTemplateResolver" />
			</set>
		</property>
		<property name="dialects">
			<set>
				<ref bean="thymeleafSpringStandardDialect" />
				<ref bean="blDialect" />
			</set>
		</property>
	</bean>	
	
	<bean id="blEmailTemplateEngine" class="org.thymeleaf.spring3.SpringTemplateEngine">
		<property name="templateResolvers">
			<set>
				<ref bean="blEmailTemplateResolver" />
			</set>
		</property>
		<property name="dialects">
			<set>
				<ref bean="thymeleafSpringStandardDialect" />
				<ref bean="blDialect" />
			</set>
		</property>
	</bean>
	
</beans><|MERGE_RESOLUTION|>--- conflicted
+++ resolved
@@ -28,27 +28,9 @@
 	<bean id="blDialect" class="org.broadleafcommerce.common.web.dialect.BLCDialect">
 	    <property name="processors">
 		  <set>
-<<<<<<< HEAD
-            <bean class="org.broadleafcommerce.openadmin.web.processor.AdminUserProcessor" />
-            <bean class="org.broadleafcommerce.openadmin.web.processor.AdminModuleProcessor" />
-            <bean class="org.broadleafcommerce.openadmin.web.processor.AdminSectionHrefProcessor" />
-			<bean class="org.broadleafcommerce.cms.web.processor.ContentProcessor" />
-			<bean class="org.broadleafcommerce.core.web.processor.AddSortLinkProcessor" />
-			<bean class="org.broadleafcommerce.core.web.processor.CategoriesProcessor" />
-			<bean class="org.broadleafcommerce.core.web.processor.FormProcessor" />
-			<bean class="org.broadleafcommerce.core.web.processor.HeadProcessor" />
-			<bean class="org.broadleafcommerce.core.web.processor.ImgProcessor" />
-            <bean class="org.broadleafcommerce.core.web.processor.NamedOrderProcessor" />
-            <bean class="org.broadleafcommerce.core.web.processor.PaginationPageLinkProcessor" />
-			<bean class="org.broadleafcommerce.core.web.processor.PriceTextDisplayProcessor" />
-			<bean class="org.broadleafcommerce.core.web.processor.ProductOptionValueProcessor" />
-			<bean class="org.broadleafcommerce.core.web.processor.ProductOptionsProcessor" />
-			<bean class="org.broadleafcommerce.core.web.processor.RatingsProcessor" />
-			<bean class="org.broadleafcommerce.core.web.processor.RelatedProductProcessor" />
-			<bean class="org.broadleafcommerce.core.web.processor.RemoveFacetValuesLinkProcessor" />
-			<bean class="org.broadleafcommerce.core.web.processor.ToggleFacetLinkProcessor" />
-			<bean class="org.broadleafcommerce.core.web.processor.UrlRewriteProcessor" />
-=======
+              <bean class="org.broadleafcommerce.openadmin.web.processor.AdminUserProcessor" />
+                          <bean class="org.broadleafcommerce.openadmin.web.processor.AdminModuleProcessor" />
+                          <bean class="org.broadleafcommerce.openadmin.web.processor.AdminSectionHrefProcessor" />
 			<ref bean="blContentProcessor"/>
 			<ref bean="blAddSortLinkProcessor" />
 			<ref bean="blCategoriesProcessor" />
@@ -65,7 +47,6 @@
 			<ref bean="blRemoveFacetValuesLinkProcessor" />
 			<ref bean="blToggleFacetLinkProcessor" />
 			<ref bean="blUrlRewriteProcessor" />
->>>>>>> 68c5c874
 		  </set>
 		</property>  	
 	</bean> 
