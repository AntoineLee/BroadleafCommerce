<?xml version="1.0" encoding="UTF-8"?>
<!--
  #%L
  BroadleafCommerce Framework Web
  %%
  Copyright (C) 2009 - 2013 Broadleaf Commerce
  %%
  Licensed under the Apache License, Version 2.0 (the "License");
  you may not use this file except in compliance with the License.
  You may obtain a copy of the License at
  
        http://www.apache.org/licenses/LICENSE-2.0
  
  Unless required by applicable law or agreed to in writing, software
  distributed under the License is distributed on an "AS IS" BASIS,
  WITHOUT WARRANTIES OR CONDITIONS OF ANY KIND, either express or implied.
  See the License for the specific language governing permissions and
  limitations under the License.
  #L%
  -->

<beans xmlns="http://www.springframework.org/schema/beans"
       xmlns:xsi="http://www.w3.org/2001/XMLSchema-instance"
       xmlns:aop="http://www.springframework.org/schema/aop"
       xmlns:context="http://www.springframework.org/schema/context"
       xsi:schemaLocation="http://www.springframework.org/schema/beans http://www.springframework.org/schema/beans/spring-beans-3.2.xsd
           http://www.springframework.org/schema/aop http://www.springframework.org/schema/aop/spring-aop-3.2.xsd
             http://www.springframework.org/schema/context http://www.springframework.org/schema/context/spring-context-3.2.xsd">

    <!-- Scan Broadleaf defined web utility classes -->
    <context:component-scan base-package="org.broadleafcommerce.core.web"/>

    <bean id="blOrderState"
          class="org.broadleafcommerce.core.web.order.OrderState" scope="request"/>

    <bean id="orderStateAOP"
          class="org.broadleafcommerce.core.web.order.OrderStateAOP"/>

    <aop:config>
        <aop:aspect id="orderStateAspect" ref="orderStateAOP">
            <aop:pointcut id="orderRetrievalMethod"
                          expression="execution(* org.broadleafcommerce.core.order.dao.OrderDao.readCartForCustomer(org.broadleafcommerce.profile.core.domain.Customer))"/>
            <aop:around method="processOrderRetrieval" pointcut-ref="orderRetrievalMethod"/>
        </aop:aspect>
    </aop:config>
    
<<<<<<< HEAD
    <bean id="blAddSortLinkProcessor" class="org.broadleafcommerce.core.web.processor.AddSortLinkProcessor" />
    <bean id="blCategoriesProcessor" class="org.broadleafcommerce.core.web.processor.CategoriesProcessor" />
    <bean id="blFormProcessor" class="org.broadleafcommerce.core.web.processor.FormProcessor" />
    <bean id="blGoogleAnalyticsProcessor" class="org.broadleafcommerce.core.web.processor.GoogleAnalyticsProcessor" />
    <bean id="blHeadProcessor" class="org.broadleafcommerce.core.web.processor.HeadProcessor" />
    <bean id="blNamedOrderProcessor" class="org.broadleafcommerce.core.web.processor.NamedOrderProcessor" />
    <bean id="blProductOptionDisplayProcessor" class="org.broadleafcommerce.core.web.processor.ProductOptionDisplayProcessor" />
    <bean id="blProductOptionValueProcessor" class="org.broadleafcommerce.core.web.processor.ProductOptionValueProcessor" />
    <bean id="blProductOptionsProcessor" class="org.broadleafcommerce.core.web.processor.ProductOptionsProcessor" />
    <bean id="blPaginationPageLinkProcessor" class="org.broadleafcommerce.core.web.processor.PaginationPageLinkProcessor" />
    <bean id="blPaginationSizeLinkProcessor" class="org.broadleafcommerce.core.web.processor.PaginationSizeLinkProcessor" />
    <bean id="blPaginationSortLinkProcessor" class="org.broadleafcommerce.core.web.processor.PaginationSortLinkProcessor" />    
    <bean id="blBroadleafCacheProcessor" class="org.broadleafcommerce.core.web.processor.BroadleafCacheProcessor" />    
    <bean id="blPriceTextDisplayProcessor" class="org.broadleafcommerce.core.web.processor.PriceTextDisplayProcessor" />
    <bean id="blRatingsProcessor" class="org.broadleafcommerce.core.web.processor.RatingsProcessor" />
    <bean id="blRelatedProductProcessor" class="org.broadleafcommerce.core.web.processor.RelatedProductProcessor" />
    <bean id="blRemoveFacetValuesLinkProcessor" class="org.broadleafcommerce.core.web.processor.RemoveFacetValuesLinkProcessor" />
    <bean id="blToggleFacetLinkProcessor" class="org.broadleafcommerce.core.web.processor.ToggleFacetLinkProcessor" />
    <bean id="blHeadProcessorExtensionManager" class="org.broadleafcommerce.core.web.processor.extension.HeadProcessorExtensionManager" />
    <bean id="blOnePageCheckoutProcessor" class="org.broadleafcommerce.core.web.processor.OnePageCheckoutProcessor"/>
    <bean id="blUncacheableDataProcessor" class="org.broadleafcommerce.core.web.processor.UncacheableDataProcessor"/>

=======
    <bean id="blGoogleUniversalAnalyticsProcessor" class="org.broadleafcommerce.core.web.processor.GoogleUniversalAnalyticsProcessor" />
>>>>>>> 4c45c7a2
    <!-- This core Broadleaf dialect should not be extended by implementors. Instead, define your -->
    <!-- own dialect and add your processors there. -->
    <bean id="blDialectProcessors" class="org.springframework.beans.factory.config.SetFactoryBean">
        <property name="sourceSet">
            <set>
                <ref bean="blAddSortLinkProcessor" />
                <ref bean="blCategoriesProcessor" />
                <ref bean="blFormProcessor" />
                <ref bean="blGoogleAnalyticsProcessor" />
                <ref bean="blHeadProcessor" />
                <ref bean="blNamedOrderProcessor" />
                <ref bean="blPaginationPageLinkProcessor" />
                <ref bean="blPaginationSizeLinkProcessor" />
                <ref bean="blPaginationSortLinkProcessor" />                
                <ref bean="blBroadleafCacheProcessor" />
                <ref bean="blPriceTextDisplayProcessor" />
                <ref bean="blProductOptionValueProcessor" />
                <ref bean="blProductOptionsProcessor" />
                <ref bean="blProductOptionDisplayProcessor" />
                <ref bean="blRatingsProcessor" />
                <ref bean="blRelatedProductProcessor" />
                <ref bean="blRemoveFacetValuesLinkProcessor" />
                <ref bean="blToggleFacetLinkProcessor" />
                <ref bean="blOnePageCheckoutProcessor" />
                <ref bean="blConfigVariableProcessor" />
                <ref bean="blResourceBundleProcessor" />
                <ref bean="blDataDrivenEnumerationProcessor" />
                <ref bean="blTransparentRedirectCreditCardFormProcessor" />
                <ref bean="blCreditCardTypesProcessor" />
                <ref bean="blUncacheableDataProcessor" />
            </set>
        </property>
    </bean>
    <bean id="blDialect" class="org.broadleafcommerce.common.web.dialect.BLCDialect">
<<<<<<< HEAD
        <property name="processors" ref="blDialectProcessors" />
=======
        <property name="processors">
          <set>
            <ref bean="blAddSortLinkProcessor" />
            <ref bean="blCategoriesProcessor" />
            <ref bean="blFormProcessor" />
            <ref bean="blGoogleAnalyticsProcessor" />
            <ref bean="blHeadProcessor" />
            <ref bean="blNamedOrderProcessor" />
            <ref bean="blPaginationPageLinkProcessor" />
            <ref bean="blPriceTextDisplayProcessor" />
            <ref bean="blProductOptionValueProcessor" />
            <ref bean="blProductOptionsProcessor" />
            <ref bean="blProductOptionDisplayProcessor" />
            <ref bean="blRatingsProcessor" />
            <ref bean="blRelatedProductProcessor" />
            <ref bean="blRemoveFacetValuesLinkProcessor" />
            <ref bean="blToggleFacetLinkProcessor" />
            <ref bean="blUrlRewriteProcessor" />
            <ref bean="blResourceBundleProcessor" />
            <ref bean="blGoogleUniversalAnalyticsProcessor" />
          </set>
        </property>     
>>>>>>> 4c45c7a2
    </bean> 

    <!-- This list factory bean will accept classes that implment the BroadleafVariableExpression interface. -->
    <!-- This provides the ability to inject custom expression evaluators into Thymeleaf. -->
    <bean id="blVariableExpressions" class="org.springframework.beans.factory.config.ListFactoryBean">
        <property name="sourceList">
            <list>
                <bean class="org.broadleafcommerce.common.web.expression.NullBroadleafVariableExpression" />
                <bean class="org.broadleafcommerce.common.web.expression.BRCVariableExpression" />
                <bean class="org.broadleafcommerce.common.web.expression.PropertiesVariableExpression" />
                <bean class="org.broadleafcommerce.common.web.payment.expression.PaymentGatewayFieldVariableExpression"/>
                <bean class="org.broadleafcommerce.profile.web.core.expression.CustomerVariableExpression"/>
            </list>
        </property>
    </bean>

    <bean id="blWebDatabaseTemplateResolver" class="org.broadleafcommerce.core.web.resolver.DatabaseTemplateResolver">
        <property name="resourceResolver" ref="blDatabaseResourceResolver" />
        <property name="templateMode" value="HTML5" />
        <property name="characterEncoding" value="UTF-8" />
        <property name="cacheable" value="${cache.page.templates}"/>
        <property name="cacheTTLMs" value="${cache.page.templates.ttl}" />
        <property name="order" value="100"/>         
    </bean>  
    
    <!-- This component should be overridden to provide templates outside of the WAR or CLASSPATH   -->    
    <bean id="blWebCustomTemplateResolver" class="org.broadleafcommerce.common.web.NullBroadleafTemplateResolver" />
    
    <bean id="blWebTemplateResolver" class="org.thymeleaf.templateresolver.ServletContextTemplateResolver">
        <property name="prefix" value="/WEB-INF/templates/" />
        <property name="suffix" value=".html" />
        <property name="templateMode" value="HTML5" />
        <property name="characterEncoding" value="UTF-8" />
        <property name="cacheable" value="${cache.page.templates}"/>
        <property name="cacheTTLMs" value="${cache.page.templates.ttl}" />
        <property name="order" value="200"/>         
    </bean>  
    
    <bean id="blWebClasspathTemplateResolver" class="org.thymeleaf.templateresolver.ClassLoaderTemplateResolver">
        <property name="prefix" value="webTemplates/" />
        <property name="suffix" value=".html" />
        <property name="templateMode" value="HTML5" />        
        <property name="characterEncoding" value="UTF-8" />
        <property name="cacheable" value="${cache.page.templates}"/>
        <property name="cacheTTLMs" value="${cache.page.templates.ttl}" />
        <property name="order" value="300"/> 
    </bean>  
    
    <!-- This component should be overridden to provide templates outside of the WAR or CLASSPATH   -->    
    <bean id="blEmailCustomTemplateResolver" class="org.broadleafcommerce.common.web.NullBroadleafTemplateResolver" />
    
    <bean id="blEmailClasspathTemplateResolver" class="org.thymeleaf.templateresolver.ClassLoaderTemplateResolver">
        <property name="prefix" value="emailTemplates/" />
        <property name="suffix" value=".html" />
        <property name="templateMode" value="HTML5" />
        <property name="cacheable" value="${cache.page.templates}"/>
        <property name="cacheTTLMs" value="${cache.page.templates.ttl}" />
        <property name="characterEncoding" value="UTF-8" />
    </bean>  
    
    <bean id="thymeleafSpringStandardDialect" class="org.thymeleaf.spring3.dialect.SpringStandardDialect" />
    
    <bean id="blMessageResolver" class="org.broadleafcommerce.common.web.BroadleafThymeleafMessageResolver" />

    <bean id="blWebTemplateResolvers" class="org.springframework.beans.factory.config.SetFactoryBean">
        <property name="sourceSet">
            <set>
                <ref bean="blWebDatabaseTemplateResolver" />
                <ref bean="blWebTemplateResolver" />
                <ref bean="blWebClasspathTemplateResolver" />
                <ref bean="blWebCustomTemplateResolver" />
                <ref bean="blWebCommonClasspathTemplateResolver" />
            </set>
        </property>
    </bean>
    
    <bean id="blThymeleafStandardTemplateModeHandlers" 
        class="org.broadleafcommerce.common.web.BroadleafThymeleafStandardTemplateModeHandlers" />
    
    <bean id="blWebTemplateEngine" class="org.thymeleaf.spring3.SpringTemplateEngine">
        <property name="messageResolvers">
            <set>
                <ref bean="blMessageResolver" />
                <bean class="org.thymeleaf.spring3.messageresolver.SpringMessageResolver" />
            </set>
        </property>
        <property name="templateResolvers" ref="blWebTemplateResolvers" />
        <property name="templateModeHandlers" value="#{blThymeleafStandardTemplateModeHandlers.standardTemplateModeHandlers}" />
        <property name="dialects">
            <set>
                <ref bean="thymeleafSpringStandardDialect" />
                <ref bean="blDialect" />
            </set>
        </property>
    </bean> 
    
    <bean id="blEmailTemplateResolvers" class="org.springframework.beans.factory.config.SetFactoryBean">
        <property name="sourceSet">
            <set>
                <ref bean="blEmailClasspathTemplateResolver" />                
                <ref bean="blEmailCustomTemplateResolver" />
            </set>
        </property>
    </bean>
    
    <bean id="blEmailTemplateEngine" class="org.thymeleaf.spring3.SpringTemplateEngine">
        <property name="templateResolvers" ref="blEmailTemplateResolvers" />
        <property name="dialects">
            <set>
                <ref bean="thymeleafSpringStandardDialect" />
                <ref bean="blDialect" />
            </set>
        </property>
    </bean> 
</beans><|MERGE_RESOLUTION|>--- conflicted
+++ resolved
@@ -44,7 +44,6 @@
         </aop:aspect>
     </aop:config>
     
-<<<<<<< HEAD
     <bean id="blAddSortLinkProcessor" class="org.broadleafcommerce.core.web.processor.AddSortLinkProcessor" />
     <bean id="blCategoriesProcessor" class="org.broadleafcommerce.core.web.processor.CategoriesProcessor" />
     <bean id="blFormProcessor" class="org.broadleafcommerce.core.web.processor.FormProcessor" />
@@ -66,10 +65,8 @@
     <bean id="blHeadProcessorExtensionManager" class="org.broadleafcommerce.core.web.processor.extension.HeadProcessorExtensionManager" />
     <bean id="blOnePageCheckoutProcessor" class="org.broadleafcommerce.core.web.processor.OnePageCheckoutProcessor"/>
     <bean id="blUncacheableDataProcessor" class="org.broadleafcommerce.core.web.processor.UncacheableDataProcessor"/>
-
-=======
     <bean id="blGoogleUniversalAnalyticsProcessor" class="org.broadleafcommerce.core.web.processor.GoogleUniversalAnalyticsProcessor" />
->>>>>>> 4c45c7a2
+
     <!-- This core Broadleaf dialect should not be extended by implementors. Instead, define your -->
     <!-- own dialect and add your processors there. -->
     <bean id="blDialectProcessors" class="org.springframework.beans.factory.config.SetFactoryBean">
@@ -100,38 +97,14 @@
                 <ref bean="blTransparentRedirectCreditCardFormProcessor" />
                 <ref bean="blCreditCardTypesProcessor" />
                 <ref bean="blUncacheableDataProcessor" />
+                <ref bean="blGoogleUniversalAnalyticsProcessor" />
             </set>
         </property>
     </bean>
     <bean id="blDialect" class="org.broadleafcommerce.common.web.dialect.BLCDialect">
-<<<<<<< HEAD
         <property name="processors" ref="blDialectProcessors" />
-=======
-        <property name="processors">
-          <set>
-            <ref bean="blAddSortLinkProcessor" />
-            <ref bean="blCategoriesProcessor" />
-            <ref bean="blFormProcessor" />
-            <ref bean="blGoogleAnalyticsProcessor" />
-            <ref bean="blHeadProcessor" />
-            <ref bean="blNamedOrderProcessor" />
-            <ref bean="blPaginationPageLinkProcessor" />
-            <ref bean="blPriceTextDisplayProcessor" />
-            <ref bean="blProductOptionValueProcessor" />
-            <ref bean="blProductOptionsProcessor" />
-            <ref bean="blProductOptionDisplayProcessor" />
-            <ref bean="blRatingsProcessor" />
-            <ref bean="blRelatedProductProcessor" />
-            <ref bean="blRemoveFacetValuesLinkProcessor" />
-            <ref bean="blToggleFacetLinkProcessor" />
-            <ref bean="blUrlRewriteProcessor" />
-            <ref bean="blResourceBundleProcessor" />
-            <ref bean="blGoogleUniversalAnalyticsProcessor" />
-          </set>
-        </property>     
->>>>>>> 4c45c7a2
     </bean> 
-
+    
     <!-- This list factory bean will accept classes that implment the BroadleafVariableExpression interface. -->
     <!-- This provides the ability to inject custom expression evaluators into Thymeleaf. -->
     <bean id="blVariableExpressions" class="org.springframework.beans.factory.config.ListFactoryBean">
