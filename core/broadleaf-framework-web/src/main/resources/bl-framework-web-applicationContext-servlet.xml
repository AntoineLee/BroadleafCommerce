<<<<<<< HEAD
<?xml version="1.0" encoding="UTF-8"?>

<beans xmlns="http://www.springframework.org/schema/beans"
	xmlns:xsi="http://www.w3.org/2001/XMLSchema-instance"
	xmlns:aop="http://www.springframework.org/schema/aop"
    xmlns:tx="http://www.springframework.org/schema/tx"
	xsi:schemaLocation="http://www.springframework.org/schema/beans
       http://www.springframework.org/schema/beans/spring-beans-3.0.xsd
       http://www.springframework.org/schema/aop
       http://www.springframework.org/schema/aop/spring-aop-3.0.xsd
       http://www.springframework.org/schema/tx
       http://www.springframework.org/schema/tx/spring-tx-3.0.xsd">

	<aop:config/>
	
	<bean id="blCartControllerREST" class="org.broadleafcommerce.core.web.controller.order.CartControllerREST">
        <property name="cartView" value="shoppingCart/cartSummary"/>
        <property name="cartViewRedirect" value="false"/>
        <property name="addItemView" value="../currentCart.htm"/>
        <property name="addItemViewRedirect" value="true"/>
        <property name="removeItemView" value="currentCart.htm"/>
        <property name="removeItemViewRedirect" value="true"/>
	</bean>
	
	<bean id="urlMapping"
		class="org.springframework.web.servlet.handler.SimpleUrlHandlerMapping">
		<property name="order" value="0" />
		<property name="alwaysUseFullPath" value="true" />
		<property name="mappings">
			<props>
				<prop key="/basket/*">blCartControllerREST</prop>
			</props>
		</property>
	</bean>
	
	<bean id="beanNameUrlMapping"
		class="org.springframework.web.servlet.handler.BeanNameUrlHandlerMapping">
		<property name="order" value="1" />
	</bean>

	<bean class="org.springframework.web.servlet.view.ContentNegotiatingViewResolver"/> 
	
	<bean class="org.broadleafcommerce.core.web.WrappingViewResolver">
      <constructor-arg>
         <bean class="org.springframework.web.servlet.view.xml.MarshallingView">
	       <constructor-arg>
	          <bean class="org.springframework.oxm.xstream.XStreamMarshaller" />
	       </constructor-arg>
	    </bean>
      </constructor-arg>
	</bean>
	
</beans>
=======
<?xml version="1.0" encoding="UTF-8"?>

<beans xmlns="http://www.springframework.org/schema/beans"
	xmlns:xsi="http://www.w3.org/2001/XMLSchema-instance"
	xmlns:aop="http://www.springframework.org/schema/aop"
	xsi:schemaLocation="http://www.springframework.org/schema/beans
       http://www.springframework.org/schema/beans/spring-beans-3.1.xsd
       http://www.springframework.org/schema/aop
       http://www.springframework.org/schema/aop/spring-aop-3.1.xsd">
	
	<aop:config/>
	
	<bean id="blCartControllerREST" class="org.broadleafcommerce.core.web.controller.order.CartControllerREST">
        <property name="cartView" value="shoppingCart/cartSummary"/>
        <property name="cartViewRedirect" value="false"/>
        <property name="addItemView" value="../currentCart.htm"/>
        <property name="addItemViewRedirect" value="true"/>
        <property name="removeItemView" value="currentCart.htm"/>
        <property name="removeItemViewRedirect" value="true"/>
	</bean>
	
	<bean id="urlMapping"
		class="org.springframework.web.servlet.handler.SimpleUrlHandlerMapping">
		<property name="order" value="0" />
		<property name="alwaysUseFullPath" value="true" />
		<property name="mappings">
			<props>
				<prop key="/basket/*">blCartControllerREST</prop>
			</props>
		</property>
	</bean>
	
	<bean id="beanNameUrlMapping"
		class="org.springframework.web.servlet.handler.BeanNameUrlHandlerMapping">
		<property name="order" value="1" />
	</bean>

	<bean class="org.springframework.web.servlet.view.ContentNegotiatingViewResolver"/> 
	
	<bean class="org.broadleafcommerce.core.web.WrappingViewResolver">
      <constructor-arg>
         <bean class="org.springframework.web.servlet.view.xml.MarshallingView">
	       <constructor-arg>
	          <bean class="org.springframework.oxm.xstream.XStreamMarshaller" />
	       </constructor-arg>
	    </bean>
      </constructor-arg>
	</bean>
	
</beans>
>>>>>>> 8065bcc8
<|MERGE_RESOLUTION|>--- conflicted
+++ resolved
@@ -1,106 +1,53 @@
-<<<<<<< HEAD
-<?xml version="1.0" encoding="UTF-8"?>
-
-<beans xmlns="http://www.springframework.org/schema/beans"
-	xmlns:xsi="http://www.w3.org/2001/XMLSchema-instance"
-	xmlns:aop="http://www.springframework.org/schema/aop"
-    xmlns:tx="http://www.springframework.org/schema/tx"
-	xsi:schemaLocation="http://www.springframework.org/schema/beans
-       http://www.springframework.org/schema/beans/spring-beans-3.0.xsd
-       http://www.springframework.org/schema/aop
-       http://www.springframework.org/schema/aop/spring-aop-3.0.xsd
-       http://www.springframework.org/schema/tx
-       http://www.springframework.org/schema/tx/spring-tx-3.0.xsd">
-
-	<aop:config/>
-	
-	<bean id="blCartControllerREST" class="org.broadleafcommerce.core.web.controller.order.CartControllerREST">
-        <property name="cartView" value="shoppingCart/cartSummary"/>
-        <property name="cartViewRedirect" value="false"/>
-        <property name="addItemView" value="../currentCart.htm"/>
-        <property name="addItemViewRedirect" value="true"/>
-        <property name="removeItemView" value="currentCart.htm"/>
-        <property name="removeItemViewRedirect" value="true"/>
-	</bean>
-	
-	<bean id="urlMapping"
-		class="org.springframework.web.servlet.handler.SimpleUrlHandlerMapping">
-		<property name="order" value="0" />
-		<property name="alwaysUseFullPath" value="true" />
-		<property name="mappings">
-			<props>
-				<prop key="/basket/*">blCartControllerREST</prop>
-			</props>
-		</property>
-	</bean>
-	
-	<bean id="beanNameUrlMapping"
-		class="org.springframework.web.servlet.handler.BeanNameUrlHandlerMapping">
-		<property name="order" value="1" />
-	</bean>
-
-	<bean class="org.springframework.web.servlet.view.ContentNegotiatingViewResolver"/> 
-	
-	<bean class="org.broadleafcommerce.core.web.WrappingViewResolver">
-      <constructor-arg>
-         <bean class="org.springframework.web.servlet.view.xml.MarshallingView">
-	       <constructor-arg>
-	          <bean class="org.springframework.oxm.xstream.XStreamMarshaller" />
-	       </constructor-arg>
-	    </bean>
-      </constructor-arg>
-	</bean>
-	
-</beans>
-=======
-<?xml version="1.0" encoding="UTF-8"?>
-
-<beans xmlns="http://www.springframework.org/schema/beans"
-	xmlns:xsi="http://www.w3.org/2001/XMLSchema-instance"
-	xmlns:aop="http://www.springframework.org/schema/aop"
-	xsi:schemaLocation="http://www.springframework.org/schema/beans
-       http://www.springframework.org/schema/beans/spring-beans-3.1.xsd
-       http://www.springframework.org/schema/aop
-       http://www.springframework.org/schema/aop/spring-aop-3.1.xsd">
-	
-	<aop:config/>
-	
-	<bean id="blCartControllerREST" class="org.broadleafcommerce.core.web.controller.order.CartControllerREST">
-        <property name="cartView" value="shoppingCart/cartSummary"/>
-        <property name="cartViewRedirect" value="false"/>
-        <property name="addItemView" value="../currentCart.htm"/>
-        <property name="addItemViewRedirect" value="true"/>
-        <property name="removeItemView" value="currentCart.htm"/>
-        <property name="removeItemViewRedirect" value="true"/>
-	</bean>
-	
-	<bean id="urlMapping"
-		class="org.springframework.web.servlet.handler.SimpleUrlHandlerMapping">
-		<property name="order" value="0" />
-		<property name="alwaysUseFullPath" value="true" />
-		<property name="mappings">
-			<props>
-				<prop key="/basket/*">blCartControllerREST</prop>
-			</props>
-		</property>
-	</bean>
-	
-	<bean id="beanNameUrlMapping"
-		class="org.springframework.web.servlet.handler.BeanNameUrlHandlerMapping">
-		<property name="order" value="1" />
-	</bean>
-
-	<bean class="org.springframework.web.servlet.view.ContentNegotiatingViewResolver"/> 
-	
-	<bean class="org.broadleafcommerce.core.web.WrappingViewResolver">
-      <constructor-arg>
-         <bean class="org.springframework.web.servlet.view.xml.MarshallingView">
-	       <constructor-arg>
-	          <bean class="org.springframework.oxm.xstream.XStreamMarshaller" />
-	       </constructor-arg>
-	    </bean>
-      </constructor-arg>
-	</bean>
-	
-</beans>
->>>>>>> 8065bcc8
+<?xml version="1.0" encoding="UTF-8"?>
+
+<beans xmlns="http://www.springframework.org/schema/beans"
+	xmlns:xsi="http://www.w3.org/2001/XMLSchema-instance"
+	xmlns:aop="http://www.springframework.org/schema/aop"
+    xmlns:tx="http://www.springframework.org/schema/tx"
+	xsi:schemaLocation="http://www.springframework.org/schema/beans
+       http://www.springframework.org/schema/beans/spring-beans-3.1.xsd
+       http://www.springframework.org/schema/aop
+       http://www.springframework.org/schema/aop/spring-aop-3.1.xsd
+       http://www.springframework.org/schema/tx
+       http://www.springframework.org/schema/tx/spring-tx-3.1.xsd">
+
+	<aop:config/>
+	
+	<bean id="blCartControllerREST" class="org.broadleafcommerce.core.web.controller.order.CartControllerREST">
+        <property name="cartView" value="shoppingCart/cartSummary"/>
+        <property name="cartViewRedirect" value="false"/>
+        <property name="addItemView" value="../currentCart.htm"/>
+        <property name="addItemViewRedirect" value="true"/>
+        <property name="removeItemView" value="currentCart.htm"/>
+        <property name="removeItemViewRedirect" value="true"/>
+	</bean>
+	
+	<bean id="urlMapping"
+		class="org.springframework.web.servlet.handler.SimpleUrlHandlerMapping">
+		<property name="order" value="0" />
+		<property name="alwaysUseFullPath" value="true" />
+		<property name="mappings">
+			<props>
+				<prop key="/basket/*">blCartControllerREST</prop>
+			</props>
+		</property>
+	</bean>
+	
+	<bean id="beanNameUrlMapping"
+		class="org.springframework.web.servlet.handler.BeanNameUrlHandlerMapping">
+		<property name="order" value="1" />
+	</bean>
+
+	<bean class="org.springframework.web.servlet.view.ContentNegotiatingViewResolver"/> 
+	
+	<bean class="org.broadleafcommerce.core.web.WrappingViewResolver">
+      <constructor-arg>
+         <bean class="org.springframework.web.servlet.view.xml.MarshallingView">
+	       <constructor-arg>
+	          <bean class="org.springframework.oxm.xstream.XStreamMarshaller" />
+	       </constructor-arg>
+	    </bean>
+      </constructor-arg>
+	</bean>
+	
+</beans>