<?xml version="1.0" encoding="UTF-8"?>
<project xmlns="http://maven.apache.org/POM/4.0.0" xmlns:xsi="http://www.w3.org/2001/XMLSchema-instance" xsi:schemaLocation="http://maven.apache.org/POM/4.0.0 http://maven.apache.org/maven-v4_0_0.xsd">
    <modelVersion>4.0.0</modelVersion>
    <parent>
        <artifactId>broadleaf</artifactId>
        <groupId>org.broadleafcommerce</groupId>
<<<<<<< HEAD
        <version>5.0.9-SNAPSHOT</version>
=======
        <version>5.0.10-SNAPSHOT</version>
>>>>>>> c8b5325e
    </parent>
    <artifactId>core</artifactId>
    <packaging>pom</packaging>
    <name>BroadleafCommerce Core</name>
    <description>BroadleafCommerce Core Mid Level Project</description>
    <url>http://www.broadleafcommerce.org</url>
    <properties>
        <project.uri>${project.baseUri}/../</project.uri>
    </properties>
    <licenses>
        <license>
            <name>Broadleaf Fair Use 1.0</name>
            <url>http://license.broadleafcommerce.org/fair_use_license-1.0.txt</url>
            <distribution>repo</distribution>
            <comments>Fair Use Community License</comments>
        </license>
        <license>
            <name>Broadleaf End User License Agreement 1.1</name>
            <url>http://license.broadleafcommerce.org/commercial_license-1.1.txt</url>
            <distribution>repo</distribution>
            <comments>Commercial License Applicable When Bounds of Fair Use License Are Exceeded</comments>
        </license>
    </licenses>
    <developers>
        <developer>
            <id>architect</id>
            <email>architect@broadleafcommerce.org</email>
            <organization>Broadleaf Commerce</organization>
            <organizationUrl>http://www.broadleafcommerce.org</organizationUrl>
            <timezone>-6</timezone>
        </developer>
    </developers>
    <modules>
        <module>broadleaf-profile</module>
        <module>broadleaf-profile-web</module>
        <module>broadleaf-framework</module>
        <module>broadleaf-framework-web</module>
  </modules>
</project><|MERGE_RESOLUTION|>--- conflicted
+++ resolved
@@ -4,11 +4,7 @@
     <parent>
         <artifactId>broadleaf</artifactId>
         <groupId>org.broadleafcommerce</groupId>
-<<<<<<< HEAD
-        <version>5.0.9-SNAPSHOT</version>
-=======
         <version>5.0.10-SNAPSHOT</version>
->>>>>>> c8b5325e
     </parent>
     <artifactId>core</artifactId>
     <packaging>pom</packaging>
