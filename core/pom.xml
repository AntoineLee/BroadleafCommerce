<?xml version="1.0" encoding="UTF-8"?>
<project xmlns="http://maven.apache.org/POM/4.0.0" xmlns:xsi="http://www.w3.org/2001/XMLSchema-instance" xsi:schemaLocation="http://maven.apache.org/POM/4.0.0 http://maven.apache.org/maven-v4_0_0.xsd">
    <modelVersion>4.0.0</modelVersion>
    <parent>
        <artifactId>broadleaf</artifactId>
        <groupId>org.broadleafcommerce</groupId>
<<<<<<< HEAD
        <version>4.0.0-SNAPSHOT</version>
=======
        <version>4.1.0-SNAPSHOT</version>
>>>>>>> 89b5f0b5
    </parent>
    <artifactId>core</artifactId>
    <packaging>pom</packaging>
    <name>BroadleafCommerce Core</name>
    <description>BroadleafCommerce Core Mid Level Project</description>
    <url>http://www.broadleafcommerce.org</url>
    <properties>
        <project.uri>${project.baseUri}/../</project.uri>
    </properties>
    <licenses>
        <license>
            <name>Apache 2</name>
            <url>http://www.apache.org/licenses/LICENSE-2.0.txt</url>
            <distribution>repo</distribution>
            <comments>A business-friendly OSS license</comments>
        </license>
    </licenses>
    <developers>
        <developer>
            <id>jeff</id>
            <name>Jeff Fischer</name>
            <email>jfischer@broadleafcommerce.org</email>
            <organization>Broadleaf Commerce</organization>
            <organizationUrl>http://www.broadleafcommerce.org</organizationUrl>
            <roles>
                <role>cto</role>
                <role>architect</role>
                <role>developer</role>
            </roles>
            <timezone>-6</timezone>
        </developer>
        <developer>
            <id>brian</id>
            <name>Brian Polster</name>
            <email>bpolster@broadleafcommerce.org</email>
            <organization>Broadleaf Commerce</organization>
            <organizationUrl>http://www.broadleafcommerce.org</organizationUrl>
            <roles>
                <role>president</role>
                <role>architect</role>
                <role>developer</role>
            </roles>
            <timezone>-6</timezone>
        </developer>
    </developers>
    <modules>
        <module>broadleaf-profile</module>
        <module>broadleaf-profile-web</module>
        <module>broadleaf-framework</module>
        <module>broadleaf-framework-web</module>
  </modules>
</project><|MERGE_RESOLUTION|>--- conflicted
+++ resolved
@@ -4,11 +4,7 @@
     <parent>
         <artifactId>broadleaf</artifactId>
         <groupId>org.broadleafcommerce</groupId>
-<<<<<<< HEAD
-        <version>4.0.0-SNAPSHOT</version>
-=======
         <version>4.1.0-SNAPSHOT</version>
->>>>>>> 89b5f0b5
     </parent>
     <artifactId>core</artifactId>
     <packaging>pom</packaging>
