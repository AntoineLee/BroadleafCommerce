<?xml version="1.0" encoding="UTF-8"?>
<project xmlns="http://maven.apache.org/POM/4.0.0" xmlns:xsi="http://www.w3.org/2001/XMLSchema-instance" xsi:schemaLocation="http://maven.apache.org/POM/4.0.0 http://maven.apache.org/maven-v4_0_0.xsd">
    <modelVersion>4.0.0</modelVersion>
    <parent>
        <artifactId>broadleaf</artifactId>
        <groupId>org.broadleafcommerce</groupId>
<<<<<<< HEAD
        <version>3.2.0-ADV-BUNDLE-10</version>
=======
        <version>3.2.0-ALPHA-1</version>
>>>>>>> a0898003
    </parent>
    <artifactId>core</artifactId>
    <packaging>pom</packaging>
    <name>BroadleafCommerce Core</name>
    <description>BroadleafCommerce Core Mid Level Project</description>
    <url>http://www.broadleafcommerce.org</url>
    <properties>
        <project.uri>${project.baseUri}/../</project.uri>
    </properties>
    <licenses>
        <license>
            <name>Apache 2</name>
            <url>http://www.apache.org/licenses/LICENSE-2.0.txt</url>
            <distribution>repo</distribution>
            <comments>A business-friendly OSS license</comments>
        </license>
    </licenses>
    <developers>
        <developer>
            <id>jeff</id>
            <name>Jeff Fischer</name>
            <email>jfischer@broadleafcommerce.org</email>
            <organization>Broadleaf Commerce</organization>
            <organizationUrl>http://www.broadleafcommerce.org</organizationUrl>
            <roles>
                <role>cto</role>
                <role>architect</role>
                <role>developer</role>
            </roles>
            <timezone>-6</timezone>
        </developer>
        <developer>
            <id>brian</id>
            <name>Brian Polster</name>
            <email>bpolster@broadleafcommerce.org</email>
            <organization>Broadleaf Commerce</organization>
            <organizationUrl>http://www.broadleafcommerce.org</organizationUrl>
            <roles>
                <role>president</role>
                <role>architect</role>
                <role>developer</role>
            </roles>
            <timezone>-6</timezone>
        </developer>
    </developers>
    <modules>
        <module>broadleaf-profile</module>
        <module>broadleaf-profile-web</module>
        <module>broadleaf-framework</module>
        <module>broadleaf-framework-web</module>
  </modules>
</project><|MERGE_RESOLUTION|>--- conflicted
+++ resolved
@@ -4,11 +4,7 @@
     <parent>
         <artifactId>broadleaf</artifactId>
         <groupId>org.broadleafcommerce</groupId>
-<<<<<<< HEAD
-        <version>3.2.0-ADV-BUNDLE-10</version>
-=======
         <version>3.2.0-ALPHA-1</version>
->>>>>>> a0898003
     </parent>
     <artifactId>core</artifactId>
     <packaging>pom</packaging>
