/*
 * Copyright 2008-2009 the original author or authors.
 *
 * Licensed under the Apache License, Version 2.0 (the "License");
 * you may not use this file except in compliance with the License.
 * You may obtain a copy of the License at
 *
 *      http://www.apache.org/licenses/LICENSE-2.0
 *
 * Unless required by applicable law or agreed to in writing, software
 * distributed under the License is distributed on an "AS IS" BASIS,
 * WITHOUT WARRANTIES OR CONDITIONS OF ANY KIND, either express or implied.
 * See the License for the specific language governing permissions and
 * limitations under the License.
 */
package org.broadleafcommerce.core.offer.service.processor;

import org.apache.commons.beanutils.BeanComparator;
import org.apache.commons.collections.comparators.NullComparator;
import org.apache.commons.collections.comparators.ReverseComparator;
import org.broadleafcommerce.core.offer.domain.CandidateFulfillmentGroupOffer;
import org.broadleafcommerce.core.offer.domain.FulfillmentGroupAdjustment;
import org.broadleafcommerce.core.offer.domain.Offer;
import org.broadleafcommerce.core.offer.domain.OfferRule;
import org.broadleafcommerce.core.offer.service.discount.CandidatePromotionItems;
import org.broadleafcommerce.core.offer.service.discount.FulfillmentGroupOfferPotential;
import org.broadleafcommerce.core.offer.service.discount.domain.*;
import org.broadleafcommerce.core.offer.service.type.OfferRuleType;
import org.broadleafcommerce.money.Money;
import org.springframework.stereotype.Service;

import java.util.*;

/**
 * 
 * @author jfischer
 *
 */
@Service("blFulfillmentGroupOfferProcessor")
public class FulfillmentGroupOfferProcessorImpl extends OrderOfferProcessorImpl implements FulfillmentGroupOfferProcessor {

	/* (non-Javadoc)
	 * @see org.broadleafcommerce.core.offer.service.processor.FulfillmentGroupOfferProcessor#filterFulfillmentGroupLevelOffer(org.broadleafcommerce.core.order.domain.Order, java.util.List, java.util.List, org.broadleafcommerce.core.offer.domain.Offer)
	 */
	public void filterFulfillmentGroupLevelOffer(PromotableOrder order, List<PromotableCandidateFulfillmentGroupOffer> qualifiedFGOffers, Offer offer) {
		for (PromotableFulfillmentGroup fulfillmentGroup : order.getFulfillmentGroups()) {
			boolean fgLevelQualification = false;
			fgQualification: {
				//handle legacy fields in addition to the 1.5 order rule field
	            if(couldOfferApplyToOrder(offer, order, fulfillmentGroup)) {
	            	fgLevelQualification = true;
	                break fgQualification;
	            }
	            for (PromotableOrderItem discreteOrderItem : order.getDiscountableDiscreteOrderItems()) {
	            	if(couldOfferApplyToOrder(offer, order, discreteOrderItem, fulfillmentGroup)) {
	            		fgLevelQualification = true;
	            		break fgQualification;
	                }
	            }
	    	}
			if (fgLevelQualification) {
				fgLevelQualification = false;
				//handle 1.5 FG field
	            if(couldOfferApplyToFulfillmentGroup(offer, fulfillmentGroup)) {
	            	fgLevelQualification = true;
	            }
			}
			//Item Qualification - new for 1.5!
			if (fgLevelQualification) {
				CandidatePromotionItems candidates = couldOfferApplyToOrderItems(offer, fulfillmentGroup.getDiscountableDiscreteOrderItems());
				if (candidates.isMatchedQualifier()) {
					PromotableCandidateFulfillmentGroupOffer candidateOffer = createCandidateFulfillmentGroupOffer(offer, qualifiedFGOffers, fulfillmentGroup);
					candidateOffer.getCandidateQualifiersMap().putAll(candidates.getCandidateQualifiersMap());
				}
			}
		}
	}
	
	public void calculateFulfillmentGroupTotal(PromotableOrder order) {
		Money totalShipping = new Money(0D);
		for (PromotableFulfillmentGroup fulfillmentGroupMember : order.getFulfillmentGroups()) {
			PromotableFulfillmentGroup fulfillmentGroup = (PromotableFulfillmentGroup) fulfillmentGroupMember;
			if (fulfillmentGroup.getAdjustmentPrice() != null) {
	            fulfillmentGroup.setShippingPrice(fulfillmentGroup.getAdjustmentPrice());
	        } else if (fulfillmentGroup.getSaleShippingPrice() != null) {
	            fulfillmentGroup.setShippingPrice(fulfillmentGroup.getSaleShippingPrice());
	        } else {
	            fulfillmentGroup.setShippingPrice(fulfillmentGroup.getRetailShippingPrice());
	        }
			totalShipping = totalShipping.add(fulfillmentGroup.getShippingPrice());
		}
        order.setTotalShipping(totalShipping);
	}
	
	protected boolean couldOfferApplyToFulfillmentGroup(Offer offer, PromotableFulfillmentGroup fulfillmentGroup) {
        boolean appliesToItem = false;
        OfferRule rule = offer.getOfferMatchRules().get(OfferRuleType.FULFILLMENT_GROUP.getType());
        if (rule != null && rule.getMatchRule() != null) {
            HashMap<String, Object> vars = new HashMap<String, Object>();
            vars.put("fulfillmentGroup", fulfillmentGroup.getDelegate());
            Boolean expressionOutcome = executeExpression(rule.getMatchRule(), vars);
            if (expressionOutcome != null && expressionOutcome) {
                appliesToItem = true;
            }
        } else {
            appliesToItem = true;
        }

        return appliesToItem;
    }
	
	protected PromotableCandidateFulfillmentGroupOffer createCandidateFulfillmentGroupOffer(Offer offer, List<PromotableCandidateFulfillmentGroupOffer> qualifiedFGOffers, PromotableFulfillmentGroup fulfillmentGroup) {
		CandidateFulfillmentGroupOffer candidateOffer = offerDao.createCandidateFulfillmentGroupOffer();
		candidateOffer.setFulfillmentGroup(fulfillmentGroup.getDelegate());
		candidateOffer.setOffer(offer);
		PromotableCandidateFulfillmentGroupOffer promotableCandidateFulfillmentGroupOffer = promotableItemFactory.createPromotableCandidateFulfillmentGroupOffer(candidateOffer, fulfillmentGroup);
		fulfillmentGroup.addCandidateFulfillmentGroupOffer(promotableCandidateFulfillmentGroupOffer);
		qualifiedFGOffers.add(promotableCandidateFulfillmentGroupOffer);
		
		return promotableCandidateFulfillmentGroupOffer;
	}
	
	/**
     * Private method that takes a list of sorted CandidateOrderOffers and determines if each offer can be
     * applied based on the restrictions (stackable and/or combinable) on that offer.  OrderAdjustments
     * are create on the Order for each applied CandidateOrderOffer.  An offer with stackable equals false
     * cannot be applied to an Order that already contains an OrderAdjustment.  An offer with combinable
     * equals false cannot be applied to the Order if the Order already contains an OrderAdjustment.
     *
     * @param qualifiedFGOffers a sorted list of CandidateOrderOffer
     * @param order the Order to apply the CandidateOrderOffers
     * @return true if order offer applied; otherwise false
     */
    @SuppressWarnings("unchecked")
	public boolean applyAllFulfillmentGroupOffers(List<PromotableCandidateFulfillmentGroupOffer> qualifiedFGOffers, PromotableOrder order) {
    	Map<FulfillmentGroupOfferPotential, List<PromotableCandidateFulfillmentGroupOffer>> offerMap = new HashMap<FulfillmentGroupOfferPotential, List<PromotableCandidateFulfillmentGroupOffer>>();
    	for (PromotableCandidateFulfillmentGroupOffer candidate : qualifiedFGOffers) {
    		FulfillmentGroupOfferPotential potential = new FulfillmentGroupOfferPotential();
    		potential.setOffer(candidate.getOffer());
    		if (offerMap.get(potential) == null) {
    			offerMap.put(potential, new ArrayList<PromotableCandidateFulfillmentGroupOffer>());
    		}
    		offerMap.get(potential).add(candidate);
    	}
    	List<FulfillmentGroupOfferPotential> potentials = new ArrayList<FulfillmentGroupOfferPotential>();
		for (FulfillmentGroupOfferPotential potential : offerMap.keySet()) {
            List<PromotableCandidateFulfillmentGroupOffer> fgOffers = offerMap.get(potential);
<<<<<<< HEAD
            Collections.sort(fgOffers, new BeanComparator("discountedAmount", Collections.reverseOrder()));
		    Collections.sort(fgOffers, new BeanComparator("priority"));
=======
            Collections.sort(fgOffers, new ReverseComparator(new BeanComparator("discountedAmount", new NullComparator())));
		    Collections.sort(fgOffers, new BeanComparator("priority", new NullComparator()));
>>>>>>> 41c8781c

            if (potential.getOffer().getMaxUses() > 0 && fgOffers.size() > potential.getOffer().getMaxUses()) {
                for (int j=potential.getOffer().getMaxUses();j<fgOffers.size();j++) {
                    fgOffers.remove(j);
                }
            }
			for (PromotableCandidateFulfillmentGroupOffer candidate : fgOffers) {
				potential.setTotalSavings(potential.getTotalSavings().add(candidate.getFulfillmentGroup().getPriceBeforeAdjustments(candidate.getOffer().getApplyDiscountToSalePrice()).subtract(candidate.getDiscountedPrice())));
				potential.setPriority(candidate.getOffer().getPriority());
			}

			potentials.add(potential);
		}
		
		// Sort fg potentials by priority and discount
		Collections.sort(potentials, new BeanComparator("totalSavings", Collections.reverseOrder()));
	    Collections.sort(potentials, new BeanComparator("priority"));
	    potentials = removeTrailingNotCombinableFulfillmentGroupOffers(potentials);
	    
    	boolean fgOfferApplied = false;
    	for (FulfillmentGroupOfferPotential potential : potentials) {
    		Offer offer = potential.getOffer();
    		if (offer.getTreatAsNewFormat() == null || !offer.getTreatAsNewFormat()) {
    			if ((offer.isStackable()) || !fgOfferApplied) {
    				boolean alreadyContainsNotCombinableOfferAtAnyLevel = order.isNotCombinableOfferAppliedAtAnyLevel();
    				List<PromotableCandidateFulfillmentGroupOffer> candidates = offerMap.get(potential);
    				for (PromotableCandidateFulfillmentGroupOffer candidate : candidates) {
    					applyFulfillmentGroupOffer(candidate);
    					fgOfferApplied = true;
    				}
    				if (!offer.isCombinableWithOtherOffers() || alreadyContainsNotCombinableOfferAtAnyLevel) {
    					fgOfferApplied = compareAndAdjustFulfillmentGroupOffers(order, fgOfferApplied);
    					if (fgOfferApplied) {
    						break;
    					}
    				}
    			}
    		} else {
    			if (!order.containsNotStackableFulfillmentGroupOffer() || !fgOfferApplied) {
    				boolean alreadyContainsTotalitarianOffer = order.isTotalitarianOfferApplied();
    				List<PromotableCandidateFulfillmentGroupOffer> candidates = offerMap.get(potential);
    				for (PromotableCandidateFulfillmentGroupOffer candidate : candidates) {
    					applyFulfillmentGroupOffer(candidate);
    					fgOfferApplied = true;
    				}
                	if (
                		(offer.isTotalitarianOffer() != null && offer.isTotalitarianOffer()) ||
                		alreadyContainsTotalitarianOffer
                	) {
                		fgOfferApplied = compareAndAdjustFulfillmentGroupOffers(order, fgOfferApplied);
                		if (fgOfferApplied) {
                    		break;
                    	}
                	} else if (!offer.isCombinableWithOtherOffers()) {
                		break;
                	}
        		}
    		}
    	}
        
        return fgOfferApplied;
    }

	protected boolean compareAndAdjustFulfillmentGroupOffers(PromotableOrder order, boolean fgOfferApplied) {
		Money regularOrderDiscountShippingTotal = new Money(0D);
		regularOrderDiscountShippingTotal = regularOrderDiscountShippingTotal.add(order.calculateOrderItemsPriceWithoutAdjustments());
		for (PromotableFulfillmentGroup fg : order.getFulfillmentGroups()) {
			regularOrderDiscountShippingTotal = regularOrderDiscountShippingTotal.add(fg.getAdjustmentPrice());
		}
		
		Money discountOrderRegularShippingTotal = new Money(0D);
		discountOrderRegularShippingTotal = discountOrderRegularShippingTotal.add(order.getSubTotal());
		for (PromotableFulfillmentGroup fg : order.getFulfillmentGroups()) {
			discountOrderRegularShippingTotal = discountOrderRegularShippingTotal.add(fg.getPriceBeforeAdjustments(true));
		}
		
		if (discountOrderRegularShippingTotal.lessThan(regularOrderDiscountShippingTotal)) {
			// order/item offer is better; remove totalitarian fulfillment group offer and process other fg offers
			order.removeAllFulfillmentAdjustments();
		    fgOfferApplied = false;
		} else {
			// totalitarian fg offer is better; remove all order/item offers
			order.removeAllOrderAdjustments();
			order.removeAllItemAdjustments();
			gatherCart(order);
			initializeSplitItems(order, order.getDiscountableDiscreteOrderItems());
		}
		return fgOfferApplied;
	}
	
	protected void applyFulfillmentGroupOffer(PromotableCandidateFulfillmentGroupOffer fulfillmentGroupOffer) {
        FulfillmentGroupAdjustment fulfillmentGroupAdjustment = offerDao.createFulfillmentGroupAdjustment();
        fulfillmentGroupAdjustment.init(((PromotableFulfillmentGroup) fulfillmentGroupOffer.getFulfillmentGroup()).getDelegate(), fulfillmentGroupOffer.getOffer(), fulfillmentGroupOffer.getOffer().getName());
        PromotableFulfillmentGroupAdjustment promotableFulfillmentGroupAdjustment = promotableItemFactory.createPromotableFulfillmentGroupAdjustment(fulfillmentGroupAdjustment, (PromotableFulfillmentGroup) fulfillmentGroupOffer.getFulfillmentGroup());
        //add to adjustment
        fulfillmentGroupOffer.getFulfillmentGroup().addFulfillmentGroupAdjustment(promotableFulfillmentGroupAdjustment);
    }
	
	public List<FulfillmentGroupOfferPotential> removeTrailingNotCombinableFulfillmentGroupOffers(List<FulfillmentGroupOfferPotential> candidateOffers) {
        List<FulfillmentGroupOfferPotential> remainingCandidateOffers = new ArrayList<FulfillmentGroupOfferPotential>();
        int offerCount = 0;
        for (FulfillmentGroupOfferPotential candidateOffer : candidateOffers) {
            if (offerCount == 0) {
                remainingCandidateOffers.add(candidateOffer);
            } else {
            	boolean treatAsNewFormat = false;
            	if (candidateOffer.getOffer().getTreatAsNewFormat() != null && candidateOffer.getOffer().getTreatAsNewFormat()) {
            		treatAsNewFormat = true;
            	}
            	if ((!treatAsNewFormat && candidateOffer.getOffer().isCombinableWithOtherOffers()) || (treatAsNewFormat && (candidateOffer.getOffer().isTotalitarianOffer() == null || !candidateOffer.getOffer().isTotalitarianOffer()))) {
                    remainingCandidateOffers.add(candidateOffer);
                }
            }
            offerCount++;
        }
        return remainingCandidateOffers;
    }
}<|MERGE_RESOLUTION|>--- conflicted
+++ resolved
@@ -145,13 +145,8 @@
     	List<FulfillmentGroupOfferPotential> potentials = new ArrayList<FulfillmentGroupOfferPotential>();
 		for (FulfillmentGroupOfferPotential potential : offerMap.keySet()) {
             List<PromotableCandidateFulfillmentGroupOffer> fgOffers = offerMap.get(potential);
-<<<<<<< HEAD
-            Collections.sort(fgOffers, new BeanComparator("discountedAmount", Collections.reverseOrder()));
-		    Collections.sort(fgOffers, new BeanComparator("priority"));
-=======
             Collections.sort(fgOffers, new ReverseComparator(new BeanComparator("discountedAmount", new NullComparator())));
 		    Collections.sort(fgOffers, new BeanComparator("priority", new NullComparator()));
->>>>>>> 41c8781c
 
             if (potential.getOffer().getMaxUses() > 0 && fgOffers.size() > potential.getOffer().getMaxUses()) {
                 for (int j=potential.getOffer().getMaxUses();j<fgOffers.size();j++) {
