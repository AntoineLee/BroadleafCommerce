--- conflicted
+++ resolved
@@ -3,11 +3,7 @@
     <parent>
         <artifactId>core</artifactId>
         <groupId>org.broadleafcommerce</groupId>
-<<<<<<< HEAD
-        <version>client-EM-5.0.3-GA-patch1</version>
-=======
         <version>5.0.5-SNAPSHOT</version>
->>>>>>> 2268e1c4
     </parent>
     <modelVersion>4.0.0</modelVersion>
     <artifactId>broadleaf-framework</artifactId>
