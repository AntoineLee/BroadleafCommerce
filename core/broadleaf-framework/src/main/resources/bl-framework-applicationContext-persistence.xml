--- conflicted
+++ resolved
@@ -69,39 +69,5 @@
         <aop:pointcut id="blLegacyCartServiceOperation" expression="execution(* org.broadleafcommerce.core.order.service.legacy.LegacyCartService.*(..))"/>
         <aop:advisor advice-ref="blTxAdvice" pointcut-ref="blLegacyCartServiceOperation" order="1"/>
     </aop:config>
-<<<<<<< HEAD
 
-    <aop:config>
-        <aop:pointcut id="blOrderDaoOperation5" expression="execution(* org.broadleafcommerce.core.order.dao.OrderDao.update*(..))"/>
-        <aop:advisor advice-ref="blTxAdvice" pointcut-ref="blOrderDaoOperation5"/>
-    </aop:config>
-
-    <aop:config>
-        <aop:pointcut id="blCodeTypeServiceOperation" expression="execution(* org.broadleafcommerce.core.util.service.CodeTypeService.*(..))"/>
-        <aop:advisor advice-ref="blTxAdvice" pointcut-ref="blCodeTypeServiceOperation"/>
-    </aop:config>
-    
-    <aop:config>
-        <aop:pointcut id="blOrderMultishipOption" expression="execution(* org.broadleafcommerce.core.order.dao.OrderMultishipOptionDao.save*(..))"/>
-        <aop:advisor advice-ref="blTxAdvice" pointcut-ref="blOrderMultishipOption"/>
-    </aop:config>
-
-    <aop:config>
-        <aop:pointcut id="blOrderItemDaoOperation" expression="execution(* org.broadleafcommerce.core.order.dao.OrderItemDao.save*(..))"/>
-        <aop:advisor advice-ref="blTxAdvice" pointcut-ref="blOrderItemDaoOperation"/>
-    </aop:config>
-    
-    <aop:config>
-        <aop:pointcut id="blOrderItemDaoOperation2" expression="execution(* org.broadleafcommerce.core.order.dao.OrderItemDao.save(..))"/>
-        <aop:advisor advice-ref="blTxAdvice" pointcut-ref="blOrderItemDaoOperation2"/>
-    </aop:config>
-    
-    <aop:config>
-        <aop:pointcut id="blOrderItemDaoOperation3" expression="execution(* org.broadleafcommerce.core.order.dao.OrderItemDao.delete(..))"/>
-        <aop:advisor advice-ref="blTxAdvice" pointcut-ref="blOrderItemDaoOperation3"/>
-    </aop:config>
-
-=======
-    
->>>>>>> 99c35ef6
 </beans>