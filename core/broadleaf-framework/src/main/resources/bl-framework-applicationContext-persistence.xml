--- conflicted
+++ resolved
@@ -68,30 +68,13 @@
         <aop:pointcut id="blLegacyCartServiceOperation" expression="execution(* org.broadleafcommerce.core.order.service.legacy.LegacyCartService.*(..))"/>
         <aop:advisor advice-ref="blTxAdvice" pointcut-ref="blLegacyCartServiceOperation" order="1"/>
     </aop:config>
-<<<<<<< HEAD
 
-=======
-    
->>>>>>> 307d22b2
     <aop:config>
         <aop:pointcut id="blOrderDaoOperation5" expression="execution(* org.broadleafcommerce.core.order.dao.OrderDao.update*(..))"/>
         <aop:advisor advice-ref="blTxAdvice" pointcut-ref="blOrderDaoOperation5"/>
     </aop:config>
 
     <aop:config>
-<<<<<<< HEAD
-        <aop:pointcut id="blOrderPaymentServiceOperation" expression="execution(* org.broadleafcommerce.core.payment.service.OrderPaymentService.save(..))"/>
-        <aop:advisor advice-ref="blTxAdvice" pointcut-ref="blOrderPaymentServiceOperation"/>
-    </aop:config>
-    
-    <aop:config>
-        <aop:pointcut id="blOrderPaymentServiceOperation2" expression="execution(* org.broadleafcommerce.core.payment.service.OrderPaymentService.delete(..))"/>
-        <aop:advisor advice-ref="blTxAdvice" pointcut-ref="blOrderPaymentServiceOperation2"/>
-    </aop:config>
-
-    <aop:config>
-=======
->>>>>>> 307d22b2
         <aop:pointcut id="blCodeTypeServiceOperation" expression="execution(* org.broadleafcommerce.core.util.service.CodeTypeService.*(..))"/>
         <aop:advisor advice-ref="blTxAdvice" pointcut-ref="blCodeTypeServiceOperation"/>
     </aop:config>
@@ -116,12 +99,4 @@
         <aop:advisor advice-ref="blTxAdvice" pointcut-ref="blOrderItemDaoOperation3"/>
     </aop:config>
 
-<<<<<<< HEAD
-    <aop:config>
-        <aop:pointcut id="blShippingRateServiceOperation" expression="execution(* org.broadleafcommerce.core.pricing.service.ShippingRateService.*(..))"/>
-        <aop:advisor advice-ref="blTxAdvice" pointcut-ref="blShippingRateServiceOperation"/>
-    </aop:config>
-    
-=======
->>>>>>> 307d22b2
 </beans>