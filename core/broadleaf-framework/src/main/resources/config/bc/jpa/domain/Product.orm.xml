<?xml version="1.0" encoding="UTF-8"?>
<!--
  #%L
  BroadleafCommerce Framework
  %%
  Copyright (C) 2009 - 2013 Broadleaf Commerce
  %%
  Licensed under the Apache License, Version 2.0 (the "License");
  you may not use this file except in compliance with the License.
  You may obtain a copy of the License at
  
        http://www.apache.org/licenses/LICENSE-2.0
  
  Unless required by applicable law or agreed to in writing, software
  distributed under the License is distributed on an "AS IS" BASIS,
  WITHOUT WARRANTIES OR CONDITIONS OF ANY KIND, either express or implied.
  See the License for the specific language governing permissions and
  limitations under the License.
  #L%
  -->

<entity-mappings xmlns="http://java.sun.com/xml/ns/persistence/orm"
    xmlns:xsi="http://www.w3.org/2001/XMLSchema-instance"
    xsi:schemaLocation="http://java.sun.com/xml/ns/persistence/orm http://java.sun.com/xml/ns/persistence/orm_2_0.xsd" version="2.0">

    <named-query name="BC_READ_ALL_PRODUCTS" >
        <query>SELECT product FROM org.broadleafcommerce.core.catalog.domain.Product product</query>
    </named-query>

    <named-query name="BC_READ_PRODUCTS_BY_NAME" >
        <query>SELECT product FROM org.broadleafcommerce.core.catalog.domain.Product product
        WHERE product.defaultSku.name LIKE :name</query>
    </named-query>
    
    <named-query name="BC_READ_AUTOMATIC_PRODUCT_BUNDLES" >
        <query>SELECT productBundle FROM org.broadleafcommerce.core.catalog.domain.ProductBundle productBundle
        WHERE productBundle.autoBundle = :autoBundle
        AND productBundle.defaultSku.activeStartDate &lt;= :currentDate
        AND (productBundle.defaultSku.activeEndDate &gt; :currentDate OR productBundle.defaultSku.activeEndDate IS NULL)
                AND (productBundle.archiveStatus.archived IS NULL OR productBundle.archiveStatus.archived = 'N')</query>
    </named-query>

    <named-query name="BC_READ_ACTIVE_PRODUCTS_BY_CATEGORY" >
<<<<<<< HEAD
        <query>SELECT categoryProduct.product FROM org.broadleafcommerce.core.catalog.domain.CategoryProductXrefImpl categoryProduct
        WHERE categoryProduct.category.id = :categoryId
        AND categoryProduct.product.defaultSku.activeStartDate &lt;= :currentDate
        AND (categoryProduct.product.defaultSku.activeEndDate &gt; :currentDate OR categoryProduct.product.defaultSku.activeEndDate = null)
                AND (categoryProduct.product.archiveStatus.archived IS NULL OR categoryProduct.product.archiveStatus.archived = 'N')
=======
        <query>SELECT categoryProduct.categoryProductXref.product FROM org.broadleafcommerce.core.catalog.domain.CategoryProductXrefImpl categoryProduct
        WHERE categoryProduct.categoryProductXref.category.id = :categoryId
        AND categoryProduct.categoryProductXref.product.defaultSku.activeStartDate &lt;= :currentDate
        AND (categoryProduct.categoryProductXref.product.defaultSku.activeEndDate &gt; :currentDate OR categoryProduct.categoryProductXref.product.defaultSku.activeEndDate IS NULL)
                AND (categoryProduct.categoryProductXref.product.archiveStatus.archived IS NULL OR categoryProduct.categoryProductXref.product.archiveStatus.archived = 'N')
>>>>>>> 94fbdd53
        ORDER BY categoryProduct.displayOrder
        </query>
    </named-query>
    
    <named-query name="BC_READ_PRODUCTS_BY_CATEGORY" >
        <query>SELECT categoryProduct.product FROM org.broadleafcommerce.core.catalog.domain.CategoryProductXrefImpl categoryProduct
        WHERE categoryProduct.category.id = :categoryId
        ORDER BY categoryProduct.displayOrder
        </query>
    </named-query>
    
    <named-query name="BC_READ_PRODUCTS_BY_OUTGOING_URL" >
        <query>SELECT product
               FROM org.broadleafcommerce.core.catalog.domain.Product product
               WHERE (product.url = :url OR product.urlKey = :urlKey)
               AND (product.defaultSku.activeEndDate &gt; :currentDate OR product.defaultSku.activeEndDate IS NULL)
               AND (product.archiveStatus.archived IS NULL OR product.archiveStatus.archived = 'N')
        </query>
    </named-query>
    
</entity-mappings><|MERGE_RESOLUTION|>--- conflicted
+++ resolved
@@ -41,19 +41,11 @@
     </named-query>
 
     <named-query name="BC_READ_ACTIVE_PRODUCTS_BY_CATEGORY" >
-<<<<<<< HEAD
         <query>SELECT categoryProduct.product FROM org.broadleafcommerce.core.catalog.domain.CategoryProductXrefImpl categoryProduct
         WHERE categoryProduct.category.id = :categoryId
         AND categoryProduct.product.defaultSku.activeStartDate &lt;= :currentDate
-        AND (categoryProduct.product.defaultSku.activeEndDate &gt; :currentDate OR categoryProduct.product.defaultSku.activeEndDate = null)
+        AND (categoryProduct.product.defaultSku.activeEndDate &gt; :currentDate OR categoryProduct.product.defaultSku.activeEndDate IS NULL)
                 AND (categoryProduct.product.archiveStatus.archived IS NULL OR categoryProduct.product.archiveStatus.archived = 'N')
-=======
-        <query>SELECT categoryProduct.categoryProductXref.product FROM org.broadleafcommerce.core.catalog.domain.CategoryProductXrefImpl categoryProduct
-        WHERE categoryProduct.categoryProductXref.category.id = :categoryId
-        AND categoryProduct.categoryProductXref.product.defaultSku.activeStartDate &lt;= :currentDate
-        AND (categoryProduct.categoryProductXref.product.defaultSku.activeEndDate &gt; :currentDate OR categoryProduct.categoryProductXref.product.defaultSku.activeEndDate IS NULL)
-                AND (categoryProduct.categoryProductXref.product.archiveStatus.archived IS NULL OR categoryProduct.categoryProductXref.product.archiveStatus.archived = 'N')
->>>>>>> 94fbdd53
         ORDER BY categoryProduct.displayOrder
         </query>
     </named-query>
