--- conflicted
+++ resolved
@@ -1,80 +1,74 @@
-<?xml version="1.0" encoding="UTF-8"?>
-<!--
-  #%L
-  BroadleafCommerce Framework
-  %%
-  Copyright (C) 2009 - 2013 Broadleaf Commerce
-  %%
-  Licensed under the Apache License, Version 2.0 (the "License");
-  you may not use this file except in compliance with the License.
-  You may obtain a copy of the License at
-  
-        http://www.apache.org/licenses/LICENSE-2.0
-  
-  Unless required by applicable law or agreed to in writing, software
-  distributed under the License is distributed on an "AS IS" BASIS,
-  WITHOUT WARRANTIES OR CONDITIONS OF ANY KIND, either express or implied.
-  See the License for the specific language governing permissions and
-  limitations under the License.
-  #L%
-  -->
-
-<entity-mappings xmlns="http://java.sun.com/xml/ns/persistence/orm"
-    xmlns:xsi="http://www.w3.org/2001/XMLSchema-instance"
-    xsi:schemaLocation="http://java.sun.com/xml/ns/persistence/orm http://java.sun.com/xml/ns/persistence/orm_2_0.xsd"
-    version="2.0">
-
-    <named-query name="BC_READ_ALL_CATEGORIES">
-        <query>SELECT category FROM org.broadleafcommerce.core.catalog.domain.Category category 
-        ORDER BY category.id</query>
-    </named-query>
-
-    <named-query name="BC_READ_CATEGORY_BY_NAME">
-        <query>SELECT category FROM org.broadleafcommerce.core.catalog.domain.Category category
-        WHERE category.name = :categoryName 
-        ORDER BY category.id</query>
-    </named-query>
-
-    <named-query name="BC_READ_ALL_SUBCATEGORIES">
-<<<<<<< HEAD
-        <query>SELECT category FROM org.broadleafcommerce.core.catalog.domain.Category category
-        WHERE category.defaultParentCategory.id IN :defaultParentCategoryId 
-        ORDER BY category.id</query>
-=======
-        <query>SELECT category FROM org.broadleafcommerce.core.catalog.domain.Category category
-               LEFT OUTER JOIN category.allParentCategoryXrefs xref
-               WHERE category.defaultParentCategory = :parentCategory OR xref.categoryXrefPK.category = :parentCategory
-               ORDER BY xref.displayOrder, category.id</query>
->>>>>>> 99c35ef6
-    </named-query>
-    
-    <named-query name="BC_READ_CATEGORY_BY_URL_KEY">
-        <query>SELECT category FROM org.broadleafcommerce.core.catalog.domain.Category category
-                WHERE category.urlKey = :urlKey
-                AND (category.archiveStatus.archived IS NULL OR category.archiveStatus.archived = 'N')
-                AND (category.activeStartDate &lt; :currentDate)
-                AND (category.activeEndDate IS NULL OR category.activeEndDate &gt; :currentDate)
-        </query>
-    </named-query>
-
-    <named-query name="BC_READ_ACTIVE_SUBCATEGORIES_BY_CATEGORY" >
-        <query>SELECT category FROM org.broadleafcommerce.core.catalog.domain.Category category
-                LEFT OUTER JOIN category.allParentCategoryXrefs xref
-                WHERE (category.defaultParentCategory.id = :parentCategoryId OR xref.categoryXrefPK.category = :parentCategoryId)
-                AND (category.archiveStatus.archived IS NULL OR category.archiveStatus.archived = 'N')           
-                AND (category.activeStartDate &lt; :currentDate)
-                AND (category.activeEndDate IS NULL OR category.activeEndDate &gt; :currentDate) 
-                ORDER BY xref.displayOrder, category.id
-        </query>
-    </named-query>
-    
-    <named-query name="BC_READ_CATEGORY_OUTGOING_URL">
-        <query>SELECT category
-               FROM org.broadleafcommerce.core.catalog.domain.Category category
-               WHERE category.url = :url
-               AND (category.archiveStatus.archived IS NULL OR category.archiveStatus.archived = 'N')
-               AND (category.activeStartDate &lt; :currentDate)
-               AND (category.activeEndDate IS NULL OR category.activeEndDate &gt; :currentDate)
-        </query>
-    </named-query>
-</entity-mappings>
+<?xml version="1.0" encoding="UTF-8"?>
+<!--
+  #%L
+  BroadleafCommerce Framework
+  %%
+  Copyright (C) 2009 - 2013 Broadleaf Commerce
+  %%
+  Licensed under the Apache License, Version 2.0 (the "License");
+  you may not use this file except in compliance with the License.
+  You may obtain a copy of the License at
+  
+        http://www.apache.org/licenses/LICENSE-2.0
+  
+  Unless required by applicable law or agreed to in writing, software
+  distributed under the License is distributed on an "AS IS" BASIS,
+  WITHOUT WARRANTIES OR CONDITIONS OF ANY KIND, either express or implied.
+  See the License for the specific language governing permissions and
+  limitations under the License.
+  #L%
+  -->
+
+<entity-mappings xmlns="http://java.sun.com/xml/ns/persistence/orm"
+    xmlns:xsi="http://www.w3.org/2001/XMLSchema-instance"
+    xsi:schemaLocation="http://java.sun.com/xml/ns/persistence/orm http://java.sun.com/xml/ns/persistence/orm_2_0.xsd"
+    version="2.0">
+
+    <named-query name="BC_READ_ALL_CATEGORIES">
+        <query>SELECT category FROM org.broadleafcommerce.core.catalog.domain.Category category 
+        ORDER BY category.id</query>
+    </named-query>
+
+    <named-query name="BC_READ_CATEGORY_BY_NAME">
+        <query>SELECT category FROM org.broadleafcommerce.core.catalog.domain.Category category
+        WHERE category.name = :categoryName 
+        ORDER BY category.id</query>
+    </named-query>
+
+    <named-query name="BC_READ_ALL_SUBCATEGORIES">
+        <query>SELECT category FROM org.broadleafcommerce.core.catalog.domain.Category category
+               LEFT OUTER JOIN category.allParentCategoryXrefs xref
+               WHERE category.defaultParentCategory.id IN :parentCategoryId OR xref.category.id IN :parentCategoryId
+               ORDER BY xref.displayOrder, category.id</query>
+    </named-query>
+    
+    <named-query name="BC_READ_CATEGORY_BY_URL_KEY">
+        <query>SELECT category FROM org.broadleafcommerce.core.catalog.domain.Category category
+                WHERE category.urlKey = :urlKey
+                AND (category.archiveStatus.archived IS NULL OR category.archiveStatus.archived = 'N')
+                AND (category.activeStartDate &lt; :currentDate)
+                AND (category.activeEndDate IS NULL OR category.activeEndDate &gt; :currentDate)
+        </query>
+    </named-query>
+
+    <named-query name="BC_READ_ACTIVE_SUBCATEGORIES_BY_CATEGORY" >
+        <query>SELECT category FROM org.broadleafcommerce.core.catalog.domain.Category category
+                LEFT OUTER JOIN category.allParentCategoryXrefs xref
+                WHERE (category.defaultParentCategory.id = :parentCategoryId OR xref.category = :parentCategoryId)
+                AND (category.archiveStatus.archived IS NULL OR category.archiveStatus.archived = 'N')           
+                AND (category.activeStartDate &lt; :currentDate)
+                AND (category.activeEndDate IS NULL OR category.activeEndDate &gt; :currentDate) 
+                ORDER BY xref.displayOrder, category.id
+        </query>
+    </named-query>
+    
+    <named-query name="BC_READ_CATEGORY_OUTGOING_URL">
+        <query>SELECT category
+               FROM org.broadleafcommerce.core.catalog.domain.Category category
+               WHERE category.url = :url
+               AND (category.archiveStatus.archived IS NULL OR category.archiveStatus.archived = 'N')
+               AND (category.activeStartDate &lt; :currentDate)
+               AND (category.activeEndDate IS NULL OR category.activeEndDate &gt; :currentDate)
+        </query>
+    </named-query>
+</entity-mappings>