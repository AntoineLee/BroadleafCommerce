<?xml version="1.0" encoding="UTF-8"?>
<<<<<<< HEAD
<!--
  #%L
  BroadleafCommerce Framework
  %%
  Copyright (C) 2009 - 2014 Broadleaf Commerce
  %%
  Licensed under the Apache License, Version 2.0 (the "License");
  you may not use this file except in compliance with the License.
  You may obtain a copy of the License at
  
        http://www.apache.org/licenses/LICENSE-2.0
  
  Unless required by applicable law or agreed to in writing, software
  distributed under the License is distributed on an "AS IS" BASIS,
  WITHOUT WARRANTIES OR CONDITIONS OF ANY KIND, either express or implied.
  See the License for the specific language governing permissions and
  limitations under the License.
  #L%
  -->
=======
>>>>>>> ffdf8a2a
<entity-mappings xmlns="http://java.sun.com/xml/ns/persistence/orm"
    xmlns:xsi="http://www.w3.org/2001/XMLSchema-instance"
    xsi:schemaLocation="http://java.sun.com/xml/ns/persistence/orm http://java.sun.com/xml/ns/persistence/orm_2_0.xsd" version="2.0">

    <named-query name="BC_READ_PRODUCT_IDS_BY_CATEGORY" >
        <query>SELECT categoryProduct.product.id FROM org.broadleafcommerce.core.catalog.domain.CategoryProductXrefImpl categoryProduct
        WHERE categoryProduct.category.id = :categoryId
        ORDER BY categoryProduct.displayOrder
        </query>
    </named-query>

</entity-mappings><|MERGE_RESOLUTION|>--- conflicted
+++ resolved
@@ -1,5 +1,4 @@
 <?xml version="1.0" encoding="UTF-8"?>
-<<<<<<< HEAD
 <!--
   #%L
   BroadleafCommerce Framework
@@ -19,15 +18,13 @@
   limitations under the License.
   #L%
   -->
-=======
->>>>>>> ffdf8a2a
 <entity-mappings xmlns="http://java.sun.com/xml/ns/persistence/orm"
     xmlns:xsi="http://www.w3.org/2001/XMLSchema-instance"
     xsi:schemaLocation="http://java.sun.com/xml/ns/persistence/orm http://java.sun.com/xml/ns/persistence/orm_2_0.xsd" version="2.0">
 
     <named-query name="BC_READ_PRODUCT_IDS_BY_CATEGORY" >
-        <query>SELECT categoryProduct.product.id FROM org.broadleafcommerce.core.catalog.domain.CategoryProductXrefImpl categoryProduct
-        WHERE categoryProduct.category.id = :categoryId
+        <query>SELECT categoryProduct.categoryProductXref.product.id FROM org.broadleafcommerce.core.catalog.domain.CategoryProductXrefImpl categoryProduct
+        WHERE categoryProduct.categoryProductXref.category.id = :categoryId
         ORDER BY categoryProduct.displayOrder
         </query>
     </named-query>
