###
# #%L
# BroadleafCommerce Framework
# %%
# Copyright (C) 2009 - 2013 Broadleaf Commerce
# %%
# Licensed under the Apache License, Version 2.0 (the "License");
# you may not use this file except in compliance with the License.
# You may obtain a copy of the License at
# 
#       http://www.apache.org/licenses/LICENSE-2.0
# 
# Unless required by applicable law or agreed to in writing, software
# distributed under the License is distributed on an "AS IS" BASIS,
# WITHOUT WARRANTIES OR CONDITIONS OF ANY KIND, either express or implied.
# See the License for the specific language governing permissions and
# limitations under the License.
# #L%
###

# Page (or batch) size for Solr reindexing
solr.index.product.pageSize=100
<<<<<<< HEAD
solr.index.use.sku=false
=======
# This indicates that the SolrIndexService should throw an exception if more than one thread attempt concurrent reindexing
# If false, the service will log it and return gracefully.
solr.index.errorOnConcurrentReIndex=false
>>>>>>> 50738ae1

pricing.retry.count.for.lock.failure=3
pricing.retry.wait.interval.for.lock.failure=500

stop.checkout.on.single.payment.failure=false

# If true, if the same item is added to the cart, the quantity will automatically be updated.   
automatically.merge.like.items=true

# Indicates the cart should be cleared if the locale changes
clearCartOnLocaleSwitch=false

password.site.encoder=org.springframework.security.authentication.encoding.PlaintextPasswordEncoder

# Max number of rows queried at a time by the CategorySiteMapGenerator
category.site.map.generator.row.limit=100

# Max number of rows queried at a time by the ProductSiteMapGenerator
product.site.map.generator.row.limit=100

# Max number of rows queried at a time by the SkuSiteMapGenerator
sku.site.map.generator.row.limit=100

# If true, The DefaultPaymentGatewayCheckoutService will use the billing address sent back from the gateway.
default.payment.gateway.checkout.useGatewayBillingAddress=true

# If true, the BroadleafCacheProcessor will not cache templates
disableThymeleafTemplateCaching=false

<|MERGE_RESOLUTION|>--- conflicted
+++ resolved
@@ -20,13 +20,10 @@
 
 # Page (or batch) size for Solr reindexing
 solr.index.product.pageSize=100
-<<<<<<< HEAD
-solr.index.use.sku=false
-=======
 # This indicates that the SolrIndexService should throw an exception if more than one thread attempt concurrent reindexing
 # If false, the service will log it and return gracefully.
 solr.index.errorOnConcurrentReIndex=false
->>>>>>> 50738ae1
+solr.index.use.sku=false
 
 pricing.retry.count.for.lock.failure=3
 pricing.retry.wait.interval.for.lock.failure=500
