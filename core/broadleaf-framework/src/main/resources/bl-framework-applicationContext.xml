--- conflicted
+++ resolved
@@ -239,7 +239,6 @@
         <property name="targetRef" value="blConditionalDirectCopyTransformers"/>
     </bean>
 
-<<<<<<< HEAD
     <bean id="blPromotionMessageGenerators" class="org.springframework.beans.factory.config.ListFactoryBean">
         <property name="sourceList">
             <list>
@@ -257,7 +256,8 @@
     <bean class="org.broadleafcommerce.common.extensibility.context.merge.LateStageMergeBeanPostProcessor">
         <property name="collectionRef" value="blPromotionMessageProcessors" />
         <property name="targetRef" value="blDialectProcessors" />
-=======
+    </bean>
+
     <!-- Replace StoreImpl column OPEN with STORE_OPEN to be SQL Server compatible. This can be removed in 5.1. -->
 
     <bean id="blStoreOpenConditionalFieldAnnotationTransformerMember" class="org.broadleafcommerce.common.weave.ConditionalFieldAnnotationCopyTransformMemberDTO">
@@ -280,6 +280,5 @@
     <bean class="org.broadleafcommerce.common.extensibility.context.merge.EarlyStageMergeBeanPostProcessor">
         <property name="collectionRef" value="blFrameworkConditionalFieldAnnotationCopyTransformers"/>
         <property name="targetRef" value="blConditionalFieldAnnotationCopyTransformers"/>
->>>>>>> ce261bb2
     </bean>
 </beans>