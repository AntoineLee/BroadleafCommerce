--- conflicted
+++ resolved
@@ -2,16 +2,11 @@
 <beans xmlns="http://www.springframework.org/schema/beans"
        xmlns:aop="http://www.springframework.org/schema/aop"
        xmlns:xsi="http://www.w3.org/2001/XMLSchema-instance"
-<<<<<<< HEAD
-       xsi:schemaLocation="http://www.springframework.org/schema/beans http://www.springframework.org/schema/beans/spring-beans-3.2.xsd
-           http://www.springframework.org/schema/aop http://www.springframework.org/schema/aop/spring-aop-3.2.xsd">
-=======
        xmlns:p="http://www.springframework.org/schema/p"
        xsi:schemaLocation="http://www.springframework.org/schema/beans
-                           http://www.springframework.org/schema/beans/spring-beans-3.1.xsd
+                           http://www.springframework.org/schema/beans/spring-beans-3.2.xsd
                            http://www.springframework.org/schema/aop
-                           http://www.springframework.org/schema/aop/spring-aop-3.1.xsd">
->>>>>>> a415acf4
+                           http://www.springframework.org/schema/aop/spring-aop-3.2.xsd">
     
     <bean id="blTaxModule" class="org.broadleafcommerce.core.pricing.service.module.SimpleTaxModule">
         <property name="factor" value="0.00"/>
