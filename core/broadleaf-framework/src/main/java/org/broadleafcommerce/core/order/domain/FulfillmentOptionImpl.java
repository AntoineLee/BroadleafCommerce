--- conflicted
+++ resolved
@@ -53,11 +53,7 @@
 @Entity
 @Inheritance(strategy = InheritanceType.JOINED)
 @Table(name = "BLC_FULFILLMENT_OPTION")
-<<<<<<< HEAD
-@Cache(usage = CacheConcurrencyStrategy.READ_WRITE, region = "blProducts")
-=======
 @Cache(usage = CacheConcurrencyStrategy.READ_WRITE, region = "blOrderElements")
->>>>>>> e252959d
 @AdminPresentationMergeOverrides(
     {
         @AdminPresentationMergeOverride(name = "", mergeEntries =
