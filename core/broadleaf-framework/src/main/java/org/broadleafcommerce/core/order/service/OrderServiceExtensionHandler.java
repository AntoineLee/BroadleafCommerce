/*
 * #%L
 * BroadleafCommerce Framework
 * %%
 * Copyright (C) 2009 - 2016 Broadleaf Commerce
 * %%
 * Licensed under the Broadleaf Fair Use License Agreement, Version 1.0
 * (the "Fair Use License" located  at http://license.broadleafcommerce.org/fair_use_license-1.0.txt)
 * unless the restrictions on use therein are violated and require payment to Broadleaf in which case
 * the Broadleaf End User License Agreement (EULA), Version 1.1
 * (the "Commercial License" located at http://license.broadleafcommerce.org/commercial_license-1.1.txt)
 * shall apply.
 * 
 * Alternatively, the Commercial License may be replaced with a mutually agreed upon license (the "Custom License")
 * between you and Broadleaf Commerce. You may not use this file except in compliance with the applicable license.
 * #L%
 */
package org.broadleafcommerce.core.order.service;

import org.broadleafcommerce.common.extension.ExtensionHandler;
import org.broadleafcommerce.common.extension.ExtensionResultHolder;
import org.broadleafcommerce.common.extension.ExtensionResultStatusType;
import org.broadleafcommerce.core.offer.domain.OfferCode;
import org.broadleafcommerce.core.order.domain.Order;
import org.broadleafcommerce.core.order.service.call.OrderItemRequestDTO;
import org.broadleafcommerce.profile.core.domain.Customer;

import java.util.List;

/**
 * @author Andre Azzolini (apazzolini), bpolster
 */
public interface OrderServiceExtensionHandler extends ExtensionHandler {
    
    ExtensionResultStatusType attachAdditionalDataToNewNamedCart(Customer customer, Order cart);

    ExtensionResultStatusType preValidateCartOperation(Order cart, ExtensionResultHolder erh);

    ExtensionResultStatusType preValidateUpdateQuantityOperation(Order cart, OrderItemRequestDTO dto,
            ExtensionResultHolder erh);
    
    /**
     * Can be used to attach or update fields must prior to saving an order.
     * @return
     */
<<<<<<< HEAD
    public ExtensionResultStatusType attachAdditionalDataToOrder(Order order, boolean priceOrder);

    public ExtensionResultStatusType addOfferCodes(Order order, List<OfferCode> offerCodes, boolean priceOrder);
=======
    ExtensionResultStatusType attachAdditionalDataToOrder(Order order, boolean priceOrder);

    /**
     * Retrieve an enhanced version of the cart for the customer. Individual instances of {@link OrderServiceExtensionHandler}
     * can provide one or more interesting enhancements.
     *
     * @param customer the user for whom the cart is retrieved
     * @param erh the holder for the enhanced cart to be set by the handler
     * @return whether or not the enhancement was performed
     */
    ExtensionResultStatusType findCartForCustomerWithEnhancements(Customer customer, ExtensionResultHolder erh);

    /**
     * Retrieve an enhanced version of the cart for the customer. Use the candidateCart as the source cart to be enhanced.
     * Individual instances of {@link OrderServiceExtensionHandler} can provide one or more interesting enhancements.
     *
     * @param customer the user for whom the cart is enhanced
     * @param candidateCart the source cart to enhance
     * @param erh the holder for the enhanced cart to be set by the handler
     * @return whether or not the enhancement was performed
     */
    ExtensionResultStatusType findCartForCustomerWithEnhancements(Customer customer, Order candidateCart, ExtensionResultHolder erh);

>>>>>>> d1bad9a5
}<|MERGE_RESOLUTION|>--- conflicted
+++ resolved
@@ -43,12 +43,9 @@
      * Can be used to attach or update fields must prior to saving an order.
      * @return
      */
-<<<<<<< HEAD
     public ExtensionResultStatusType attachAdditionalDataToOrder(Order order, boolean priceOrder);
 
     public ExtensionResultStatusType addOfferCodes(Order order, List<OfferCode> offerCodes, boolean priceOrder);
-=======
-    ExtensionResultStatusType attachAdditionalDataToOrder(Order order, boolean priceOrder);
 
     /**
      * Retrieve an enhanced version of the cart for the customer. Individual instances of {@link OrderServiceExtensionHandler}
@@ -71,5 +68,4 @@
      */
     ExtensionResultStatusType findCartForCustomerWithEnhancements(Customer customer, Order candidateCart, ExtensionResultHolder erh);
 
->>>>>>> d1bad9a5
 }