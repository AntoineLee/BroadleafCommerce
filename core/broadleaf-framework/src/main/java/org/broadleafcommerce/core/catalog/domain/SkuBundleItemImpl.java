--- conflicted
+++ resolved
@@ -31,11 +31,7 @@
 import org.broadleafcommerce.common.presentation.ValidationConfiguration;
 import org.broadleafcommerce.common.presentation.client.SupportedFieldType;
 import org.broadleafcommerce.common.presentation.client.VisibilityEnum;
-<<<<<<< HEAD
-import org.broadleafcommerce.core.catalog.domain.pricing.SkuPriceWrapper;
-=======
 import org.broadleafcommerce.common.util.HibernateUtils;
->>>>>>> e3c80eb4
 import org.broadleafcommerce.core.catalog.service.dynamic.DefaultDynamicSkuPricingInvocationHandler;
 import org.broadleafcommerce.core.catalog.service.dynamic.DynamicSkuPrices;
 import org.broadleafcommerce.core.catalog.service.dynamic.SkuPricingConsiderationContext;
@@ -157,9 +153,7 @@
             } else {
                 DefaultDynamicSkuPricingInvocationHandler handler = new DefaultDynamicSkuPricingInvocationHandler(sku, salePrice);
                 Sku proxy = (Sku) Proxy.newProxyInstance(sku.getClass().getClassLoader(), ClassUtils.getAllInterfacesForClass(sku.getClass()), handler);
-
-                SkuPriceWrapper wrapper = new SkuPriceWrapper(proxy);
-                dynamicPrices = SkuPricingConsiderationContext.getSkuPricingService().getSkuPrices(wrapper, SkuPricingConsiderationContext.getSkuPricingConsiderationContext());
+                dynamicPrices = SkuPricingConsiderationContext.getSkuPricingService().getSkuPrices(proxy, SkuPricingConsiderationContext.getSkuPricingConsiderationContext());
                 returnPrice = dynamicPrices.getSalePrice();
             }
         } else {
