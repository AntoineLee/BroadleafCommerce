--- conflicted
+++ resolved
@@ -19,10 +19,7 @@
  */
 package org.broadleafcommerce.core.catalog.domain;
 
-<<<<<<< HEAD
 import org.broadleafcommerce.core.inventory.service.type.InventoryType;
-=======
->>>>>>> 2c9447fb
 import org.broadleafcommerce.core.media.domain.Media;
 import org.broadleafcommerce.core.search.domain.CategorySearchFacet;
 import org.broadleafcommerce.core.search.domain.SearchFacet;
@@ -567,5 +564,16 @@
      */
     public Map<String, CategoryAttribute> getMappedCategoryAttributes();
 
-    
+    /**
+     * Returns the type of inventory for this category
+     * @return the {@link InventoryType} for this category
+     */
+    public InventoryType getInventoryType();
+
+    /**
+     * Sets the type of inventory for this category
+     * @param inventoryType the {@link InventoryType} for this category
+     */
+    public void setInventoryType(InventoryType inventoryType);
+
 }