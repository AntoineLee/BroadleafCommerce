/*
 * #%L
 * BroadleafCommerce Framework
 * %%
 * Copyright (C) 2009 - 2013 Broadleaf Commerce
 * %%
 * Licensed under the Apache License, Version 2.0 (the "License");
 * you may not use this file except in compliance with the License.
 * You may obtain a copy of the License at
 * 
 *       http://www.apache.org/licenses/LICENSE-2.0
 * 
 * Unless required by applicable law or agreed to in writing, software
 * distributed under the License is distributed on an "AS IS" BASIS,
 * WITHOUT WARRANTIES OR CONDITIONS OF ANY KIND, either express or implied.
 * See the License for the specific language governing permissions and
 * limitations under the License.
 * #L%
 */
package org.broadleafcommerce.core.search.service.solr;

import org.apache.solr.client.solrj.SolrClient;
import org.apache.solr.client.solrj.SolrQuery;
import org.apache.solr.client.solrj.response.QueryResponse;
import org.apache.solr.common.SolrDocument;
import org.apache.solr.common.SolrInputDocument;
import org.broadleafcommerce.common.exception.ServiceException;
import org.broadleafcommerce.common.locale.domain.Locale;
import org.broadleafcommerce.common.sandbox.domain.SandBoxType;
import org.broadleafcommerce.core.catalog.domain.Category;
import org.broadleafcommerce.core.catalog.domain.Indexable;
import org.broadleafcommerce.core.catalog.domain.Product;
import org.broadleafcommerce.core.search.domain.Field;
import org.broadleafcommerce.core.search.domain.IndexField;
import org.broadleafcommerce.core.search.domain.SearchCriteria;
import org.broadleafcommerce.core.search.domain.SearchFacet;
import org.broadleafcommerce.core.search.domain.SearchFacetDTO;
import org.broadleafcommerce.core.search.domain.SearchFacetRange;
import org.broadleafcommerce.core.search.domain.solr.FieldType;

import java.io.IOException;
import java.lang.reflect.InvocationTargetException;
import java.math.BigDecimal;
import java.util.List;
import java.util.Map;

/**
 * @author Andre Azzolini (apazzolini)
 */
public interface SolrHelperService {

    /**
     * Swaps the primary and reindex cores.
     * If the reindex core is null, we are operating in single core mode. In this scenario, no swap occurs.
     * 
     * @throws ServiceException 
     */
    public void swapActiveCores() throws ServiceException;

    /**
     * Determines the current namespace we are operating on. For example, if you have multiple sites set up, 
     * you may want to filter that here. 
     * 
     * <ul>
     *     <li>Note: This method should ALWAYS return a non-empty string.</li>
     * </ul>
     * 
     * @return the global namespace 
     */
    public String getCurrentNamespace();

    /**
     * This property is needed to be non-null to allow filtering by multiple facets at one time and have the results
     * be an AND of the facets. Apart from being non-empty, the actual value does not matter.
     * 
     * @return the non-empty global facet tag field
     */
    public String getGlobalFacetTagField();

    /**
     * Returns the property name for the given field, field type, and prefix
     * 
     * @param field
     * @param fieldType
     * @param prefix
     * @return the property name for the field and fieldtype
     */
    public String getPropertyNameForIndexField(IndexField field, FieldType fieldType, String prefix);

    /**
     * Returns the property name for the given field and field type. This will apply the global prefix to the field,
     * and it will also apply either the locale prefix or the pricelist prefix, depending on whether or not the field
     * type was set to FieldType.PRICE
     * 
     * @param field
     * @param fieldType
     * @return the property name for the field and fieldtype
     */
    public String getPropertyNameForIndexField(IndexField field, FieldType fieldType);

    /**
     * @return the Solr id of this indexable
     */
    public String getSolrDocumentId(SolrInputDocument document, Indexable indexable);

    /**
     * @return the name of the field that keeps track what namespace this document belongs to
     */
    public String getNamespaceFieldName();

    /**
     * @return the id field name, with the global prefix as appropriate
     */
    public String getIdFieldName();
    
    /**
     * @return either <b>"productId"</b> (99% of cases) or <b>"skuId"</b> if the <i>solr.index.use.sku</i> system property is true
     */
    public String getIndexableIdFieldName();

    /**
     * @return the category field name, with the global prefix as appropriate
     */
    public String getCategoryFieldName();

    /**
     * @return the explicit category field name, with the global prefix as appropriate
     */
    public String getExplicitCategoryFieldName();
    
    /**
     * The field that should store which catalog the item is being indexed for
     */
    public String getCatalogFieldName();

    /**
     * <p>
     * The field that the list of catalogs that have overridden this document are in. In a multitenant environment this
     * works like so:
     * 
     * <p>
     * <ol>
     * <li>MASTER_CATALOG exists in a template site with ID 1 and contains {@link #getProductIdFieldName()} == 5</li>
     * <li>Product ID 5 is indexed in Solr with {@link #getCatalogFieldName()} == 1</li>
     * <li>A standard site is created whose default catalog id is 2</li>
     * <li>Catalog 1 is assigned to the standard site as EDITABLE</li>
     * <li>Because the standard site can edit the catalog, edits actually create a clone of the original catalog product
     *  with the changed fields. This new product that is created in the database via this process has an id of 100</li>
     * <li>Solr then creates a new document with {@link #getProductIdFieldName()} == 5</li>
     *  and {@link #getCatalogFieldName()} == 2 (note that it uses the MASTER_CATALOG product ID and not the cloned id)
     * <li>Solr looks up the original document for {@link #getCatalogFieldName()} == 1 and
     *  {@link #getProductIdFieldName()} == 5 and then adds to the list of {@link #getCatalogOverridesFieldName()}, id 2.</li>
     * <li>When querying Solr for a list of products within a catalog, documents whose {@link #getCatalogOverridesFieldName()}
     *  contain the current catalog are filtered out.</li>
     * </ol>
     */
    public String getCatalogOverridesFieldName();
    
    /**
     * The field that stores which sandbox the document is active for. Whenever a change is made to a new Solr document is
     * created with all of the changed field values and this field set to the sandbox the change is in so that searches
     * work when previewing but are filtered out in production.
     */
    public String getSandBoxFieldName();

    /**
     * Which level of the priority tree the sandbox field is in like approval or user
     * @see {@link SandBoxType}
     */
    public String getSandBoxPriorityFieldName();

    /**
     * Used for DELETE documents that are extra documents created in a sandbox when an item is deleted. These are eventually
     * cleaned up when deployed to production
     */
    public String getSandBoxChangeTypeFieldName();

    /**
     * @param category
     * @return the default sort field name for this category
     */
    public String getCategorySortFieldName(Category category);

    /**
     * @param categoryId
     * @return the default sort field name for this category
     */
    public String getCategorySortFieldName(Long categoryId);

    /**
     * Determines if there is a locale prefix that needs to be applied to the given field for this particular request.
     * By default, a locale prefix is not applicable for category, explicitCategory, or fields that have type Price.
     * Also, it is not applicable for non-translatable fields
     * 
     * <ul>
     *     <li>Note: This method should NOT return null. There must be a default locale configured.</li>
     * </ul>
     * 
     * @return the global prefix if there is one, "" if there isn't
     */
    public String getLocalePrefix();

    /**
     * @return the default locale's prefix
     */
    public String getDefaultLocalePrefix();

    /**
     * Returns the default locale. Will cache the result for subsequent use.
     * 
     * Note: There is no currently configured cache invalidation strategy for the the default locale. 
     * Override this method to provide for one if you need it.
     * 
     * @return the default locale
     */
    public Locale getDefaultLocale();

    /**
     * In certain cases, the category id used for Solr indexing is different than the direct id on the product.
     * This method provides a hook to substitute the category id if necessary.
     * 
     * @param category
     * @return the category id to use
     */
    public Long getCategoryId(Category category);

    /**
     * In certain cases, the category id used for Solr indexing is different than the direct id on the product.
     * This method provides a hook to substitute the category id if necessary.
     *
     * @param category
     * @return the category id to use
     */
    public Long getCategoryId(Long category);

    /**
     * In certain cases, the sku id used for Solr indexing is different than the direct id on the sku.
     * This method provides a hook to substitute the sku id if necessary.
     * 
     * @param sku
     * @return the sku id to use
     */
    public Long getIndexableId(Indexable indexable);

    /**
     * See getPropertyValue(Object, String)
     * @param object
     * @param field
     * @return
     */
    public Object getPropertyValue(Object object, Field field) throws NoSuchMethodException, InvocationTargetException, IllegalAccessException;

    /**
     * <p>
     * This method is meant to behave in a similar way to Apache's PropertyUtils.getProperty(Object, String). 
     * This is attempting to get the value or values for a property using the property name specified in field.getPropertyName(). 
     * The real difference with this method is that it iterates over Collections, Map values, and arrays until it reaches 
     * end of the property name.  For example, consider a Product and the property name "defaultSku.fees.currency.currencyCode".
     * 
     * <p>
     * The property "fees" is a collection of SkuFee objects on the Sku.  If an Product is passed to this method, with a field 
     * defining a property name of "defaultSku.fees.currency.currencyCode", this method will return a Collection of Strings.  
     * Specifically, it will return a Set of Strings.
     * 
     * <p>
     * The point is, for Solr indexing, it is often desirable to specify all of the values associated with a product for a 
     * given Solr field.  In this case, you are trying to get all of the unique currency codes associated with the collection 
     * of fees associated with the default Sku for the given product.
     * 
     * <p>
     * This works similarly for Maps, Collections, Dates, Strings, Integers, Longs, and other primitives.  Note, though, that this 
     * will return complex objects as well, if you do not specify the more primitive property that you are trying to access. 
     * For example, if you used "defaultSku.fees.currency" as a property name, you would get a collection of BroadleafCurrency 
     * objects back.  Solr will not be happy if you try to index these.
     * 
     * <p>
     * Note that, for arrays, this method only works with one dimensional arrays.  
     * 
     * <p>
     * For Maps, if a key is not specified, this method ignores the 
     * key, and iterates over the values collection and treats the values the same way that it treats any other collection. 
     * If they key is specified, then this method returns the keyed value rather than all of the values.
     * 
     * <p>
     * So, for example, if you have a product and a property such as "productAttributes(heatRange).value", it will return  
     * a single value if there is a ProductAttribute keyed by "heatRange", or null if there is not.  If you use the property 
     * "productAttributes.value" then is will return a collection of the values associated with each of the values in the productAttributes map.
     * 
     * <p>
     * In this regard it is quite different than PropertyUtils.getMappedProperty(Object, String).
     * 
     * <p>
     * Keep in mind that, since this method returns either a Collection or a single object that is not a Map or Array, you 
     * need to make sure that the field can handle such a value.  For example, if your field is intended to index 
     * a collection of Strings, you need to make sure Solr's definition of this field (or dynamic field) is a multi-valued 
     * type according to your Solr schema definition (e.g. _txt or _ss or _is, etc.).
     * 
     * @param object
     * @param propertyName
     * @return
     */
    public Object getPropertyValue(Object object, String propertyName) throws NoSuchMethodException, InvocationTargetException, IllegalAccessException;

    /**
     * Tells Solr to optimize the index.  This is an expensive operation and should be use rarely or never.
     * 
     * @param server
     * @throws ServiceException
     * @throws IOException
     */
    public void optimizeIndex(SolrClient server) throws ServiceException, IOException;

    /**
     * 
     * @param facetValue
     * @return
     */
    public String scrubFacetValue(String facetValue);

    /**
     * Strips out or replaces certain characters / substrings.
     * 
     * @param query
     * @return
     */
    public String sanitizeQuery(String query);

    /**
     * Builds a list of SearchFacetDTOs from a list of SearchFacets.
     * @param searchFacets
     * @return
     */
    public List<SearchFacetDTO> buildSearchFacetDTOs(List<SearchFacet> searchFacets);

    /**
     * Checks to see if the requiredFacets condition for a given facet is met.
     * @param facet
     * @param params
     * @return
     */
    public boolean isFacetAvailable(SearchFacet facet, Map<String, String[]> params);

    /**
     * Creates a range filter (e.g. field:[minValue TO maxValue])
     * 
     * If minValue == null or maxValue == null, they are replaced by an '*' for wildcard functionality.
     * 
     * @param fieldName
     * @param minValue
     * @param maxValue
     * @return
     */
    public String getSolrRangeString(String fieldName, BigDecimal minValue, BigDecimal maxValue);

    /**
     * Returns a string representing a call to the frange solr function. it is not inclusive of lower limit, inclusive of upper limit.
     * @param minValue
     * @param maxValue
     * @return
     */
    public String getSolrRangeFunctionString(BigDecimal minValue, BigDecimal maxValue);

    /**
     * Returns a solr field tag. Given indexField = a, tag = tag, would produce the following String:
     * {!tag=a}. if range is not null it will produce {!tag=a frange incl=false l=minVal u=maxVal} 
     * 
     * @param tagField
     * @param tag
     * @param range
     * @return
     */
    public String getSolrFieldTag(String tagField, String tag, SearchFacetRange range);

    /**
     * Builds out the DTOs for facet results from the search. This will then be used by the view layer to
     * display which values are available given the current constraints as well as the count of the values.
     * 
     * @param namedFacetMap
     * @param response
     */
    public void setFacetResults(Map<String, SearchFacetDTO> namedFacetMap, QueryResponse response);

    /**
     * Invoked to sort the facet results. This method will use the natural sorting of the value attribute of the
     * facet (or, if value is null, the minValue of the facet result). Override this method to customize facet
     * sorting for your given needs.
     * 
     * @param namedFacetMap
     */
    public void sortFacetResults(Map<String, SearchFacetDTO> namedFacetMap);

    /**
     * Notifies solr about which facets you want it to determine results and counts for.
     * 
     * @param query
     * @param namedFacetMap
     */
    public void attachFacets(SolrQuery query, Map<String, SearchFacetDTO> namedFacetMap);

    /**
     * Returns a fully composed solr field string. Given indexField = a, tag = ex, and a non-null range,
     * would produce the following String: {!tag=a frange incl=false l=minVal u=maxVal}a
     * 
     * @param indexField
     * @param tag
     * @param range
     * @return
     */
    public String getSolrTaggedFieldString(String indexField, String tag, SearchFacetRange range);

    /**
     * Determines the list of SolrDocuments from the QueryResponse
     * @param response
     * @return
     */
    public List<SolrDocument> getResponseDocuments(QueryResponse response);

    /**
     * Sets up the sorting criteria. This will support sorting by multiple fields at a time
     *
     * @param query
     * @param searchCriteria
     * @param defaultSort
     */
    public void attachSortClause(SolrQuery query, SearchCriteria searchCriteria, String defaultSort);

    /* 
     * Builds a map of the fields with the abbreviation 
     * @param searchCriteria
     * @param fields
     * @return
     */
    public Map<String, String> getSolrFieldKeyMap(SearchCriteria searchCriteria, List<IndexField> fields);

    /**
     * Returns a map of fully qualified solr index field key to the searchFacetDTO object
     * @param facets
     * @param searchCriteria
     * @return
     */
    public Map<String, SearchFacetDTO> getNamedFacetMap(List<SearchFacetDTO> facets, SearchCriteria searchCriteria);

    /**
     * Restricts the query by adding active facet filters.
     * 
     * @param query
     * @param namedFacetMap
     * @param searchCriteria
     */
    public void attachActiveFacetFilters(SolrQuery query, Map<String, SearchFacetDTO> namedFacetMap, SearchCriteria searchCriteria);

    public Long getCurrentProductId(Indexable indexable);

    public Product getProductForIndexable(Indexable indexable);

    /**
     * Returns the type field name, usually 'type_s'
     *
     * @return
     */
    public String getTypeFieldName();

    /**
     * Returns the type for the given Indexable. For Product's this is "product".
     *
     * @param indexable
     * @return
     */
    public String getDocumentType(Indexable indexable);

    List<IndexField> getSearchableIndexFields();

<<<<<<< HEAD
    public List<Long> getCategoryHierarchy(Category category);

    public String getCategoryStringFieldName();
=======
    public List<Long> getCategoryFilterIds(Category category, SearchCriteria searchCriteria);
>>>>>>> c9d433f8
}<|MERGE_RESOLUTION|>--- conflicted
+++ resolved
@@ -470,11 +470,7 @@
 
     List<IndexField> getSearchableIndexFields();
 
-<<<<<<< HEAD
-    public List<Long> getCategoryHierarchy(Category category);
+    public List<Long> getCategoryFilterIds(Category category, SearchCriteria searchCriteria);
 
     public String getCategoryStringFieldName();
-=======
-    public List<Long> getCategoryFilterIds(Category category, SearchCriteria searchCriteria);
->>>>>>> c9d433f8
 }