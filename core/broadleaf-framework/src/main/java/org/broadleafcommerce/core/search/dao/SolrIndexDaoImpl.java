/*
 * #%L
 * BroadleafCommerce Framework
 * %%
 * Copyright (C) 2009 - 2014 Broadleaf Commerce
 * %%
 * Licensed under the Apache License, Version 2.0 (the "License");
 * you may not use this file except in compliance with the License.
 * You may obtain a copy of the License at
 * 
 *       http://www.apache.org/licenses/LICENSE-2.0
 * 
 * Unless required by applicable law or agreed to in writing, software
 * distributed under the License is distributed on an "AS IS" BASIS,
 * WITHOUT WARRANTIES OR CONDITIONS OF ANY KIND, either express or implied.
 * See the License for the specific language governing permissions and
 * limitations under the License.
 * #L%
 */
package org.broadleafcommerce.core.search.dao;

import org.apache.commons.logging.Log;
import org.apache.commons.logging.LogFactory;
import org.broadleafcommerce.common.sandbox.SandBoxHelper;
import org.broadleafcommerce.common.web.BroadleafRequestContext;
import org.broadleafcommerce.core.catalog.domain.CategoryImpl;
import org.broadleafcommerce.core.catalog.domain.ProductImpl;
import org.springframework.stereotype.Repository;

import com.google.common.collect.BiMap;

import java.math.BigDecimal;
import java.util.HashMap;
import java.util.HashSet;
import java.util.List;
import java.util.Map;
import java.util.Set;

import javax.annotation.Resource;
import javax.persistence.EntityManager;
import javax.persistence.PersistenceContext;
import javax.persistence.TypedQuery;

/**
 * @see org.broadleafcommerce.core.search.dao.SolrIndexDao
 * @author Jeff Fischer
 */
@Repository("blSolrIndexDao")
public class SolrIndexDaoImpl implements SolrIndexDao {
    protected static final Log LOG = LogFactory.getLog(SolrIndexDaoImpl.class);

    @PersistenceContext(unitName="blPU")
    protected EntityManager em;

    @Resource(name="blSandBoxHelper")
    protected SandBoxHelper sandBoxHelper;
    
    @Override
    public void populateProductCatalogStructure(List<Long> productIds, CatalogStructure catalogStructure) {
        BroadleafRequestContext context = BroadleafRequestContext.getBroadleafRequestContext();
        Boolean oldIgnoreFilters = context.getInternalIgnoreFilters();
        context.setInternalIgnoreFilters(false);
        try {
            Map<Long, Set<Long>> parentCategoriesByProduct = new HashMap<Long, Set<Long>>();
            Map<Long, Set<Long>> parentCategoriesByCategory = new HashMap<Long, Set<Long>>();
    
            Long[] products = productIds.toArray(new Long[productIds.size()]);
            BiMap<Long, Long> sandBoxProductToOriginalMap = sandBoxHelper.getSandBoxToOriginalMap(ProductImpl.class, products);
            int batchSize = 800;
            int count = 0;
            int pos = 0;
            while (pos < products.length) {
                int remaining = products.length - pos;
                int mySize = remaining > batchSize ? batchSize : remaining;
                Long[] temp = new Long[mySize];
                System.arraycopy(products, pos, temp, 0, mySize);
                
                //context.getAdditionalProperties().put("constrainedFilterGroups", Arrays.asList("archivedFilter"));
                TypedQuery<ParentCategoryByProduct> query = em.createNamedQuery("BC_READ_PARENT_CATEGORY_IDS_BY_PRODUCTS", ParentCategoryByProduct.class);
                query.setParameter("productIds", sandBoxHelper.mergeCloneIds(ProductImpl.class, temp));
    
                List<ParentCategoryByProduct> results = query.getResultList();
                //context.getAdditionalProperties().remove("constrainedFilterGroups");
                for (ParentCategoryByProduct item : results) {
                    Long sandBoxProductVal = item.getProduct();
                    BiMap<Long, Long> reverse = sandBoxProductToOriginalMap.inverse();
                    if (reverse.containsKey(sandBoxProductVal)) {
                        sandBoxProductVal = reverse.get(sandBoxProductVal);
                    }
                    if (!catalogStructure.getParentCategoriesByProduct().containsKey(sandBoxProductVal)) {
                        if (!parentCategoriesByProduct.containsKey(sandBoxProductVal)) {
                            parentCategoriesByProduct.put(sandBoxProductVal, new HashSet<Long>());
                        }
                        //We only want the sandbox parent - if applicable
                        //Long sandBoxVal = sandBoxHelper.getCombinedSandBoxVersionId(CategoryImpl.class, item.getParent());
                        Long sandBoxVal = sandBoxHelper.getSandBoxVersionId(CategoryImpl.class, item.getCategory());
                        if (sandBoxVal == null) {
                            sandBoxVal = item.getCategory();
                        }
                        parentCategoriesByProduct.get(sandBoxProductVal).add(sandBoxVal);
                    }
                    
                    // Cache the display order bigdecimals
                    BigDecimal displayOrder = (item.getDisplayOrder() == null) ? new BigDecimal("1.00000") : item.getDisplayOrder();
                    catalogStructure.getDisplayOrdersByCategoryProduct().put(item.getCategory() + "-" + item.getProduct(), displayOrder);
                }
                for (Map.Entry<Long, Set<Long>> entry : parentCategoriesByProduct.entrySet()) {
                    for (Long categoryId : entry.getValue()) {
                        if (!catalogStructure.getParentCategoriesByCategory().containsKey(categoryId)) {
                            Set<Long> hierarchy = new HashSet<Long>();
                            parentCategoriesByCategory.put(categoryId, hierarchy);
                        }
<<<<<<< HEAD
                        if (!catalogStructure.getProductsByCategory().containsKey(categoryId)) {
                            List<ProductsByCategoryWithOrder> categoryChildren = readProductIdsByCategory(categoryId);
    
                            // Cache the display order bigdecimals
                            for (ProductsByCategoryWithOrder child : categoryChildren) {
                                // We only want to cache the display order for this child if one exists
                                if (child.getDisplayOrder() != null) {
                                    catalogStructure.getDisplayOrdersByCategoryProduct().put(categoryId + "-" + child.getProductId(), child.getDisplayOrder());
                                }
                            }
    
                            //filter the list for sandbox values
                            for (Map.Entry<Long, Long> sandBoxProduct : sandBoxProductToOriginalMap.entrySet()) {
                                for (ProductsByCategoryWithOrder child : categoryChildren) {
                                    if (child.getProductId().equals(sandBoxProduct.getValue())) {
                                        child.setProductId(sandBoxProduct.getKey());
                                    }
                                }
                            }
                            
                            List<Long> categoryChildProductIds = BLCCollectionUtils.collectList(categoryChildren, new TypedTransformer<Long>() {
                                @Override
                                public Long transform(Object input) {
                                    return ((ProductsByCategoryWithOrder) input).getProductId();
                                }
                            });
                            catalogStructure.getProductsByCategory().put(categoryId, categoryChildProductIds);
                        }
=======
>>>>>>> ea586b8c
                    }
                }
                count++;
                pos = (count * batchSize) < products.length ? (count * batchSize) : products.length;
            }
            readFullCategoryHierarchy(parentCategoriesByCategory, new HashSet<Long>());
            catalogStructure.getParentCategoriesByProduct().putAll(parentCategoriesByProduct);
            catalogStructure.getParentCategoriesByCategory().putAll(parentCategoriesByCategory);
        } finally {
            context.setInternalIgnoreFilters(oldIgnoreFilters);
        }
    }

    /**
     * Build up a map of category to parent categories
     *
     * @param categoryHierarchy
     */
    protected void readFullCategoryHierarchy(Map<Long, Set<Long>> categoryHierarchy, Set<Long> builtCategories) {
        Map<Long, Set<Long>> nextLevel = new HashMap<Long, Set<Long>>();
        Long[] categoryIds = categoryHierarchy.keySet().toArray(new Long[categoryHierarchy.keySet().size()]);
        int batchSize = 800;
        int count = 0;
        int pos = 0;
        while (pos < categoryIds.length) {
            int remaining = categoryIds.length - pos;
            int mySize = remaining > batchSize ? batchSize : remaining;
            Long[] temp = new Long[mySize];
            System.arraycopy(categoryIds, pos, temp, 0, mySize);
            TypedQuery<ParentCategoryByCategory> query = em.createNamedQuery("BC_READ_PARENT_CATEGORY_IDS_BY_CATEGORIES", ParentCategoryByCategory.class);
            query.setParameter("categoryIds", sandBoxHelper.mergeCloneIds(CategoryImpl.class, temp));
            List<ParentCategoryByCategory> results = query.getResultList();
            for (ParentCategoryByCategory item : results) {
                //only the sandbox child
                //Long childSandBoxVal = sandBoxHelper.getCombinedSandBoxVersionId(CategoryImpl.class, item.getChild());
                Long childSandBoxVal = sandBoxHelper.getSandBoxVersionId(CategoryImpl.class, item.getChild());
                if (childSandBoxVal == null) {
                    childSandBoxVal = item.getChild();
                }
                
                if (builtCategories.contains(childSandBoxVal)) {
                    LOG.warn("Category circular reference identified for category id " + childSandBoxVal);
                    continue;
                } else {
                    builtCategories.add(childSandBoxVal);
                }
                
                Set<Long> hierarchy = categoryHierarchy.get(childSandBoxVal);
                if (item.getParent() != null) {
                    //We only want the sandbox parent - if applicable
                    //Long sandBoxVal = sandBoxHelper.getCombinedSandBoxVersionId(CategoryImpl.class, item.getParent());
                    Long sandBoxVal = sandBoxHelper.getSandBoxVersionId(CategoryImpl.class, item.getParent());
                    if (sandBoxVal == null) {
                        sandBoxVal = item.getParent();
                    }
                    hierarchy.add(sandBoxVal);
                    if (!nextLevel.containsKey(sandBoxVal)) {
                        nextLevel.put(sandBoxVal, new HashSet<Long>());
                    }
                }
                if (item.getDefaultParent() != null) {
                    //We only want the sandbox parent - if applicable
                    //Long sandBoxVal = sandBoxHelper.getCombinedSandBoxVersionId(CategoryImpl.class, item.getDefaultParent());
                    Long sandBoxVal = sandBoxHelper.getSandBoxVersionId(CategoryImpl.class, item.getDefaultParent());
                    if (sandBoxVal == null) {
                        sandBoxVal = item.getDefaultParent();
                    }
                    hierarchy.add(sandBoxVal);
                    if (!nextLevel.containsKey(sandBoxVal)) {
                        nextLevel.put(sandBoxVal, new HashSet<Long>());
                    }
                }
            }
            count++;
            pos = (count * batchSize) < categoryIds.length ? (count * batchSize) : categoryIds.length;
        }
        if (!nextLevel.isEmpty()) {
            readFullCategoryHierarchy(nextLevel, builtCategories);
            // Remove duplicates to prevent from overriding entries that have been built out.
            nextLevel.keySet().removeAll(categoryHierarchy.keySet());
        }
        categoryHierarchy.putAll(nextLevel);
    }

}<|MERGE_RESOLUTION|>--- conflicted
+++ resolved
@@ -99,7 +99,7 @@
                         }
                         parentCategoriesByProduct.get(sandBoxProductVal).add(sandBoxVal);
                     }
-                    
+
                     // Cache the display order bigdecimals
                     BigDecimal displayOrder = (item.getDisplayOrder() == null) ? new BigDecimal("1.00000") : item.getDisplayOrder();
                     catalogStructure.getDisplayOrdersByCategoryProduct().put(item.getCategory() + "-" + item.getProduct(), displayOrder);
@@ -110,37 +110,6 @@
                             Set<Long> hierarchy = new HashSet<Long>();
                             parentCategoriesByCategory.put(categoryId, hierarchy);
                         }
-<<<<<<< HEAD
-                        if (!catalogStructure.getProductsByCategory().containsKey(categoryId)) {
-                            List<ProductsByCategoryWithOrder> categoryChildren = readProductIdsByCategory(categoryId);
-    
-                            // Cache the display order bigdecimals
-                            for (ProductsByCategoryWithOrder child : categoryChildren) {
-                                // We only want to cache the display order for this child if one exists
-                                if (child.getDisplayOrder() != null) {
-                                    catalogStructure.getDisplayOrdersByCategoryProduct().put(categoryId + "-" + child.getProductId(), child.getDisplayOrder());
-                                }
-                            }
-    
-                            //filter the list for sandbox values
-                            for (Map.Entry<Long, Long> sandBoxProduct : sandBoxProductToOriginalMap.entrySet()) {
-                                for (ProductsByCategoryWithOrder child : categoryChildren) {
-                                    if (child.getProductId().equals(sandBoxProduct.getValue())) {
-                                        child.setProductId(sandBoxProduct.getKey());
-                                    }
-                                }
-                            }
-                            
-                            List<Long> categoryChildProductIds = BLCCollectionUtils.collectList(categoryChildren, new TypedTransformer<Long>() {
-                                @Override
-                                public Long transform(Object input) {
-                                    return ((ProductsByCategoryWithOrder) input).getProductId();
-                                }
-                            });
-                            catalogStructure.getProductsByCategory().put(categoryId, categoryChildProductIds);
-                        }
-=======
->>>>>>> ea586b8c
                     }
                 }
                 count++;
