/*
 * Copyright 2008-2013 the original author or authors.
 *
 * Licensed under the Apache License, Version 2.0 (the "License");
 * you may not use this file except in compliance with the License.
 * You may obtain a copy of the License at
 *
 *      http://www.apache.org/licenses/LICENSE-2.0
 *
 * Unless required by applicable law or agreed to in writing, software
 * distributed under the License is distributed on an "AS IS" BASIS,
 * WITHOUT WARRANTIES OR CONDITIONS OF ANY KIND, either express or implied.
 * See the License for the specific language governing permissions and
 * limitations under the License.
 */

package org.broadleafcommerce.core.order.service;

import org.apache.commons.collections.CollectionUtils;
import org.apache.commons.logging.Log;
import org.apache.commons.logging.LogFactory;
import org.broadleafcommerce.common.util.TransactionUtils;
import org.broadleafcommerce.common.web.BroadleafRequestContext;
import org.broadleafcommerce.core.catalog.domain.Product;
import org.broadleafcommerce.core.catalog.domain.Sku;
import org.broadleafcommerce.core.offer.dao.OfferDao;
import org.broadleafcommerce.core.offer.domain.OfferCode;
import org.broadleafcommerce.core.offer.service.OfferService;
import org.broadleafcommerce.core.offer.service.exception.OfferMaxUseExceededException;
import org.broadleafcommerce.core.order.dao.OrderDao;
import org.broadleafcommerce.core.order.domain.BundleOrderItem;
import org.broadleafcommerce.core.order.domain.DiscreteOrderItem;
import org.broadleafcommerce.core.order.domain.GiftWrapOrderItem;
import org.broadleafcommerce.core.order.domain.NullOrderFactory;
import org.broadleafcommerce.core.order.domain.Order;
import org.broadleafcommerce.core.order.domain.OrderItem;
import org.broadleafcommerce.core.order.domain.OrderItemAttribute;
import org.broadleafcommerce.core.order.service.call.ActivityMessageDTO;
import org.broadleafcommerce.core.order.service.call.GiftWrapOrderItemRequest;
import org.broadleafcommerce.core.order.service.call.OrderItemRequestDTO;
import org.broadleafcommerce.core.order.service.exception.AddToCartException;
import org.broadleafcommerce.core.order.service.exception.RemoveFromCartException;
import org.broadleafcommerce.core.order.service.exception.UpdateCartException;
import org.broadleafcommerce.core.order.service.type.OrderStatus;
import org.broadleafcommerce.core.order.service.workflow.CartOperationRequest;
import org.broadleafcommerce.core.payment.dao.PaymentInfoDao;
import org.broadleafcommerce.core.payment.domain.PaymentInfo;
import org.broadleafcommerce.core.payment.domain.Referenced;
import org.broadleafcommerce.core.payment.service.SecurePaymentInfoService;
import org.broadleafcommerce.core.payment.service.type.PaymentInfoType;
import org.broadleafcommerce.core.pricing.service.PricingService;
import org.broadleafcommerce.core.pricing.service.exception.PricingException;
import org.broadleafcommerce.core.workflow.ActivityMessages;
import org.broadleafcommerce.core.workflow.ProcessContext;
import org.broadleafcommerce.core.workflow.SequenceProcessor;
import org.broadleafcommerce.core.workflow.WorkflowException;
import org.broadleafcommerce.profile.core.domain.Customer;
import org.hibernate.exception.LockAcquisitionException;
import org.springframework.beans.factory.annotation.Value;
import org.springframework.jmx.export.annotation.ManagedAttribute;
import org.springframework.jmx.export.annotation.ManagedResource;
import org.springframework.stereotype.Service;
import org.springframework.transaction.PlatformTransactionManager;
import org.springframework.transaction.TransactionDefinition;
import org.springframework.transaction.TransactionStatus;
import org.springframework.transaction.annotation.Transactional;

import java.util.ArrayList;
import java.util.List;
import java.util.Map;

import javax.annotation.Resource;

/**
 * @author apazzolini
 */
@Service("blOrderService")
@ManagedResource(objectName="org.broadleafcommerce:name=OrderService", description="Order Service", currencyTimeLimit=15)
public class OrderServiceImpl implements OrderService {
    private static final Log LOG = LogFactory.getLog(OrderServiceImpl.class);
    
    /* DAOs */
    @Resource(name = "blPaymentInfoDao")
    protected PaymentInfoDao paymentInfoDao;
    
    @Resource(name = "blOrderDao")
    protected OrderDao orderDao;
    
    @Resource(name = "blOfferDao")
    protected OfferDao offerDao;

    /* Factories */
    @Resource(name = "blNullOrderFactory")
    protected NullOrderFactory nullOrderFactory;
    
    /* Services */
    @Resource(name = "blPricingService")
    protected PricingService pricingService;
    
    @Resource(name = "blOrderItemService")
    protected OrderItemService orderItemService;
    
    @Resource(name = "blFulfillmentGroupService")
    protected FulfillmentGroupService fulfillmentGroupService;
    
    @Resource(name = "blOfferService")
    protected OfferService offerService;

    @Resource(name = "blSecurePaymentInfoService")
    protected SecurePaymentInfoService securePaymentInfoService;

    @Resource(name = "blMergeCartService")
    protected MergeCartService mergeCartService;
    
    @Resource(name = "blOrderServiceExtensionManager")
    protected OrderServiceExtensionManager extensionManager;
    
    /* Workflows */
    @Resource(name = "blAddItemWorkflow")
    protected SequenceProcessor addItemWorkflow;
    
    @Resource(name = "blUpdateProductOptionsForItemWorkflow")
    private SequenceProcessor updateProductOptionsForItemWorkflow;

    @Resource(name = "blUpdateItemWorkflow")
    protected SequenceProcessor updateItemWorkflow;
    
    @Resource(name = "blRemoveItemWorkflow")
    protected SequenceProcessor removeItemWorkflow;

    @Resource(name = "blTransactionManager")
    protected PlatformTransactionManager transactionManager;

    @Value("${pricing.retry.count.for.lock.failure}")
    protected int pricingRetryCountForLockFailure = 3;

    @Value("${pricing.retry.wait.interval.for.lock.failure}")
    protected long pricingRetryWaitIntervalForLockFailure = 500L;
    
    /* Fields */
    protected boolean moveNamedOrderItems = true;
    protected boolean deleteEmptyNamedOrders = true;

    @Value("${automatically.merge.like.items}")
    protected boolean automaticallyMergeLikeItems;

    @Override
    @Transactional("blTransactionManager")
    public Order createNewCartForCustomer(Customer customer) {
        return orderDao.createNewCartForCustomer(customer);
    }

    @Override
    @Transactional("blTransactionManager")
    public Order createNamedOrderForCustomer(String name, Customer customer) {
        Order namedOrder = orderDao.create();
        namedOrder.setCustomer(customer);
        namedOrder.setName(name);
        namedOrder.setStatus(OrderStatus.NAMED);
        
        if (extensionManager != null) {
            extensionManager.getProxy().attachAdditionalDataToNewNamedCart(customer, namedOrder);
        }
        
        if (BroadleafRequestContext.getBroadleafRequestContext() != null) {
            namedOrder.setLocale(BroadleafRequestContext.getBroadleafRequestContext().getLocale());
        }
        
        return orderDao.save(namedOrder); // No need to price here
    }

    @Override
    public Order findNamedOrderForCustomer(String name, Customer customer) {
        return orderDao.readNamedOrderForCustomer(customer, name);
    }

    @Override
    public Order findOrderById(Long orderId) {
        return orderDao.readOrderById(orderId);
    }

    @Override
    public Order getNullOrder() {
        return nullOrderFactory.getNullOrder();
    }

    @Override
    public Order findCartForCustomer(Customer customer) {
        return orderDao.readCartForCustomer(customer);
    }

    @Override
    public List<Order> findOrdersForCustomer(Customer customer) {
        return orderDao.readOrdersForCustomer(customer.getId());
    }

    @Override
    public List<Order> findOrdersForCustomer(Customer customer, OrderStatus status) {
        return orderDao.readOrdersForCustomer(customer, status);
    }

    @Override
    public Order findOrderByOrderNumber(String orderNumber) {
        return orderDao.readOrderByOrderNumber(orderNumber);
    }

    @Override
    public List<PaymentInfo> findPaymentInfosForOrder(Order order) {
        return paymentInfoDao.readPaymentInfosForOrder(order);
    }
    
    @Override
    @Transactional("blTransactionManager")
    public PaymentInfo addPaymentToOrder(Order order, PaymentInfo payment, Referenced securePaymentInfo) {
        payment.setOrder(order);
        order.getPaymentInfos().add(payment);
        order = persist(order);
        int paymentIndex = order.getPaymentInfos().size() - 1;

        if (securePaymentInfo != null) {
            securePaymentInfoService.save(securePaymentInfo);
        }

        return order.getPaymentInfos().get(paymentIndex);
    }

    @Override
    public Order save(Order order, Boolean priceOrder) throws PricingException {
        //persist the order first
        TransactionStatus status = TransactionUtils.createTransaction("saveOrder",
                    TransactionDefinition.PROPAGATION_REQUIRED, transactionManager);
        try {
            order = persist(order);
            TransactionUtils.finalizeTransaction(status, transactionManager, false);
        } catch (RuntimeException ex) {
            TransactionUtils.finalizeTransaction(status, transactionManager, true);
            throw ex;
        }

        //make any pricing changes - possibly retrying with the persisted state if there's a lock failure
        if (priceOrder) {
            int retryCount = 0;
            boolean isValid = false;
            while (!isValid) {
                try {
                    order = pricingService.executePricing(order);
                    isValid = true;
                } catch (Exception ex) {
                    boolean isValidCause = false;
                    Throwable cause = ex;
                    while (!isValidCause) {
                        if (cause.getClass().equals(LockAcquisitionException.class)) {
                            isValidCause = true;
                        }
                        cause = cause.getCause();
                        if (cause == null) {
                            break;
                        }
                    }
                    if (isValidCause) {
                        if (LOG.isInfoEnabled()) {
                            LOG.info("Problem acquiring lock during pricing call - attempting to price again.");
                        }
                        isValid = false;
                        if (retryCount >= pricingRetryCountForLockFailure) {
                            if (LOG.isInfoEnabled()) {
                                LOG.info("Problem acquiring lock during pricing call. Retry limit exceeded at (" + retryCount + "). Throwing exception.");
                            }
                            if (ex instanceof PricingException) {
                                throw (PricingException) ex;
                            } else {
                                throw new PricingException(ex);
                            }
                        } else {
                            order = findOrderById(order.getId());
                            retryCount++;
                        }
                        try {
                            Thread.sleep(pricingRetryWaitIntervalForLockFailure);
                        } catch (Throwable e) {
                            //do nothing
                        }
                    } else {
                        if (ex instanceof PricingException) {
                            throw (PricingException) ex;
                        } else {
                            throw new PricingException(ex);
                        }
                    }
                }
            }

            //make the final save of the priced order
            status = TransactionUtils.createTransaction("saveOrder",
                                TransactionDefinition.PROPAGATION_REQUIRED, transactionManager);
            try {
                order = persist(order);
                TransactionUtils.finalizeTransaction(status, transactionManager, false);
            } catch (RuntimeException ex) {
                TransactionUtils.finalizeTransaction(status, transactionManager, true);
                throw ex;
            }
        }

        return order;
    }
    
    // This method exists to provide OrderService methods the ability to save an order
    // without having to worry about a PricingException being thrown.
    protected Order persist(Order order) {
        return orderDao.save(order);
    }

    @Override
    @Transactional("blTransactionManager")
    public void cancelOrder(Order order) {
        orderDao.delete(order);
    }
    @Override
    @Transactional("blTransactionManager")
    public void deleteOrder(Order order) {
        orderDao.delete(order);
    }
    @Override
    @Transactional("blTransactionManager")
    public Order addOfferCode(Order order, OfferCode offerCode, boolean priceOrder) throws PricingException, OfferMaxUseExceededException {
        if( !order.getAddedOfferCodes().contains(offerCode)) {
            if (! offerService.verifyMaxCustomerUsageThreshold(order.getCustomer(), offerCode.getOffer())) {
                throw new OfferMaxUseExceededException("The customer has used this offer code more than the maximum allowed number of times.");
            }
            order.getAddedOfferCodes().add(offerCode);
            order = save(order, priceOrder);
        }
        return order;   
    }

    @Override
    @Transactional("blTransactionManager")
    public Order removeOfferCode(Order order, OfferCode offerCode, boolean priceOrder) throws PricingException {
        order.getAddedOfferCodes().remove(offerCode);
        order = save(order, priceOrder);
        return order;   
    }

    @Override
    @Transactional("blTransactionManager")
    public Order removeAllOfferCodes(Order order, boolean priceOrder) throws PricingException {
         order.getAddedOfferCodes().clear();
         order = save(order, priceOrder);
         return order;  
    }

    @Override
    @ManagedAttribute(description="The delete empty named order after adding items to cart attribute", currencyTimeLimit=15)
    public void setDeleteEmptyNamedOrders(boolean deleteEmptyNamedOrders) {
        this.deleteEmptyNamedOrders = deleteEmptyNamedOrders;
    }
    
    @Override
    public OrderItem findLastMatchingItem(Order order, Long skuId, Long productId) {
        if (order.getOrderItems() != null) {
            for (int i=(order.getOrderItems().size()-1); i >= 0; i--) {
                OrderItem currentItem = (order.getOrderItems().get(i));
                if (currentItem instanceof DiscreteOrderItem) {
                    DiscreteOrderItem discreteItem = (DiscreteOrderItem) currentItem;
                    if (skuId != null) {
                        if (discreteItem.getSku() != null && skuId.equals(discreteItem.getSku().getId())) {
                            return discreteItem;
                        }
                    } else if (productId != null && discreteItem.getProduct() != null && productId.equals(discreteItem.getProduct().getId())) {
                        return discreteItem;
                    }

                } else if (currentItem instanceof BundleOrderItem) {
                    BundleOrderItem bundleItem = (BundleOrderItem) currentItem;
                    if (skuId != null) {
                        if (bundleItem.getSku() != null && skuId.equals(bundleItem.getSku().getId())) {
                            return bundleItem;
                        }
                    } else if (productId != null && bundleItem.getProduct() != null && productId.equals(bundleItem.getProduct().getId())) {
                        return bundleItem;
                    }
                }
            }
        }
        return null;
    }
    
    @Override
    @Transactional("blTransactionManager")
    public Order confirmOrder(Order order) {
        return orderDao.submitOrder(order);
    }
    
    @Override
    @Transactional("blTransactionManager")
    public Order addAllItemsFromNamedOrder(Order namedOrder, boolean priceOrder) throws RemoveFromCartException, AddToCartException {
        Order cartOrder = orderDao.readCartForCustomer(namedOrder.getCustomer());
        if (cartOrder == null) {
            cartOrder = createNewCartForCustomer(namedOrder.getCustomer());
        }
        List<OrderItem> items = new ArrayList<OrderItem>(namedOrder.getOrderItems());
        for (OrderItem item : items) {
            if (moveNamedOrderItems) {
                removeItem(namedOrder.getId(), item.getId(), false);
            }
            
            OrderItemRequestDTO orderItemRequest = orderItemService.buildOrderItemRequestDTOFromOrderItem(item);
            cartOrder = addItem(cartOrder.getId(), orderItemRequest, priceOrder);
        }
        
        if (deleteEmptyNamedOrders) {
            cancelOrder(namedOrder);
        }
        
        return cartOrder;
    }
    
    @Override
    @Transactional("blTransactionManager")
    public Order addItemFromNamedOrder(Order namedOrder, OrderItem item, boolean priceOrder) throws RemoveFromCartException, AddToCartException {
        Order cartOrder = orderDao.readCartForCustomer(namedOrder.getCustomer());
        if (cartOrder == null) {
            cartOrder = createNewCartForCustomer(namedOrder.getCustomer());
        }
        
        if (moveNamedOrderItems) {
            removeItem(namedOrder.getId(), item.getId(), false);
        }
            
        OrderItemRequestDTO orderItemRequest = orderItemService.buildOrderItemRequestDTOFromOrderItem(item);
        cartOrder = addItem(cartOrder.getId(), orderItemRequest, priceOrder);
        
        if (namedOrder.getOrderItems().size() == 0 && deleteEmptyNamedOrders) {
            cancelOrder(namedOrder);
        }
            
        return cartOrder;
    }
    
    @Override
    @Transactional("blTransactionManager")
    public Order addItemFromNamedOrder(Order namedOrder, OrderItem item, int quantity, boolean priceOrder) throws RemoveFromCartException, AddToCartException, UpdateCartException {
        // Validate that the quantity requested makes sense
        if (quantity < 1 || quantity > item.getQuantity()) {
            throw new IllegalArgumentException("Cannot move 0 or less quantity");
        } else if (quantity == item.getQuantity()) {
            return addItemFromNamedOrder(namedOrder, item, priceOrder);
        }
        
        Order cartOrder = orderDao.readCartForCustomer(namedOrder.getCustomer());
        if (cartOrder == null) {
            cartOrder = createNewCartForCustomer(namedOrder.getCustomer());
        }
        
        if (moveNamedOrderItems) {
            // Update the old item to its new quantity only if we're moving items
            OrderItemRequestDTO orderItemRequestDTO = new OrderItemRequestDTO();
            orderItemRequestDTO.setOrderItemId(item.getId());
            orderItemRequestDTO.setQuantity(item.getQuantity() - quantity);
            updateItemQuantity(namedOrder.getId(), orderItemRequestDTO, false);
        }
            
        OrderItemRequestDTO orderItemRequest = orderItemService.buildOrderItemRequestDTOFromOrderItem(item);
        orderItemRequest.setQuantity(quantity);
        cartOrder = addItem(cartOrder.getId(), orderItemRequest, priceOrder);
            
        return cartOrder;
    }
    
    @Override
    @Transactional("blTransactionManager")
    public OrderItem addGiftWrapItemToOrder(Order order, GiftWrapOrderItemRequest itemRequest, boolean priceOrder) throws PricingException {
        GiftWrapOrderItem item = orderItemService.createGiftWrapOrderItem(itemRequest);
        item.setOrder(order);
        item = (GiftWrapOrderItem) orderItemService.saveOrderItem(item);
        
        order.getOrderItems().add(item);
        order = save(order, priceOrder);
        
        return item;
    }
    
    @Override
    @Transactional(value = "blTransactionManager", rollbackFor = {AddToCartException.class})
    public Order addItem(Long orderId, OrderItemRequestDTO orderItemRequestDTO, boolean priceOrder) throws AddToCartException {
        // Don't allow overrides from this method.
        orderItemRequestDTO.setOverrideRetailPrice(null);
        orderItemRequestDTO.setOverrideSalePrice(null);
        return addItemWithPriceOverrides(orderId, orderItemRequestDTO, priceOrder);
    }

    @Override
    @Transactional(value = "blTransactionManager", rollbackFor = { AddToCartException.class })
    public Order addItemWithPriceOverrides(Long orderId, OrderItemRequestDTO orderItemRequestDTO, boolean priceOrder) throws AddToCartException {
        Order order = findOrderById(orderId);
        if (automaticallyMergeLikeItems) {
            OrderItem item = findMatchingItem(order, orderItemRequestDTO);
            if (item != null) {
                orderItemRequestDTO.setQuantity(item.getQuantity() + orderItemRequestDTO.getQuantity());
                orderItemRequestDTO.setOrderItemId(item.getId());
                try {
                    return updateItemQuantity(orderId, orderItemRequestDTO, priceOrder);
                } catch (RemoveFromCartException e) {
                    throw new AddToCartException("Unexpected error - system tried to remove item while adding to cart", e);
                } catch (UpdateCartException e) {
                    throw new AddToCartException("Could not update quantity for matched item", e);
                }
            }
        }
        try {
            // We only want to price on the last addition for performance reasons and only if the user asked for it.
            int numAdditionRequests = priceOrder ? (1 + orderItemRequestDTO.getChildOrderItems().size()) : -1;
            int currentAddition = 1;

            CartOperationRequest cartOpRequest = new CartOperationRequest(findOrderById(orderId), orderItemRequestDTO, currentAddition == numAdditionRequests);
            ProcessContext<CartOperationRequest> context = (ProcessContext<CartOperationRequest>) addItemWorkflow.doActivities(cartOpRequest);

            List<ActivityMessageDTO> orderMessages = new ArrayList<ActivityMessageDTO>();
            orderMessages.addAll(((ActivityMessages) context).getActivityMessages());
            
            if (CollectionUtils.isNotEmpty(orderItemRequestDTO.getChildOrderItems())) {
                for (OrderItemRequestDTO childRequest : orderItemRequestDTO.getChildOrderItems()) {
                    childRequest.setParentOrderItemId(context.getSeedData().getOrderItem().getId());
                    currentAddition++;

                    CartOperationRequest childCartOpRequest = new CartOperationRequest(context.getSeedData().getOrder(), childRequest, currentAddition == numAdditionRequests);
                    ProcessContext<CartOperationRequest> childContext = (ProcessContext<CartOperationRequest>) addItemWorkflow.doActivities(childCartOpRequest);
                    orderMessages.addAll(((ActivityMessages) childContext).getActivityMessages());
                }
            }
            
            context.getSeedData().getOrder().setOrderMessages(orderMessages);
            return context.getSeedData().getOrder();
        } catch (WorkflowException e) {
            throw new AddToCartException("Could not add to cart", getCartOperationExceptionRootCause(e));
        }

    }

    @Override
    @Transactional(value = "blTransactionManager", rollbackFor = {UpdateCartException.class, RemoveFromCartException.class})
    public Order updateItemQuantity(Long orderId, OrderItemRequestDTO orderItemRequestDTO, boolean priceOrder) throws UpdateCartException, RemoveFromCartException {
        if (orderItemRequestDTO.getQuantity() == 0) {
            return removeItem(orderId, orderItemRequestDTO.getOrderItemId(), priceOrder);
        }
        
        try {
            CartOperationRequest cartOpRequest = new CartOperationRequest(findOrderById(orderId), orderItemRequestDTO, priceOrder);
            ProcessContext<CartOperationRequest> context = (ProcessContext<CartOperationRequest>) updateItemWorkflow.doActivities(cartOpRequest);
            context.getSeedData().getOrder().getOrderMessages().addAll(((ActivityMessages) context).getActivityMessages());
            return context.getSeedData().getOrder();
        } catch (WorkflowException e) {
            throw new UpdateCartException("Could not update cart quantity", getCartOperationExceptionRootCause(e));
        }
    }

    @Override
    @Transactional(value = "blTransactionManager", rollbackFor = {RemoveFromCartException.class})
    public Order removeItem(Long orderId, Long orderItemId, boolean priceOrder) throws RemoveFromCartException {
        try {
            OrderItem oi = orderItemService.readOrderItemById(orderItemId);
            if (CollectionUtils.isNotEmpty(oi.getChildOrderItems())) {
                List<Long> childrenToRemove = new ArrayList<Long>();
                for (OrderItem childOrderItem : oi.getChildOrderItems()) {
                    childrenToRemove.add(childOrderItem.getId());
                }
                for (Long childToRemove : childrenToRemove) {
                    removeItemInternal(orderId, childToRemove, false);
                }
            }

            return removeItemInternal(orderId, orderItemId, priceOrder);
        } catch (WorkflowException e) {
            throw new RemoveFromCartException("Could not remove from cart", getCartOperationExceptionRootCause(e));
        }
    }
    
    protected Order removeItemInternal(Long orderId, Long orderItemId, boolean priceOrder) throws WorkflowException {
        OrderItemRequestDTO orderItemRequestDTO = new OrderItemRequestDTO();
        orderItemRequestDTO.setOrderItemId(orderItemId);
        CartOperationRequest cartOpRequest = new CartOperationRequest(findOrderById(orderId), orderItemRequestDTO, priceOrder);
        ProcessContext<CartOperationRequest> context = (ProcessContext<CartOperationRequest>) removeItemWorkflow.doActivities(cartOpRequest);
        context.getSeedData().getOrder().getOrderMessages().addAll(((ActivityMessages) context).getActivityMessages());
        return context.getSeedData().getOrder();
    }

    @Override
    @Transactional(value = "blTransactionManager", rollbackFor = { RemoveFromCartException.class })
    public Order removeInactiveItems(Long orderId, boolean priceOrder) throws RemoveFromCartException {
        Order order = findOrderById(orderId);
        try {

            for (OrderItem currentItem : new ArrayList<OrderItem>(order.getOrderItems())) {
                if (!currentItem.isSkuActive()) {
                    removeItem(orderId, currentItem.getId(), priceOrder);
                }
            }

        } catch (Exception e) {
            throw new RemoveFromCartException("Could not remove from cart", e.getCause());
        }
        return findOrderById(orderId);
    }

    @Override
    public boolean getAutomaticallyMergeLikeItems() {
        return automaticallyMergeLikeItems;
    }

    @Override
    public void setAutomaticallyMergeLikeItems(boolean automaticallyMergeLikeItems) {
        this.automaticallyMergeLikeItems = automaticallyMergeLikeItems;
    }
    
    @Override
    @ManagedAttribute(description="The move item from named order when adding to the cart attribute", currencyTimeLimit=15)
    public boolean isMoveNamedOrderItems() {
        return moveNamedOrderItems;
    }

    @Override
    @ManagedAttribute(description="The move item from named order when adding to the cart attribute", currencyTimeLimit=15)
    public void setMoveNamedOrderItems(boolean moveNamedOrderItems) {
        this.moveNamedOrderItems = moveNamedOrderItems;
    }

    @Override
    @ManagedAttribute(description="The delete empty named order after adding items to cart attribute", currencyTimeLimit=15)
    public boolean isDeleteEmptyNamedOrders() {
        return deleteEmptyNamedOrders;
    }

    @Override
    @Transactional("blTransactionManager")
    public void removeAllPaymentsFromOrder(Order order) {
        removePaymentsFromOrder(order, null);
    }

    @Override
    @Transactional("blTransactionManager")
    public void removePaymentsFromOrder(Order order, PaymentInfoType paymentInfoType) {
        List<PaymentInfo> infos = new ArrayList<PaymentInfo>();
        for (PaymentInfo paymentInfo : order.getPaymentInfos()) {
            if (paymentInfoType == null || paymentInfoType.equals(paymentInfo.getType())) {
                infos.add(paymentInfo);
            }
        }
        order.getPaymentInfos().removeAll(infos);
        for (PaymentInfo paymentInfo : infos) {
            try {
                securePaymentInfoService.findAndRemoveSecurePaymentInfo(paymentInfo.getReferenceNumber(), paymentInfo.getType());
            } catch (WorkflowException e) {
                // do nothing--this is an acceptable condition
                LOG.debug("No secure payment is associated with the PaymentInfo", e);
            }
            order.getPaymentInfos().remove(paymentInfo);
            paymentInfo = paymentInfoDao.readPaymentInfoById(paymentInfo.getId());
            paymentInfoDao.delete(paymentInfo);
        }
    }

    @Override
    @Transactional("blTransactionManager")
    public void removePaymentFromOrder(Order order, PaymentInfo paymentInfo){
        PaymentInfo paymentInfoToRemove = null;
        for(PaymentInfo info : order.getPaymentInfos()){
            if(info.equals(paymentInfo)){
                paymentInfoToRemove = info;
            }
        }
        if(paymentInfoToRemove != null){
            try {
                securePaymentInfoService.findAndRemoveSecurePaymentInfo(paymentInfoToRemove.getReferenceNumber(), paymentInfo.getType());
            } catch (WorkflowException e) {
                // do nothing--this is an acceptable condition
                LOG.debug("No secure payment is associated with the PaymentInfo", e);
            }
            order.getPaymentInfos().remove(paymentInfoToRemove);
            paymentInfo = paymentInfoDao.readPaymentInfoById(paymentInfoToRemove.getId());
            paymentInfoDao.delete(paymentInfo);
        }
    }
    
    /**
     * This method will return the exception that is immediately below the deepest 
     * WorkflowException in the current stack trace.
     * 
     * @param e the workflow exception that contains the requested root cause
     * @return the root cause of the workflow exception
     */
    protected Throwable getCartOperationExceptionRootCause(WorkflowException e) {
        Throwable cause = e.getCause();
        if (cause == null) {
            return e;
        }
        
        Throwable currentCause = cause;
        while (currentCause.getCause() != null) {
            currentCause = currentCause.getCause();
            if (currentCause instanceof WorkflowException) {
                cause = currentCause.getCause();
            }
        }
        
        return cause;
    }

    /**
     * Returns true if the two items attributes exactly match.
     * @param item1
     * @param item2
     * @return
     */
    protected boolean compareAttributes(Map<String, OrderItemAttribute> item1Attributes, OrderItemRequestDTO item2) {
        int item1AttributeSize = item1Attributes == null ? 0 : item1Attributes.size();
        int item2AttributeSize = item2.getItemAttributes() == null ? 0 : item2.getItemAttributes().size();

        if (item1AttributeSize != item2AttributeSize) {
            return false;
        }

        for (String key : item2.getItemAttributes().keySet()) {
            String itemOneValue = (item1Attributes.get(key) == null) ? null : item1Attributes.get(key).getValue();
            String itemTwoValue = item2.getItemAttributes().get(key);
            if (!itemTwoValue.equals(itemOneValue)) {
                return false;
            }
        }
        return true;
    }

    protected boolean itemMatches(Sku item1Sku, Product item1Product, Map<String, OrderItemAttribute> item1Attributes,
            OrderItemRequestDTO item2) {
        // Must match on SKU and options
        if (item1Sku != null && item2.getSkuId() != null) {
            if (item1Sku.getId().equals(item2.getSkuId())) {
                return true;
            }
        } else {
            if (item1Product != null && item2.getProductId() != null) {
                if (item1Product.getId().equals(item2.getProductId())) {
                    return compareAttributes(item1Attributes, item2);
                }
            }
        }
        return false;
    }

    protected OrderItem findMatchingItem(Order order, OrderItemRequestDTO itemToFind) {
        if (order == null) {
            return null;
        }
        for (OrderItem currentItem : order.getOrderItems()) {
            if (currentItem instanceof DiscreteOrderItem) {
                DiscreteOrderItem discreteItem = (DiscreteOrderItem) currentItem;
                if (itemMatches(discreteItem.getSku(), discreteItem.getProduct(), discreteItem.getOrderItemAttributes(),
                        itemToFind)) {
                    return discreteItem;
                }
            } else if (currentItem instanceof BundleOrderItem) {
                BundleOrderItem bundleItem = (BundleOrderItem) currentItem;
                if (itemMatches(bundleItem.getSku(), bundleItem.getProduct(), null, itemToFind)) {
                    return bundleItem;
                }
            }
        }
        return null;
    }

    @Override
<<<<<<< HEAD
    @Transactional(value = "blTransactionManager", rollbackFor = { UpdateCartException.class })
    public Order updateProductOptionsForItem(Long orderId, OrderItemRequestDTO orderItemRequestDTO, boolean priceOrder) throws UpdateCartException {
        try {
            CartOperationRequest cartOpRequest = new CartOperationRequest(findOrderById(orderId), orderItemRequestDTO, priceOrder);
            ProcessContext<CartOperationRequest> context = (ProcessContext<CartOperationRequest>) updateProductOptionsForItemWorkflow.doActivities(cartOpRequest);
            context.getSeedData().getOrder().getOrderMessages().addAll(((ActivityMessages) context).getActivityMessages());
            return context.getSeedData().getOrder();
        } catch (WorkflowException e) {
            throw new UpdateCartException("Could not product options", getCartOperationExceptionRootCause(e));
        }
    }
=======
    public void printOrder(Order order, Log log) {
        if (!log.isDebugEnabled()) {
            return;
        }
        
        TableCreator tc = new TableCreator(new TableCreator.Col[] {
            new TableCreator.Col("Order Item", 30),
            new TableCreator.Col("Qty"),
            new TableCreator.Col("Unit Price"),
            new TableCreator.Col("Avg Adj"),
            new TableCreator.Col("Total Adj"),
            new TableCreator.Col("Total Price")
        });

        for (OrderItem oi : order.getOrderItems()) {
            tc.addRow(new String[] {
                oi.getName(),
                String.valueOf(oi.getQuantity()),
                String.valueOf(oi.getPriceBeforeAdjustments(true)),
                String.valueOf(oi.getAverageAdjustmentValue()),
                String.valueOf(oi.getTotalAdjustmentValue()),
                String.valueOf(oi.getTotalPrice())
            });
        }
        
        tc.addSeparator()
            .withGlobalRowHeaderWidth(15)
            .addRow("Subtotal", order.getSubTotal())
            .addRow("Order Adj.", order.getOrderAdjustmentsValue())
            .addRow("Tax", order.getTotalTax())
            .addRow("Shipping", order.getTotalShipping())
            .addRow("Total", order.getTotal())
            .addSeparator();
        
        log.debug(tc.toString());
    }

>>>>>>> 334e218d
}<|MERGE_RESOLUTION|>--- conflicted
+++ resolved
@@ -769,7 +769,6 @@
     }
 
     @Override
-<<<<<<< HEAD
     @Transactional(value = "blTransactionManager", rollbackFor = { UpdateCartException.class })
     public Order updateProductOptionsForItem(Long orderId, OrderItemRequestDTO orderItemRequestDTO, boolean priceOrder) throws UpdateCartException {
         try {
@@ -781,7 +780,8 @@
             throw new UpdateCartException("Could not product options", getCartOperationExceptionRootCause(e));
         }
     }
-=======
+
+    @Override
     public void printOrder(Order order, Log log) {
         if (!log.isDebugEnabled()) {
             return;
@@ -819,5 +819,4 @@
         log.debug(tc.toString());
     }
 
->>>>>>> 334e218d
 }