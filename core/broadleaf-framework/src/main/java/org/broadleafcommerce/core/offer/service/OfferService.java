/*
 * #%L
 * BroadleafCommerce Framework
 * %%
 * Copyright (C) 2009 - 2016 Broadleaf Commerce
 * %%
 * Licensed under the Broadleaf Fair Use License Agreement, Version 1.0
 * (the "Fair Use License" located  at http://license.broadleafcommerce.org/fair_use_license-1.0.txt)
 * unless the restrictions on use therein are violated and require payment to Broadleaf in which case
 * the Broadleaf End User License Agreement (EULA), Version 1.1
 * (the "Commercial License" located at http://license.broadleafcommerce.org/commercial_license-1.1.txt)
 * shall apply.
 * 
 * Alternatively, the Commercial License may be replaced with a mutually agreed upon license (the "Custom License")
 * between you and Broadleaf Commerce. You may not use this file except in compliance with the applicable license.
 * #L%
 */
package org.broadleafcommerce.core.offer.service;

import org.broadleafcommerce.core.offer.dao.CustomerOfferDao;
import org.broadleafcommerce.core.offer.dao.OfferCodeDao;
import org.broadleafcommerce.core.offer.dao.OfferDao;
import org.broadleafcommerce.core.offer.domain.Offer;
import org.broadleafcommerce.core.offer.domain.OfferCode;
import org.broadleafcommerce.core.offer.service.discount.domain.PromotableItemFactory;
import org.broadleafcommerce.core.offer.service.processor.FulfillmentGroupOfferProcessor;
import org.broadleafcommerce.core.offer.service.processor.ItemOfferProcessor;
import org.broadleafcommerce.core.offer.service.processor.OrderOfferProcessor;
import org.broadleafcommerce.core.offer.service.workflow.VerifyCustomerMaxOfferUsesActivity;
import org.broadleafcommerce.core.order.domain.Order;
import org.broadleafcommerce.core.order.service.OrderService;
import org.broadleafcommerce.core.pricing.service.exception.PricingException;
import org.broadleafcommerce.profile.core.domain.Customer;

import java.util.List;
import java.util.Map;
import java.util.Set;

import javax.annotation.Nonnull;

/**
 * The Interface OfferService.
 */
public interface OfferService {

    /**
     * Returns all offers
     * @return all offers
     */
    List<Offer> findAllOffers();

    /**
     * Save a new offer or updates an existing offer
     * @param offer
     * @return the offer
     */
    Offer save(Offer offer);

    /**
     * Saves a new Offer or updates an existing Offer that belongs to an OfferCode, then saves or updates the OfferCode
     * @param offerCode
     * @return the offerCode
     */
    OfferCode saveOfferCode(OfferCode offerCode);
    /**
     * Lookup offer by code.
     * @param code the code
     * @return the offer
     */
    Offer lookupOfferByCode(String code);
    
    /**
     * Lookup an OfferCode by its id
     * @param id the offer id
     * @return the offer
     */
    OfferCode findOfferCodeById(Long id);

    /**
     * Lookup OfferCode by code.
     * @param code the code
     * @return the offer
     */
    OfferCode lookupOfferCodeByCode(String code);

    /**
     * Apply offers to order. By default this does not re-price the order.
     * @param offers the offers
     * @param order the order
     * @return
     */
    Order applyAndSaveOffersToOrder(List<Offer> offers, Order order) throws PricingException;

    /**
     * Apply offers to order. By default this does not re-price the order. This method is deprecated and 
     * should not be used.  The saved order should be returned from this method, which is the case in 
     * applyAndSaveOffersToOrder.
     * @param offers
     * @param order
     * 
     * @throws PricingException
     * @{@link Deprecated} see applyAndSaveOffersToOrder
     */
    @Deprecated
    void applyOffersToOrder(List<Offer> offers, Order order) throws PricingException;

    /**
     * Lookup all offers by code.
     * @param code the code
     * @return the list of offers
     */
    List<Offer> lookupAllOffersByCode(String code);

    /**
     * Lookup all OfferCodes by code.
     * @param code the code
     * @return the list of offer codes
     */
    List<OfferCode> lookupAllOfferCodesByCode(String code);

    /**
     * Create a list of offers that applies to this order
     * @param order
     * @return
     */
    List<Offer> buildOfferListForOrder(Order order);

    /**
     * Attempts to resolve a list of offer codes associated explicitly with the customer. 
     * For example, an implementation may choose to associate a specific offer code with a customer 
     * in a custom table or in customer attributes.  This allows you to associate one or more offer codes 
     * with a customer without necessarily having them type it in (e.g. on a URL), or by allowing them to 
     * type it in, but before it has been actually applied to an order.
     *
     * @param order
     * @return a list of offer codes associated explicitly with the customer
     */
    List<OfferCode> buildOfferCodeListForCustomer(Order order);

    /**
     * Attempts to resolve a list of offer codes associated explicitly with the customer. 
     * For example, an implementation may choose to associate a specific offer code with a customer 
     * in a custom table or in customer attributes.  This allows you to associate one or more offer codes 
     * with a customer without necessarily having them type it in (e.g. on a URL), or by allowing them to 
     * type it in, but before it has been actually applied to an order.
     *
     * @param customer
     * @return a list of offer codes associated explicitly with the customer
     * @deprecated use {@link #buildOfferCodeListForCustomer(Order)}
     */
    @Deprecated
    List<OfferCode> buildOfferCodeListForCustomer(Customer customer);

    CustomerOfferDao getCustomerOfferDao();

    void setCustomerOfferDao(CustomerOfferDao customerOfferDao);

    OfferCodeDao getOfferCodeDao();

    void setOfferCodeDao(OfferCodeDao offerCodeDao);

    OfferDao getOfferDao();

    void setOfferDao(OfferDao offerDao);

    OrderOfferProcessor getOrderOfferProcessor();

    void setOrderOfferProcessor(OrderOfferProcessor orderOfferProcessor);

    ItemOfferProcessor getItemOfferProcessor();

    void setItemOfferProcessor(ItemOfferProcessor itemOfferProcessor);

    FulfillmentGroupOfferProcessor getFulfillmentGroupOfferProcessor();

    void setFulfillmentGroupOfferProcessor(FulfillmentGroupOfferProcessor fulfillmentGroupOfferProcessor);
    
    Order applyAndSaveFulfillmentGroupOffersToOrder(List<Offer> offers, Order order) throws PricingException;

    @Deprecated
    void applyFulfillmentGroupOffersToOrder(List<Offer> offers, Order order) throws PricingException;

    PromotableItemFactory getPromotableItemFactory();

    void setPromotableItemFactory(PromotableItemFactory promotableItemFactory);

    /**
     * <p>Validates that the Customer to whom an Order belongs has not exceeded the max uses for the
     * passed in offer. This method will take into account if the Offer has already been applied to 
     * the Order so as not to prevent the Offer from applying to new items added to the Order by a 
     * CRS.</p>
     *
     * <p>This condition could pass if the system allows two concurrent carts for the same customer.
     * The condition will fail at order submission time when the {@link VerifyCustomerMaxOfferUsesActivity}
     * runs (if that activity is configured as part of the checkout workflow.)</p>
     *
     * <p>This method only checks offers who have a max_customer_uses value that is greater than zero.
     * By default offers can be used as many times as the customer's order qualifies.</p>
     *
     * <p>This method offers no protection against systems that allow customers to create
     * multiple ids in the system.</p>
     *
     * @param order the order the offer is to be applied to
     * @param offer the offer to check
     * @return <b>true</b> if it is ok for the customer to use this offer with their current order, <b>false</b> if not.
     */
    boolean verifyMaxCustomerUsageThreshold(@Nonnull Order order, @Nonnull Offer offer);

    /**
     * <p>Validates that the passed in customer has not exceeded the max uses for the
     * passed in offer.</p>
     *
     * <p>This condition could pass if the system allows two concurrent carts for the same customer.
     * The condition will fail at order submission time when the {@link VerifyCustomerMaxOfferUsesActivity}
     * runs (if that activity is configured as part of the checkout workflow.)</p>
     *
     * <p>This method only checks offers who have a max_customer_uses value that is greater than zero.
     * By default offers can be used as many times as the customer's order qualifies.</p>
     *
     * <p>This method offers no protection against systems that allow customers to create
     * multiple ids in the system.</p>
     *
     * @param customer the customer attempting to use the offer
     * @param offer the offer to check
     * @return <b>true</b> if it is ok for the customer to use this offer with their current order, <b>false</b> if not.
     * @deprecated use {@link #verifyMaxCustomerUsageThreshold(Order, Offer)}
     */
    @Deprecated
    boolean verifyMaxCustomerUsageThreshold(@Nonnull Customer customer, @Nonnull Offer offer);
    
    /**
     * <p>Validates that the given OfferCode has not reached its maximum number of usages. 
     * This method will also delegate to {@link #verifyMaxCustomerUsageThreshold(Order, Offer)} 
     * for the code's Offer and the passed in Order's Customer.</p>
     * 
     * @param order the order the offer is to be applied to
     * @param code the code to check
     * @return <b>true</b> if it is ok for the customer to use this offer with their current order, <b>false</b> if not.
     */
     boolean verifyMaxCustomerUsageThreshold(@Nonnull Order order, @Nonnull OfferCode code);

    /**
     * <p>Validates that the given OfferCode has not reached its maximum number of usages. This method will also delegate to
     * {@link #verifyMaxCustomerUsageThreshold(Order, Offer)} for the code's Offer and the passed in Customer.</p>
     *
     * @param customer the customer attempting to use the code
     * @param code the code to check
     * @return <b>true</b> if it is ok for the customer to use this offer with their current order, <b>false</b> if not.
     * @deprecated use {@link #verifyMaxCustomerUsageThreshold(Order, OfferCode)}
     */
    @Deprecated
    boolean verifyMaxCustomerUsageThreshold(@Nonnull Customer customer, @Nonnull OfferCode code);
    
    /**
     * Returns a set of offers that have been used for this order by checking adjustments on the different levels like
     * FulfillmentGroups and OrderItems. This will return all of the unique offers used for instances where an offer can
     * apply to multiple OrderItems or multiple FulfillmentGroups (and show up as different adjustments on each)
     * 
     * @param order
     * @return
     */
    Set<Offer> getUniqueOffersFromOrder(Order order);
    
    /**
     * Given a list of offer codes and a set of offers, return a map of of offer codes that are keyed by the offer that was
     * applied to the order
     * 
     * @param codes
     * @param appliedOffers
     * @return
     */
    Map<Offer, OfferCode> getOffersRetrievedFromCodes(List<OfferCode> codes, Set<Offer> appliedOffers);

    /**
     * For a given order, give back a map of all {@link Offer}s that were retrieved from {@link OfferCode}s. More explicitly,
     * this will look at all of the offers that have been used by looking at a given {@link Order}'s adjustments and then
     * match those up with the codes from {@link Order#getAddedOfferCodes()}.
     * 
     * @param order
     * @return a map from {@link Offer} to the {@link OfferCode} that was used to obtain it
     */
    Map<Offer, OfferCode> getOffersRetrievedFromCodes(Order order);

    OrderService getOrderService();

    void setOrderService(OrderService orderService);

<<<<<<< HEAD
    public Boolean deleteOfferCode(OfferCode code);

    public Offer findOfferById(Long offerId);
=======
    Boolean deleteOfferCode(OfferCode code);
>>>>>>> 190a0110
}<|MERGE_RESOLUTION|>--- conflicted
+++ resolved
@@ -138,10 +138,10 @@
     List<OfferCode> buildOfferCodeListForCustomer(Order order);
 
     /**
-     * Attempts to resolve a list of offer codes associated explicitly with the customer. 
-     * For example, an implementation may choose to associate a specific offer code with a customer 
-     * in a custom table or in customer attributes.  This allows you to associate one or more offer codes 
-     * with a customer without necessarily having them type it in (e.g. on a URL), or by allowing them to 
+     * Attempts to resolve a list of offer codes associated explicitly with the customer.
+     * For example, an implementation may choose to associate a specific offer code with a customer
+     * in a custom table or in customer attributes.  This allows you to associate one or more offer codes
+     * with a customer without necessarily having them type it in (e.g. on a URL), or by allowing them to
      * type it in, but before it has been actually applied to an order.
      *
      * @param customer
@@ -174,7 +174,7 @@
     FulfillmentGroupOfferProcessor getFulfillmentGroupOfferProcessor();
 
     void setFulfillmentGroupOfferProcessor(FulfillmentGroupOfferProcessor fulfillmentGroupOfferProcessor);
-    
+
     Order applyAndSaveFulfillmentGroupOffersToOrder(List<Offer> offers, Order order) throws PricingException;
 
     @Deprecated
@@ -186,8 +186,8 @@
 
     /**
      * <p>Validates that the Customer to whom an Order belongs has not exceeded the max uses for the
-     * passed in offer. This method will take into account if the Offer has already been applied to 
-     * the Order so as not to prevent the Offer from applying to new items added to the Order by a 
+     * passed in offer. This method will take into account if the Offer has already been applied to
+     * the Order so as not to prevent the Offer from applying to new items added to the Order by a
      * CRS.</p>
      *
      * <p>This condition could pass if the system allows two concurrent carts for the same customer.
@@ -229,10 +229,10 @@
     boolean verifyMaxCustomerUsageThreshold(@Nonnull Customer customer, @Nonnull Offer offer);
     
     /**
-     * <p>Validates that the given OfferCode has not reached its maximum number of usages. 
-     * This method will also delegate to {@link #verifyMaxCustomerUsageThreshold(Order, Offer)} 
+     * <p>Validates that the given OfferCode has not reached its maximum number of usages.
+     * This method will also delegate to {@link #verifyMaxCustomerUsageThreshold(Order, Offer)}
      * for the code's Offer and the passed in Order's Customer.</p>
-     * 
+     *
      * @param order the order the offer is to be applied to
      * @param code the code to check
      * @return <b>true</b> if it is ok for the customer to use this offer with their current order, <b>false</b> if not.
@@ -285,11 +285,7 @@
 
     void setOrderService(OrderService orderService);
 
-<<<<<<< HEAD
     public Boolean deleteOfferCode(OfferCode code);
 
     public Offer findOfferById(Long offerId);
-=======
-    Boolean deleteOfferCode(OfferCode code);
->>>>>>> 190a0110
 }