--- conflicted
+++ resolved
@@ -769,12 +769,6 @@
 	 */
 	public List<RelatedProduct> getCumulativeUpSaleProducts();
 
-<<<<<<< HEAD
-	/**
-	 * Removes any currently stored dynamic pricing
-	 */
-    public void clearDynamicPrices();
-=======
     /**
      * Convenience method to return the calculated meta-description. Will return default sku description if meta-description is null,
      * will return default sku name if description is null.
@@ -782,6 +776,10 @@
      * @return metaDescription
      */
     public String getCalculatedMetaDescription();
->>>>>>> 3a2501e6
+
+	/**
+	 * Removes any currently stored dynamic pricing
+	 */
+    public void clearDynamicPrices();
 
 }