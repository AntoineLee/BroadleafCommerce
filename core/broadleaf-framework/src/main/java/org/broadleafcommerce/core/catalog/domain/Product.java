/*
 * Copyright 2008-2012 the original author or authors.
 *
 * Licensed under the Apache License, Version 2.0 (the "License");
 * you may not use this file except in compliance with the License.
 * You may obtain a copy of the License at
 *
 *       http://www.apache.org/licenses/LICENSE-2.0
 *
 * Unless required by applicable law or agreed to in writing, software
 * distributed under the License is distributed on an "AS IS" BASIS,
 * WITHOUT WARRANTIES OR CONDITIONS OF ANY KIND, either express or implied.
 * See the License for the specific language governing permissions and
 * limitations under the License.
 */

package org.broadleafcommerce.core.catalog.domain;

import org.broadleafcommerce.common.vendor.service.type.ContainerShapeType;
import org.broadleafcommerce.common.vendor.service.type.ContainerSizeType;
import org.broadleafcommerce.core.media.domain.Media;

import javax.annotation.Nullable;
import java.io.Serializable;
import java.math.BigDecimal;
import java.util.Date;
import java.util.List;
import java.util.Map;

/**
 * Implementations of this interface are used to hold data for a Product.  A product is a general description
 * of an item that can be sold (for example: a hat).  Products are not sold or added to a cart.  {@link Sku}s
 * which are specific items (for example: a XL Blue Hat) are sold or added to a cart.
 * <br>
 * <br>
 * You should implement this class if you want to make significant changes to how the
 * Product is persisted.  If you just want to add additional fields then you should extend {@link ProductImpl}.
 *
 * @author btaylor
 * @see {@link ProductImpl},{@link Sku}, {@link Category}
 */
public interface Product extends Serializable {

    /**
     * The id of the Product.
     *
     * @return the id of the Product
     */
    public Long getId();

    /**
     * Sets the id of the Product.
     *
     * @param id - the id of the product
     */
    public void setId(Long id);

    /**
     * Returns the name of the product that is used for display purposes.
     * <br />
     * <br />
     * <b>Note:</b> this is a convenience method that merely serves as
     * a pass-through to the same method via {@link getDefaultSku()}
     * 
     * @return the name of the product
     */
    public String getName();

    /**
     * Sets the name of the product that is used for display purposes.
     * <br />
     * <br />
     * <b>Note:</b> this is a convenience method that merely serves as
     * a pass-through to the same method via {@link getDefaultSku()}
     * 
     * @param name - the name of the Product
     */
    public void setName(String name);

    /**
     * Returns a brief description of the product that is used for display.
     * <br />
     * <br />
     * <b>Note:</b> this is a convenience method that merely serves as
     * a pass-through to the same method via {@link getDefaultSku()}
     * 
     * @return a brief description of the product
     */
    public String getDescription();

    /**
     * Sets a brief description of the product that is used for display.
     * <br />
     * <br />
     * <b>Note:</b> this is a convenience method that merely serves as
     * a pass-through to the same method via {@link getDefaultSku()}
     * 
     * @param description - a brief description of the product
     */
    public void setDescription(String description);

    /**
     * Returns a long description of the product that is used for display.
     * <br />
     * <br />
     * <b>Note:</b> this is a convenience method that merely serves as
     * a pass-through to the same method via {@link getDefaultSku()}
     * 
     * @return a long description of the product
     */
    public String getLongDescription();

    /**
     * Sets a long description of the product that is used for display.
     * <br />
     * <br />
     * <b>Note:</b> this is a convenience method that merely serves as
     * a pass-through to the same method via {@link getDefaultSku()}
     * 
     * @param longDescription the long description
     */
    public void setLongDescription(String longDescription);

    /**
     * Returns the first date a product will be available that is used to determine whether
     * to display the product.
     * <br />
     * <br />
     * <b>Note:</b> this is a convenience method that merely serves as
     * a pass-through to the same method via {@link getDefaultSku()}
     * 
     * @return the first date the product will be available
     */
    public Date getActiveStartDate();

    /**
     * Sets the first date a product will be available that is used to determine whether
     * to display the product.
     * <br />
     * <br />
     * <b>Note:</b> this is a convenience method that merely serves as
     * a pass-through to the same method via {@link getDefaultSku()}
     * 
     * @param activeStartDate - the first day the product is available
     */
    public void setActiveStartDate(Date activeStartDate);

    /**
     * Returns the last date a product will be available that is used to determine whether
     * to display the product.
     * <br />
     * <br />
     * <b>Note:</b> this is a convenience method that merely serves as
     * a pass-through to the same method via {@link getDefaultSku()}
     * 
     * @return the last day the product is available
     */
    public Date getActiveEndDate();

    /**
     * Sets the last date a product will be available that is used to determine whether
     * to display the product.
     * <br />
     * <br />
     * <b>Note:</b> this is a convenience method that merely serves as
     * a pass-through to the same method via {@link getDefaultSku()}
     * 
     * @param activeEndDate - the last day the product is available
     */
    public void setActiveEndDate(Date activeEndDate);

    /**
     * Returns a boolean that indicates if the product is currently active.
     * <br />
     * <br />
     * <b>Note:</b> this is a convenience method that merely serves as
     * a pass-through to the same method via {@link getDefaultSku()}
     * 
     * @return a boolean indicates if the product is active.
     */
    public boolean isActive();
    
    /**
     * Gets the default {@link Sku} associated with this Product. A Product is
     * required to have a default Sku which holds specific information about the Product
     * like weight, dimensions, price, etc.  Many of the Product attributes that
     * have getters and setters on Product are actually pass-through to the default Sku.
     * <br />
     * <br />
     * Products can also have multiple Skus associated with it that are represented by
     * {@link ProductOption}s. For instance, a large, blue shirt. For more information on
     * that relationship see {@link #getAdditionalSkus()}.
     * 
     * @return the default Sku for this Product
     */
    public Sku getDefaultSku();

    /**
     * Sets the default Sku for this Product
     * <br />
     * <br />
     * Note: this operation is cascaded with CascadeType.ALL which saves from having to persist the Product
     * in 2 operations: first persist the Sku and then take the merged Sku, set it as this Product's default
     * Sku, and then persist this Product.
     * 
     * @param defaultSku - the Sku that should be the default for this Product
     */
    public void setDefaultSku(Sku defaultSku);
    
	/**
	 * @return whether or not the default sku can be used for a multi-sku product in the case that no 
	 * product options are set. Defaults to false if not specified. Note that this only affects multi-sku
	 * products.
	 */
	public Boolean getCanSellWithoutOptions();

	/**
	 * Sets whether or not the default sku can be sold in the case that no product options are specified. Note
	 * that this only affects multi-sku products.
	 * 
	 * @param canSellWithoutOptions
	 */
	public void setCanSellWithoutOptions(Boolean canSellWithoutOptions);

    /**
     * Returns a list of {@link Sku}s filtered by whether the Skus are active or not.
     * This list does not contain the {@link #getDefaultSku()} and filters by {@link Sku#isActive()}.
     *
     * @return a list of active Skus from {@link #getAdditionalSkus()} for this Product
     */
    public List<Sku> getSkus();

    /**
     * Gets all the additional Skus associated with this Product. For instance, if this
     * Product represented a T-shirt and you could pick the size of the T-shirt as a
     * {@link ProductOption} (like "small", "medium", "large") this would return 3 Skus
     * if you had different inventory or price constraints on each {@link ProductOptionValue}.
     * <br />
     * <br />
     * This list does not take into account whether any of these additional Skus are active or not, nor
     * does it contain the {@link #getDefaultSku()} for this Product.  For this functionality, see
     * {@link #getSkus()} and {@link #getAllSkus()}, respectively.
     * 
     * @return the additional Skus for this Product
     * @see {@link ProductOption}, {@link ProductOptionValue}
     */
    public List<Sku> getAdditionalSkus();

    /**
     * Sets the additional Skus associated to this Product. These additional Skus should
     * come from {@link ProductOptionValue}s and are used in instance where you need to track inventory
     * or change pricing on a per-option value basis.
     *
     * @param skus - a List of {@link Sku}s to associate with this Product, usually based off of {@link ProductOption}s
     * @see {@link #getAdditionalSkus()}, {@link ProductOption}, {@link ProductOptionValue}
     */
    public void setAdditionalSkus(List<Sku> skus);

    /**
     * Returns all the {@link Sku}s that are associated with this Product (including {@link #getDefaultSku()})
     * regardless of whether or not the {@link Sku}s are active or not
     * <br />
     * <br />
     * Note: in the event that the default Sku was added to the list of {@link #getAdditionalSkus()}, it is filtered out
     * so that only a single instance of {@link #getDefaultSku()} is contained in the resulting list
     * 
     * @return all the Skus associated to this Product
     */
    public List<Sku> getAllSkus();
    
    /**
     * Gets the media for this product. This serves as a pass-through to
     * the {@link getDefaultSku()} media
     * 
     * @return the Media for the default Sku associated with this Product
     * @see Sku
     */
    public Map<String, Media> getMedia();

    /**
     * Gets the media for this product. This serves as a pass-through to
     * the {@link getDefaultSku()} media
     * 
     * @param media Media map to set on the default Sku associated with this Product
     * @see Sku
     */
    public void setMedia(Map<String, Media> media);

    /**
     * Convenience method for returning all of the media associated with this Product by adding
     * all the media in {@link #getDefaultSku()} as well as all the media in the Skus represented by
     * {@link #getAdditionalSkus()}
     * 
     * @return all of the Media for all of the Skus for this Product
     */
    public Map<String, Media> getAllSkuMedia();

    /**
     * Returns all parent {@link Category}(s) this product is associated with.
     *
     * @return the all parent categories for this product
     */
    public List<Category> getAllParentCategories();

    /**
     * Sets all parent {@link Category}s this product is associated with.
     *
     * @param allParentCategories - a List of all parent {@link Category}(s) to associate this product with
     */
    public void setAllParentCategories(List<Category> allParentCategories);
     
    /**
     * Returns the default {@link Category} this product is associated with.
     *
     */
    public Category getDefaultCategory();

    /**
     * Sets the default {@link Category} to associate this product with.
     *
     * @param defaultCategory - the default {@link Category} to associate this product with
     */
    public void setDefaultCategory(Category defaultCategory);

    /**
     * Returns the model number of the product
     * @return the model number
     */
    public String getModel();

    /**
     * Sets the model number of the product
     * @param model
     */
    public void setModel(String model);

    /**
     * Returns the manufacture name for this product
     * @return the manufacture name
     */
    public String getManufacturer();

    /**
     * Sets the manufacture for this product
     * @param manufacturer
     */
    public void setManufacturer(String manufacturer);
    
    /**
     * Returns the {@link Dimension} for this product
     * <br />
     * <br />
     * <b>Note:</b> this is a convenience method that merely serves as
     * a pass-through to the same method via {@link getDefaultSku()}
     * 
     * @return a ProductDimensions object
     * 
     */
    public Dimension getDimension();

    /**
     * Sets the {@link Dimension} for this product
     * <br />
     * <br />
     * <b>Note:</b> this is a convenience method that merely serves as
     * a pass-through to the same method via {@link getDefaultSku()}
     * 
     * @param dimension
     * 
     */
    public void setDimension(Dimension dimension);

    /**
     * Returns the dimension width
     * <br />
     * <br />
     * <b>Note:</b> this is a convenience method that merely serves as
     * a pass-through to the same method via {@link getDefaultSku()}
     * 
     * @return width dimension of the product
     * 
     */
    public BigDecimal getWidth();

    /**
     * Sets the dimension width
     * <br />
     * <br />
     * <b>Note:</b> this is a convenience method that merely serves as
     * a pass-through to the same method via {@link getDefaultSku()}
     * 
     * @param width
     * 
     */
    public void setWidth(BigDecimal width);

    /**
     * Returns the dimension height
     * <br />
     * <br />
     * <b>Note:</b> this is a convenience method that merely serves as
     * a pass-through to the same method via {@link getDefaultSku()}
     * 
     * @return height dimension of the product
     * 
     */
    public BigDecimal getHeight();

    /**
     * Sets the dimension height
     * <br />
     * <br />
     * <b>Note:</b> this is a convenience method that merely serves as
     * a pass-through to the same method via {@link getDefaultSku()}
     * 
     * @param height
     * 
     */
    public void setHeight(BigDecimal height);

    /**
     * Returns the dimension depth
     * <br />
     * <br />
     * <b>Note:</b> this is a convenience method that merely serves as
     * a pass-through to the same method via {@link getDefaultSku()}
     * 
     * @return width depth of the product
     * 
     */
    public BigDecimal getDepth();

    /**
     * Sets the dimension depth
     * <br />
     * <br />
     * <b>Note:</b> this is a convenience method that merely serves as
     * a pass-through to the same method via {@link getDefaultSku()}
     * 
     * @param depth
     */
    public void setDepth(BigDecimal depth);
    
    /**
     * Gets the dimension girth
     * <br />
     * <br />
     * <b>Note:</b> this is a convenience method that merely serves as
     * a pass-through to the same method via {@link getDefaultSku()}
     * 
     * @return the dimension girth
     */
    public BigDecimal getGirth();
    
    /**
     * Sets the dimension girth
     * <br />
     * <br />
     * <b>Note:</b> this is a convenience method that merely serves as
     * a pass-through to the same method via {@link getDefaultSku()}
     * 
     * @param girth
     */
    public void setGirth(BigDecimal girth);

    /**
     * Returns the dimension container size
     * 
     * <br />
     * <br />
     * <b>Note:</b> this is a convenience method that merely serves as
     * a pass-through to the same method via {@link getDefaultSku()}
     * 
     * @return dimension container size
     */
    public ContainerSizeType getSize();

    /**
     * Sets the dimension container size
     * <br />
     * <br />
     * <b>Note:</b> this is a convenience method that merely serves as
     * a pass-through to the same method via {@link getDefaultSku()}
     * 
     * @param size
     */
    public void setSize(ContainerSizeType size);

    /**
     * Gets the dimension container shape
     * <br />
     * <br />
     * <b>Note:</b> this is a convenience method that merely serves as
     * a pass-through to the same method via {@link getDefaultSku()}
     * 
     * @return dimension container shape
     */
    public ContainerShapeType getContainer();

    /**
     * Sets the dimension container shape
     * <br />
     * <br />
     * <b>Note:</b> this is a convenience method that merely serves as
     * a pass-through to the same method via {@link getDefaultSku()}
     * 
     * @param container
     */
    public void setContainer(ContainerShapeType container);

    /**
     * Returns a String representation of the dimension
     * <br />
     * <br />
     * <b>Note:</b> this is a convenience method that merely serves as
     * a pass-through to the same method via {@link getDefaultSku()}
     * 
     * @return a dimension String
     */
    public String getDimensionString();

    /**
     * Returns the weight of the product
     * <br />
     * <br />
     * <b>Note:</b> this is a convenience method that merely serves as
     * a pass-through to the same method via {@link getDefaultSku()}
     * 
     * @return weight of product
     */
    public Weight getWeight();

    /**
     * Sets the product weight
     * <br />
     * <br />
     * <b>Note:</b> this is a convenience method that merely serves as
     * a pass-through to the same method via {@link getDefaultSku()}
     * 
     * @param weight
     */
    public void setWeight(Weight weight);

    /**
     * Returns a List of this product's related Cross Sales
     * @return
     */
    public List<RelatedProduct> getCrossSaleProducts();

    /**
     * Sets the related Cross Sales
     * @param crossSaleProducts
     */
    public void setCrossSaleProducts(List<RelatedProduct> crossSaleProducts);

    /**
     * Returns a List of this product's related Up Sales
     * @return
     */
    public List<RelatedProduct> getUpSaleProducts();

    /**
     * Sets the related Up Sales
     * @param upSaleProducts
     */
    public void setUpSaleProducts(List<RelatedProduct> upSaleProducts);

    /**
     * Returns whether or not the product is featured
     * @return isFeaturedProduct as Boolean
     */
    public boolean isFeaturedProduct();

    /**
     * Sets whether or not the product is featured
     * @param isFeaturedProduct
     */
    public void setFeaturedProduct(boolean isFeaturedProduct);

    /**
     * Generic key-value pair of attributes to associate to this Product for maximum
     * extensibility.
     * 
     * @return the attributes for this Product
     */
	public List<ProductAttribute> getProductAttributes();

	/**
	 * Sets a generic list of key-value pairs for Product
	 * @param productAttributes
	 */
	public void setProductAttributes(List<ProductAttribute> productAttributes);

	/**
	 * Gets the promotional message for this Product. For instance, this could be a limited-time
	 * Product
	 * 
	 * @return the Product's promotional message
	 */
	public String getPromoMessage();

	/**
	 * Sets the promotional message for this Product
	 * 
	 * @param promoMessage
	 */
	public void setPromoMessage(String promoMessage);

	/**
	 * The available {@link ProductOption}s for this Product.  For instance, if this
	 * Product is a T-Shirt, you might be able to specify a size and color. This would
	 * be modeled by 2 {@link ProductOption}s, each that could have multiple {@link ProductOptionValue}s 
	 * (which could be "small" "medium" "large", "blue", "yellow", "green").  For specific pricing or
	 * inventory needs on a per-value basis, multiple Skus can be associated to this Product based
	 * off of the {@link ProductOptionValue}s
	 * 
	 * @return the {@link ProductOption}s for this Product
	 * @see Product#getAdditionalSkus(), {@link ProductOption}, {@link ProductOptionValue}
	 */
    public List<ProductOption> getProductOptions();

    /**
     * Sets the list of available ProductOptions for this Product
     * 
     * @param productOptions
     */
    public void setProductOptions(List<ProductOption> productOptions);

    /**
     * A product can have a designated URL.   When set, the ProductHandlerMapping will check for this
     * URL and forward this user to the {@link #getDisplayTemplate()}. 
     * 
     * Alternatively, most sites will rely on the {@link Product#getGeneratedUrl()} to define the
     * url for a product page. 
     * 
     * @see org.broadleafcommerce.core.web.catalog.ProductHandlerMapping
     * @return
     */
    public String getUrl();

	/**
	 * Sets the URL that a customer could type in to reach this product.
	 * 
	 * @param url
	 */
	public void setUrl(String url);
	
	/**
	 * Sets a url-fragment.  By default, the system will attempt to create a unique url-fragment for 
	 * this product by taking the {@link Product.getName()} and removing special characters and replacing
	 * dashes with spaces.
	 */	
	public String getUrlKey();

	/**
	 * Sets a url-fragment to be used with this product.  By default, the system will attempt to create a 
	 * unique url-fragment for this product by taking the {@link Product.getName()} and removing special characters and replacing
	 * dashes with spaces.
	 */
	public void setUrlKey(String url);

	/**
	 * Returns the name of a display template that is used to render this product.   Most implementations have a default
	 * template for all products.    This allows for the user to define a specific template to be used by this product.
	 * 
	 * @return
	 */
	public String getDisplayTemplate();

	/**
	 * Sets the name of a display template that is used to render this product.   Most implementations have a default
	 * template for all products.    This allows for the user to define a specific template to be used by this product.
	 * @param displayTemplate
	 */
	public void setDisplayTemplate(String displayTemplate);
	
	/**
	 * Generates a URL that can be used to access the product.  
	 * Builds the url by combining the url of the default category with the getUrlKey() of this product.
	 */
	public String getGeneratedUrl();

	/**
	 * Looks at all ProductAttributes for this product and returns the attribute that matches the given name
	 * 
	 * @param name the name of the attribute
	 * @return the matching ProductAttribute (null if no match)
	 */
	public ProductAttribute getProductAttributeByName(String name);

	/**
	 * @return a Map of all the product attributes on this product keyed by the attribute name
	 */
	public Map<String, ProductAttribute> getMappedProductAttributes();
	
	/** 
	 * Returns a list of the cross sale products for this product as well
	 * all cross sale products in all parent categories of this product.
	 * 
	 * @return the cumulative cross sale products
	 */
	public List<RelatedProduct> getCumulativeCrossSaleProducts();
	
	/** 
	 * Returns a list of the upsale products for this product as well as
	 * all upsale products in all parent categories of this product.
	 * 
	 * @return the cumulative upsale products
	 */
	public List<RelatedProduct> getCumulativeUpSaleProducts();

<<<<<<< HEAD
    /**
     * Convenience method to return the calculated meta-description. Will return default sku description if meta-description is null,
     * will return default sku name if description is null.
     *
     * @return metaDescription
     */
    public String getCalculatedMetaDescription();

	/**
	 * Removes any currently stored dynamic pricing
	 */
    public void clearDynamicPrices();

=======
>>>>>>> 68c5c874
}<|MERGE_RESOLUTION|>--- conflicted
+++ resolved
@@ -709,20 +709,9 @@
 	 */
 	public List<RelatedProduct> getCumulativeUpSaleProducts();
 
-<<<<<<< HEAD
-    /**
-     * Convenience method to return the calculated meta-description. Will return default sku description if meta-description is null,
-     * will return default sku name if description is null.
-     *
-     * @return metaDescription
-     */
-    public String getCalculatedMetaDescription();
-
 	/**
 	 * Removes any currently stored dynamic pricing
 	 */
     public void clearDynamicPrices();
 
-=======
->>>>>>> 68c5c874
 }