/*
 * #%L
 * BroadleafCommerce Framework
 * %%
 * Copyright (C) 2009 - 2016 Broadleaf Commerce
 * %%
 * Licensed under the Broadleaf Fair Use License Agreement, Version 1.0
 * (the "Fair Use License" located  at http://license.broadleafcommerce.org/fair_use_license-1.0.txt)
 * unless the restrictions on use therein are violated and require payment to Broadleaf in which case
 * the Broadleaf End User License Agreement (EULA), Version 1.1
 * (the "Commercial License" located at http://license.broadleafcommerce.org/commercial_license-1.1.txt)
 * shall apply.
 * 
 * Alternatively, the Commercial License may be replaced with a mutually agreed upon license (the "Custom License")
 * between you and Broadleaf Commerce. You may not use this file except in compliance with the applicable license.
 * #L%
 */
package org.broadleafcommerce.core.search.service.solr.index;

import org.broadleafcommerce.common.extension.ExtensionResultStatusType;
import org.broadleafcommerce.common.extension.ResultType;
import org.broadleafcommerce.common.i18n.domain.TranslatedEntity;
import org.broadleafcommerce.common.i18n.domain.Translation;
import org.broadleafcommerce.common.i18n.service.TranslationBatchReadCache;
import org.broadleafcommerce.common.i18n.service.TranslationConsiderationContext;
import org.broadleafcommerce.common.i18n.service.TranslationService;
import org.broadleafcommerce.common.locale.domain.Locale;
import org.broadleafcommerce.common.locale.service.LocaleService;
import org.broadleafcommerce.common.util.BLCSystemProperty;
import org.broadleafcommerce.common.web.BroadleafRequestContext;
import org.broadleafcommerce.core.catalog.domain.Indexable;
import org.broadleafcommerce.core.catalog.domain.Product;
import org.broadleafcommerce.core.catalog.domain.ProductAttribute;
import org.broadleafcommerce.core.catalog.domain.Sku;
import org.broadleafcommerce.core.catalog.domain.SkuAttribute;
import org.broadleafcommerce.core.search.domain.Field;
import org.broadleafcommerce.core.search.domain.solr.FieldType;
import org.broadleafcommerce.core.search.service.solr.SolrHelperService;
import org.springframework.stereotype.Service;

import java.lang.reflect.InvocationTargetException;
import java.util.ArrayList;
import java.util.HashSet;
import java.util.List;
import java.util.Map;
import java.util.Set;

import javax.annotation.PostConstruct;
import javax.annotation.Resource;

/**
 * If the field is translatable, then this method prefixes the field with supported locales.
 * 
 * @author bpolster
 */
@Service("blI18nSolrIndexServiceExtensionHandler")
public class I18nSolrIndexServiceExtensionHandler extends AbstractSolrIndexServiceExtensionHandler
        implements SolrIndexServiceExtensionHandler {

    @Resource(name = "blSolrHelperService")
    protected SolrHelperService shs;

    @Resource(name = "blSolrIndexServiceExtensionManager")
    protected SolrIndexServiceExtensionManager extensionManager;

    @Resource(name = "blTranslationService")
    protected TranslationService translationService;

    @Resource(name = "blLocaleService")
    protected LocaleService localeService;

    protected boolean getTranslationEnabled() {
        return BLCSystemProperty.resolveBooleanSystemProperty("i18n.translation.enabled");
    }

    @PostConstruct
    public void init() {
        extensionManager.registerHandler(this);
    }

    @Override
    public ExtensionResultStatusType addPropertyValues(Indexable indexable, Field field, FieldType fieldType,
            Map<String, Object> values, String propertyName, List<Locale> locales)
            throws NoSuchMethodException, InvocationTargetException, IllegalAccessException {

        Set<String> processedLocaleCodes = new HashSet<String>();

        ExtensionResultStatusType result = ExtensionResultStatusType.NOT_HANDLED;
        if (field.getTranslatable()) {
            result = ExtensionResultStatusType.HANDLED;

            TranslationConsiderationContext.setTranslationConsiderationContext(getTranslationEnabled());
            TranslationConsiderationContext.setTranslationService(translationService);
            BroadleafRequestContext tempContext = BroadleafRequestContext.getBroadleafRequestContext();
            if (tempContext == null) {
                tempContext = new BroadleafRequestContext();
                BroadleafRequestContext.setBroadleafRequestContext(tempContext);
            }

            Locale originalLocale = tempContext.getLocale();

            try {
                for (Locale locale : locales) {
                    String localeCode = locale.getLocaleCode();
                    if (Boolean.FALSE.equals(locale.getUseCountryInSearchIndex())) {
                        int pos = localeCode.indexOf("_");
                        if (pos > 0) {
                            localeCode = localeCode.substring(0, pos);
                            if (processedLocaleCodes.contains(localeCode)) {
                                continue;
                            } else {
                                locale = localeService.findLocaleByCode(localeCode);
                            }
                        }
                    }

                    processedLocaleCodes.add(localeCode);
                    tempContext.setLocale(locale);

                    Object propertyValue = shs.getPropertyValue(indexable, propertyName);
                    values.put(localeCode, propertyValue);
                }
            } finally {
                //Reset the original locale.
                tempContext.setLocale(originalLocale);
            }
        }
        return result;

    }

    /**
     * If the field is translatable, take the current locale and add that as a prefix.
     * @param context
     * @param field
     * @return
     */
    protected ExtensionResultStatusType getLocalePrefix(Field field, List<String> prefixList) {
        if (field.getTranslatable()) {
            if (BroadleafRequestContext.getBroadleafRequestContext() != null) {
                Locale locale = BroadleafRequestContext.getBroadleafRequestContext().getLocale();
                if (locale != null) {
                    String localeCode = locale.getLocaleCode();
                    if (!Boolean.TRUE.equals(locale.getUseCountryInSearchIndex())) {
                        int pos = localeCode.indexOf("_");
                        if (pos > 0) {
                            localeCode = localeCode.substring(0, pos);
                        }
                    }
                    prefixList.add(localeCode);
                    return ExtensionResultStatusType.HANDLED_CONTINUE;
                }
            }
        }

        return ExtensionResultStatusType.NOT_HANDLED;
    }

    @Override
    public ExtensionResultStatusType startBatchEvent(List<? extends Indexable> indexables) {
<<<<<<< HEAD

=======
>>>>>>> cc34791e
        List<String> skuIds = new ArrayList<String>(indexables.size());
        List<String> productIds = new ArrayList<String>();
        List<String> skuAttributeIds = new ArrayList<String>();
        List<String> productAttributeIds = new ArrayList<String>();
        for (Indexable indexable : indexables) {
            Sku sku = null;
            if (Product.class.isAssignableFrom(indexable.getClass())) {
                Product product = (Product) indexable;
                productIds.add(product.getId().toString());
<<<<<<< HEAD
                for (Map.Entry productAttributeEntry :  product.getMultiValueProductAttributes().entrySet()) {
                    List<ProductAttribute> productAttributes = (List<ProductAttribute>) productAttributeEntry.getValue();
                    for (ProductAttribute productAttribute : productAttributes) {
                        productAttributeIds.add(productAttribute.getId().toString());
                    }
                }
                sku = product.getDefaultSku();
            } else if (Sku.class.isAssignableFrom(indexable.getClass())) {
                sku = (Sku) indexable;
            }
            
            if (sku != null) {
                skuIds.add(sku.getId().toString());
                for (Map.Entry skuAttributeEntry :  sku.getMultiValueSkuAttributes().entrySet()) {
                    List<SkuAttribute> skuAttributes = (List<SkuAttribute>) skuAttributeEntry.getValue();
                    for (SkuAttribute skuAttribute : skuAttributes) {
                        skuAttributeIds.add(skuAttribute.getId().toString());
                    }
                }
            }
        }

=======
                for (Map.Entry<String, ProductAttribute> attributeEntry :  product.getProductAttributes().entrySet()) {
                    ProductAttribute attribute = attributeEntry.getValue();
                    productAttributeIds.add(attribute.getId().toString());
                }
                sku = product.getDefaultSku();
            }

            if (sku != null) {
                skuIds.add(sku.getId().toString());
                for (Map.Entry<String, SkuAttribute> attributeEntry :  sku.getSkuAttributes().entrySet()) {
                    SkuAttribute attribute = attributeEntry.getValue();
                    skuAttributeIds.add(attribute.getId().toString());
                }
            }
        }
        
>>>>>>> cc34791e
        addEntitiesToTranslationCache(skuIds, TranslatedEntity.SKU);
        addEntitiesToTranslationCache(productIds, TranslatedEntity.PRODUCT);
        addEntitiesToTranslationCache(skuAttributeIds, TranslatedEntity.SKU_ATTRIBUTE);
        addEntitiesToTranslationCache(productAttributeIds, TranslatedEntity.PRODUCT_ATTRIBUTE);
<<<<<<< HEAD

        return ExtensionResultStatusType.HANDLED_CONTINUE;
    }

    private void addEntitiesToTranslationCache(List<String> entityIds, TranslatedEntity translatedEntity) {
        List<Translation> translations = translationDao.readAllTranslationEntries(translatedEntity, ResultType.STANDARD, entityIds);
        TranslationBatchReadCache.addToCache(translations);
    }

=======
        
        return ExtensionResultStatusType.HANDLED_CONTINUE;
    }

    protected void addEntitiesToTranslationCache(List<String> entityIds, TranslatedEntity translatedEntity) {
        List<Translation> translations = translationService.findAllTranslationEntries(translatedEntity, ResultType.STANDARD, entityIds);
        TranslationBatchReadCache.addToCache(translations);
    }
    
>>>>>>> cc34791e
    @Override
    public ExtensionResultStatusType endBatchEvent(List<? extends Indexable> indexables) {
        TranslationBatchReadCache.clearCache();
        return ExtensionResultStatusType.HANDLED_CONTINUE;
    }

    @Override
    public int getPriority() {
        return 1000;
    }
}<|MERGE_RESOLUTION|>--- conflicted
+++ resolved
@@ -158,10 +158,6 @@
 
     @Override
     public ExtensionResultStatusType startBatchEvent(List<? extends Indexable> indexables) {
-<<<<<<< HEAD
-
-=======
->>>>>>> cc34791e
         List<String> skuIds = new ArrayList<String>(indexables.size());
         List<String> productIds = new ArrayList<String>();
         List<String> skuAttributeIds = new ArrayList<String>();
@@ -171,30 +167,6 @@
             if (Product.class.isAssignableFrom(indexable.getClass())) {
                 Product product = (Product) indexable;
                 productIds.add(product.getId().toString());
-<<<<<<< HEAD
-                for (Map.Entry productAttributeEntry :  product.getMultiValueProductAttributes().entrySet()) {
-                    List<ProductAttribute> productAttributes = (List<ProductAttribute>) productAttributeEntry.getValue();
-                    for (ProductAttribute productAttribute : productAttributes) {
-                        productAttributeIds.add(productAttribute.getId().toString());
-                    }
-                }
-                sku = product.getDefaultSku();
-            } else if (Sku.class.isAssignableFrom(indexable.getClass())) {
-                sku = (Sku) indexable;
-            }
-            
-            if (sku != null) {
-                skuIds.add(sku.getId().toString());
-                for (Map.Entry skuAttributeEntry :  sku.getMultiValueSkuAttributes().entrySet()) {
-                    List<SkuAttribute> skuAttributes = (List<SkuAttribute>) skuAttributeEntry.getValue();
-                    for (SkuAttribute skuAttribute : skuAttributes) {
-                        skuAttributeIds.add(skuAttribute.getId().toString());
-                    }
-                }
-            }
-        }
-
-=======
                 for (Map.Entry<String, ProductAttribute> attributeEntry :  product.getProductAttributes().entrySet()) {
                     ProductAttribute attribute = attributeEntry.getValue();
                     productAttributeIds.add(attribute.getId().toString());
@@ -210,23 +182,11 @@
                 }
             }
         }
-        
->>>>>>> cc34791e
+
         addEntitiesToTranslationCache(skuIds, TranslatedEntity.SKU);
         addEntitiesToTranslationCache(productIds, TranslatedEntity.PRODUCT);
         addEntitiesToTranslationCache(skuAttributeIds, TranslatedEntity.SKU_ATTRIBUTE);
         addEntitiesToTranslationCache(productAttributeIds, TranslatedEntity.PRODUCT_ATTRIBUTE);
-<<<<<<< HEAD
-
-        return ExtensionResultStatusType.HANDLED_CONTINUE;
-    }
-
-    private void addEntitiesToTranslationCache(List<String> entityIds, TranslatedEntity translatedEntity) {
-        List<Translation> translations = translationDao.readAllTranslationEntries(translatedEntity, ResultType.STANDARD, entityIds);
-        TranslationBatchReadCache.addToCache(translations);
-    }
-
-=======
         
         return ExtensionResultStatusType.HANDLED_CONTINUE;
     }
@@ -235,8 +195,7 @@
         List<Translation> translations = translationService.findAllTranslationEntries(translatedEntity, ResultType.STANDARD, entityIds);
         TranslationBatchReadCache.addToCache(translations);
     }
-    
->>>>>>> cc34791e
+
     @Override
     public ExtensionResultStatusType endBatchEvent(List<? extends Indexable> indexables) {
         TranslationBatchReadCache.clearCache();
