--- conflicted
+++ resolved
@@ -92,13 +92,7 @@
 @SQLDelete(sql="UPDATE BLC_OFFER SET ARCHIVED = 'Y' WHERE OFFER_ID = ?")
 @DirectCopyTransform({
         @DirectCopyTransformMember(templateTokens = DirectCopyTransformTypes.SANDBOX, skipOverlaps=true),
-<<<<<<< HEAD
-        @DirectCopyTransformMember(templateTokens = DirectCopyTransformTypes.SANDBOX_PRECLONE_INFORMATION),
         @DirectCopyTransformMember(templateTokens = DirectCopyTransformTypes.MULTITENANT_CATALOG)
-=======
-        @DirectCopyTransformMember(templateTokens = DirectCopyTransformTypes.MULTITENANT_CATALOG),
-        @DirectCopyTransformMember(templateTokens = DirectCopyTransformTypes.MULTITENANT_SITE)
->>>>>>> 235df7a1
 })
 public class OfferImpl implements Offer, AdminMainEntity {
 
