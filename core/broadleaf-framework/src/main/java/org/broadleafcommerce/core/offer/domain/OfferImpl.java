/*
 * #%L
 * BroadleafCommerce Framework
 * %%
 * Copyright (C) 2009 - 2016 Broadleaf Commerce
 * %%
 * Licensed under the Broadleaf Fair Use License Agreement, Version 1.0
 * (the "Fair Use License" located  at http://license.broadleafcommerce.org/fair_use_license-1.0.txt)
 * unless the restrictions on use therein are violated and require payment to Broadleaf in which case
 * the Broadleaf End User License Agreement (EULA), Version 1.1
 * (the "Commercial License" located at http://license.broadleafcommerce.org/commercial_license-1.1.txt)
 * shall apply.
 * 
 * Alternatively, the Commercial License may be replaced with a mutually agreed upon license (the "Custom License")
 * between you and Broadleaf Commerce. You may not use this file except in compliance with the applicable license.
 * #L%
 */
package org.broadleafcommerce.core.offer.domain;

import org.apache.commons.collections.CollectionUtils;
<<<<<<< HEAD
=======
import org.apache.commons.lang3.BooleanUtils;
>>>>>>> 58abb05c
import org.apache.commons.lang3.builder.EqualsBuilder;
import org.apache.commons.lang3.builder.HashCodeBuilder;
import org.broadleafcommerce.common.admin.domain.AdminMainEntity;
import org.broadleafcommerce.common.copy.CreateResponse;
import org.broadleafcommerce.common.copy.MultiTenantCopyContext;
import org.broadleafcommerce.common.currency.util.BroadleafCurrencyUtils;
import org.broadleafcommerce.common.extensibility.jpa.copy.DirectCopyTransform;
import org.broadleafcommerce.common.extensibility.jpa.copy.DirectCopyTransformMember;
import org.broadleafcommerce.common.extensibility.jpa.copy.DirectCopyTransformTypes;
import org.broadleafcommerce.common.i18n.service.DynamicTranslationProvider;
import org.broadleafcommerce.common.money.Money;
import org.broadleafcommerce.common.persistence.ArchiveStatus;
import org.broadleafcommerce.common.presentation.AdminPresentation;
import org.broadleafcommerce.common.presentation.AdminPresentationCollection;
import org.broadleafcommerce.common.presentation.AdminPresentationMapField;
import org.broadleafcommerce.common.presentation.AdminPresentationMapFields;
import org.broadleafcommerce.common.presentation.ConfigurationItem;
import org.broadleafcommerce.common.presentation.RequiredOverride;
import org.broadleafcommerce.common.presentation.RuleIdentifier;
import org.broadleafcommerce.common.presentation.ValidationConfiguration;
import org.broadleafcommerce.common.presentation.client.AddMethodType;
import org.broadleafcommerce.common.presentation.client.SupportedFieldType;
import org.broadleafcommerce.common.presentation.client.VisibilityEnum;
import org.broadleafcommerce.common.util.DateUtil;
import org.broadleafcommerce.core.offer.service.type.CustomerMaxUsesStrategyType;
import org.broadleafcommerce.core.offer.service.type.OfferAdjustmentType;
import org.broadleafcommerce.core.offer.service.type.OfferDiscountType;
import org.broadleafcommerce.core.offer.service.type.OfferItemRestrictionRuleType;
import org.broadleafcommerce.core.offer.service.type.OfferType;
import org.hibernate.annotations.BatchSize;
import org.hibernate.annotations.Cache;
import org.hibernate.annotations.CacheConcurrencyStrategy;
import org.hibernate.annotations.GenericGenerator;
import org.hibernate.annotations.Index;
import org.hibernate.annotations.Parameter;
import org.hibernate.annotations.SQLDelete;

import com.fasterxml.jackson.annotation.JsonIgnore;

import java.math.BigDecimal;
import java.util.ArrayList;
import java.util.Collections;
import java.util.Date;
import java.util.HashMap;
import java.util.HashSet;
import java.util.List;
import java.util.Map;
import java.util.Set;

import javax.persistence.CascadeType;
import javax.persistence.Column;
import javax.persistence.Embedded;
import javax.persistence.Entity;
import javax.persistence.FetchType;
import javax.persistence.GeneratedValue;
import javax.persistence.Id;
import javax.persistence.Inheritance;
import javax.persistence.InheritanceType;
import javax.persistence.MapKey;
import javax.persistence.OneToMany;
import javax.persistence.Table;
import javax.persistence.Transient;

@Entity
@Table(name = "BLC_OFFER")
@Inheritance(strategy=InheritanceType.JOINED)
@Cache(usage = CacheConcurrencyStrategy.READ_WRITE, region="blOffers")
@SQLDelete(sql="UPDATE BLC_OFFER SET ARCHIVED = 'Y' WHERE OFFER_ID = ?")
@DirectCopyTransform({
        @DirectCopyTransformMember(templateTokens = DirectCopyTransformTypes.SANDBOX, skipOverlaps=true),
        @DirectCopyTransformMember(templateTokens = DirectCopyTransformTypes.MULTITENANT_CATALOG)
})
public class OfferImpl implements Offer, AdminMainEntity, OfferAdminPresentation {

    public static final String EXCLUDE_OFFERCODE_COPY_HINT = "exclude-offerCodes";
    public static final long serialVersionUID = 1L;

    @Id
    @GeneratedValue(generator= "OfferId")
    @GenericGenerator(
        name="OfferId",
        strategy="org.broadleafcommerce.common.persistence.IdOverrideTableGenerator",
        parameters = {
            @Parameter(name="segment_value", value="OfferImpl"),
            @Parameter(name="entity_name", value="org.broadleafcommerce.core.offer.domain.OfferImpl")
        }
    )
    @Column(name = "OFFER_ID")
    @AdminPresentation(friendlyName = "OfferImpl_Offer_Id", visibility = VisibilityEnum.HIDDEN_ALL)
    protected Long id;

    @OneToMany(mappedBy = "offer", targetEntity = OfferCodeImpl.class, cascade = { CascadeType.ALL }, orphanRemoval = true)
    @Cache(usage = CacheConcurrencyStrategy.READ_WRITE, region = "blOffers")
    @BatchSize(size = 50)
    @AdminPresentationCollection(friendlyName = "offerCodeTitle",
        group = GroupName.Codes, order = FieldOrder.OfferCodes,
        addType = AddMethodType.PERSIST)
    protected List<OfferCode> offerCodes = new ArrayList<OfferCode>(100);

    @Column(name = "OFFER_NAME", nullable=false)
    @Index(name="OFFER_NAME_INDEX", columnNames={"OFFER_NAME"})
    @AdminPresentation(friendlyName = "OfferImpl_Offer_Name",
        group = GroupName.Description, order = FieldOrder.Name,
        prominent = true, gridOrder = 1, translatable = true,
        defaultValue = "New Offer")
    protected String name;

    @Column(name = "OFFER_DESCRIPTION")
    @AdminPresentation(friendlyName = "OfferImpl_Offer_Description",
        group = GroupName.Description, order = FieldOrder.Description,
        largeEntry = true, fieldType = SupportedFieldType.DESCRIPTION, defaultValue = "")
    protected String description;

    @Column(name = "MARKETING_MESSASGE")
    @Index(name = "OFFER_MARKETING_MESSAGE_INDEX", columnNames = { "MARKETING_MESSASGE" })
    @AdminPresentation(friendlyName = "OfferImpl_marketingMessage",
        group = GroupName.Marketing, order = FieldOrder.Message,
        translatable = true, defaultValue = "")
    protected String marketingMessage;

    @Column(name = "OFFER_TYPE", nullable=false)
    @Index(name="OFFER_TYPE_INDEX", columnNames={"OFFER_TYPE"})
    @AdminPresentation(friendlyName = "OfferImpl_Offer_Type",
        group = GroupName.Description, order = FieldOrder.OfferType,
        fieldType=SupportedFieldType.BROADLEAF_ENUMERATION, 
        broadleafEnumeration="org.broadleafcommerce.core.offer.service.type.OfferType",
        defaultValue = "ORDER")
    protected String type;

    @Column(name = "OFFER_DISCOUNT_TYPE")
    @Index(name="OFFER_DISCOUNT_INDEX", columnNames={"OFFER_DISCOUNT_TYPE"})
    @AdminPresentation(friendlyName = "OfferImpl_Offer_Discount_Type",
        group = GroupName.Description, order = FieldOrder.DiscountType,
        requiredOverride = RequiredOverride.REQUIRED,
        fieldType=SupportedFieldType.BROADLEAF_ENUMERATION,
        broadleafEnumeration="org.broadleafcommerce.core.offer.service.type.OfferDiscountType")
    protected String discountType;

    @Column(name = "OFFER_VALUE", nullable=false, precision=19, scale=5)
    @AdminPresentation(friendlyName = "OfferImpl_Offer_Value",
        group = GroupName.Description, order = FieldOrder.Amount,
        prominent = true, gridOrder = 4,
            defaultValue = "0.00")
    protected BigDecimal value;

    @Column(name = "OFFER_PRIORITY")
    @AdminPresentation(friendlyName = "OfferImpl_Offer_Priority",
        group = GroupName.Advanced, order = FieldOrder.Priority)
    protected Integer priority;

    @Column(name = "START_DATE")
    @AdminPresentation(friendlyName = "OfferImpl_Offer_Start_Date",
        group = GroupName.ActivityRange, order = FieldOrder.StartDate,
        prominent = true, gridOrder = 2,
        defaultValue = "today")
    protected Date startDate;

    @Column(name = "END_DATE")
    @AdminPresentation(friendlyName = "OfferImpl_Offer_End_Date",
        group = GroupName.ActivityRange, order = FieldOrder.EndDate,
        validationConfigurations = { 
            @ValidationConfiguration(
                validationImplementation = "blAfterStartDateValidator",
                configurationItems = {
                        @ConfigurationItem(itemName = "otherField", itemValue = "startDate")
                }) 
        })
    protected Date endDate;

    @Column(name = "TARGET_SYSTEM")
    @AdminPresentation(friendlyName = "OfferImpl_Offer_Target_System",
            visibility = VisibilityEnum.HIDDEN_ALL)
    protected String targetSystem;

    @Column(name = "APPLY_TO_SALE_PRICE")
    @AdminPresentation(friendlyName = "OfferImpl_Apply_To_Sale_Price",
            group = GroupName.Advanced,
            defaultValue = "true")
    protected Boolean applyToSalePrice = true;

    @Column(name = "APPLY_TO_CHILD_ITEMS")
    @AdminPresentation(friendlyName = "OfferImpl_Apply_To_Child_Items",
            tooltip = "OfferImpl_Apply_To_Child_Items_tooltip",
            group = GroupName.Advanced,
            defaultValue = "false")
    protected Boolean applyToChildItems = false;
    
    /**
     * Determines if other offers of the same type can be combined with this offer. 
     */
    @Column(name = "COMBINABLE_WITH_OTHER_OFFERS")
    @AdminPresentation(friendlyName = "OfferImpl_Offer_Combinable",
        tooltip = "OfferImplCombinableWithOtherOffers_tooltip",
            group = GroupName.CombineStack,
            order = FieldOrder.CombinableWithOtherOffers,
            defaultValue = "true")
    protected Boolean combinableWithOtherOffers = true;

    @Column(name = "AUTOMATICALLY_ADDED")
    @AdminPresentation(friendlyName = "OfferImpl_Offer_Automatically_Added",
            tooltip = "OfferImpl_Offer_Automatically_Added_tooltip",
            group = GroupName.Customer, order = FieldOrder.AutomaticallyAdded,
            fieldType = SupportedFieldType.BOOLEAN, defaultValue = "false")
    protected Boolean automaticallyAdded = false;

    @Column(name = "MAX_USES")
    @AdminPresentation(friendlyName = "OfferImpl_Offer_Max_Uses_Per_Order",
        tooltip = "OfferImplMaxUsesPerOrder_tooltip", order = FieldOrder.MaxUsesPerOrder,
        group = GroupName.Restrictions)
    protected Integer maxUsesPerOrder;

    @Column(name = "MAX_USES_PER_CUSTOMER")
    @AdminPresentation(friendlyName = "OfferImpl_Max_Uses_Per_Customer",
        group = GroupName.Restrictions, order = FieldOrder.MaxUsesPerCustomer,
        tooltip = "OfferImplMaxUsesPerCustomer_tooltip",
        defaultValue = "0")
    protected Long maxUsesPerCustomer;

    @Column(name = "MAX_USES_STRATEGY")
    @AdminPresentation(friendlyName = "OfferImpl_Max_Uses_Strategy", allowNoValueEnumOption = false, defaultValue = "CUSTOMER", group = GroupName.Restrictions, order = FieldOrder.MaxUsesStrategy, fieldType = SupportedFieldType.BROADLEAF_ENUMERATION, broadleafEnumeration = "org.broadleafcommerce.core.offer.service.type.CustomerMaxUsesStrategyType")
    protected String maxUsesStrategy;

    @Column(name = "MINIMUM_DAYS_PER_USAGE")
    @AdminPresentation(friendlyName = "OfferImpl_Minimum_Days_Per_Usage",
            group = GroupName.Restrictions, order = FieldOrder.MinimumDaysPerUsage,
            tooltip = "OfferImplMinimumDaysPerUsage_tooltip",
            defaultValue = "0")
    protected Long minimumDaysPerUsage;
    
    @Column(name = "OFFER_ITEM_QUALIFIER_RULE")
    @AdminPresentation(friendlyName = "OfferImpl_Item_Qualifier_Rule",
        group = GroupName.QualifierRuleRestriction,
        tooltip = "OfferItemRestrictionRuleType_tooltip",
        fieldType = SupportedFieldType.BROADLEAF_ENUMERATION,
        broadleafEnumeration = "org.broadleafcommerce.core.offer.service.type.OfferItemRestrictionRuleType",
        defaultValue = "NONE",
        visibility = VisibilityEnum.HIDDEN_ALL)
    protected String offerItemQualifierRuleType;

    @Column(name = "QUALIFYING_ITEM_MIN_TOTAL", precision=19, scale=5)
    @AdminPresentation(friendlyName="OfferImpl_Qualifying_Item_Subtotal",
        group = GroupName.QualifierRuleRestriction, order = FieldOrder.QualifyingItemSubTotal,
            defaultValue = "0.00")
    protected BigDecimal qualifyingItemSubTotal;

    @Column(name = "ORDER_MIN_TOTAL", precision=19, scale=5)
    @AdminPresentation(friendlyName="OfferImpl_Order_Subtotal",
        tooltip = "OfferImplMinOrderSubtotal_tooltip",
        group = GroupName.Restrictions, order = FieldOrder.OrderMinSubTotal,
            defaultValue = "0.00")
    protected BigDecimal orderMinSubTotal;

    @Column(name = "TARGET_MIN_TOTAL", precision=19, scale=5)
    @AdminPresentation(friendlyName="OfferImpl_Target_Subtotal",
            tooltip = "OfferImplMinTargetSubtotal_tooltip",
            group = GroupName.Restrictions, order = FieldOrder.TargetMinSubTotal,
            defaultValue = "0.00")
    protected BigDecimal targetMinSubTotal;

    @Column(name = "OFFER_ITEM_TARGET_RULE")
    @AdminPresentation(friendlyName = "OfferImpl_Item_Target_Rule",
        group = GroupName.CombineStack,
        tooltip = "OfferItemRestrictionRuleType_tooltip",
        fieldType = SupportedFieldType.BROADLEAF_ENUMERATION,
        broadleafEnumeration = "org.broadleafcommerce.core.offer.service.type.OfferItemRestrictionRuleType",
        defaultValue = "NONE",
        visibility = VisibilityEnum.HIDDEN_ALL)
    protected String offerItemTargetRuleType;
    
    @OneToMany(fetch = FetchType.LAZY, mappedBy = "offer", targetEntity = OfferQualifyingCriteriaXrefImpl.class, cascade = CascadeType.ALL)
    @Cache(usage = CacheConcurrencyStrategy.READ_WRITE, region="blOffers")
    @AdminPresentation(friendlyName = "OfferImpl_Qualifying_Item_Rule",
        tab = TabName.Qualifiers,
        fieldType = SupportedFieldType.RULE_WITH_QUANTITY,
        ruleIdentifier = RuleIdentifier.ORDERITEM)
    protected Set<OfferQualifyingCriteriaXref> qualifyingItemCriteria = new HashSet<OfferQualifyingCriteriaXref>();

    @Transient
    protected Set<OfferItemCriteria> legacyQualifyingItemCriteria = new HashSet<OfferItemCriteria>();

    @OneToMany(fetch = FetchType.LAZY, mappedBy = "offer", targetEntity = OfferTargetCriteriaXrefImpl.class, cascade = CascadeType.ALL)
    @Cache(usage = CacheConcurrencyStrategy.READ_WRITE, region="blOffers")
    @AdminPresentation(friendlyName = "OfferImpl_Target_Item_Rule",
        group = GroupName.RuleConfiguration,
        fieldType = SupportedFieldType.RULE_WITH_QUANTITY, 
        ruleIdentifier = RuleIdentifier.ORDERITEM,
        validationConfigurations = @ValidationConfiguration(validationImplementation = "blOfferTargetCriteriaItemValidator"))
    protected Set<OfferTargetCriteriaXref> targetItemCriteria = new HashSet<OfferTargetCriteriaXref>();

    @Transient
    protected Set<OfferItemCriteria> legacyTargetItemCriteria = new HashSet<OfferItemCriteria>();
    
    @Column(name = "TOTALITARIAN_OFFER")
    @AdminPresentation(friendlyName = "OfferImpl_Totalitarian_Offer",
        group = GroupName.Advanced,
        visibility = VisibilityEnum.HIDDEN_ALL, defaultValue = "false")
    protected Boolean totalitarianOffer = false;

    @Column(name = "REQUIRES_RELATED_TAR_QUAL")
    @AdminPresentation(friendlyName = "OfferImpl_Requires_Related_Target_And_Qualifiers",
        group = GroupName.ShouldBeRelated,
        tooltip = "OfferImplRelatedTargetQualifier_tooltip",
        visibility = VisibilityEnum.HIDDEN_ALL, defaultValue = "false")
    protected Boolean requiresRelatedTargetAndQualifiers = false;

    @OneToMany(mappedBy = "offer", targetEntity = OfferOfferRuleXrefImpl.class, cascade = { CascadeType.ALL }, orphanRemoval = true)
    @MapKey(name = "key")
    @Cache(usage = CacheConcurrencyStrategy.READ_WRITE, region="blOffers")
    @AdminPresentationMapFields(
        toOneTargetProperty = "offerRule",
        toOneParentProperty = "offer",
        mapDisplayFields = {
            @AdminPresentationMapField(
                fieldName = RuleIdentifier.CUSTOMER_FIELD_KEY,
                fieldPresentation = @AdminPresentation(fieldType = SupportedFieldType.RULE_SIMPLE,
                    group = GroupName.Customer, order = FieldOrder.CustomerRule,
                    ruleIdentifier = RuleIdentifier.CUSTOMER, friendlyName = "OfferImpl_Customer_Rule")
            ),
            @AdminPresentationMapField(
            fieldName = RuleIdentifier.TIME_FIELD_KEY,
                fieldPresentation = @AdminPresentation(fieldType = SupportedFieldType.RULE_SIMPLE_TIME,
                    group = GroupName.ActivityRange, order = FieldOrder.TimeRule,
                    ruleIdentifier = RuleIdentifier.TIME, friendlyName = "OfferImpl_Time_Rule")
            ),
            @AdminPresentationMapField(
                fieldName = RuleIdentifier.ORDER_FIELD_KEY,
                fieldPresentation = @AdminPresentation(fieldType = SupportedFieldType.RULE_SIMPLE, 
                    group = GroupName.Restrictions,
                    ruleIdentifier = RuleIdentifier.ORDER, friendlyName = "OfferImpl_Order_Rule")
            ),
            @AdminPresentationMapField(
                fieldName = RuleIdentifier.FULFILLMENT_GROUP_FIELD_KEY,
                fieldPresentation = @AdminPresentation(fieldType = SupportedFieldType.RULE_SIMPLE, 
                    group = GroupName.RuleConfiguration,
                    ruleIdentifier = RuleIdentifier.FULFILLMENTGROUP, friendlyName = "OfferImpl_FG_Rule")
            )
        }
    )
    Map<String, OfferOfferRuleXref> offerMatchRules = new HashMap<String, OfferOfferRuleXref>();

    @Column(name = "OFFER_ADJUSTMENT_TYPE")
    @AdminPresentation(friendlyName = "OfferImpl_Offer_Adjustment_Type",
            group = GroupName.Description, order = FieldOrder.DiscountType + 1,
            fieldType=SupportedFieldType.BROADLEAF_ENUMERATION,
            broadleafEnumeration="org.broadleafcommerce.core.offer.service.type.OfferAdjustmentType",
            tooltip = "OfferImpl_Offer_Adjustment_Type_tooltip",
            showIfProperty="admin.showIfProperty.offerAdjustmentType")
    protected String adjustmentType;

    @Embedded
    protected ArchiveStatus archiveStatus = new ArchiveStatus();

    @Override
    public Long getId() {
        return id;
    }

    @Override
    public void setId(Long id) {
        this.id = id;
    }

    @Override
    public String getName() {
        return name;
    }

    @Override
    public void setName(String name) {
        this.name = name;
    }

    @Override
    public String getDescription() {
        return description;
    }

    @Override
    public void setDescription(String description) {
        this.description = description;
    }

    @Override
    public OfferType getType() {
        return OfferType.getInstance(type);
    }

    @Override
    public void setType(OfferType type) {
        this.type = type.getType();
    }

    @Override
    public OfferDiscountType getDiscountType() {
        return OfferDiscountType.getInstance(discountType);
    }

    @Override
    public void setDiscountType(OfferDiscountType discountType) {
        this.discountType = discountType.getType();
    }
    
    @Override
    public OfferItemRestrictionRuleType getOfferItemQualifierRuleType() {
        OfferItemRestrictionRuleType returnType = OfferItemRestrictionRuleType.getInstance(offerItemQualifierRuleType);
        if (returnType == null) {
            return OfferItemRestrictionRuleType.NONE;
        } else {
            return returnType;
        }
    }

    @Override
    public void setOfferItemQualifierRuleType(OfferItemRestrictionRuleType restrictionRuleType) {
        this.offerItemQualifierRuleType = restrictionRuleType.getType();
    }
    
    @Override
    public OfferItemRestrictionRuleType getOfferItemTargetRuleType() {
        OfferItemRestrictionRuleType returnType = OfferItemRestrictionRuleType.getInstance(offerItemTargetRuleType);
        if (returnType == null) {
            return OfferItemRestrictionRuleType.NONE;
        } else {
            return returnType;
        }
    }

    @Override
    public void setOfferItemTargetRuleType(OfferItemRestrictionRuleType restrictionRuleType) {
        this.offerItemTargetRuleType = restrictionRuleType.getType();
    }

    @Override
    public BigDecimal getValue() {
        return value;
    }

    @Override
    public void setValue(BigDecimal value) {
        this.value = value;
    }

    @Override
    public int getPriority() {
        // Treat null as the maximum value minus one to allow for someone to create a
        // priority that is even less than an unset priority.
        return priority == null ? Integer.MAX_VALUE - 1 : priority;
    }

    @Override
    public void setPriority(Integer priority) {
        this.priority = priority;
    }

    @Override
    public Date getStartDate() {
        if ('Y'==getArchived()) {
            return null;
        }
        return startDate;
    }

    @Override
    public void setStartDate(Date startDate) {
        this.startDate = startDate;
    }

    @Override
    public Date getEndDate() {
        return endDate;
    }

    @Override
    public void setEndDate(Date endDate) {
        this.endDate = endDate;
    }
    
    @Override
    public String getTargetSystem() {
        return targetSystem;
    }

    @Override
    public void setTargetSystem(String targetSystem) {
        this.targetSystem = targetSystem;
    }

    @Override
    public boolean getApplyDiscountToSalePrice() {
        return applyToSalePrice == null ? false : applyToSalePrice;
    }

    @Override
    public void setApplyDiscountToSalePrice(boolean applyToSalePrice) {
        this.applyToSalePrice = applyToSalePrice;
    }

    @Override
    public Boolean getApplyToChildItems() {
        return applyToChildItems == null ? false : applyToChildItems;
    }

    @Override
    public void setApplyToChildItems(boolean applyToChildItems) {
        this.applyToChildItems = applyToChildItems;
    }

    /**
     * Returns true if this offer can be combined with other offers in the order.
     *
     * @return true if combinableWithOtherOffers, otherwise false
     */
    @Override
    public boolean isCombinableWithOtherOffers() {
        return combinableWithOtherOffers == null ? false : combinableWithOtherOffers;
    }

    /**
     * Sets the combinableWithOtherOffers value for this offer.
     *
     * @param combinableWithOtherOffers
     */
    @Override
    public void setCombinableWithOtherOffers(boolean combinableWithOtherOffers) {
        this.combinableWithOtherOffers = combinableWithOtherOffers;
    }

    @JsonIgnore
    public boolean getCombinableWithOtherOffers() {
        return combinableWithOtherOffers;
    }

    @Override
    public boolean isAutomaticallyAdded() {
        if (automaticallyAdded == null) {
            return false;
        }
        return automaticallyAdded;
    }

    
    @Override
    public void setAutomaticallyAdded(boolean automaticallyAdded) {
        this.automaticallyAdded = automaticallyAdded;
    }

    @Override
    public Long getMaxUsesPerCustomer() {
        return maxUsesPerCustomer == null ? 0 : maxUsesPerCustomer;
    }

    @Override
    public void setMaxUsesPerCustomer(Long maxUsesPerCustomer) {
        this.maxUsesPerCustomer = maxUsesPerCustomer;
    }

    @Override
    public CustomerMaxUsesStrategyType getMaxUsesStrategyType() {
        return CustomerMaxUsesStrategyType.getInstance(maxUsesStrategy);
    }

    @Override
    public void setMaxUsesStrategyType(CustomerMaxUsesStrategyType strategyType) {
        this.maxUsesStrategy = strategyType.getType();
    }

    @Override
    public Long getMinimumDaysPerUsage() {
        return minimumDaysPerUsage;
    }

    @Override
    public void setMinimumDaysPerUsage(Long minimumDaysPerUsage) {
        this.minimumDaysPerUsage = minimumDaysPerUsage;
    }
    
    @Override
    public boolean isUnlimitedUsePerCustomer() {
        return getMaxUsesPerCustomer() == 0;
    }
    
    @Override
    public boolean isLimitedUsePerCustomer() {
        return getMaxUsesPerCustomer() > 0;
    }

    @Override
    public int getMaxUsesPerOrder() {
        return maxUsesPerOrder == null ? 0 : maxUsesPerOrder;
    }

    @Override
    public void setMaxUsesPerOrder(int maxUsesPerOrder) {
        this.maxUsesPerOrder = maxUsesPerOrder;
    }

    @Override
    public boolean isUnlimitedUsePerOrder() {
        return getMaxUsesPerOrder() == 0;
    }
    
    @Override
    public boolean isLimitedUsePerOrder() {
        return getMaxUsesPerOrder() > 0;
    }

    @Override
    public String getMarketingMessage() {
        return DynamicTranslationProvider.getValue(this, "marketingMessage", marketingMessage);
    }

    @Override
    public void setMarketingMessage(String marketingMessage) {
        this.marketingMessage = marketingMessage;
    }

    @Override
    public Set<OfferQualifyingCriteriaXref> getQualifyingItemCriteriaXref() {
        return qualifyingItemCriteria;
    }

    @Override
    public void setQualifyingItemCriteriaXref(Set<OfferQualifyingCriteriaXref> qualifyingItemCriteriaXref) {
        this.qualifyingItemCriteria = qualifyingItemCriteriaXref;
    }

    @Override
    public Set<OfferTargetCriteriaXref> getTargetItemCriteriaXref() {
        if (OfferType.ORDER_ITEM.equals(getType()) && CollectionUtils.isEmpty(targetItemCriteria)) {
            OfferItemCriteria oic = new OfferItemCriteriaImpl();
            oic.setQuantity(1);
            OfferTargetCriteriaXref xref = new OfferTargetCriteriaXrefImpl(this, oic);
            return Collections.unmodifiableSet(Collections.singleton(xref));
        }
        return targetItemCriteria;
    }

    @Override
    public void setTargetItemCriteriaXref(Set<OfferTargetCriteriaXref> targetItemCriteriaXref) {
        this.targetItemCriteria = targetItemCriteriaXref;
    }

    @Override
    public Boolean isTotalitarianOffer() {
        if (totalitarianOffer == null) {
            return false;
        } else {
            return totalitarianOffer.booleanValue();
        }
    }

    @Override
    public void setTotalitarianOffer(Boolean totalitarianOffer) {
        if (totalitarianOffer == null) {
            this.totalitarianOffer = false;
        } else {
            this.totalitarianOffer = totalitarianOffer;
        }
    }

    @Override
    public Map<String, OfferOfferRuleXref> getOfferMatchRulesXref() {
       return offerMatchRules;
    }

    @Override
    public void setOfferMatchRulesXref(Map<String, OfferOfferRuleXref> offerMatchRulesXref) {
       this.offerMatchRules = offerMatchRulesXref;
   }

    @Override
    public Character getArchived() {
       ArchiveStatus temp;
       if (archiveStatus == null) {
           temp = new ArchiveStatus();
       } else {
           temp = archiveStatus;
       }
       return temp.getArchived();
    }

    @Override
    public void setArchived(Character archived) {
        if (archiveStatus == null) {
            archiveStatus = new ArchiveStatus();
        }
        archiveStatus.setArchived(archived);
    }

    @Override
    public boolean isActive() {
        return DateUtil.isActive(startDate, endDate, true) && 'Y'!=getArchived();
    }
    
    @Override
    public Money getQualifyingItemSubTotal() {
        return qualifyingItemSubTotal == null ? null : BroadleafCurrencyUtils.getMoney(qualifyingItemSubTotal, null);
    }

    @Override
    public void setQualifyingItemSubTotal(Money qualifyingItemSubTotal) {
        this.qualifyingItemSubTotal = Money.toAmount(qualifyingItemSubTotal);
    }

    @Override
    public Money getOrderMinSubTotal() {
        return orderMinSubTotal == null ? null : BroadleafCurrencyUtils.getMoney(orderMinSubTotal, null);
    }

    @Override
    public void setOrderMinSubTotal(Money orderMinSubTotal) {
        this.orderMinSubTotal = Money.toAmount(orderMinSubTotal);
    }

    @Override
    public Money getTargetMinSubTotal() {
        return targetMinSubTotal == null ? null : BroadleafCurrencyUtils.getMoney(targetMinSubTotal, null);
    }

    @Override
    public void setTargetMinSubTotal(Money targetMinSubTotal) {
        this.targetMinSubTotal = Money.toAmount(targetMinSubTotal);
    }

    @Override
    public List<OfferCode> getOfferCodes() {
        return offerCodes;
    }

    @Override
    public void setOfferCodes(List<OfferCode> offerCodes) {
        this.offerCodes = offerCodes;
    }

    @Override
    public Boolean getRequiresRelatedTargetAndQualifiers() {
        return requiresRelatedTargetAndQualifiers == null ? false : requiresRelatedTargetAndQualifiers;
    }
    
    @Override
    public void setRequiresRelatedTargetAndQualifiers(Boolean requiresRelatedTargetAndQualifiers) {
        this.requiresRelatedTargetAndQualifiers = requiresRelatedTargetAndQualifiers;
    }

    @Override
    public String getMainEntityName() {
        return getName();
    }

    @Override
    public OfferAdjustmentType getAdjustmentType() {
        if (adjustmentType == null) {
            return OfferAdjustmentType.ORDER_DISCOUNT;
        }
        return OfferAdjustmentType.getInstance(adjustmentType);
    }

    @Override
    public void setAdjustmentType(OfferAdjustmentType adjustmentType) {
        this.adjustmentType = adjustmentType.getType();
    }

    @Override
    public boolean isFutureCredit() {
        if (adjustmentType == null) {
            return false;
        }
        return OfferAdjustmentType.FUTURE_CREDIT.equals(OfferAdjustmentType.getInstance(adjustmentType));
    }

    @Override
    public int hashCode() {
        return new HashCodeBuilder()
            .append(name)
            .append(startDate)
            .append(type)
            .append(value)
            .build();
    }
    
    @Override
    public boolean equals(Object o) {
        if (o != null && getClass().isAssignableFrom(o.getClass())) {
            OfferImpl that = (OfferImpl) o;
            return new EqualsBuilder()
                .append(this.id, that.id)
                .append(this.name, that.name)
                .append(this.startDate, that.startDate)
                .append(this.type, that.type)
                .append(this.value, that.value)
                .build();
        }
        
        return false;
    }

    @Override
    public <G extends Offer> CreateResponse<G> createOrRetrieveCopyInstance(MultiTenantCopyContext context) throws CloneNotSupportedException {
        CreateResponse<G> createResponse = context.createOrRetrieveCopyInstance(this);
        if (createResponse.isAlreadyPopulated()) {
            return createResponse;
        }
        Offer cloned = createResponse.getClone();
        cloned.setApplyDiscountToSalePrice(applyToSalePrice);
        if (automaticallyAdded != null) {
            cloned.setAutomaticallyAdded(automaticallyAdded);
        }
        cloned.setDescription(description);
        cloned.setDiscountType(getDiscountType());
        cloned.setEndDate(endDate);
        cloned.setMaxUsesPerCustomer(maxUsesPerCustomer);
        cloned.setMarketingMessage(marketingMessage);
        cloned.setName(name);
        cloned.setValue(value);
        cloned.setPriority(getPriority());
        cloned.setMaxUsesPerOrder(getMaxUsesPerOrder());
        cloned.setArchived(getArchived());
        cloned.setOfferItemQualifierRuleType(getOfferItemQualifierRuleType());
        cloned.setOfferItemTargetRuleType(getOfferItemTargetRuleType());
        cloned.setCombinableWithOtherOffers(isCombinableWithOtherOffers());
        cloned.setQualifyingItemSubTotal(getQualifyingItemSubTotal());
        cloned.setOrderMinSubTotal(getOrderMinSubTotal());
        cloned.setStartDate(startDate);
        cloned.setTargetSystem(targetSystem);
        cloned.setRequiresRelatedTargetAndQualifiers(requiresRelatedTargetAndQualifiers);
        cloned.setTotalitarianOffer(totalitarianOffer);
        cloned.setType(getType());
        if (!BooleanUtils.toBoolean(context.getCopyHints().get(EXCLUDE_OFFERCODE_COPY_HINT))) {
            for (OfferCode entry : offerCodes) {
                OfferCode clonedEntry = entry.createOrRetrieveCopyInstance(context).getClone();
                cloned.getOfferCodes().add(clonedEntry);
            }
        }
        for(OfferQualifyingCriteriaXref entry : qualifyingItemCriteria){
            OfferQualifyingCriteriaXref clonedEntry = entry.createOrRetrieveCopyInstance(context).getClone();
            cloned.getQualifyingItemCriteriaXref().add(clonedEntry);
        }
        Set<OfferTargetCriteriaXref> offerTargetCriteriaXrefs = new HashSet<>();
        for(OfferTargetCriteriaXref entry : targetItemCriteria){
            OfferTargetCriteriaXref clonedEntry = entry.createOrRetrieveCopyInstance(context).getClone();
            offerTargetCriteriaXrefs.add(clonedEntry);
        }
        cloned.setTargetItemCriteriaXref(offerTargetCriteriaXrefs);
        for(Map.Entry<String, OfferOfferRuleXref> entry : offerMatchRules.entrySet()){
            OfferOfferRuleXref clonedEntry = entry.getValue().createOrRetrieveCopyInstance(context).getClone();
            cloned.getOfferMatchRulesXref().put(entry.getKey(),clonedEntry);
        }

        return  createResponse;
    }


}<|MERGE_RESOLUTION|>--- conflicted
+++ resolved
@@ -18,10 +18,7 @@
 package org.broadleafcommerce.core.offer.domain;
 
 import org.apache.commons.collections.CollectionUtils;
-<<<<<<< HEAD
-=======
 import org.apache.commons.lang3.BooleanUtils;
->>>>>>> 58abb05c
 import org.apache.commons.lang3.builder.EqualsBuilder;
 import org.apache.commons.lang3.builder.HashCodeBuilder;
 import org.broadleafcommerce.common.admin.domain.AdminMainEntity;
@@ -208,7 +205,7 @@
             group = GroupName.Advanced,
             defaultValue = "false")
     protected Boolean applyToChildItems = false;
-    
+
     /**
      * Determines if other offers of the same type can be combined with this offer. 
      */
@@ -250,7 +247,7 @@
             tooltip = "OfferImplMinimumDaysPerUsage_tooltip",
             defaultValue = "0")
     protected Long minimumDaysPerUsage;
-    
+
     @Column(name = "OFFER_ITEM_QUALIFIER_RULE")
     @AdminPresentation(friendlyName = "OfferImpl_Item_Qualifier_Rule",
         group = GroupName.QualifierRuleRestriction,
@@ -597,7 +594,7 @@
     public void setMinimumDaysPerUsage(Long minimumDaysPerUsage) {
         this.minimumDaysPerUsage = minimumDaysPerUsage;
     }
-    
+
     @Override
     public boolean isUnlimitedUsePerCustomer() {
         return getMaxUsesPerCustomer() == 0;
