--- conflicted
+++ resolved
@@ -77,14 +77,10 @@
 
     /** The active start date. */
     @Column(name = "ACTIVE_START_DATE" )
-<<<<<<< HEAD
-    @AdminPresentation(friendlyName = "SkuImpl_Sku_Start_Date", order = 3000, group = GroupName.Dates, tooltip = "skuStartDateTooltip", groupOrder = 1)
-=======
     @AdminPresentation(friendlyName = "SkuImpl_Sku_Start_Date",
-            order = 3000, group = "SearchRedirectImpl_description",
+            order = 3000, group = GroupName.Dates,
             tooltip = "skuStartDateTooltip", groupOrder = 1,
             defaultValue = "today")
->>>>>>> 89b5f0b5
     protected Date activeStartDate;
 
     /** The active end date. */
