/*
 * #%L
 * BroadleafCommerce Framework
 * %%
 * Copyright (C) 2009 - 2013 Broadleaf Commerce
 * %%
 * Licensed under the Apache License, Version 2.0 (the "License");
 * you may not use this file except in compliance with the License.
 * You may obtain a copy of the License at
 * 
 *       http://www.apache.org/licenses/LICENSE-2.0
 * 
 * Unless required by applicable law or agreed to in writing, software
 * distributed under the License is distributed on an "AS IS" BASIS,
 * WITHOUT WARRANTIES OR CONDITIONS OF ANY KIND, either express or implied.
 * See the License for the specific language governing permissions and
 * limitations under the License.
 * #L%
 */
package org.broadleafcommerce.core.offer.domain;

import java.io.Serializable;
import java.math.BigDecimal;
import java.util.Date;
import java.util.List;
import java.util.Map;
import java.util.Set;

<<<<<<< HEAD
import org.broadleafcommerce.common.money.Money;
import org.broadleafcommerce.core.offer.service.type.OfferDeliveryType;
import org.broadleafcommerce.core.offer.service.type.OfferDiscountType;
import org.broadleafcommerce.core.offer.service.type.OfferItemRestrictionRuleType;
import org.broadleafcommerce.core.offer.service.type.OfferType;
=======
import javax.annotation.Nonnull;
>>>>>>> a93ca1c1

public interface Offer extends Serializable {

    void setId(Long id);

    Long getId();

    String getName();

    void setName(String name);

    String getDescription();

    void setDescription(String description);

    OfferType getType();

    void setType(OfferType offerType);

    OfferDiscountType getDiscountType();

    void setDiscountType(OfferDiscountType type);

    BigDecimal getValue();

    void setValue(BigDecimal value);

    int getPriority();

    void setPriority(int priority);

    Date getStartDate();

    void setStartDate(Date startDate);

    Date getEndDate();

    void setEndDate(Date endDate);

    /**
     * @deprecated
     * Use isCombinable instead.
     * @return
     */
<<<<<<< HEAD
    boolean isStackable();
=======
    @Deprecated
    public boolean isStackable();
>>>>>>> a93ca1c1

    /**
     * @deprecated
     * calls {@link #setCombinableWithOtherOffers(boolean)}
     * @param stackable
     */
<<<<<<< HEAD
    void setStackable(boolean stackable);
=======
    @Deprecated
    public void setStackable(boolean stackable);
>>>>>>> a93ca1c1

    String getTargetSystem();

    void setTargetSystem(String targetSystem);

    boolean getApplyDiscountToSalePrice();

    void setApplyDiscountToSalePrice(boolean applyToSalePrice);

    @Deprecated
    String getAppliesToOrderRules();

    @Deprecated
    void setAppliesToOrderRules(String appliesToRules);

    @Deprecated
    String getAppliesToCustomerRules();

    @Deprecated
    void setAppliesToCustomerRules(String appliesToCustomerRules);

    @Deprecated
    boolean isApplyDiscountToMarkedItems();

    @Deprecated
    void setApplyDiscountToMarkedItems(boolean applyDiscountToMarkedItems);
    
    OfferItemRestrictionRuleType getOfferItemQualifierRuleType();

    void setOfferItemQualifierRuleType(OfferItemRestrictionRuleType restrictionRuleType);
    
    OfferItemRestrictionRuleType getOfferItemTargetRuleType();

    void setOfferItemTargetRuleType(OfferItemRestrictionRuleType restrictionRuleType);

    /**
     * Returns false if this offer is not combinable with other offers of the same type.
     * For example, if this is an Item offer it could be combined with other Order or FG offers
     * but it cannot be combined with other Item offers.
     * 
     * @return
     */
    boolean isCombinableWithOtherOffers();

    void setCombinableWithOtherOffers(boolean combinableWithOtherOffers);

    /**
     * Returns true if the offer system should automatically add this offer for consideration (versus requiring a code or 
     * other delivery mechanism).    This does not guarantee that the offer will qualify.   All rules associated with this
     * offer must still pass.   A true value here just means that the offer will be considered.
     * 
     * For backwards compatibility, if the underlying property is null, this method will check the 
     * {@link #getDeliveryType()} method and return true if that value is set to AUTOMATIC.    
     * 
     * If still null, this value will return false.
     * 
     * @return
     */
    boolean isAutomaticallyAdded();

    /**
     * Sets whether or not this offer should be automatically considered for consideration (versus requiring a code or 
     * other delivery mechanism).
     * @see #isAutomaticallyAdded()
     */
    void setAutomaticallyAdded(boolean automaticallyAdded);

    /**
     * @deprecated Replaced by isAutomaticallyApplied property.   In prior versions of Broadleaf deliveryType was used to 
     * differentiate "automatic" orders from those requiring a code.   If the underlying property is null, 
     * this method will return a delivery type based on the isAutomatic property. 
     * @return
     */
<<<<<<< HEAD
    OfferDeliveryType getDeliveryType();
=======
    @Deprecated
    public OfferDeliveryType getDeliveryType();
>>>>>>> a93ca1c1

    /**
     * @deprecated Replaced by setAutomaticallyApplied(boolean val).
     * @param deliveryType
     */
<<<<<<< HEAD
    void setDeliveryType(OfferDeliveryType deliveryType);
=======
    @Deprecated
    public void setDeliveryType(OfferDeliveryType deliveryType);
>>>>>>> a93ca1c1

    /**
     * Returns the maximum number of times that this offer
     * can be used by the same customer.   This field
     * tracks the number of times the offer can be used
     * and not how many times it is applied.
     *
     * 0 or null indicates unlimited usage per customer.
     *
     * @return
     */
<<<<<<< HEAD
    Long getMaxUsesPerCustomer();
=======
    @Nonnull
    public Long getMaxUsesPerCustomer();
>>>>>>> a93ca1c1

    /**
     * Sets the maximum number of times that this offer
     * can be used by the same customer.  Intended as a transient
     * field that gets derived from the other persisted max uses fields
     * including maxUsesPerOrder and maxUsesPerCustomer.
     *
     * 0 or null indicates unlimited usage.
     *
     * @param maxUses
     */
<<<<<<< HEAD
    void setMaxUsesPerCustomer(Long maxUses);
=======
    public void setMaxUsesPerCustomer(Long maxUses);
    
    /**
     * Indicates that there is no limit to how many times a customer can use this offer. By default this is true if
     * {@link #getMaxUsesPerCustomer()} == 0
     */
    public boolean isUnlimitedUsePerCustomer();
    
    /**
     * Whether or not this offer has limited use in an order. By default this is true if {@link #getMaxUsesPerCustomer()} > 0
     */
    public boolean isLimitedUsePerCustomer();
>>>>>>> a93ca1c1

    /**
     * Returns the maximum number of times that this offer
     * can be used in the current order.
     *
     * 0 indicates unlimited usage.
     *
     * @deprecated use {@link #getMaxUsesPerOrder()} directly instead
     */
<<<<<<< HEAD
    int getMaxUses() ;
=======
    @Deprecated
    public int getMaxUses();
>>>>>>> a93ca1c1

    /**
     * Sets the maximum number of times that this offer
     * can be used in the current order.
     *
     * 0 indicates unlimited usage.
     *
     * @deprecated use {@link #setMaxUsesPerOrder(int)} directly instead
     */
<<<<<<< HEAD
    void setMaxUses(int maxUses) ;
=======
    @Deprecated
    public void setMaxUses(int maxUses) ;
>>>>>>> a93ca1c1

    /**
     * Returns the maximum number of times that this offer
     * can be used in the current order.
     *
     * 0 indicates unlimited usage.
     */
    public int getMaxUsesPerOrder();

    /**
     * Sets the maximum number of times that this offer
     * can be used in the current order.
     *
     * 0 indicates unlimited usage.
     *
     * @param maxUses
     */
    public void setMaxUsesPerOrder(int maxUsesPerOrder);
    
    /**
     * Indicates that there is no limit to how many times this offer can be applied to the order. By default this is true if
     * {@link #getMaxUsesPerOrder()} == 0
     */
    public boolean isUnlimitedUsePerOrder();
    
    /**
     * Whether or not this offer has limited use in an order. By default this is true if {@link #getMaxUsesPerOrder()} > 0
     */
    public boolean isLimitedUsePerOrder();
    
    /**
     * @deprecated replaced by the {@link OfferAudit} table
     */
    @Deprecated
    int getUses() ;

    /**
     * @deprecated replaced by the {@link OfferAudit} table
     */
    @Deprecated
    void setUses(int uses) ;

    Set<OfferItemCriteria> getQualifyingItemCriteria();

    void setQualifyingItemCriteria(Set<OfferItemCriteria> qualifyingItemCriteria);

    Set<OfferItemCriteria> getTargetItemCriteria();

    void setTargetItemCriteria(Set<OfferItemCriteria> targetItemCriteria);
    
    Boolean isTotalitarianOffer();

    void setTotalitarianOffer(Boolean totalitarianOffer);
    
    Map<String, OfferRule> getOfferMatchRules();

    void setOfferMatchRules(Map<String, OfferRule> offerMatchRules);
    
    Boolean getTreatAsNewFormat();

    void setTreatAsNewFormat(Boolean treatAsNewFormat);
    
    /**
     * Indicates the amount of items that must be purchased for this offer to
     * be considered for this order.
     * 
     * The system will find all qualifying items for the given offer and sum their prices before
     * any discounts are applied to make the determination.  
     * 
     * If the sum of the qualifying items is not greater than this value the offer is 
     * not considered by the offer processing algorithm.
     * @return
     */
    Money getQualifyingItemSubTotal();
    
    void setQualifyingItemSubTotal(Money qualifyingItemSubtotal);

    void setMarketingMessage(String marketingMessage);

    String getMarketingMessage();
    
    /**
     * Returns the offer codes that can be used to retrieve this Offer. These codes would be used in situations where
     * this Offer is not automatically considered (meaning {@link Offer#isAutomaticallyAdded()} is false}
     */
    public List<OfferCode> getOfferCodes();
    
    /**
     * Sets the offer codes that can be used to retrieve this Offer. These codes would be used in situations where
     * this Offer is not automatically considered (meaning {@link Offer#isAutomaticallyAdded()} is false}
     */
    public void setOfferCodes(List<OfferCode> offerCodes);

    List<OfferCode> getOfferCodes();

    void setOfferCodes(List<OfferCode> offerCodes);

    public Boolean getRequiresRelatedTargetAndQualifiers();

    public void setRequiresRelatedTargetAndQualifiers(Boolean requiresRelatedTargetAndQualifiers);

}<|MERGE_RESOLUTION|>--- conflicted
+++ resolved
@@ -26,111 +26,105 @@
 import java.util.Map;
 import java.util.Set;
 
-<<<<<<< HEAD
 import org.broadleafcommerce.common.money.Money;
 import org.broadleafcommerce.core.offer.service.type.OfferDeliveryType;
 import org.broadleafcommerce.core.offer.service.type.OfferDiscountType;
 import org.broadleafcommerce.core.offer.service.type.OfferItemRestrictionRuleType;
 import org.broadleafcommerce.core.offer.service.type.OfferType;
-=======
-import javax.annotation.Nonnull;
->>>>>>> a93ca1c1
+
+import java.io.Serializable;
+import java.math.BigDecimal;
+import java.util.Date;
+import java.util.Map;
+import java.util.Set;
 
 public interface Offer extends Serializable {
 
-    void setId(Long id);
-
-    Long getId();
-
-    String getName();
-
-    void setName(String name);
-
-    String getDescription();
-
-    void setDescription(String description);
-
-    OfferType getType();
-
-    void setType(OfferType offerType);
-
-    OfferDiscountType getDiscountType();
-
-    void setDiscountType(OfferDiscountType type);
-
-    BigDecimal getValue();
-
-    void setValue(BigDecimal value);
-
-    int getPriority();
-
-    void setPriority(int priority);
-
-    Date getStartDate();
-
-    void setStartDate(Date startDate);
-
-    Date getEndDate();
-
-    void setEndDate(Date endDate);
+    public void setId(Long id);
+
+    public Long getId();
+
+    public String getName();
+
+    public void setName(String name);
+
+    public String getDescription();
+
+    public void setDescription(String description);
+
+    public OfferType getType();
+
+    public void setType(OfferType offerType);
+
+    public OfferDiscountType getDiscountType();
+
+    public void setDiscountType(OfferDiscountType type);
+
+    public BigDecimal getValue();
+
+    public void setValue(BigDecimal value);
+
+    public int getPriority();
+
+    public void setPriority(int priority);
+
+    public Date getStartDate();
+
+    public void setStartDate(Date startDate);
+
+    public Date getEndDate();
+
+    public void setEndDate(Date endDate);
 
     /**
      * @deprecated
      * Use isCombinable instead.
      * @return
      */
-<<<<<<< HEAD
-    boolean isStackable();
-=======
     @Deprecated
     public boolean isStackable();
->>>>>>> a93ca1c1
 
     /**
      * @deprecated
      * calls {@link #setCombinableWithOtherOffers(boolean)}
      * @param stackable
      */
-<<<<<<< HEAD
-    void setStackable(boolean stackable);
-=======
     @Deprecated
     public void setStackable(boolean stackable);
->>>>>>> a93ca1c1
-
-    String getTargetSystem();
-
-    void setTargetSystem(String targetSystem);
-
-    boolean getApplyDiscountToSalePrice();
-
-    void setApplyDiscountToSalePrice(boolean applyToSalePrice);
-
-    @Deprecated
-    String getAppliesToOrderRules();
-
-    @Deprecated
-    void setAppliesToOrderRules(String appliesToRules);
-
-    @Deprecated
-    String getAppliesToCustomerRules();
-
-    @Deprecated
-    void setAppliesToCustomerRules(String appliesToCustomerRules);
-
-    @Deprecated
-    boolean isApplyDiscountToMarkedItems();
-
-    @Deprecated
-    void setApplyDiscountToMarkedItems(boolean applyDiscountToMarkedItems);
-    
-    OfferItemRestrictionRuleType getOfferItemQualifierRuleType();
-
-    void setOfferItemQualifierRuleType(OfferItemRestrictionRuleType restrictionRuleType);
-    
-    OfferItemRestrictionRuleType getOfferItemTargetRuleType();
-
-    void setOfferItemTargetRuleType(OfferItemRestrictionRuleType restrictionRuleType);
+
+    public String getTargetSystem();
+
+    public void setTargetSystem(String targetSystem);
+
+    public boolean getApplyDiscountToSalePrice();
+
+    public void setApplyDiscountToSalePrice(boolean applyToSalePrice);
+
+    @Deprecated
+    public String getAppliesToOrderRules();
+
+    @Deprecated
+    public void setAppliesToOrderRules(String appliesToRules);
+
+    @Deprecated
+    public String getAppliesToCustomerRules();
+
+    @Deprecated
+    public void setAppliesToCustomerRules(String appliesToCustomerRules);
+
+    @Deprecated
+    public boolean isApplyDiscountToMarkedItems();
+
+    @Deprecated
+    public void setApplyDiscountToMarkedItems(boolean applyDiscountToMarkedItems);
+    
+    public OfferItemRestrictionRuleType getOfferItemQualifierRuleType();
+
+    public void setOfferItemQualifierRuleType(OfferItemRestrictionRuleType restrictionRuleType);
+    
+    public OfferItemRestrictionRuleType getOfferItemTargetRuleType();
+
+    public void setOfferItemTargetRuleType(OfferItemRestrictionRuleType restrictionRuleType);
 
     /**
      * Returns false if this offer is not combinable with other offers of the same type.
@@ -139,9 +133,9 @@
      * 
      * @return
      */
-    boolean isCombinableWithOtherOffers();
-
-    void setCombinableWithOtherOffers(boolean combinableWithOtherOffers);
+    public boolean isCombinableWithOtherOffers();
+
+    public void setCombinableWithOtherOffers(boolean combinableWithOtherOffers);
 
     /**
      * Returns true if the offer system should automatically add this offer for consideration (versus requiring a code or 
@@ -155,14 +149,14 @@
      * 
      * @return
      */
-    boolean isAutomaticallyAdded();
+    public boolean isAutomaticallyAdded();
 
     /**
      * Sets whether or not this offer should be automatically considered for consideration (versus requiring a code or 
      * other delivery mechanism).
      * @see #isAutomaticallyAdded()
      */
-    void setAutomaticallyAdded(boolean automaticallyAdded);
+    public void setAutomaticallyAdded(boolean automaticallyAdded);
 
     /**
      * @deprecated Replaced by isAutomaticallyApplied property.   In prior versions of Broadleaf deliveryType was used to 
@@ -170,23 +164,15 @@
      * this method will return a delivery type based on the isAutomatic property. 
      * @return
      */
-<<<<<<< HEAD
-    OfferDeliveryType getDeliveryType();
-=======
     @Deprecated
     public OfferDeliveryType getDeliveryType();
->>>>>>> a93ca1c1
 
     /**
      * @deprecated Replaced by setAutomaticallyApplied(boolean val).
      * @param deliveryType
      */
-<<<<<<< HEAD
-    void setDeliveryType(OfferDeliveryType deliveryType);
-=======
     @Deprecated
     public void setDeliveryType(OfferDeliveryType deliveryType);
->>>>>>> a93ca1c1
 
     /**
      * Returns the maximum number of times that this offer
@@ -198,12 +184,7 @@
      *
      * @return
      */
-<<<<<<< HEAD
-    Long getMaxUsesPerCustomer();
-=======
-    @Nonnull
     public Long getMaxUsesPerCustomer();
->>>>>>> a93ca1c1
 
     /**
      * Sets the maximum number of times that this offer
@@ -215,11 +196,8 @@
      *
      * @param maxUses
      */
-<<<<<<< HEAD
-    void setMaxUsesPerCustomer(Long maxUses);
-=======
     public void setMaxUsesPerCustomer(Long maxUses);
-    
+
     /**
      * Indicates that there is no limit to how many times a customer can use this offer. By default this is true if
      * {@link #getMaxUsesPerCustomer()} == 0
@@ -230,7 +208,6 @@
      * Whether or not this offer has limited use in an order. By default this is true if {@link #getMaxUsesPerCustomer()} > 0
      */
     public boolean isLimitedUsePerCustomer();
->>>>>>> a93ca1c1
 
     /**
      * Returns the maximum number of times that this offer
@@ -240,12 +217,8 @@
      *
      * @deprecated use {@link #getMaxUsesPerOrder()} directly instead
      */
-<<<<<<< HEAD
-    int getMaxUses() ;
-=======
-    @Deprecated
-    public int getMaxUses();
->>>>>>> a93ca1c1
+    @Deprecated
+    public int getMaxUses() ;
 
     /**
      * Sets the maximum number of times that this offer
@@ -255,12 +228,8 @@
      *
      * @deprecated use {@link #setMaxUsesPerOrder(int)} directly instead
      */
-<<<<<<< HEAD
-    void setMaxUses(int maxUses) ;
-=======
     @Deprecated
     public void setMaxUses(int maxUses) ;
->>>>>>> a93ca1c1
 
     /**
      * Returns the maximum number of times that this offer
@@ -295,33 +264,33 @@
      * @deprecated replaced by the {@link OfferAudit} table
      */
     @Deprecated
-    int getUses() ;
+    public int getUses() ;
 
     /**
      * @deprecated replaced by the {@link OfferAudit} table
      */
     @Deprecated
-    void setUses(int uses) ;
-
-    Set<OfferItemCriteria> getQualifyingItemCriteria();
-
-    void setQualifyingItemCriteria(Set<OfferItemCriteria> qualifyingItemCriteria);
-
-    Set<OfferItemCriteria> getTargetItemCriteria();
-
-    void setTargetItemCriteria(Set<OfferItemCriteria> targetItemCriteria);
-    
-    Boolean isTotalitarianOffer();
-
-    void setTotalitarianOffer(Boolean totalitarianOffer);
-    
-    Map<String, OfferRule> getOfferMatchRules();
-
-    void setOfferMatchRules(Map<String, OfferRule> offerMatchRules);
-    
-    Boolean getTreatAsNewFormat();
-
-    void setTreatAsNewFormat(Boolean treatAsNewFormat);
+    public void setUses(int uses) ;
+
+    public Set<OfferItemCriteria> getQualifyingItemCriteria();
+
+    public void setQualifyingItemCriteria(Set<OfferItemCriteria> qualifyingItemCriteria);
+
+    public Set<OfferItemCriteria> getTargetItemCriteria();
+
+    public void setTargetItemCriteria(Set<OfferItemCriteria> targetItemCriteria);
+    
+    public Boolean isTotalitarianOffer();
+
+    public void setTotalitarianOffer(Boolean totalitarianOffer);
+    
+    public Map<String, OfferRule> getOfferMatchRules();
+
+    public void setOfferMatchRules(Map<String, OfferRule> offerMatchRules);
+    
+    public Boolean getTreatAsNewFormat();
+
+    public void setTreatAsNewFormat(Boolean treatAsNewFormat);
     
     /**
      * Indicates the amount of items that must be purchased for this offer to
@@ -334,14 +303,14 @@
      * not considered by the offer processing algorithm.
      * @return
      */
-    Money getQualifyingItemSubTotal();
-    
-    void setQualifyingItemSubTotal(Money qualifyingItemSubtotal);
-
-    void setMarketingMessage(String marketingMessage);
-
-    String getMarketingMessage();
-    
+    public Money getQualifyingItemSubTotal();
+    
+    public void setQualifyingItemSubTotal(Money qualifyingItemSubtotal);
+
+    public void setMarketingMessage(String marketingMessage);
+
+    public String getMarketingMessage();
+
     /**
      * Returns the offer codes that can be used to retrieve this Offer. These codes would be used in situations where
      * this Offer is not automatically considered (meaning {@link Offer#isAutomaticallyAdded()} is false}
@@ -354,10 +323,6 @@
      */
     public void setOfferCodes(List<OfferCode> offerCodes);
 
-    List<OfferCode> getOfferCodes();
-
-    void setOfferCodes(List<OfferCode> offerCodes);
-
     public Boolean getRequiresRelatedTargetAndQualifiers();
 
     public void setRequiresRelatedTargetAndQualifiers(Boolean requiresRelatedTargetAndQualifiers);
