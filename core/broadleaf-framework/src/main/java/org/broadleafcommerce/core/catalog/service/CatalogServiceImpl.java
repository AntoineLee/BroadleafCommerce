/*
 * #%L
 * BroadleafCommerce Framework
 * %%
 * Copyright (C) 2009 - 2013 Broadleaf Commerce
 * %%
 * Licensed under the Apache License, Version 2.0 (the "License");
 * you may not use this file except in compliance with the License.
 * You may obtain a copy of the License at
 * 
 *       http://www.apache.org/licenses/LICENSE-2.0
 * 
 * Unless required by applicable law or agreed to in writing, software
 * distributed under the License is distributed on an "AS IS" BASIS,
 * WITHOUT WARRANTIES OR CONDITIONS OF ANY KIND, either express or implied.
 * See the License for the specific language governing permissions and
 * limitations under the License.
 * #L%
 */
package org.broadleafcommerce.core.catalog.service;

import org.broadleafcommerce.common.extension.ExtensionResultHolder;
import org.broadleafcommerce.common.extension.ExtensionResultStatusType;
import org.broadleafcommerce.core.catalog.dao.CategoryDao;
import org.broadleafcommerce.core.catalog.dao.ProductDao;
import org.broadleafcommerce.core.catalog.dao.ProductOptionDao;
import org.broadleafcommerce.core.catalog.dao.SkuDao;
import org.broadleafcommerce.core.catalog.domain.Category;
import org.broadleafcommerce.core.catalog.domain.Product;
import org.broadleafcommerce.core.catalog.domain.ProductBundle;
import org.broadleafcommerce.core.catalog.domain.ProductBundleComparator;
import org.broadleafcommerce.core.catalog.domain.ProductOption;
import org.broadleafcommerce.core.catalog.domain.ProductOptionValue;
import org.broadleafcommerce.core.catalog.domain.Sku;
import org.broadleafcommerce.core.catalog.domain.SkuFee;
import org.broadleafcommerce.core.catalog.domain.dto.AssignedProductOptionDTO;
import org.broadleafcommerce.core.catalog.service.type.ProductType;
import org.broadleafcommerce.core.search.domain.SearchCriteria;
import org.springframework.stereotype.Service;
import org.springframework.transaction.annotation.Transactional;

import java.util.Collections;
import java.util.Date;
import java.util.List;
import java.util.Map;

import javax.annotation.Resource;

@Service("blCatalogService")
public class CatalogServiceImpl implements CatalogService {

    @Resource(name="blCategoryDao")
    protected CategoryDao categoryDao;

    @Resource(name="blProductDao")
    protected ProductDao productDao;

    @Resource(name="blSkuDao")
    protected SkuDao skuDao;
    
    @Resource(name="blProductOptionDao")
    protected ProductOptionDao productOptionDao;

    @Resource(name = "blCatalogServiceExtensionManager")
    protected CatalogServiceExtensionManager extensionManager;

    @Override
    public Product findProductById(Long productId) {
        return productDao.readProductById(productId);
    }
    
    @Override
    public Product findProductByExternalId(String externalId) {
        return productDao.readProductByExternalId(externalId);
    }

    @Override
    public List<Product> findProductsByName(String searchName) {
        return productDao.readProductsByName(searchName);
    }

    @Override
    public List<Product> findProductsByName(String searchName, int limit, int offset) {
        return productDao.readProductsByName(searchName, limit, offset);
    }

    @Override
    public List<Product> findActiveProductsByCategory(Category category) {
        return productDao.readActiveProductsByCategory(category.getId());
    }

    @Override
    public List<Product> findFilteredActiveProductsByCategory(Category category, SearchCriteria searchCriteria) {
        return productDao.readFilteredActiveProductsByCategory(category.getId(), searchCriteria);
    }

    @Override
    public List<Product> findFilteredActiveProductsByQuery(String query, SearchCriteria searchCriteria) {
        return productDao.readFilteredActiveProductsByQuery(query, searchCriteria);
    }

    @Override
    public List<Product> findActiveProductsByCategory(Category category, int limit, int offset) {
        return productDao.readActiveProductsByCategory(category.getId(), limit, offset);
    }

    @Override
    @Deprecated
    public List<Product> findActiveProductsByCategory(Category category, Date currentDate) {
        return productDao.readActiveProductsByCategory(category.getId(), currentDate);
    }
    
    @Override
    @Deprecated
    public List<Product> findFilteredActiveProductsByCategory(Category category, Date currentDate, SearchCriteria searchCriteria) {
        return productDao.readFilteredActiveProductsByCategory(category.getId(), currentDate, searchCriteria);
    }
    
    @Override
    @Deprecated
    public List<Product> findFilteredActiveProductsByQuery(String query, Date currentDate, SearchCriteria searchCriteria) {
        return productDao.readFilteredActiveProductsByQuery(query, currentDate, searchCriteria);
    }

    @Override
    @Deprecated
    public List<Product> findActiveProductsByCategory(Category category, Date currentDate, int limit, int offset) {
        return productDao.readActiveProductsByCategory(category.getId(), currentDate, limit, offset);
    }

    @Override
    public List<ProductBundle> findAutomaticProductBundles() {
        List<ProductBundle> bundles =  productDao.readAutomaticProductBundles();
        Collections.sort(bundles, new ProductBundleComparator());
        return bundles;
    }

    @Override
    @Transactional("blTransactionManager")
    public Product saveProduct(Product product) {
        return productDao.save(product);
    }

    @Override
    public Category findCategoryById(Long categoryId) {
        return categoryDao.readCategoryById(categoryId);
    }

    @Override
    public Category findCategoryByExternalId(String externalId) {
        return categoryDao.readCategoryByExternalId(externalId);
    }

    @Override
    @Deprecated
    public Category findCategoryByName(String categoryName) {
        return categoryDao.readCategoryByName(categoryName);
    }

    @Override
    public List<Category> findCategoriesByName(String categoryName) {
        return categoryDao.readCategoriesByName(categoryName);
    }

    @Override
    public List<Category> findCategoriesByName(String categoryName, int limit, int offset) {
        return categoryDao.readCategoriesByName(categoryName, limit, offset);
    }

    @Override
    @Transactional("blTransactionManager")
    public Category saveCategory(Category category) {
        return categoryDao.save(category);
    }
    
    @Override
    @Transactional("blTransactionManager")
    public void removeCategory(Category category){
        categoryDao.delete(category);
    }
    
    @Override
    @Transactional("blTransactionManager")
    public void removeSku(Sku sku) {
        skuDao.delete(sku);
    }

    @Override
    @Transactional("blTransactionManager")
    public void removeProduct(Product product) {
        productDao.delete(product);
    }

    @Override
    public List<Category> findAllCategories() {
        return categoryDao.readAllCategories();
    }

    @Override
    public List<Category> findAllCategories(int limit, int offset) {
        return categoryDao.readAllCategories(limit, offset);
    }
    
    @Override
    public Category findRootCategory() {
        return categoryDao.readRootCategory();
    }

    @Override
    public List<Category> findAllSubCategories(Category category) {
        return categoryDao.readAllSubCategories(category);
    }

    @Override
    public List<Category> findAllSubCategories(Category category, int limit, int offset) {
        return categoryDao.readAllSubCategories(category, limit, offset);
    }

    @Override
    public List<Category> findActiveSubCategoriesByCategory(Category category) {
        return categoryDao.readActiveSubCategoriesByCategory(category);
    }

    @Override
    public List<Category> findActiveSubCategoriesByCategory(Category category, int limit, int offset) {
        return categoryDao.readActiveSubCategoriesByCategory(category, limit, offset);
    }

    @Override
    public List<Product> findAllProducts() {
        return categoryDao.readAllProducts();
    }

    @Override
    public List<Product> findAllProducts(int limit, int offset) {
        return categoryDao.readAllProducts(limit, offset);
    }

    @Override
    public List<Sku> findAllSkus() {
        return skuDao.readAllSkus();
    }

    @Override
    public Sku findSkuById(Long skuId) {
        return skuDao.readSkuById(skuId);
    }

    @Override
    public Sku findSkuByExternalId(String externalId) {
        return skuDao.readSkuByExternalId(externalId);
    }

    @Override
    public Sku findSkuByUpc(String upc) {
        return skuDao.readSkuByUpc(upc);
    }

    @Override
    @Transactional("blTransactionManager")
    public Sku saveSku(Sku sku) {
        return skuDao.save(sku);
    }
    
    @Override
    @Transactional("blTransactionManager")
    public SkuFee saveSkuFee(SkuFee fee) {
        return skuDao.saveSkuFee(fee);
    }
    
    @Override
    public List<Sku> findSkusByIds(List<Long> ids) {
        return skuDao.readSkusByIds(ids);
    }

    public void setProductDao(ProductDao productDao) {
        this.productDao = productDao;
    }

    public void setSkuDao(SkuDao skuDao) {
        this.skuDao = skuDao;
    }

    @Override
    public List<Product> findProductsForCategory(Category category) {
        return productDao.readProductsByCategory(category.getId());
    }

    @Override
    public List<Product> findProductsForCategory(Category category, int limit, int offset) {
        return productDao.readProductsByCategory(category.getId(), limit, offset);
    }

    public void setCategoryDao(CategoryDao categoryDao) {
        this.categoryDao = categoryDao;
    }

    @Override
    @Deprecated
    public Map<String, List<Long>> getChildCategoryURLMapByCategoryId(Long categoryId) {
        Category category = findCategoryById(categoryId);
        if (category != null) {
            return category.getChildCategoryURLMap();
        }
        return null;
    }
    
    @Override
    public Category createCategory() {
        return categoryDao.create();
    }
    
    @Override
    public Sku createSku() {
        return skuDao.create();
    }
    
    @Override
    public Product createProduct(ProductType productType) {
        return productDao.create(productType);
    }

    @Override
    public List<ProductOption> readAllProductOptions() {
        return productOptionDao.readAllProductOptions();
    }
    
    @Override
    @Transactional("blTransactionManager")
    public ProductOption saveProductOption(ProductOption option) {
        return productOptionDao.saveProductOption(option);
    }
    
    @Override
    public ProductOption findProductOptionById(Long productOptionId) {
        return productOptionDao.readProductOptionById(productOptionId);
    }

    @Override
    public ProductOptionValue findProductOptionValueById(Long productOptionValueId) {
        return productOptionDao.readProductOptionValueById(productOptionValueId);
    }

    @Override
    public Category findCategoryByURI(String uri) {
        if (extensionManager != null) {
            ExtensionResultHolder holder = new ExtensionResultHolder();
            ExtensionResultStatusType result = extensionManager.getProxy().findCategoryByURI(uri, holder);
            if (ExtensionResultStatusType.HANDLED.equals(result)) {
                return (Category) holder.getResult();
            }
        }
        return categoryDao.findCategoryByURI(uri);
    }

    @Override
    public Product findProductByURI(String uri) {
        if (extensionManager != null) {
            ExtensionResultHolder holder = new ExtensionResultHolder();
            ExtensionResultStatusType result = extensionManager.getProxy().findProductByURI(uri, holder);
            if (ExtensionResultStatusType.HANDLED.equals(result)) {
                return (Product) holder.getResult();
            }
        }
        List<Product> products = productDao.findProductByURI(uri);
        if (products == null || products.size() == 0) {
            return null;
        } else if (products.size() == 1) {
            return products.get(0);
        } else {
            // First check for a direct hit on the url
            for(Product product : products) {
                if (uri.equals(product.getUrl())) {
                    return product;
                }
            }
            
            for(Product product : products) {
                // Next check for a direct hit on the generated URL.
                if (uri.equals(product.getGeneratedUrl())) {
                    return product;
                }
            }
            
            // Otherwise, return the first product
            return products.get(0);
        }
    }
    
    @Override
    public Sku findSkuByURI(String uri) {
        if (extensionManager != null) {
            ExtensionResultHolder holder = new ExtensionResultHolder();
            ExtensionResultStatusType result = extensionManager.getProxy().findSkuByURI(uri, holder);
            if (ExtensionResultStatusType.HANDLED.equals(result)) {
                return (Sku) holder.getResult();
            }
        }
        List<Sku> skus = skuDao.findSkuByURI(uri);
        if (skus == null || skus.size() == 0) {
            return null;
        } else if (skus.size() == 1) {
            return skus.get(0);
        } else {
            // First check for a direct hit on the url
            for(Sku sku : skus) {
                if (uri.equals(sku.getProduct().getUrl() + sku.getUrlKey())) {
                    return sku;
                }
            }
            
            // Otherwise, return the first product
            return skus.get(0);
        }
    }

<<<<<<< HEAD
=======
    @Override
    public List<AssignedProductOptionDTO> findAssignedProductOptionsByProductId(Long productId) {
        return productOptionDao.findAssignedProductOptionsByProductId(productId);
    }

    @Override
    public List<AssignedProductOptionDTO> findAssignedProductOptionsByProduct(Product product) {
        return productOptionDao.findAssignedProductOptionsByProduct(product);
    }

>>>>>>> bef98293
}<|MERGE_RESOLUTION|>--- conflicted
+++ resolved
@@ -414,8 +414,6 @@
         }
     }
 
-<<<<<<< HEAD
-=======
     @Override
     public List<AssignedProductOptionDTO> findAssignedProductOptionsByProductId(Long productId) {
         return productOptionDao.findAssignedProductOptionsByProductId(productId);
@@ -426,5 +424,4 @@
         return productOptionDao.findAssignedProductOptionsByProduct(product);
     }
 
->>>>>>> bef98293
 }