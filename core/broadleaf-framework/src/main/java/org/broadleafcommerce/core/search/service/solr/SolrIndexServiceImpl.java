--- conflicted
+++ resolved
@@ -21,6 +21,7 @@
 
 import org.apache.commons.beanutils.PropertyUtils;
 import org.apache.commons.collections.CollectionUtils;
+import org.apache.commons.io.IOUtils;
 import org.apache.commons.lang3.StringUtils;
 import org.apache.commons.logging.Log;
 import org.apache.commons.logging.LogFactory;
@@ -38,12 +39,7 @@
 import org.broadleafcommerce.common.util.TypedTransformer;
 import org.broadleafcommerce.common.web.BroadleafRequestContext;
 import org.broadleafcommerce.core.catalog.dao.ProductDao;
-<<<<<<< HEAD
 import org.broadleafcommerce.core.catalog.dao.SkuDao;
-import org.broadleafcommerce.core.catalog.domain.Category;
-import org.broadleafcommerce.core.catalog.domain.CategoryProductXref;
-=======
->>>>>>> 6df97a82
 import org.broadleafcommerce.core.catalog.domain.Product;
 import org.broadleafcommerce.core.catalog.domain.Sku;
 import org.broadleafcommerce.core.catalog.service.dynamic.DynamicSkuActiveDatesService;
@@ -137,11 +133,16 @@
 
     protected int getCacheSizeInMemoryApproximation(CatalogStructure structure) {
         try {
+            if (structure == null) {
+                return 0;
+            }
             ByteArrayOutputStream baos = new ByteArrayOutputStream();
             ObjectOutputStream oos = new ObjectOutputStream(baos);
             oos.writeObject(structure);
-            oos.close();
-            return baos.size();
+            IOUtils.closeQuietly(oos);
+            int size = baos.size();
+            IOUtils.closeQuietly(baos);
+            return size;
         } catch (IOException e) {
             throw ExceptionHelper.refineException(e);
         }
@@ -159,37 +160,33 @@
 
         Object[] pack = saveState();
         try {
-<<<<<<< HEAD
-            Long numItemsToIndex = null;
+            final Long numItemsToIndex;
             if (useSku) {
                 numItemsToIndex = skuDao.readCountAllActiveSkus();
             } else {
                 numItemsToIndex = productDao.readCountAllActiveProducts();
             }
-=======
-            final Long numProducts = productDao.readCountAllActiveProducts();
->>>>>>> 6df97a82
+            
             if (LOG.isDebugEnabled()) {
                 LOG.debug("There are " + numItemsToIndex + " total items to index");
             }
-<<<<<<< HEAD
+            
             int page = 0;
             while ((page * pageSize) < numItemsToIndex) {
                 buildIncrementalIndex(page, pageSize);
                 page++;
             }
-=======
             performCachedOperation(new SolrIndexCachedOperation.CacheOperation() {
                 @Override
                 public void execute() throws ServiceException {
                     int page = 0;
-                    while ((page * pageSize) < numProducts) {
+                    while ((page * pageSize) < numItemsToIndex) {
                         buildIncrementalIndex(page, pageSize);
                         page++;
                     }
                 }
             });
->>>>>>> 6df97a82
+            
             optimizeIndex(SolrContext.getReindexServer());
         } finally {
             restoreState(pack);
@@ -223,52 +220,19 @@
 
     @Override
     public void buildIncrementalIndex(int page, int pageSize, boolean useReindexServer) throws ServiceException {
-<<<<<<< HEAD
         TransactionStatus status = TransactionUtils.createTransaction("readItemsToIndex", TransactionDefinition.PROPAGATION_REQUIRED, transactionManager, true);
-=======
         if (SolrIndexCachedOperation.getCache() == null) {
             LOG.warn("Consider using SolrIndexService.performCachedOperation() in combination with " +
                     "SolrIndexService.buildIncrementalIndex() for better caching performance during solr indexing");
         }
-        TransactionStatus status = TransactionUtils.createTransaction("readProducts",
-                TransactionDefinition.PROPAGATION_REQUIRED, transactionManager, true);
->>>>>>> 6df97a82
-        if (LOG.isDebugEnabled()) {
-            LOG.debug(String.format("Building index - page: [%s], pageSize: [%s]", page, pageSize));
-        }
+        
         StopWatch s = new StopWatch();
         boolean cacheOperationManaged = false;
         try {
-<<<<<<< HEAD
             Collection<SolrInputDocument> documents = new ArrayList<SolrInputDocument>();
             List<Locale> locales = getAllLocales();
-
-            if (useSku) {
-                List<Sku> skus = readAllActiveSkus(page, pageSize);
-                List<Field> fields = fieldDao.readAllSkuFields();
-
-                for (Sku sku : skus) {
-                    SolrInputDocument doc = buildDocument(null, sku, fields, locales);
-                    //If someone overrides the buildDocument method and determines that they don't want a product 
-                    //indexed, then they can return null. If the document is null it does not get added to 
-                    //to the index.
-                    if (doc != null) {
-                        documents.add(doc);
-                    }
-                }
-            } else {
-                List<Product> products = readAllActiveProducts(page, pageSize);
-                List<Field> fields = fieldDao.readAllProductFields();
-
-                for (Product product : products) {
-                    SolrInputDocument doc = buildDocument(product, null, fields, locales);
-                    //If someone overrides the buildDocument method and determines that they don't want a product 
-                    //indexed, then they can return null. If the document is null it does not get added to 
-                    //to the index.
-                    if (doc != null) {
-                        documents.add(doc);
-                    }
-=======
+            List<Field> fields = fieldDao.readAllProductFields();
+            
             CatalogStructure cache = SolrIndexCachedOperation.getCache();
             if (cache != null) {
                 cacheOperationManaged = true;
@@ -276,31 +240,49 @@
                 cache = new CatalogStructure();
                 SolrIndexCachedOperation.setCache(cache);
             }
-            List<Product> products = readAllActiveProducts(page, pageSize);
-            List<Long> productIds = BLCCollectionUtils.collectList(products, new TypedTransformer<Long>() {
-                @Override
-                public Long transform(Object input) {
-                    return ((Product) input).getId();
-                }
-            });
-            solrIndexDao.populateCatalogStructure(productIds, SolrIndexCachedOperation.getCache());
-
-            List<Field> fields = fieldDao.readAllProductFields();
-            List<Locale> locales = getAllLocales();
-
-            Collection<SolrInputDocument> documents = new ArrayList<SolrInputDocument>();
-
-            for (Product product : products) {
-                SolrInputDocument doc = buildDocument(product, fields, locales);
-                //If someone overrides the buildDocument method and determines that they don't want a product 
-                //indexed, then they can return null. If the document is null it does not get added to 
-                //to the index.
-                if (doc != null) {
-                    documents.add(doc);
->>>>>>> 6df97a82
-                }
-            }
-
+            
+            if (useSku) {
+                List<Sku> skus = readAllActiveSkus(page, pageSize);
+                List<Long> skuIds = BLCCollectionUtils.collectList(skus, new TypedTransformer<Long>() {
+                    @Override
+                    public Long transform(Object input) {
+                        return ((Sku) input).getId();
+                    }
+                });
+                
+                solrIndexDao.populateProductCatalogStructure(skuIds, SolrIndexCachedOperation.getCache());
+                
+                for (Sku sku : skus) {
+                    SolrInputDocument doc = buildDocument(sku, fields, locales);
+                    //If someone overrides the buildDocument method and determines that they don't want a product 
+                    //indexed, then they can return null. If the document is null it does not get added to 
+                    //to the index.
+                    if (doc != null) {
+                        documents.add(doc);
+                    }
+                }
+            } else {
+                List<Product> products = readAllActiveProducts(page, pageSize);
+                List<Long> productIds = BLCCollectionUtils.collectList(products, new TypedTransformer<Long>() {
+                    @Override
+                    public Long transform(Object input) {
+                        return ((Product) input).getId();
+                    }
+                });
+                
+                solrIndexDao.populateProductCatalogStructure(productIds, SolrIndexCachedOperation.getCache());
+                
+                for (Product product : products) {
+                    SolrInputDocument doc = buildDocument(product, fields, locales);
+                    //If someone overrides the buildDocument method and determines that they don't want a product 
+                    //indexed, then they can return null. If the document is null it does not get added to 
+                    //to the index.
+                    if (doc != null) {
+                        documents.add(doc);
+                    }
+                }
+            }
+            
             logDocuments(documents);
 
             if (!CollectionUtils.isEmpty(documents)) {
@@ -373,17 +355,12 @@
     public List<Locale> getAllLocales() {
         return localeService.findAllLocales();
     }
-
-    @Override
-<<<<<<< HEAD
-    public SolrInputDocument buildDocument(Product product, Sku sku, List<Field> fields, List<Locale> locales) {
-        SolrInputDocument document = new SolrInputDocument();
-=======
-    public SolrInputDocument buildDocument(final Product product, List<Field> fields, List<Locale> locales) {
+    
+    @Override
+    public SolrInputDocument buildDocument(final Sku sku, List<Field> fields, List<Locale> locales) {
         final SolrInputDocument document = new SolrInputDocument();
->>>>>>> 6df97a82
-
-        attachBasicDocumentFields(product, sku, document);
+        
+        attachBasicDocumentFields(sku, document);
 
         // Keep track of searchable fields added to the index.   We need to also add the search facets if 
         // they weren't already added as a searchable field.
@@ -395,7 +372,7 @@
                 if (field.getSearchable()) {
                     List<FieldType> searchableFieldTypes = shs.getSearchableFieldTypes(field);
                     for (FieldType sft : searchableFieldTypes) {
-                        Map<String, Object> propertyValues = getPropertyValues(product, sku, field, sft, locales);
+                        Map<String, Object> propertyValues = getPropertyValues(sku, field, sft, locales);
 
                         // Build out the field for every prefix
                         for (Entry<String, Object> entry : propertyValues.entrySet()) {
@@ -414,7 +391,7 @@
                 // Index the faceted field type as well
                 FieldType facetType = field.getFacetFieldType();
                 if (facetType != null) {
-                    Map<String, Object> propertyValues = getPropertyValues(product, sku, field, facetType, locales);
+                    Map<String, Object> propertyValues = getPropertyValues(sku, field, facetType, locales);
 
                     // Build out the field for every prefix
                     for (Entry<String, Object> entry : propertyValues.entrySet()) {
@@ -430,11 +407,64 @@
                     }
                 }
             } catch (Exception e) {
-                if (useSku) {
-                    LOG.trace("Could not get value for property[" + field.getQualifiedFieldName() + "] for sku id[" + sku.getId() + "]", e);
-                } else {
-                    LOG.trace("Could not get value for property[" + field.getQualifiedFieldName() + "] for product id[" + product.getId() + "]", e);
-                }
+                LOG.trace("Could not get value for property[" + field.getQualifiedFieldName() + "] for sku id[" + sku.getId() + "]", e);
+            }
+        }
+        return document;
+    }
+
+    @Override
+    public SolrInputDocument buildDocument(final Product product, List<Field> fields, List<Locale> locales) {
+        final SolrInputDocument document = new SolrInputDocument();
+
+        attachBasicDocumentFields(product, document);
+
+        // Keep track of searchable fields added to the index.   We need to also add the search facets if 
+        // they weren't already added as a searchable field.
+        List<String> addedProperties = new ArrayList<String>();
+
+        for (Field field : fields) {
+            try {
+                // Index the searchable fields
+                if (field.getSearchable()) {
+                    List<FieldType> searchableFieldTypes = shs.getSearchableFieldTypes(field);
+                    for (FieldType sft : searchableFieldTypes) {
+                        Map<String, Object> propertyValues = getPropertyValues(product, field, sft, locales);
+
+                        // Build out the field for every prefix
+                        for (Entry<String, Object> entry : propertyValues.entrySet()) {
+                            String prefix = entry.getKey();
+                            prefix = StringUtils.isBlank(prefix) ? prefix : prefix + "_";
+
+                            String solrPropertyName = shs.getPropertyNameForFieldSearchable(field, sft, prefix);
+                            Object value = entry.getValue();
+
+                            document.addField(solrPropertyName, value);
+                            addedProperties.add(solrPropertyName);
+                        }
+                    }
+                }
+
+                // Index the faceted field type as well
+                FieldType facetType = field.getFacetFieldType();
+                if (facetType != null) {
+                    Map<String, Object> propertyValues = getPropertyValues(product, field, facetType, locales);
+
+                    // Build out the field for every prefix
+                    for (Entry<String, Object> entry : propertyValues.entrySet()) {
+                        String prefix = entry.getKey();
+                        prefix = StringUtils.isBlank(prefix) ? prefix : prefix + "_";
+
+                        String solrFacetPropertyName = shs.getPropertyNameForFieldFacet(field, prefix);
+                        Object value = entry.getValue();
+
+                        if (!addedProperties.contains(solrFacetPropertyName)) {
+                            document.addField(solrFacetPropertyName, value);
+                        }
+                    }
+                }
+            } catch (Exception e) {
+                LOG.trace("Could not get value for property[" + field.getQualifiedFieldName() + "] for product id[" + product.getId() + "]", e);
             }
         }
 
@@ -448,34 +478,52 @@
      * @param sku
      * @param document
      */
-<<<<<<< HEAD
-    protected void attachBasicDocumentFields(Product product, Sku sku, SolrInputDocument document) {
-        // Add the namespace and ID fields for this product
-        document.addField(shs.getNamespaceFieldName(), shs.getCurrentNamespace());
-        if (useSku) {
+    protected void attachBasicDocumentFields(Sku sku, SolrInputDocument document) {
+        boolean cacheOperationManaged = false;
+        Product product = sku.getProduct();
+        try {
+            CatalogStructure cache = SolrIndexCachedOperation.getCache();
+            if (cache != null) {
+                cacheOperationManaged = true;
+            } else {
+                cache = new CatalogStructure();
+                SolrIndexCachedOperation.setCache(cache);
+                solrIndexDao.populateProductCatalogStructure(Arrays.asList(sku.getId()), SolrIndexCachedOperation.getCache());
+            }
+            // Add the namespace and ID fields for this product
+            document.addField(shs.getNamespaceFieldName(), shs.getCurrentNamespace());
             document.addField(shs.getIdFieldName(), shs.getSolrDocumentId(document, sku));
             document.addField(shs.getSkuIdFieldName(), sku.getId());
-            product = sku.getProduct();
-        } else {
-            document.addField(shs.getIdFieldName(), shs.getSolrDocumentId(document, product));
-        }
-        document.addField(shs.getProductIdFieldName(), product.getId());
-        extensionManager.getProxy().attachAdditionalBasicFields(product, document, shs);
-
-        // The explicit categories are the ones defined by the product itself
-        for (CategoryProductXref categoryXref : product.getAllParentCategoryXrefs()) {
-            document.addField(shs.getExplicitCategoryFieldName(), shs.getCategoryId(categoryXref.getCategory().getId()));
-
-            String categorySortFieldName = shs.getCategorySortFieldName(categoryXref.getCategory());
-            int index = -1;
-            int count = 0;
-            for (CategoryProductXref productXref : categoryXref.getCategory().getAllProductXrefs()) {
-                if (productXref.getProduct().equals(product)) {
-                    index = count;
-                    break;
-                }
-                count++;
-=======
+            extensionManager.getProxy().attachAdditionalBasicFields(sku, document, shs);
+
+            // The explicit categories are the ones defined by the product itself
+            if (cache.getParentCategoriesByProduct().containsKey(product.getId())) {
+                for (Long categoryId : cache.getParentCategoriesByProduct().get(product.getId())) {
+                    document.addField(shs.getExplicitCategoryFieldName(), shs.getCategoryId(categoryId));
+
+                    String categorySortFieldName = shs.getCategorySortFieldName(shs.getCategoryId(categoryId));
+                    String displayOrderKey = categoryId + "-" + shs.getProductId(product.getId());
+                    BigDecimal displayOrder = cache.getDisplayOrdersByCategoryProduct().get(displayOrderKey);
+                    if (displayOrder == null) {
+                        displayOrderKey = categoryId + "-" + product.getId();
+                        displayOrder = cache.getDisplayOrdersByCategoryProduct().get(displayOrderKey);
+                    }
+
+                    if (document.getField(categorySortFieldName) == null) {
+                        document.addField(categorySortFieldName, displayOrder);
+                    }
+
+                    // This is the entire tree of every category defined on the product
+                    buildFullCategoryHierarchy(document, cache, categoryId);
+                }
+            }
+        } finally {
+            if (!cacheOperationManaged) {
+                SolrIndexCachedOperation.clearCache();
+            }
+        }
+    }
+
     protected void attachBasicDocumentFields(Product product, SolrInputDocument document) {
         boolean cacheOperationManaged = false;
         try {
@@ -485,8 +533,7 @@
             } else {
                 cache = new CatalogStructure();
                 SolrIndexCachedOperation.setCache(cache);
-                solrIndexDao.populateCatalogStructure(Arrays.asList(product.getId()), SolrIndexCachedOperation.getCache());
->>>>>>> 6df97a82
+                solrIndexDao.populateProductCatalogStructure(Arrays.asList(product.getId()), SolrIndexCachedOperation.getCache());
             }
             // Add the namespace and ID fields for this product
             document.addField(shs.getNamespaceFieldName(), shs.getCurrentNamespace());
@@ -541,6 +588,54 @@
         for (Long parent : parents) {
             buildFullCategoryHierarchy(document, cache, parent);
         }
+    }
+
+    /**
+     * Returns a map of prefix to value for the requested attributes. For example, if the requested field corresponds to
+     * a Sku's description and the locales list has the en_US locale and the es_ES locale, the resulting map could be
+     * 
+     * { "en_US" : "A description",
+     *   "es_ES" : "Una descripcion" }
+     * 
+     * @param sku
+     * @param field
+     * @param fieldType
+     * @param locales
+     * @return the value of the property
+     * @throws IllegalAccessException
+     * @throws InvocationTargetException
+     * @throws NoSuchMethodException
+     */
+    protected Map<String, Object> getPropertyValues(Sku sku, Field field, FieldType fieldType, List<Locale> locales) throws IllegalAccessException, InvocationTargetException, NoSuchMethodException {
+
+        String propertyName = field.getPropertyName();
+        Map<String, Object> values = new HashMap<String, Object>();
+
+        if (extensionManager != null) {
+            ExtensionResultStatusType result = extensionManager.getProxy().addPropertyValues(sku, field, fieldType, values, propertyName, locales);
+
+            if (ExtensionResultStatusType.NOT_HANDLED.equals(result)) {
+                Object propertyValue;
+                if (propertyName.contains(ATTR_MAP)) {
+                    propertyValue = PropertyUtils.getMappedProperty(sku, ATTR_MAP, propertyName.substring(ATTR_MAP.length() + 1));
+
+                    // It's possible that the value is an actual object, like ProductAttribute. We'll attempt to pull the 
+                    // value field out of it if it exists.
+                    if (propertyValue != null) {
+                        try {
+                            propertyValue = PropertyUtils.getProperty(propertyValue, "value");
+                        } catch (NoSuchMethodException e) {
+                            // Do nothing, we'll keep the existing value
+                        }
+                    }
+                } else {
+                    propertyValue = PropertyUtils.getProperty(sku, propertyName);
+                }
+                values.put("", propertyValue);
+            }
+        }
+
+        return values;
     }
 
     /**
@@ -560,27 +655,19 @@
      * @throws InvocationTargetException
      * @throws NoSuchMethodException
      */
-    protected Map<String, Object> getPropertyValues(Product product, Sku sku, Field field, FieldType fieldType, List<Locale> locales) throws IllegalAccessException, InvocationTargetException, NoSuchMethodException {
+    protected Map<String, Object> getPropertyValues(Product product, Field field, FieldType fieldType, List<Locale> locales) throws IllegalAccessException, InvocationTargetException, NoSuchMethodException {
 
         String propertyName = field.getPropertyName();
         Map<String, Object> values = new HashMap<String, Object>();
 
         if (extensionManager != null) {
-            ExtensionResultStatusType result = null;
-            if (useSku) {
-                result = extensionManager.getProxy().addPropertyValues(sku, field, fieldType, values, propertyName, locales);
-            } else {
-                result = extensionManager.getProxy().addPropertyValues(product, field, fieldType, values, propertyName, locales);
-            }
+            ExtensionResultStatusType result = extensionManager.getProxy().addPropertyValues(product, field, fieldType, values, propertyName, locales);
 
             if (ExtensionResultStatusType.NOT_HANDLED.equals(result)) {
                 Object propertyValue;
                 if (propertyName.contains(ATTR_MAP)) {
-                    if (useSku) {
-                        propertyValue = PropertyUtils.getMappedProperty(sku, ATTR_MAP, propertyName.substring(ATTR_MAP.length() + 1));
-                    } else {
-                        propertyValue = PropertyUtils.getMappedProperty(product, ATTR_MAP, propertyName.substring(ATTR_MAP.length() + 1));
-                    }
+                    propertyValue = PropertyUtils.getMappedProperty(product, ATTR_MAP, propertyName.substring(ATTR_MAP.length() + 1));
+
                     // It's possible that the value is an actual object, like ProductAttribute. We'll attempt to pull the 
                     // value field out of it if it exists.
                     if (propertyValue != null) {
@@ -591,12 +678,7 @@
                         }
                     }
                 } else {
-                    if(useSku) {
-                        propertyValue = PropertyUtils.getProperty(sku, propertyName);
-
-                    } else {
-                        propertyValue = PropertyUtils.getProperty(product, propertyName);
-                    }
+                    propertyValue = PropertyUtils.getProperty(product, propertyName);
                 }
                 values.put("", propertyValue);
             }
