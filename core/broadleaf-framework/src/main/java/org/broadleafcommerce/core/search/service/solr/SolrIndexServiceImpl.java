--- conflicted
+++ resolved
@@ -84,12 +84,9 @@
     @Resource(name = "blSolrSearchServiceExtensionManager")
     protected SolrSearchServiceExtensionListener extensionManager;
 
-<<<<<<< HEAD
-=======
     @Resource(name = "blTransactionManager")
     protected PlatformTransactionManager transactionManager;
 
->>>>>>> 8e34b5a2
     @Override
     @SuppressWarnings("rawtypes")
     public void rebuildIndex() throws ServiceException, IOException {
