--- conflicted
+++ resolved
@@ -81,17 +81,14 @@
      * This could also contain failed transactions that still need to be rolled back
      */
     public static final String ROLLBACK_TRANSACTIONS = "confirmedTransactions";
-<<<<<<< HEAD
-
-=======
-    
+
     public static final String FAILED_RESPONSES = "failedResponses";
     
+
     @Autowired(required = false)
     @Qualifier("blPaymentGatewayConfigurationServiceProvider")
     protected PaymentGatewayConfigurationServiceProvider paymentConfigurationServiceProvider;
     
->>>>>>> 3730e672
     @Resource(name = "blOrderToPaymentRequestDTOService")
     protected OrderToPaymentRequestDTOService orderToPaymentRequestService;
 
