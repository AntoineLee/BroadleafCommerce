--- conflicted
+++ resolved
@@ -83,11 +83,6 @@
         TypedQuery<Long> query = new TypedQueryBuilder<OfferAudit>(OfferAudit.class, "offerAudit")
                 .addRestriction("offerAudit.offerCodeId", "=", offerCodeId)
                 .toCountQuery(em);
-<<<<<<< HEAD
-        query.setHint(QueryHints.HINT_CACHEABLE, true);
-        query.setHint(QueryHints.HINT_CACHE_REGION, "query.Offer");
-=======
->>>>>>> 091b343f
 
         Long result =  query.getSingleResult();
         return result;
