--- conflicted
+++ resolved
@@ -93,7 +93,6 @@
 
     public void setLegacyCandidateTargets(List<PromotableOrderItem> candidateTargets);
 
-<<<<<<< HEAD
     public BigDecimal getWeightedPercentSaved();
 
     public void setWeightedPercentSaved(BigDecimal weightedPercentSaved);
@@ -101,7 +100,7 @@
     public Money getOriginalPrice();
 
     public void setOriginalPrice(Money originalPrice);
-=======
+
     /**
      * @see MiniumTargetsRequired
      */
@@ -113,5 +112,5 @@
      * @return
      */
     public int getMinimumRequiredTargetQuantity();
->>>>>>> f7bbe65b
+
 }