--- conflicted
+++ resolved
@@ -577,7 +577,6 @@
     }
 
     @Override
-<<<<<<< HEAD
     public ConfigurableOrderItemRequest createConfigurableOrderItemRequestFromProduct(Product product) {
         ConfigurableOrderItemRequest itemRequest = new ConfigurableOrderItemRequest();
         itemRequest.setProduct(product);
@@ -596,9 +595,5 @@
     @Override
     public void mergeOrderItemRequest(ConfigurableOrderItemRequest itemRequest, OrderItem orderItem) {
         extensionManager.getProxy().mergeOrderItemRequest(itemRequest, orderItem);
-=======
-    public List<OrderItem> findOrderItemsForCustomersInDateRange(List<Long> customerIds, Date startDate, Date endDate) {
-        return orderItemDao.readOrderItemsForCustomersInDateRange(customerIds, startDate, endDate);
->>>>>>> 1dcd6113
     }
 }