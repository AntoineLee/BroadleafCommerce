/*
 * Copyright 2008-2012 the original author or authors.
 *
 * Licensed under the Apache License, Version 2.0 (the "License");
 * you may not use this file except in compliance with the License.
 * You may obtain a copy of the License at
 *
 *       http://www.apache.org/licenses/LICENSE-2.0
 *
 * Unless required by applicable law or agreed to in writing, software
 * distributed under the License is distributed on an "AS IS" BASIS,
 * WITHOUT WARRANTIES OR CONDITIONS OF ANY KIND, either express or implied.
 * See the License for the specific language governing permissions and
 * limitations under the License.
 */

package org.broadleafcommerce.core.order.service;

import org.broadleafcommerce.core.catalog.domain.Category;
import org.broadleafcommerce.core.catalog.domain.Product;
import org.broadleafcommerce.core.catalog.domain.ProductBundle;
import org.broadleafcommerce.core.catalog.domain.Sku;
import org.broadleafcommerce.core.catalog.domain.SkuBundleItem;
import org.broadleafcommerce.core.catalog.service.dynamic.DynamicSkuPrices;
import org.broadleafcommerce.core.catalog.service.dynamic.DynamicSkuPricingService;
import org.broadleafcommerce.core.order.dao.OrderItemDao;
import org.broadleafcommerce.core.order.domain.BundleOrderItem;
import org.broadleafcommerce.core.order.domain.DiscreteOrderItem;
import org.broadleafcommerce.core.order.domain.DiscreteOrderItemFeePrice;
import org.broadleafcommerce.core.order.domain.GiftWrapOrderItem;
import org.broadleafcommerce.core.order.domain.OrderItem;
import org.broadleafcommerce.core.order.domain.OrderItemAttribute;
import org.broadleafcommerce.core.order.domain.OrderItemAttributeImpl;
import org.broadleafcommerce.core.order.domain.PersonalMessage;
import org.broadleafcommerce.core.order.service.call.AbstractOrderItemRequest;
import org.broadleafcommerce.core.order.service.call.BundleOrderItemRequest;
import org.broadleafcommerce.core.order.service.call.DiscreteOrderItemRequest;
import org.broadleafcommerce.core.order.service.call.GiftWrapOrderItemRequest;
import org.broadleafcommerce.core.order.service.call.OrderItemRequestDTO;
import org.broadleafcommerce.core.order.service.call.ProductBundleOrderItemRequest;
import org.broadleafcommerce.core.order.service.type.OrderItemType;
import org.springframework.stereotype.Service;

import java.util.HashMap;
import java.util.Map;
import java.util.Map.Entry;

import javax.annotation.Resource;

@Service("blOrderItemService")
public class OrderItemServiceImpl implements OrderItemService {

    @Resource(name="blOrderItemDao")
    protected OrderItemDao orderItemDao;
    
    @Resource(name="blDynamicSkuPricingService" )
    protected DynamicSkuPricingService dynamicSkuPricingService;

    @Override
    public OrderItem readOrderItemById(final Long orderItemId) {
        return orderItemDao.readOrderItemById(orderItemId);
    }

    @Override
    public OrderItem saveOrderItem(final OrderItem orderItem) {
        return orderItemDao.saveOrderItem(orderItem);
    }
    
    @Override
    public void delete(final OrderItem item) {
        orderItemDao.delete(item);
    }
    
    @Override
    public PersonalMessage createPersonalMessage() {
        return orderItemDao.createPersonalMessage();
    }
    
    protected void populateDiscreteOrderItem(DiscreteOrderItem item, AbstractOrderItemRequest itemRequest) {
        item.setSku(itemRequest.getSku());
        item.setQuantity(itemRequest.getQuantity());
        item.setCategory(itemRequest.getCategory());
        item.setProduct(itemRequest.getProduct());
        item.setOrder(itemRequest.getOrder());

        if (itemRequest.getItemAttributes() != null && itemRequest.getItemAttributes().size() > 0) {
            Map<String,OrderItemAttribute> orderItemAttributes = new HashMap<String,OrderItemAttribute>();
            item.setOrderItemAttributes(orderItemAttributes);
            
            for (String key : itemRequest.getItemAttributes().keySet()) {
                String value = itemRequest.getItemAttributes().get(key);
                OrderItemAttribute attribute = new OrderItemAttributeImpl();
                attribute.setName(key);
                attribute.setValue(value);
                attribute.setOrderItem(item);
                orderItemAttributes.put(key, attribute);
            }
        }
    }

    @Override
    public DiscreteOrderItem createDiscreteOrderItem(final DiscreteOrderItemRequest itemRequest) {
        final DiscreteOrderItem item = (DiscreteOrderItem) orderItemDao.create(OrderItemType.DISCRETE);
        populateDiscreteOrderItem(item, itemRequest);
        
        item.setBundleOrderItem(itemRequest.getBundleOrderItem());
        item.setBaseSalePrice(itemRequest.getSalePriceOverride()==null?itemRequest.getSku().getSalePrice():itemRequest.getSalePriceOverride());
        item.setBaseRetailPrice(itemRequest.getSku().getRetailPrice());
        item.setDiscreteOrderItemFeePrices(itemRequest.getDiscreteOrderItemFeePrices());

        if (itemRequest.getSalePriceOverride() != null) {
            item.setSalePriceOverride(Boolean.TRUE);
            item.setSalePrice(itemRequest.getSalePriceOverride());
            item.setBaseSalePrice(itemRequest.getSalePriceOverride());
        }

        if (itemRequest.getRetailPriceOverride() != null) {
            item.setRetailPriceOverride(Boolean.TRUE);
            item.setRetailPrice(itemRequest.getRetailPriceOverride());
            item.setBaseRetailPrice(itemRequest.getRetailPriceOverride());
        }

        for (DiscreteOrderItemFeePrice feePrice : item.getDiscreteOrderItemFeePrices()) {
            feePrice.setDiscreteOrderItem(item);
        }
        
        item.setPersonalMessage(itemRequest.getPersonalMessage());

        return item;
    }

    public DiscreteOrderItem createDiscreteOrderItem(final AbstractOrderItemRequest itemRequest) {
        final DiscreteOrderItem item = (DiscreteOrderItem) orderItemDao.create(OrderItemType.DISCRETE);
        populateDiscreteOrderItem(item, itemRequest);
        item.setBaseSalePrice(itemRequest.getSku().getSalePrice());
        item.setBaseRetailPrice(itemRequest.getSku().getRetailPrice());
<<<<<<< HEAD
=======

        if (itemRequest.getSalePriceOverride() != null) {
            item.setSalePriceOverride(Boolean.TRUE);
            item.setSalePrice(itemRequest.getSalePriceOverride());
            item.setBaseSalePrice(itemRequest.getSalePriceOverride());
        }

        if (itemRequest.getRetailPriceOverride() != null) {
            item.setRetailPriceOverride(Boolean.TRUE);
            item.setRetailPrice(itemRequest.getRetailPriceOverride());
            item.setBaseRetailPrice(itemRequest.getRetailPriceOverride());
        }

        item.updatePrices();
        item.assignFinalPrice();
>>>>>>> 0a323939
        item.setPersonalMessage(itemRequest.getPersonalMessage());

        return item;
    }
    
    @Override
    public DiscreteOrderItem createDynamicPriceDiscreteOrderItem(final DiscreteOrderItemRequest itemRequest, @SuppressWarnings("rawtypes") HashMap skuPricingConsiderations) {
        final DiscreteOrderItem item = (DiscreteOrderItem) orderItemDao.create(OrderItemType.EXTERNALLY_PRICED);
        populateDiscreteOrderItem(item, itemRequest);

        DynamicSkuPrices prices = dynamicSkuPricingService.getSkuPrices(itemRequest.getSku(), skuPricingConsiderations);
        item.setBundleOrderItem(itemRequest.getBundleOrderItem());
        item.setBaseRetailPrice(prices.getRetailPrice());
        item.setBaseSalePrice(prices.getSalePrice());
        item.setSalePrice(prices.getSalePrice());
        item.setRetailPrice(prices.getRetailPrice());

        if (itemRequest.getSalePriceOverride() != null) {
            item.setSalePriceOverride(Boolean.TRUE);
            item.setSalePrice(itemRequest.getSalePriceOverride());
            item.setBaseSalePrice(itemRequest.getSalePriceOverride());
        }

        if (itemRequest.getRetailPriceOverride() != null) {
            item.setRetailPriceOverride(Boolean.TRUE);
            item.setRetailPrice(itemRequest.getRetailPriceOverride());
            item.setBaseRetailPrice(itemRequest.getRetailPriceOverride());
        }

        item.setDiscreteOrderItemFeePrices(itemRequest.getDiscreteOrderItemFeePrices());
        for (DiscreteOrderItemFeePrice fee : itemRequest.getDiscreteOrderItemFeePrices()) {
            item.setSalePrice(item.getSalePrice().add(fee.getAmount()));
            item.setRetailPrice(item.getRetailPrice().add(fee.getAmount()));
        }

        item.setPersonalMessage(itemRequest.getPersonalMessage());

        return item;
    }

    @Override
    public GiftWrapOrderItem createGiftWrapOrderItem(final GiftWrapOrderItemRequest itemRequest) {
        final GiftWrapOrderItem item = (GiftWrapOrderItem) orderItemDao.create(OrderItemType.GIFTWRAP);
        item.setSku(itemRequest.getSku());
        item.setOrder(itemRequest.getOrder());
        item.setBundleOrderItem(itemRequest.getBundleOrderItem());
        item.setQuantity(itemRequest.getQuantity());
        item.setCategory(itemRequest.getCategory());
        item.setProduct(itemRequest.getProduct());
        item.setBaseSalePrice(itemRequest.getSku().getSalePrice());
        item.setBaseRetailPrice(itemRequest.getSku().getRetailPrice());
        item.setDiscreteOrderItemFeePrices(itemRequest.getDiscreteOrderItemFeePrices());
<<<<<<< HEAD
        item.updateSaleAndRetailPrices();
=======

        if (itemRequest.getSalePriceOverride() != null) {
            item.setSalePriceOverride(Boolean.TRUE);
            item.setSalePrice(itemRequest.getSalePriceOverride());
            item.setBaseSalePrice(itemRequest.getSalePriceOverride());
        }

        if (itemRequest.getRetailPriceOverride() != null) {
            item.setRetailPriceOverride(Boolean.TRUE);
            item.setRetailPrice(itemRequest.getRetailPriceOverride());
            item.setBaseRetailPrice(itemRequest.getRetailPriceOverride());
        }

        item.updatePrices();
        item.assignFinalPrice();
>>>>>>> 0a323939
        item.getWrappedItems().addAll(itemRequest.getWrappedItems());
        for (OrderItem orderItem : item.getWrappedItems()) {
            orderItem.setGiftWrapOrderItem(item);
        }

        return item;
    }

    @Override
    public BundleOrderItem createBundleOrderItem(final BundleOrderItemRequest itemRequest) {
        final BundleOrderItem item = (BundleOrderItem) orderItemDao.create(OrderItemType.BUNDLE);
        item.setQuantity(itemRequest.getQuantity());
        item.setCategory(itemRequest.getCategory());
        item.setName(itemRequest.getName());
        item.setBundleOrderItemFeePrices(itemRequest.getBundleOrderItemFeePrices());
        item.setOrder(itemRequest.getOrder());

        if (itemRequest.getSalePriceOverride() != null) {
            item.setSalePriceOverride(Boolean.TRUE);
            item.setSalePrice(itemRequest.getSalePriceOverride());
            item.setBaseSalePrice(itemRequest.getSalePriceOverride());
        }

        if (itemRequest.getRetailPriceOverride() != null) {
            item.setRetailPriceOverride(Boolean.TRUE);
            item.setRetailPrice(itemRequest.getRetailPriceOverride());
            item.setBaseRetailPrice(itemRequest.getRetailPriceOverride());
        }

        for (DiscreteOrderItemRequest discreteItemRequest : itemRequest.getDiscreteOrderItems()) {
            discreteItemRequest.setBundleOrderItem(item);
            DiscreteOrderItem discreteOrderItem;
            if (discreteItemRequest instanceof GiftWrapOrderItemRequest) {
                discreteOrderItem = createGiftWrapOrderItem((GiftWrapOrderItemRequest) discreteItemRequest);
            } else {
                discreteOrderItem = createDiscreteOrderItem(discreteItemRequest);
            }
            item.getDiscreteOrderItems().add(discreteOrderItem);
        }

        return item;
    }
    
    @Override
    public BundleOrderItem createBundleOrderItem(final ProductBundleOrderItemRequest itemRequest) {
        ProductBundle productBundle = itemRequest.getProductBundle();
        BundleOrderItem bundleOrderItem = (BundleOrderItem) orderItemDao.create(OrderItemType.BUNDLE);
        bundleOrderItem.setQuantity(itemRequest.getQuantity());
        bundleOrderItem.setCategory(itemRequest.getCategory());
        bundleOrderItem.setSku(itemRequest.getSku());
        bundleOrderItem.setName(itemRequest.getName());
        bundleOrderItem.setProductBundle(productBundle);
        bundleOrderItem.setOrder(itemRequest.getOrder());

        if (itemRequest.getSalePriceOverride() != null) {
            bundleOrderItem.setSalePriceOverride(Boolean.TRUE);
            bundleOrderItem.setSalePrice(itemRequest.getSalePriceOverride());
            bundleOrderItem.setBaseSalePrice(itemRequest.getSalePriceOverride());
        }

        if (itemRequest.getRetailPriceOverride() != null) {
            bundleOrderItem.setRetailPriceOverride(Boolean.TRUE);
            bundleOrderItem.setRetailPrice(itemRequest.getRetailPriceOverride());
            bundleOrderItem.setBaseRetailPrice(itemRequest.getRetailPriceOverride());
        }

        for (SkuBundleItem skuBundleItem : productBundle.getSkuBundleItems()) {
            Product bundleProduct = skuBundleItem.getBundle();
            Sku bundleSku = skuBundleItem.getSku();

            Category bundleCategory = null;
            if (itemRequest.getCategory() != null) {
                bundleCategory = itemRequest.getCategory();
            } 
    
            if (bundleCategory == null && bundleProduct != null) {
                bundleCategory = bundleProduct.getDefaultCategory();
            }

            DiscreteOrderItemRequest bundleItemRequest = new DiscreteOrderItemRequest();
            bundleItemRequest.setCategory(bundleCategory);
            bundleItemRequest.setProduct(bundleProduct);
            bundleItemRequest.setQuantity(skuBundleItem.getQuantity());
            bundleItemRequest.setSku(bundleSku);
            bundleItemRequest.setItemAttributes(itemRequest.getItemAttributes());
            bundleItemRequest.setSalePriceOverride(skuBundleItem.getSalePrice());
            bundleItemRequest.setBundleOrderItem(bundleOrderItem);
            
            DiscreteOrderItem bundleDiscreteItem = createDiscreteOrderItem(bundleItemRequest);
            bundleDiscreteItem.setSkuBundleItem(skuBundleItem);
            bundleOrderItem.getDiscreteOrderItems().add(bundleDiscreteItem);
        }
        
        bundleOrderItem = (BundleOrderItem) saveOrderItem(bundleOrderItem);
        return bundleOrderItem;
    }
    
    @Override
    public OrderItemRequestDTO buildOrderItemRequestDTOFromOrderItem(OrderItem item) {
        OrderItemRequestDTO orderItemRequest = new OrderItemRequestDTO()
            .setQuantity(item.getQuantity())
            .setSkuId(((DiscreteOrderItem) item).getSku().getId());
        
        if (item.getCategory() != null) {
            orderItemRequest.setCategoryId(item.getCategory().getId());
        }
        
        if (((DiscreteOrderItem) item).getProduct() != null) {
            orderItemRequest.setProductId(((DiscreteOrderItem) item).getProduct().getId());
        }
        
        if (item.getOrderItemAttributes() != null) {
            for (Entry<String, OrderItemAttribute> entry : item.getOrderItemAttributes().entrySet()) {
                orderItemRequest.getItemAttributes().put(entry.getKey(), entry.getValue().getValue());
            }
        }
        
        return orderItemRequest;
    }

}<|MERGE_RESOLUTION|>--- conflicted
+++ resolved
@@ -134,24 +134,10 @@
         populateDiscreteOrderItem(item, itemRequest);
         item.setBaseSalePrice(itemRequest.getSku().getSalePrice());
         item.setBaseRetailPrice(itemRequest.getSku().getRetailPrice());
-<<<<<<< HEAD
-=======
-
-        if (itemRequest.getSalePriceOverride() != null) {
-            item.setSalePriceOverride(Boolean.TRUE);
-            item.setSalePrice(itemRequest.getSalePriceOverride());
-            item.setBaseSalePrice(itemRequest.getSalePriceOverride());
-        }
-
-        if (itemRequest.getRetailPriceOverride() != null) {
-            item.setRetailPriceOverride(Boolean.TRUE);
-            item.setRetailPrice(itemRequest.getRetailPriceOverride());
-            item.setBaseRetailPrice(itemRequest.getRetailPriceOverride());
-        }
-
-        item.updatePrices();
+        // item.updatePrices();
+        item.updateSaleAndRetailPrices();
+
         item.assignFinalPrice();
->>>>>>> 0a323939
         item.setPersonalMessage(itemRequest.getPersonalMessage());
 
         return item;
@@ -204,9 +190,6 @@
         item.setBaseSalePrice(itemRequest.getSku().getSalePrice());
         item.setBaseRetailPrice(itemRequest.getSku().getRetailPrice());
         item.setDiscreteOrderItemFeePrices(itemRequest.getDiscreteOrderItemFeePrices());
-<<<<<<< HEAD
-        item.updateSaleAndRetailPrices();
-=======
 
         if (itemRequest.getSalePriceOverride() != null) {
             item.setSalePriceOverride(Boolean.TRUE);
@@ -220,9 +203,9 @@
             item.setBaseRetailPrice(itemRequest.getRetailPriceOverride());
         }
 
-        item.updatePrices();
+        //item.updatePrices();
+        item.updateSaleAndRetailPrices();
         item.assignFinalPrice();
->>>>>>> 0a323939
         item.getWrappedItems().addAll(itemRequest.getWrappedItems());
         for (OrderItem orderItem : item.getWrappedItems()) {
             orderItem.setGiftWrapOrderItem(item);
