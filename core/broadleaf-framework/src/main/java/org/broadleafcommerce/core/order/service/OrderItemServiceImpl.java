/*
 * #%L
 * BroadleafCommerce Framework
 * %%
 * Copyright (C) 2009 - 2016 Broadleaf Commerce
 * %%
 * Licensed under the Broadleaf Fair Use License Agreement, Version 1.0
 * (the "Fair Use License" located  at http://license.broadleafcommerce.org/fair_use_license-1.0.txt)
 * unless the restrictions on use therein are violated and require payment to Broadleaf in which case
 * the Broadleaf End User License Agreement (EULA), Version 1.1
 * (the "Commercial License" located at http://license.broadleafcommerce.org/commercial_license-1.1.txt)
 * shall apply.
 * 
 * Alternatively, the Commercial License may be replaced with a mutually agreed upon license (the "Custom License")
 * between you and Broadleaf Commerce. You may not use this file except in compliance with the applicable license.
 * #L%
 */
package org.broadleafcommerce.core.order.service;

import org.apache.commons.collections.MapUtils;
import org.broadleafcommerce.core.catalog.domain.Category;
import org.broadleafcommerce.core.catalog.domain.Product;
import org.broadleafcommerce.core.catalog.domain.ProductBundle;
import org.broadleafcommerce.core.catalog.domain.ProductOption;
import org.broadleafcommerce.core.catalog.domain.Sku;
import org.broadleafcommerce.core.catalog.domain.SkuBundleItem;
import org.broadleafcommerce.core.catalog.service.CatalogService;
import org.broadleafcommerce.core.catalog.service.dynamic.DynamicSkuPrices;
import org.broadleafcommerce.core.catalog.service.dynamic.DynamicSkuPricingService;
import org.broadleafcommerce.core.order.dao.OrderItemDao;
import org.broadleafcommerce.core.order.domain.BundleOrderItem;
import org.broadleafcommerce.core.order.domain.DiscreteOrderItem;
import org.broadleafcommerce.core.order.domain.DiscreteOrderItemFeePrice;
import org.broadleafcommerce.core.order.domain.GiftWrapOrderItem;
import org.broadleafcommerce.core.order.domain.Order;
import org.broadleafcommerce.core.order.domain.OrderItem;
import org.broadleafcommerce.core.order.domain.OrderItemAttribute;
import org.broadleafcommerce.core.order.domain.OrderItemAttributeImpl;
import org.broadleafcommerce.core.order.domain.PersonalMessage;
import org.broadleafcommerce.core.order.service.call.AbstractOrderItemRequest;
import org.broadleafcommerce.core.order.service.call.BundleOrderItemRequest;
import org.broadleafcommerce.core.order.service.call.ConfigurableOrderItemRequest;
import org.broadleafcommerce.core.order.service.call.DiscreteOrderItemRequest;
import org.broadleafcommerce.core.order.service.call.GiftWrapOrderItemRequest;
import org.broadleafcommerce.core.order.service.call.NonDiscreteOrderItemRequestDTO;
import org.broadleafcommerce.core.order.service.call.OrderItemRequest;
import org.broadleafcommerce.core.order.service.call.OrderItemRequestDTO;
import org.broadleafcommerce.core.order.service.call.ProductBundleOrderItemRequest;
import org.broadleafcommerce.core.order.service.extension.OrderItemServiceExtensionManager;
import org.broadleafcommerce.core.order.service.type.OrderItemType;
import org.springframework.stereotype.Service;

import java.util.ArrayList;
import java.util.HashMap;
import java.util.HashSet;
import java.util.List;
import java.util.Map;
import java.util.Map.Entry;
import java.util.Set;

import javax.annotation.Resource;

@Service("blOrderItemService")
public class OrderItemServiceImpl implements OrderItemService {

    @Resource(name="blOrderItemDao")
    protected OrderItemDao orderItemDao;
    
    @Resource(name="blDynamicSkuPricingService" )
    protected DynamicSkuPricingService dynamicSkuPricingService;

    @Resource(name="blOrderItemServiceExtensionManager")
    protected OrderItemServiceExtensionManager extensionManager;

    @Resource(name = "blCatalogService")
    protected CatalogService catalogService;

    @Override
    public OrderItem readOrderItemById(final Long orderItemId) {
        return orderItemDao.readOrderItemById(orderItemId);
    }

    @Override
    public OrderItem saveOrderItem(final OrderItem orderItem) {
        return orderItemDao.saveOrderItem(orderItem);
    }
    
    @Override
    public void delete(final OrderItem item) {
        orderItemDao.delete(item);
    }
    
    @Override
    public PersonalMessage createPersonalMessage() {
        return orderItemDao.createPersonalMessage();
    }
    
    protected void populateDiscreteOrderItem(DiscreteOrderItem item, AbstractOrderItemRequest itemRequest) {
        item.setSku(itemRequest.getSku());
        item.setQuantity(itemRequest.getQuantity());
        item.setCategory(itemRequest.getCategory());
        item.setProduct(itemRequest.getProduct());
        item.setOrder(itemRequest.getOrder());
        Map<String, String> attributes = itemRequest.getItemAttributes();
        populateProductOptionAttributes(item, attributes);
        applyAdditionalOrderItemProperties(item);
    }

    protected void populateProductOptionAttributes(OrderItem item, Map<String, String> attributes) {
        if (attributes != null && attributes.size() > 0) {
            Map<String, OrderItemAttribute> orderItemAttributes = item.getOrderItemAttributes();
            if (item.getOrderItemAttributes() == null) {
                orderItemAttributes = new HashMap<String, OrderItemAttribute>();
                item.setOrderItemAttributes(orderItemAttributes);
            }
            for (String key : attributes.keySet()) {
                String value = attributes.get(key);
                OrderItemAttribute attribute = new OrderItemAttributeImpl();
                attribute.setName(key);
                attribute.setValue(value);
                attribute.setOrderItem(item);
                orderItemAttributes.put(key, attribute);
            }
        }
    }
    
    @Override
    public OrderItem createOrderItem(final OrderItemRequest itemRequest) {
        final OrderItem item = orderItemDao.create(OrderItemType.BASIC);
        item.setName(itemRequest.getItemName());
        item.setQuantity(itemRequest.getQuantity());
        item.setOrder(itemRequest.getOrder());
        
        if (itemRequest.getSalePriceOverride() != null) {
            item.setSalePriceOverride(Boolean.TRUE);
            item.setSalePrice(itemRequest.getSalePriceOverride());
        }

        if (itemRequest.getRetailPriceOverride() != null) {
            item.setRetailPriceOverride(Boolean.TRUE);
            item.setRetailPrice(itemRequest.getRetailPriceOverride());
        }

        if (MapUtils.isNotEmpty(itemRequest.getItemAttributes())) {
            Map<String, OrderItemAttribute> attributeMap = item.getOrderItemAttributes();
            if (attributeMap == null) {
                attributeMap = new HashMap<String, OrderItemAttribute>();
                item.setOrderItemAttributes(attributeMap);
            }
            
            for (Entry<String, String> entry : itemRequest.getItemAttributes().entrySet()) {
                OrderItemAttribute orderItemAttribute = new OrderItemAttributeImpl();
                
                orderItemAttribute.setName(entry.getKey());
                orderItemAttribute.setValue(entry.getValue());
                orderItemAttribute.setOrderItem(item);
                
                attributeMap.put(entry.getKey(), orderItemAttribute);
            }
        }

        applyAdditionalOrderItemProperties(item);

        return item;
    }

    @Override
    public OrderItem updateDiscreteOrderItem(OrderItem item, final DiscreteOrderItemRequest itemRequest) {
        List<ProductOption> productOptions = null;
        if (item instanceof DiscreteOrderItem) {
            productOptions = ((DiscreteOrderItem) item).getProduct().getProductOptions();
        } else if (item instanceof BundleOrderItem) {
            productOptions = ((BundleOrderItem) item).getProduct().getProductOptions();
        }
        List<String> removeKeys = new ArrayList<String>();
        if (productOptions != null && itemRequest.getItemAttributes() != null) {
            for (String name : itemRequest.getItemAttributes().keySet()) {
                //we do not let them update all product options. 
                //Only allow them to update those options that can have validation to take place at later time
                //if  option.getProductOptionValidationType()  is null then it might change the sku, so we dont allow those
                for (ProductOption option : productOptions) {
                    if (option.getAttributeName().equals(name) && option.getProductOptionValidationStrategyType() == null) {

                        removeKeys.add(name);
                        break;
                    }
                }
            }
        }
        for (String name : removeKeys) {
            itemRequest.getItemAttributes().remove(name);
        }
        populateProductOptionAttributes(item, itemRequest.getItemAttributes());
        applyAdditionalOrderItemProperties(item);
        return item;
    }

    @Override
    public DiscreteOrderItem createDiscreteOrderItem(final DiscreteOrderItemRequest itemRequest) {
        final DiscreteOrderItem item = (DiscreteOrderItem) orderItemDao.create(OrderItemType.DISCRETE);
        populateDiscreteOrderItem(item, itemRequest);
        
        item.setBundleOrderItem(itemRequest.getBundleOrderItem());
        item.setBaseSalePrice(itemRequest.getSalePriceOverride()==null?itemRequest.getSku().getSalePrice():itemRequest.getSalePriceOverride());
        item.setBaseRetailPrice(itemRequest.getSku().getRetailPrice());
        item.setDiscreteOrderItemFeePrices(itemRequest.getDiscreteOrderItemFeePrices());

        if (itemRequest.getSalePriceOverride() != null) {
            item.setSalePriceOverride(Boolean.TRUE);
            item.setSalePrice(itemRequest.getSalePriceOverride());
            item.setBaseSalePrice(itemRequest.getSalePriceOverride());
        }

        if (itemRequest.getRetailPriceOverride() != null) {
            item.setRetailPriceOverride(Boolean.TRUE);
            item.setRetailPrice(itemRequest.getRetailPriceOverride());
            item.setBaseRetailPrice(itemRequest.getRetailPriceOverride());
        }

        for (DiscreteOrderItemFeePrice feePrice : item.getDiscreteOrderItemFeePrices()) {
            feePrice.setDiscreteOrderItem(item);
        }

        if (MapUtils.isNotEmpty(itemRequest.getAdditionalAttributes())) {
            item.setAdditionalAttributes(itemRequest.getAdditionalAttributes());
        }

        item.setPersonalMessage(itemRequest.getPersonalMessage());

        applyAdditionalOrderItemProperties(item);

        return item;
    }

    public DiscreteOrderItem createDiscreteOrderItem(final AbstractOrderItemRequest itemRequest) {
        final DiscreteOrderItem item = (DiscreteOrderItem) orderItemDao.create(OrderItemType.DISCRETE);
        populateDiscreteOrderItem(item, itemRequest);
        item.setBaseSalePrice(itemRequest.getSku().getSalePrice());
        item.setBaseRetailPrice(itemRequest.getSku().getRetailPrice());
        // item.updatePrices();
        item.updateSaleAndRetailPrices();

        item.assignFinalPrice();
        item.setPersonalMessage(itemRequest.getPersonalMessage());

        applyAdditionalOrderItemProperties(item);

        return item;
    }
    
    @Override
    public DiscreteOrderItem createDynamicPriceDiscreteOrderItem(final DiscreteOrderItemRequest itemRequest, @SuppressWarnings("rawtypes") HashMap skuPricingConsiderations) {
        final DiscreteOrderItem item = (DiscreteOrderItem) orderItemDao.create(OrderItemType.EXTERNALLY_PRICED);
        populateDiscreteOrderItem(item, itemRequest);

        DynamicSkuPrices prices = dynamicSkuPricingService.getSkuPrices(itemRequest.getSku(), skuPricingConsiderations);
        item.setBundleOrderItem(itemRequest.getBundleOrderItem());
        item.setBaseRetailPrice(prices.getRetailPrice());
        item.setBaseSalePrice(prices.getSalePrice());
        item.setSalePrice(prices.getSalePrice());
        item.setRetailPrice(prices.getRetailPrice());

        if (itemRequest.getSalePriceOverride() != null) {
            item.setSalePriceOverride(Boolean.TRUE);
            item.setSalePrice(itemRequest.getSalePriceOverride());
            item.setBaseSalePrice(itemRequest.getSalePriceOverride());
        }

        if (itemRequest.getRetailPriceOverride() != null) {
            item.setRetailPriceOverride(Boolean.TRUE);
            item.setRetailPrice(itemRequest.getRetailPriceOverride());
            item.setBaseRetailPrice(itemRequest.getRetailPriceOverride());
        }

        item.setDiscreteOrderItemFeePrices(itemRequest.getDiscreteOrderItemFeePrices());
        for (DiscreteOrderItemFeePrice fee : itemRequest.getDiscreteOrderItemFeePrices()) {
            item.setSalePrice(item.getSalePrice().add(fee.getAmount()));
            item.setRetailPrice(item.getRetailPrice().add(fee.getAmount()));
        }

        item.setPersonalMessage(itemRequest.getPersonalMessage());

        applyAdditionalOrderItemProperties(item);

        return item;
    }

    @Override
    public GiftWrapOrderItem createGiftWrapOrderItem(final GiftWrapOrderItemRequest itemRequest) {
        final GiftWrapOrderItem item = (GiftWrapOrderItem) orderItemDao.create(OrderItemType.GIFTWRAP);
        item.setSku(itemRequest.getSku());
        item.setOrder(itemRequest.getOrder());
        item.setBundleOrderItem(itemRequest.getBundleOrderItem());
        item.setQuantity(itemRequest.getQuantity());
        item.setCategory(itemRequest.getCategory());
        item.setProduct(itemRequest.getProduct());
        item.setBaseSalePrice(itemRequest.getSku().getSalePrice());
        item.setBaseRetailPrice(itemRequest.getSku().getRetailPrice());
        item.setDiscreteOrderItemFeePrices(itemRequest.getDiscreteOrderItemFeePrices());

        if (itemRequest.getSalePriceOverride() != null) {
            item.setSalePriceOverride(Boolean.TRUE);
            item.setSalePrice(itemRequest.getSalePriceOverride());
            item.setBaseSalePrice(itemRequest.getSalePriceOverride());
        }

        if (itemRequest.getRetailPriceOverride() != null) {
            item.setRetailPriceOverride(Boolean.TRUE);
            item.setRetailPrice(itemRequest.getRetailPriceOverride());
            item.setBaseRetailPrice(itemRequest.getRetailPriceOverride());
        }

        //item.updatePrices();
        item.updateSaleAndRetailPrices();
        item.assignFinalPrice();
        item.getWrappedItems().addAll(itemRequest.getWrappedItems());
        for (OrderItem orderItem : item.getWrappedItems()) {
            orderItem.setGiftWrapOrderItem(item);
        }

        applyAdditionalOrderItemProperties(item);

        return item;
    }

    @Override
    public BundleOrderItem createBundleOrderItem(final BundleOrderItemRequest itemRequest) {
        final BundleOrderItem item = (BundleOrderItem) orderItemDao.create(OrderItemType.BUNDLE);
        item.setQuantity(itemRequest.getQuantity());
        item.setCategory(itemRequest.getCategory());
        item.setName(itemRequest.getName());
        item.setBundleOrderItemFeePrices(itemRequest.getBundleOrderItemFeePrices());
        item.setOrder(itemRequest.getOrder());

        if (itemRequest.getSalePriceOverride() != null) {
            item.setSalePriceOverride(Boolean.TRUE);
            item.setSalePrice(itemRequest.getSalePriceOverride());
            item.setBaseSalePrice(itemRequest.getSalePriceOverride());
        }

        if (itemRequest.getRetailPriceOverride() != null) {
            item.setRetailPriceOverride(Boolean.TRUE);
            item.setRetailPrice(itemRequest.getRetailPriceOverride());
            item.setBaseRetailPrice(itemRequest.getRetailPriceOverride());
        }

        for (DiscreteOrderItemRequest discreteItemRequest : itemRequest.getDiscreteOrderItems()) {
            discreteItemRequest.setBundleOrderItem(item);
            DiscreteOrderItem discreteOrderItem;
            if (discreteItemRequest instanceof GiftWrapOrderItemRequest) {
                discreteOrderItem = createGiftWrapOrderItem((GiftWrapOrderItemRequest) discreteItemRequest);
            } else {
                discreteOrderItem = createDiscreteOrderItem(discreteItemRequest);
            }
            item.getDiscreteOrderItems().add(discreteOrderItem);
        }

        applyAdditionalOrderItemProperties(item);

        return item;
    }
    
    @Override
    public BundleOrderItem createBundleOrderItem(final ProductBundleOrderItemRequest itemRequest, boolean saveItem) {
        ProductBundle productBundle = itemRequest.getProductBundle();
        BundleOrderItem bundleOrderItem = (BundleOrderItem) orderItemDao.create(OrderItemType.BUNDLE);
        bundleOrderItem.setQuantity(itemRequest.getQuantity());
        bundleOrderItem.setCategory(itemRequest.getCategory());
        bundleOrderItem.setSku(itemRequest.getSku());
        bundleOrderItem.setName(itemRequest.getName());
        bundleOrderItem.setProductBundle(productBundle);
        bundleOrderItem.setOrder(itemRequest.getOrder());

        if (itemRequest.getSalePriceOverride() != null) {
            bundleOrderItem.setSalePriceOverride(Boolean.TRUE);
            bundleOrderItem.setSalePrice(itemRequest.getSalePriceOverride());
            bundleOrderItem.setBaseSalePrice(itemRequest.getSalePriceOverride());
        }

        if (itemRequest.getRetailPriceOverride() != null) {
            bundleOrderItem.setRetailPriceOverride(Boolean.TRUE);
            bundleOrderItem.setRetailPrice(itemRequest.getRetailPriceOverride());
            bundleOrderItem.setBaseRetailPrice(itemRequest.getRetailPriceOverride());
        }

        for (SkuBundleItem skuBundleItem : productBundle.getSkuBundleItems()) {
            Product bundleProduct = skuBundleItem.getBundle();
            Sku bundleSku = skuBundleItem.getSku();

            Category bundleCategory = null;
            if (itemRequest.getCategory() != null) {
                bundleCategory = itemRequest.getCategory();
            } 
    
            if (bundleCategory == null && bundleProduct != null) {
                bundleCategory = bundleProduct.getDefaultCategory();
            }

            DiscreteOrderItemRequest bundleItemRequest = new DiscreteOrderItemRequest();
            bundleItemRequest.setCategory(bundleCategory);
            bundleItemRequest.setProduct(bundleProduct);
            bundleItemRequest.setQuantity(skuBundleItem.getQuantity());
            bundleItemRequest.setSku(bundleSku);
            bundleItemRequest.setItemAttributes(itemRequest.getItemAttributes());
            bundleItemRequest.setSalePriceOverride(skuBundleItem.getSalePrice());
            bundleItemRequest.setBundleOrderItem(bundleOrderItem);
            
            DiscreteOrderItem bundleDiscreteItem = createDiscreteOrderItem(bundleItemRequest);
            bundleDiscreteItem.setSkuBundleItem(skuBundleItem);
            bundleOrderItem.getDiscreteOrderItems().add(bundleDiscreteItem);
        }
        
        if (saveItem) {
            bundleOrderItem = (BundleOrderItem) saveOrderItem(bundleOrderItem);
        }

        applyAdditionalOrderItemProperties(bundleOrderItem);

        return bundleOrderItem;
    }

    @Override
    public BundleOrderItem createBundleOrderItem(final ProductBundleOrderItemRequest itemRequest) {
        return createBundleOrderItem(itemRequest, true);
    }

    
    
    @Override
    public OrderItemRequestDTO buildOrderItemRequestDTOFromOrderItem(OrderItem item) {
        OrderItemRequestDTO orderItemRequest; 
        if (item instanceof DiscreteOrderItem) {
            DiscreteOrderItem doi = (DiscreteOrderItem) item;
            orderItemRequest = new OrderItemRequestDTO();
            orderItemRequest.setQuantity(doi.getQuantity());
            
            if (doi.getCategory() != null) {
                orderItemRequest.setCategoryId(doi.getCategory().getId());
            }
            
            if (doi.getProduct() != null) {
                orderItemRequest.setProductId(doi.getProduct().getId());
            }
            
            if (doi.getSku() != null) {
                orderItemRequest.setSkuId(doi.getSku().getId());
            }
            
            if (doi.getOrderItemAttributes() != null) {
                for (Entry<String, OrderItemAttribute> entry : item.getOrderItemAttributes().entrySet()) {
                    orderItemRequest.getItemAttributes().put(entry.getKey(), entry.getValue().getValue());
                }
            }
        } else {
            orderItemRequest = new NonDiscreteOrderItemRequestDTO();
            NonDiscreteOrderItemRequestDTO ndr = (NonDiscreteOrderItemRequestDTO) orderItemRequest;
            
            ndr.setItemName(item.getName());
            ndr.setQuantity(item.getQuantity());
            ndr.setOverrideRetailPrice(item.getRetailPrice());
            ndr.setOverrideSalePrice(item.getSalePrice());
        }
        
        return orderItemRequest;
    }

    @Override
    public OrderItem buildOrderItemFromDTO(Order order, OrderItemRequestDTO orderItemRequestDTO) {
        Sku sku = null;
        if (orderItemRequestDTO.getSkuId() != null) {
            sku = catalogService.findSkuById(orderItemRequestDTO.getSkuId());
        }

        Product product = null;
        if (orderItemRequestDTO.getProductId() != null) {
            product = catalogService.findProductById(orderItemRequestDTO.getProductId());
        }

        Category category = null;
        if (orderItemRequestDTO.getCategoryId() != null) {
            category = catalogService.findCategoryById(orderItemRequestDTO.getCategoryId());
        }

        if (category == null && product != null) {
            category = product.getDefaultCategory();
        }

        OrderItem item;
        if (orderItemRequestDTO instanceof NonDiscreteOrderItemRequestDTO) {
            NonDiscreteOrderItemRequestDTO ndr = (NonDiscreteOrderItemRequestDTO) orderItemRequestDTO;
            OrderItemRequest itemRequest = new OrderItemRequest();
            itemRequest.setQuantity(ndr.getQuantity());
            itemRequest.setRetailPriceOverride(ndr.getOverrideRetailPrice());
            itemRequest.setSalePriceOverride(ndr.getOverrideSalePrice());
            itemRequest.setItemAttributes(orderItemRequestDTO.getItemAttributes());
            itemRequest.setAdditionalAttributes(orderItemRequestDTO.getAdditionalAttributes());
            itemRequest.setItemName(ndr.getItemName());
            itemRequest.setOrder(order);
            item = createOrderItem(itemRequest);
        } else if (product == null || !(product instanceof ProductBundle)) {
            DiscreteOrderItemRequest itemRequest = new DiscreteOrderItemRequest();
            itemRequest.setCategory(category);
            itemRequest.setProduct(product);
            itemRequest.setSku(sku);
            itemRequest.setQuantity(orderItemRequestDTO.getQuantity());
            itemRequest.setItemAttributes(orderItemRequestDTO.getItemAttributes());
            itemRequest.setAdditionalAttributes(orderItemRequestDTO.getAdditionalAttributes());
            itemRequest.setOrder(order);
            itemRequest.setSalePriceOverride(orderItemRequestDTO.getOverrideSalePrice());
            itemRequest.setRetailPriceOverride(orderItemRequestDTO.getOverrideRetailPrice());
            item = createDiscreteOrderItem(itemRequest);
        } else {
            ProductBundleOrderItemRequest bundleItemRequest = new ProductBundleOrderItemRequest();
            bundleItemRequest.setCategory(category);
            bundleItemRequest.setProductBundle((ProductBundle) product);
            bundleItemRequest.setSku(sku);
            bundleItemRequest.setQuantity(orderItemRequestDTO.getQuantity());
            bundleItemRequest.setItemAttributes(orderItemRequestDTO.getItemAttributes());
            bundleItemRequest.setName(product.getName());
            bundleItemRequest.setOrder(order);
            bundleItemRequest.setSalePriceOverride(orderItemRequestDTO.getOverrideSalePrice());
            bundleItemRequest.setRetailPriceOverride(orderItemRequestDTO.getOverrideRetailPrice());
            item = createBundleOrderItem(bundleItemRequest, false);
        }

        if (orderItemRequestDTO.getParentOrderItemId() != null) {
            OrderItem parent = readOrderItemById(orderItemRequestDTO.getParentOrderItemId());
            item.setParentOrderItem(parent);
        }

<<<<<<< HEAD
        applyAdditionalOrderItemProperties(item);
=======
        if (orderItemRequestDTO instanceof ConfigurableOrderItemRequest) {
            ConfigurableOrderItemRequest configRequest = (ConfigurableOrderItemRequest) orderItemRequestDTO;
            if (configRequest.getHasConfigurationError()) {
                item.setHasValidationError(true);
            }
        }
>>>>>>> ecad6aa3

        return item;
    }

    @Override
    public void priceOrderItem(OrderItem item) {
        extensionManager.getProxy().modifyOrderItemPrices(item);
    }

    @Override
    public Set<Product> findAllProductsInRequest(ConfigurableOrderItemRequest itemRequest) {
        Set<Product> allProductsSet = findAllChildProductsInRequest(itemRequest.getChildOrderItems());
        allProductsSet.add(itemRequest.getProduct());
        return allProductsSet;
    }

    protected Set<Product> findAllChildProductsInRequest(List<OrderItemRequestDTO> childItems) {
        Set<Product> allProductsSet = new HashSet<Product>();
        for (OrderItemRequestDTO child : childItems) {
            ConfigurableOrderItemRequest configChild = (ConfigurableOrderItemRequest) child;
            Product childProduct = configChild.getProduct();
            if (childProduct != null) {
                allProductsSet.add(childProduct);
            } else {
                List<OrderItemRequestDTO> productChoices = new ArrayList<OrderItemRequestDTO>(configChild.getProductChoices());
                allProductsSet.addAll(findAllChildProductsInRequest(productChoices));
            }
        }
        return allProductsSet;
    }

    protected void applyAdditionalOrderItemProperties(OrderItem orderItem) {
        extensionManager.getProxy().applyAdditionalOrderItemProperties(orderItem);
    }
}<|MERGE_RESOLUTION|>--- conflicted
+++ resolved
@@ -528,16 +528,14 @@
             item.setParentOrderItem(parent);
         }
 
-<<<<<<< HEAD
-        applyAdditionalOrderItemProperties(item);
-=======
         if (orderItemRequestDTO instanceof ConfigurableOrderItemRequest) {
             ConfigurableOrderItemRequest configRequest = (ConfigurableOrderItemRequest) orderItemRequestDTO;
             if (configRequest.getHasConfigurationError()) {
                 item.setHasValidationError(true);
             }
         }
->>>>>>> ecad6aa3
+
+        applyAdditionalOrderItemProperties(item);
 
         return item;
     }
