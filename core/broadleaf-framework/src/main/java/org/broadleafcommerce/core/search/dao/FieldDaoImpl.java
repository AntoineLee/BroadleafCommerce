/*
 * #%L
 * BroadleafCommerce Framework
 * %%
 * Copyright (C) 2009 - 2013 Broadleaf Commerce
 * %%
 * Licensed under the Apache License, Version 2.0 (the "License");
 * you may not use this file except in compliance with the License.
 * You may obtain a copy of the License at
 * 
 *       http://www.apache.org/licenses/LICENSE-2.0
 * 
 * Unless required by applicable law or agreed to in writing, software
 * distributed under the License is distributed on an "AS IS" BASIS,
 * WITHOUT WARRANTIES OR CONDITIONS OF ANY KIND, either express or implied.
 * See the License for the specific language governing permissions and
 * limitations under the License.
 * #L%
 */
package org.broadleafcommerce.core.search.dao;

import org.broadleafcommerce.common.persistence.EntityConfiguration;
import org.broadleafcommerce.core.catalog.domain.ProductImpl;
import org.broadleafcommerce.core.search.domain.Field;
import org.broadleafcommerce.core.search.domain.FieldEntity;
import org.broadleafcommerce.core.search.domain.FieldImpl;
import org.hibernate.ejb.QueryHints;
import org.springframework.stereotype.Repository;

import java.util.List;

import javax.annotation.Resource;
import javax.persistence.EntityManager;
import javax.persistence.PersistenceContext;
import javax.persistence.TypedQuery;
import javax.persistence.criteria.CriteriaBuilder;
import javax.persistence.criteria.CriteriaQuery;
import javax.persistence.criteria.Root;

@Repository("blFieldDao")
public class FieldDaoImpl implements FieldDao {

    @PersistenceContext(unitName = "blPU")
    protected EntityManager em;
    
    @Resource(name="blEntityConfiguration")
    protected EntityConfiguration entityConfiguration;
    
    @Override
    public Field readFieldByAbbreviation(String abbreviation) {
        CriteriaBuilder builder = em.getCriteriaBuilder();
        CriteriaQuery<Field> criteria = builder.createQuery(Field.class);
        
        Root<FieldImpl> root = criteria.from(FieldImpl.class);
        
        criteria.select(root);
        criteria.where(
            builder.equal(root.get("abbreviation").as(String.class), abbreviation)
        );

        TypedQuery<Field> query = em.createQuery(criteria);
        query.setHint(QueryHints.HINT_CACHEABLE, true);
        query.setHint(QueryHints.HINT_CACHE_REGION, "query.Catalog");

        try {
            return query.getSingleResult();
        } catch (javax.persistence.NoResultException e) {
            //must not be an abbreviation
            return null;
        }
    }
    
    @Override
<<<<<<< HEAD
    public List<Field> readAllProductFields() {
        CriteriaBuilder builder = em.getCriteriaBuilder();
        CriteriaQuery<Field> criteria = builder.createQuery(Field.class);
        
        Root<FieldImpl> root = criteria.from(FieldImpl.class);
        
        criteria.select(root);
        criteria.where(
            builder.or(builder.equal(root.get("entityType"), FieldEntity.PRODUCT.getType()),
                    builder.equal(root.get("entityType").as(String.class), ProductImpl.class.getName()))
        );

        TypedQuery<Field> query = em.createQuery(criteria);
        query.setHint(QueryHints.HINT_CACHEABLE, true);
        query.setHint(QueryHints.HINT_CACHE_REGION, "query.Catalog");

        return query.getResultList();
    }

    @Override
    public List<Field> readAllSkuFields() {
        CriteriaBuilder builder = em.getCriteriaBuilder();
        CriteriaQuery<Field> criteria = builder.createQuery(Field.class);

        Root<FieldImpl> root = criteria.from(FieldImpl.class);

        criteria.select(root);
        criteria.where(
                builder.equal(root.get("entityType").as(String.class), FieldEntity.SKU.getType())
                );

        TypedQuery<Field> query = em.createQuery(criteria);
        query.setHint(QueryHints.HINT_CACHEABLE, true);
        query.setHint(QueryHints.HINT_CACHE_REGION, "query.Catalog");

        return query.getResultList();
    }

    @Override
=======
>>>>>>> 3d2fb5c1
    public List<Field> readFieldsByEntityType(FieldEntity entityType) {
        CriteriaBuilder builder = em.getCriteriaBuilder();
        CriteriaQuery<Field> criteria = builder.createQuery(Field.class);

        Root<FieldImpl> root = criteria.from(FieldImpl.class);

        criteria.select(root);
        criteria.where(
                builder.equal(root.get("entityType").as(String.class), entityType.getType())
                );

        TypedQuery<Field> query = em.createQuery(criteria);
        query.setHint(QueryHints.HINT_CACHEABLE, true);
        query.setHint(QueryHints.HINT_CACHE_REGION, "query.Catalog");

        return query.getResultList();
    }

    @Override
    public Field save(Field field) {
        return em.merge(field);
    }
}<|MERGE_RESOLUTION|>--- conflicted
+++ resolved
@@ -71,7 +71,6 @@
     }
     
     @Override
-<<<<<<< HEAD
     public List<Field> readAllProductFields() {
         CriteriaBuilder builder = em.getCriteriaBuilder();
         CriteriaQuery<Field> criteria = builder.createQuery(Field.class);
@@ -111,8 +110,6 @@
     }
 
     @Override
-=======
->>>>>>> 3d2fb5c1
     public List<Field> readFieldsByEntityType(FieldEntity entityType) {
         CriteriaBuilder builder = em.getCriteriaBuilder();
         CriteriaQuery<Field> criteria = builder.createQuery(Field.class);
