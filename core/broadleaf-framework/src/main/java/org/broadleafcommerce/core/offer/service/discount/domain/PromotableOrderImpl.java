/*
 * Copyright 2008-2012 the original author or authors.
 *
 * Licensed under the Apache License, Version 2.0 (the "License");
 * you may not use this file except in compliance with the License.
 * You may obtain a copy of the License at
 *
 *       http://www.apache.org/licenses/LICENSE-2.0
 *
 * Unless required by applicable law or agreed to in writing, software
 * distributed under the License is distributed on an "AS IS" BASIS,
 * WITHOUT WARRANTIES OR CONDITIONS OF ANY KIND, either express or implied.
 * See the License for the specific language governing permissions and
 * limitations under the License.
 */

package org.broadleafcommerce.core.offer.service.discount.domain;

import java.math.BigDecimal;
import java.util.ArrayList;
import java.util.Collections;
import java.util.Iterator;
import java.util.List;

import org.broadleafcommerce.common.money.BankersRounding;
import org.broadleafcommerce.common.money.Money;
import org.broadleafcommerce.core.offer.domain.CandidateOrderOffer;
import org.broadleafcommerce.core.offer.domain.FulfillmentGroupAdjustment;
import org.broadleafcommerce.core.offer.domain.OrderAdjustment;
import org.broadleafcommerce.core.offer.domain.OrderItemAdjustment;
import org.broadleafcommerce.core.offer.service.discount.OrderItemPriceComparator;
import org.broadleafcommerce.core.order.domain.BundleOrderItem;
import org.broadleafcommerce.core.order.domain.DiscreteOrderItem;
import org.broadleafcommerce.core.order.domain.DynamicPriceDiscreteOrderItem;
import org.broadleafcommerce.core.order.domain.FulfillmentGroup;
import org.broadleafcommerce.core.order.domain.GiftWrapOrderItem;
import org.broadleafcommerce.core.order.domain.Order;
import org.broadleafcommerce.core.order.domain.OrderItem;
import org.broadleafcommerce.core.order.domain.OrderMultishipOption;
import org.broadleafcommerce.core.order.service.manipulation.BundleOrderItemSplitContainer;
import org.broadleafcommerce.core.order.service.manipulation.OrderItemSplitContainer;
import org.broadleafcommerce.core.order.service.manipulation.OrderItemVisitor;
import org.broadleafcommerce.core.order.service.manipulation.OrderItemVisitorAdapter;
import org.broadleafcommerce.core.pricing.service.exception.PricingException;
import org.broadleafcommerce.profile.core.domain.Customer;

public class PromotableOrderImpl implements PromotableOrder {

	private static final long serialVersionUID = 1L;
	
	protected boolean totalitarianOfferApplied = false;
    protected boolean notCombinableOfferAppliedAtAnyLevel = false;
    protected boolean notCombinableOfferApplied = false;    
    protected boolean hasOrderAdjustments = false;
    protected List<OrderItemSplitContainer> splitItems = new ArrayList<OrderItemSplitContainer>();
    protected List<BundleOrderItemSplitContainer> bundleSplitItems = new ArrayList<BundleOrderItemSplitContainer>();
    protected BigDecimal adjustmentPrice;  // retailPrice with order adjustments (no item adjustments)
    protected Order delegate;
    protected List<PromotableFulfillmentGroup> fulfillmentGroups;
    protected List<PromotableOrderItem> discreteOrderItems;
    protected List<PromotableOrderItem> discountableDiscreteOrderItems;
    protected boolean currentSortParam = false;
    protected PromotableItemFactory itemFactory;
    protected List<OrderMultishipOption> multiShipOptions = new ArrayList<OrderMultishipOption>();
    protected boolean hasMultiShipOptions = false;
    
    public PromotableOrderImpl(Order order, PromotableItemFactory itemFactory) {
    	this.delegate = order;
    	this.itemFactory = itemFactory;
    }
    
    public void reset() {
    	delegate = null;
    	resetFulfillmentGroups();
    	resetDiscreteOrderItems();
    }
    
    @Override
    public void resetFulfillmentGroups() {
    	for (PromotableFulfillmentGroup fulfillmentGroup : fulfillmentGroups) {
    		fulfillmentGroup.reset();
    	}
    	fulfillmentGroups = null;
    }
    
    @Override
    public void resetDiscreteOrderItems() {
        if (discreteOrderItems != null) {
            for (PromotableOrderItem orderItem : discreteOrderItems) {
                orderItem.reset();
            }
            discreteOrderItems = null;
        }
        if (discountableDiscreteOrderItems != null) {
            for (PromotableOrderItem orderItem : discountableDiscreteOrderItems) {
                orderItem.reset();
            }
            discountableDiscreteOrderItems = null;
        }
    }
    
    @Override
    public void resetTotalitarianOfferApplied() {
    	totalitarianOfferApplied = false;
    	notCombinableOfferAppliedAtAnyLevel = false;
    	for (OrderAdjustment adjustment : delegate.getOrderAdjustments()) {
    		if (adjustment.getOffer().isTotalitarianOffer() != null && adjustment.getOffer().isTotalitarianOffer()) {
    			totalitarianOfferApplied = true;
    			break;
    		}
    		if (!adjustment.getOffer().isCombinableWithOtherOffers()) {
    			notCombinableOfferAppliedAtAnyLevel = true;
    			break;
    		}
    	}
    	if (!totalitarianOfferApplied || !notCombinableOfferAppliedAtAnyLevel) {
    		check: {
		    	for (OrderItem orderItem : delegate.getOrderItems()) {
		    		for (OrderItemAdjustment adjustment : orderItem.getOrderItemAdjustments()) {
		    			if (adjustment.getOffer().isTotalitarianOffer() != null && adjustment.getOffer().isTotalitarianOffer()) {
		    				totalitarianOfferApplied = true;
		    				break check;
		    			}
		    			if (!adjustment.getOffer().isCombinableWithOtherOffers()) {
		        			notCombinableOfferAppliedAtAnyLevel = true;
		        			break check;
		        		}
		    		}
		    	}
    		}
    	}
    	if (!totalitarianOfferApplied || !notCombinableOfferAppliedAtAnyLevel) {
    		check: {
		    	for (FulfillmentGroup fg : delegate.getFulfillmentGroups()) {
		    		for (FulfillmentGroupAdjustment adjustment : fg.getFulfillmentGroupAdjustments()) {
		    			if (adjustment.getOffer().isTotalitarianOffer() != null && adjustment.getOffer().isTotalitarianOffer()) {
		    				totalitarianOfferApplied = true;
		    				break check;
		    			}
		    			if (!adjustment.getOffer().isCombinableWithOtherOffers()) {
		        			notCombinableOfferAppliedAtAnyLevel = true;
		        			break check;
		        		}
		    		}
		    	}
    		}
    	}
    }
    
    @Override
    public void addOrderAdjustments(PromotableOrderAdjustment orderAdjustment) {
        if (delegate.getOrderAdjustments().size() == 0) {
            adjustmentPrice = delegate.getSubTotal().getAmount();
        }
        adjustmentPrice = adjustmentPrice.subtract(orderAdjustment.getValue().getAmount());
        delegate.getOrderAdjustments().add(orderAdjustment.getDelegate());
        if (!orderAdjustment.getDelegate().getOffer().isCombinableWithOtherOffers()) {
        	notCombinableOfferApplied = true;
        }
        resetTotalitarianOfferApplied();
        hasOrderAdjustments = true;
    }
    
    @Override
    public void removeAllAdjustments() {
        removeAllItemAdjustments();
        removeAllFulfillmentAdjustments();
        removeAllOrderAdjustments();
    }

    @Override
    public void removeAllOrderAdjustments() {
        if (delegate.getOrderAdjustments() != null) {
            for (OrderAdjustment adjustment : delegate.getOrderAdjustments()) {
                adjustment.setOrder(null);
            }
            delegate.getOrderAdjustments().clear();
        }
        adjustmentPrice = null;
    	notCombinableOfferApplied = false;
        hasOrderAdjustments = false;
        resetTotalitarianOfferApplied();
   }

    @Override
    public void removeAllItemAdjustments() {
        for (OrderItem orderItem : getDelegate().getOrderItems()) {
            orderItem.removeAllAdjustments();
            adjustmentPrice = null;
            resetTotalitarianOfferApplied();
            if (orderItem instanceof BundleOrderItem) {
                for (DiscreteOrderItem discreteOrderItem : ((BundleOrderItem) orderItem).getDiscreteOrderItems()) {
                    discreteOrderItem.setPrice(null);
                    discreteOrderItem.assignFinalPrice();
                }
            }
            orderItem.setPrice(null);
            orderItem.assignFinalPrice();
        }
        splitItems.clear();
    }

    @Override
    public void removeAllFulfillmentAdjustments() {
        for (PromotableFulfillmentGroup fulfillmentGroup : getFulfillmentGroups()) {
            fulfillmentGroup.removeAllAdjustments();
        }
    }
    
    @Override
    public Money getAdjustmentPrice() {
        return adjustmentPrice == null ? null : new Money(adjustmentPrice, delegate.getSubTotal().getCurrency(), adjustmentPrice.scale()==0? BankersRounding.DEFAULT_SCALE:adjustmentPrice.scale());
    }

    @Override
    public void setAdjustmentPrice(Money adjustmentPrice) {
        this.adjustmentPrice = Money.toAmount(adjustmentPrice);
    }
    
    @Override
    public boolean isNotCombinableOfferApplied() {
		return notCombinableOfferApplied;
	}

	@Override
    public boolean isHasOrderAdjustments() {
		return hasOrderAdjustments;
	}
	
	@Override
    public boolean isTotalitarianOfferApplied() {
		return totalitarianOfferApplied;
	}

	@Override
    public void setTotalitarianOfferApplied(boolean totalitarianOfferApplied) {
		this.totalitarianOfferApplied = totalitarianOfferApplied;
	}

	@Override
    public boolean isNotCombinableOfferAppliedAtAnyLevel() {
		return notCombinableOfferAppliedAtAnyLevel;
	}

	@Override
    public void setNotCombinableOfferAppliedAtAnyLevel(boolean notCombinableOfferAppliedAtAnyLevel) {
		this.notCombinableOfferAppliedAtAnyLevel = notCombinableOfferAppliedAtAnyLevel;
	}

	@Override
    public List<OrderItemSplitContainer> getSplitItems() {
		return splitItems;
	}

	@Override
    public void setSplitItems(List<OrderItemSplitContainer> splitItems) {
		this.splitItems = splitItems;
	}
	
	@Override
    public List<PromotableOrderItem> searchSplitItems(PromotableOrderItem key) {
		for (OrderItemSplitContainer container : splitItems) {
			if (container.getKey().equals(key.getDelegate())) {
				return container.getSplitItems();
			}
		}
		return null;
	}

    @Override
<<<<<<< HEAD
=======
    public OrderItem searchSplitItemsForKey(OrderItem orderItem) {
        for (OrderItemSplitContainer container : splitItems) {
            for (PromotableOrderItem splitItem : container.getSplitItems()) {
                if (splitItem.getDelegate().equals(orderItem)) {
                    return container.getKey();
                }
            }
        }
        return null;
    }

    @Override
>>>>>>> 683fa577
    public List<BundleOrderItem> searchBundleSplitItems(BundleOrderItem key) {
        for (BundleOrderItemSplitContainer container : bundleSplitItems) {
            if (container.getKey().equals(key)) {
                return container.getSplitItems();
            }
        }
        return null;
    }
	
	@Override
    public void removeAllCandidateOffers() {
    	removeAllCandidateOrderOffers();
        for (OrderItem orderItem : getDelegate().getOrderItems()) {
            orderItem.removeAllCandidateItemOffers();
        }

        removeAllCandidateFulfillmentGroupOffers();
    }
    
    @Override
    public void removeAllCandidateFulfillmentGroupOffers() {
    	if (getFulfillmentGroups() != null) {
            for (PromotableFulfillmentGroup fg : getFulfillmentGroups()) {
                fg.removeAllCandidateOffers();
            }
        }
    }

    @Override
    public void removeAllCandidateOrderOffers() {
        if (delegate.getCandidateOrderOffers() != null) {
            for (CandidateOrderOffer candidate : delegate.getCandidateOrderOffers()) {
                candidate.setOrder(null);
            }
            delegate.getCandidateOrderOffers().clear();
        }
    }
    
    @Override
    public boolean containsNotStackableFulfillmentGroupOffer() {
        boolean isContainsNotStackableFulfillmentGroupOffer = false;
        for (FulfillmentGroup fg : delegate.getFulfillmentGroups()) {
        	for (FulfillmentGroupAdjustment fgAdjustment : fg.getFulfillmentGroupAdjustments()) {
        		if (!fgAdjustment.getOffer().isStackable()) {
        			isContainsNotStackableFulfillmentGroupOffer = true;
        			break;
        		}
        	}
        }
        return isContainsNotStackableFulfillmentGroupOffer;
    }
    
    /*
     * Checks the order adjustment to see if it is not stackable
     */
    @Override
    public boolean containsNotStackableOrderOffer() {
        boolean isContainsNotStackableOrderOffer = false;
        for (OrderAdjustment orderAdjustment: delegate.getOrderAdjustments()) {
            if (!orderAdjustment.getOffer().isStackable()) {
                isContainsNotStackableOrderOffer = true;
                break;
            }
        }
        return isContainsNotStackableOrderOffer;
    }

    @Override
    public void removeAllAddedOfferCodes() {
        if (delegate.getAddedOfferCodes() != null) {
            delegate.getAddedOfferCodes().clear();
        }
    }
    
    @Override
    public void addCandidateOrderOffer(PromotableCandidateOrderOffer candidateOrderOffer) {
        delegate.getCandidateOrderOffers().add(candidateOrderOffer.getDelegate());
    }
    
    @Override
    public Money calculateOrderItemsCurrentPrice() {
        Money calculatedSubTotal = org.broadleafcommerce.common.currency.domain.BroadleafCurrencyImpl.getMoney(getDelegate().getCurrency());
        for (PromotableOrderItem orderItem : getDiscountableDiscreteOrderItems()) {
            Money currentPrice = orderItem.getCurrentPrice();
            calculatedSubTotal = calculatedSubTotal.add(currentPrice.multiply(orderItem.getQuantity()));
        }
        return calculatedSubTotal;
    }
    
    @Override
    public Money calculateOrderItemsPriceWithoutAdjustments() {
        Money calculatedSubTotal = org.broadleafcommerce.common.currency.domain.BroadleafCurrencyImpl.getMoney(getDelegate().getCurrency());
        for (OrderItem orderItem : delegate.getOrderItems()) {
            Money price = orderItem.getPriceBeforeAdjustments(true);
            calculatedSubTotal = calculatedSubTotal.add(price.multiply(orderItem.getQuantity()));
        }
        return calculatedSubTotal;
    }
    
    @Override
    public List<PromotableOrderItem> getAllSplitItems() {
    	List<PromotableOrderItem> response = new ArrayList<PromotableOrderItem>();
    	for (OrderItemSplitContainer container : getSplitItems()) {
    		response.addAll(container.getSplitItems());
    	}
    	
    	return response;
    }
    
    @Override
    public Money getSubTotal() {
		return delegate.getSubTotal();
	}
    
    @Override
    public List<PromotableFulfillmentGroup> getFulfillmentGroups() {
		if (fulfillmentGroups == null) {
			fulfillmentGroups = new ArrayList<PromotableFulfillmentGroup>();
			for (FulfillmentGroup fulfillmentGroup : delegate.getFulfillmentGroups()) {
				fulfillmentGroups.add(itemFactory.createPromotableFulfillmentGroup(fulfillmentGroup, this));
			}
		}
		return Collections.unmodifiableList(fulfillmentGroups);
	}
    
    @Override
    public void setTotalShipping(Money totalShipping) {
		delegate.setTotalShipping(totalShipping);
	}
    
    @Override
    public Money calculateOrderItemsFinalPrice(boolean includeNonTaxableItems) {
		return delegate.calculateOrderItemsFinalPrice(includeNonTaxableItems);
	}
    
    @Override
    public void setSubTotal(Money subTotal) {
		delegate.setSubTotal(subTotal);
	}
    
    @Override
    public void assignOrderItemsFinalPrice() {
		for (PromotableOrderItem orderItem : getDiscountableDiscreteOrderItems()) {
            orderItem.assignFinalPrice();
        }
        for (OrderItem orderItem : getDelegate().getOrderItems()) {
            if (orderItem instanceof BundleOrderItem) {
                orderItem.assignFinalPrice();
            }
        }
	}
    
    @Override
    public Customer getCustomer() {
		return delegate.getCustomer();
	}
    
    @Override
    public List<PromotableOrderItem> getDiscreteOrderItems() {
		if (discreteOrderItems == null) {
			discreteOrderItems = new ArrayList<PromotableOrderItem>();
			OrderItemVisitor visitor = new OrderItemVisitorAdapter() {

				@Override
				public void visit(BundleOrderItem bundleOrderItem) throws PricingException {
	                for (DiscreteOrderItem discreteOrderItem : bundleOrderItem.getDiscreteOrderItems()) {
	                    addDiscreteItem(discreteOrderItem);
	                }
				}

				@Override
				public void visit(DiscreteOrderItem discreteOrderItem) throws PricingException {
					addDiscreteItem(discreteOrderItem);
				}

				@Override
				public void visit(DynamicPriceDiscreteOrderItem dynamicPriceDiscreteOrderItem) throws PricingException {
					addDiscreteItem(dynamicPriceDiscreteOrderItem);
				}

				@Override
				public void visit(GiftWrapOrderItem giftWrapOrderItem) throws PricingException {
					addDiscreteItem(giftWrapOrderItem);
				}
				
				private void addDiscreteItem(DiscreteOrderItem discreteOrderItem) {
					PromotableOrderItem item = itemFactory.createPromotableOrderItem(discreteOrderItem, PromotableOrderImpl.this);
					item.computeAdjustmentPrice();
	                discreteOrderItems.add(item);
				}
				
			};
            //filter out the original bundle order items and replace with the split bundles
            List<OrderItem> basicOrderItems = new ArrayList<OrderItem>();
            basicOrderItems.addAll(delegate.getOrderItems());
            Iterator<OrderItem> itr = basicOrderItems.iterator();
            while (itr.hasNext()) {
                OrderItem temp = itr.next();
                if (temp instanceof BundleOrderItem) {
                    itr.remove();
                }
            }
            for (BundleOrderItemSplitContainer container : bundleSplitItems) {
                //filter out explicitly priced bundles so that their items are not included in promotion calculations
                if (container.getKey().shouldSumItems()) {
                    basicOrderItems.addAll(container.getSplitItems());
                }
            }
			try {
				for (OrderItem temp : basicOrderItems) {
					temp.accept(visitor);
				}
			} catch (PricingException e) {
				throw new RuntimeException(e);
			}
		}
		
		return discreteOrderItems;
    }
	
	@Override
    public List<PromotableOrderItem> getDiscountableDiscreteOrderItems() {
		return getDiscountableDiscreteOrderItems(false);
	}
	
	@Override
    public List<PromotableOrderItem> getDiscountableDiscreteOrderItems(boolean applyDiscountToSalePrice) {
		if (discountableDiscreteOrderItems == null) {
			discountableDiscreteOrderItems = new ArrayList<PromotableOrderItem>();
			for (PromotableOrderItem orderItem : getDiscreteOrderItems()) {
				if (orderItem.getSku().isDiscountable() == null || orderItem.getSku().isDiscountable()) {
					discountableDiscreteOrderItems.add(orderItem);
				}
			}
			
			OrderItemPriceComparator priceComparator = new OrderItemPriceComparator(applyDiscountToSalePrice);
			// Sort the items so that the highest priced ones are at the top
			Collections.sort(discountableDiscreteOrderItems, priceComparator);
			
			currentSortParam = applyDiscountToSalePrice;
		}
		
		if (currentSortParam != applyDiscountToSalePrice) {
			OrderItemPriceComparator priceComparator = new OrderItemPriceComparator(applyDiscountToSalePrice);
			// Sort the items so that the highest priced ones are at the top
			Collections.sort(discountableDiscreteOrderItems, priceComparator);
			
			currentSortParam = applyDiscountToSalePrice;
		}
		
		return discountableDiscreteOrderItems;
    }

	@Override
    public Order getDelegate() {
		return delegate;
	}

    @Override
    public List<BundleOrderItemSplitContainer> getBundleSplitItems() {
        return bundleSplitItems;
    }

    @Override
    public void setBundleSplitItems(List<BundleOrderItemSplitContainer> bundleSplitItems) {
        this.bundleSplitItems = bundleSplitItems;
    }

    @Override
    public List<OrderMultishipOption> getMultiShipOptions() {
        return multiShipOptions;
    }

    @Override
    public void setMultiShipOptions(List<OrderMultishipOption> multiShipOptions) {
        this.multiShipOptions = multiShipOptions;
    }

    @Override
    public boolean isHasMultiShipOptions() {
        return hasMultiShipOptions;
    }

    @Override
    public void setHasMultiShipOptions(boolean hasMultiShipOptions) {
        this.hasMultiShipOptions = hasMultiShipOptions;
    }
}<|MERGE_RESOLUTION|>--- conflicted
+++ resolved
@@ -268,8 +268,6 @@
 	}
 
     @Override
-<<<<<<< HEAD
-=======
     public OrderItem searchSplitItemsForKey(OrderItem orderItem) {
         for (OrderItemSplitContainer container : splitItems) {
             for (PromotableOrderItem splitItem : container.getSplitItems()) {
@@ -282,7 +280,6 @@
     }
 
     @Override
->>>>>>> 683fa577
     public List<BundleOrderItem> searchBundleSplitItems(BundleOrderItem key) {
         for (BundleOrderItemSplitContainer container : bundleSplitItems) {
             if (container.getKey().equals(key)) {
@@ -514,7 +511,7 @@
 			discountableDiscreteOrderItems = new ArrayList<PromotableOrderItem>();
 			for (PromotableOrderItem orderItem : getDiscreteOrderItems()) {
 				if (orderItem.getSku().isDiscountable() == null || orderItem.getSku().isDiscountable()) {
-					discountableDiscreteOrderItems.add(orderItem);
+					discountableDiscreteOrderItems.add((PromotableOrderItem) orderItem);
 				}
 			}
 			
