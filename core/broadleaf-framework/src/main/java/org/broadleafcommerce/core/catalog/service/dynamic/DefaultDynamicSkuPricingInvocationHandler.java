--- conflicted
+++ resolved
@@ -15,11 +15,9 @@
  * between you and Broadleaf Commerce. You may not use this file except in compliance with the applicable license.
  * #L%
  */
-
 package org.broadleafcommerce.core.catalog.service.dynamic;
 
 import org.broadleafcommerce.common.money.Money;
-import org.broadleafcommerce.common.util.BLCFieldUtils;
 import org.broadleafcommerce.core.catalog.domain.Sku;
 import org.broadleafcommerce.core.catalog.domain.SkuImpl;
 import org.springframework.util.ReflectionUtils;
@@ -40,19 +38,10 @@
     public DefaultDynamicSkuPricingInvocationHandler(Sku sku) {
         this.delegate = sku;
         try {
-<<<<<<< HEAD
-            Field retail = BLCFieldUtils.getSingleField(delegate.getClass(), "retailPrice");
-            retail.setAccessible(true);
-            Object retailVal = retail.get(delegate);
-            retailPrice = retailVal==null?null:new Money((BigDecimal) retailVal);
-            Field sale = BLCFieldUtils.getSingleField(delegate.getClass(), "salePrice");
-            sale.setAccessible(true);
-=======
             Field retail = getSingleField(delegate.getClass(), "retailPrice");
             Object retailVal = retail.get(delegate);
             retailPrice = retailVal == null ? null : new Money((BigDecimal) retailVal);
             Field sale = getSingleField(delegate.getClass(), "salePrice");
->>>>>>> cc34791e
             Object saleVal = sale.get(delegate);
             salePrice = saleVal == null ? null : new Money((BigDecimal) saleVal);
         } catch (Exception e) {
@@ -102,9 +91,6 @@
             retailPrice = (retailPrice == null) ? adjustments : retailPrice.add(adjustments);
         }
     }
-<<<<<<< HEAD
-    
-=======
 
     protected synchronized Field getSingleField(Class<?> clazz, String fieldName) throws IllegalStateException {
         if (FIELD_CACHE.containsKey(clazz.getName())) {
@@ -121,7 +107,6 @@
         return field;
     }
 
->>>>>>> cc34791e
     @Override
     public Object invoke(Object proxy, Method method, Object[] args) throws Throwable {
         if (method.getName().equals("getRetailPrice")) {
