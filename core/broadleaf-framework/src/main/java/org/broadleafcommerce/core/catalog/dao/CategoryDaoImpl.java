--- conflicted
+++ resolved
@@ -175,11 +175,7 @@
     @Override
     public List<Category> readAllSubCategories(Category category) {
         TypedQuery<Category> query = em.createNamedQuery("BC_READ_ALL_SUBCATEGORIES", Category.class);
-<<<<<<< HEAD
-        query.setParameter("defaultParentCategoryId", sandBoxHelper.mergeCloneIds(em, CategoryImpl.class, category.getId()));
-=======
-        query.setParameter("parentCategory", category);
->>>>>>> 99c35ef6
+        query.setParameter("parentCategoryId", sandBoxHelper.mergeCloneIds(em, CategoryImpl.class, category.getId()));
         query.setHint(QueryHints.HINT_CACHEABLE, true);
         query.setHint(QueryHints.HINT_CACHE_REGION, "query.Catalog");
 
@@ -189,11 +185,7 @@
     @Override
     public List<Category> readAllSubCategories(Category category, int limit, int offset) {
         TypedQuery<Category> query = em.createNamedQuery("BC_READ_ALL_SUBCATEGORIES", Category.class);
-<<<<<<< HEAD
-        query.setParameter("defaultParentCategoryId", sandBoxHelper.mergeCloneIds(em, CategoryImpl.class, category.getId()));
-=======
-        query.setParameter("parentCategory", category);
->>>>>>> 99c35ef6
+        query.setParameter("parentCategoryId", sandBoxHelper.mergeCloneIds(em, CategoryImpl.class, category.getId()));
         query.setHint(QueryHints.HINT_CACHEABLE, true);
         query.setHint(QueryHints.HINT_CACHE_REGION, "query.Catalog");
         query.setFirstResult(offset);
@@ -205,11 +197,7 @@
     @Override
     public List<Category> readActiveSubCategoriesByCategory(Category category) {
         TypedQuery<Category> query = em.createNamedQuery("BC_READ_ACTIVE_SUBCATEGORIES_BY_CATEGORY", Category.class);
-<<<<<<< HEAD
-        query.setParameter("defaultParentCategoryId", sandBoxHelper.mergeCloneIds(em, CategoryImpl.class, category.getId()));
-=======
-        query.setParameter("parentCategoryId", category.getId());
->>>>>>> 99c35ef6
+        query.setParameter("parentCategoryId", sandBoxHelper.mergeCloneIds(em, CategoryImpl.class, category.getId()));
         query.setParameter("currentDate", getCurrentDateAfterFactoringInDateResolution());
         query.setHint(QueryHints.HINT_CACHEABLE, true);
         query.setHint(QueryHints.HINT_CACHE_REGION, "query.Catalog");
@@ -220,11 +208,7 @@
     @Override
     public List<Category> readActiveSubCategoriesByCategory(Category category, int limit, int offset) {
         TypedQuery<Category> query = em.createNamedQuery("BC_READ_ACTIVE_SUBCATEGORIES_BY_CATEGORY", Category.class);
-<<<<<<< HEAD
-        query.setParameter("defaultParentCategoryId", sandBoxHelper.mergeCloneIds(em, CategoryImpl.class, category.getId()));
-=======
-        query.setParameter("parentCategoryId", category.getId());
->>>>>>> 99c35ef6
+        query.setParameter("parentCategoryId", sandBoxHelper.mergeCloneIds(em, CategoryImpl.class, category.getId()));
         query.setParameter("currentDate", getCurrentDateAfterFactoringInDateResolution());
         query.setHint(QueryHints.HINT_CACHEABLE, true);
         query.setHint(QueryHints.HINT_CACHE_REGION, "query.Catalog");
