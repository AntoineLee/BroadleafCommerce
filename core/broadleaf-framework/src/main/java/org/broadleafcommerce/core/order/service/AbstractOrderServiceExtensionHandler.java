/*
 * #%L
 * BroadleafCommerce Framework
 * %%
 * Copyright (C) 2009 - 2016 Broadleaf Commerce
 * %%
 * Licensed under the Broadleaf Fair Use License Agreement, Version 1.0
 * (the "Fair Use License" located  at http://license.broadleafcommerce.org/fair_use_license-1.0.txt)
 * unless the restrictions on use therein are violated and require payment to Broadleaf in which case
 * the Broadleaf End User License Agreement (EULA), Version 1.1
 * (the "Commercial License" located at http://license.broadleafcommerce.org/commercial_license-1.1.txt)
 * shall apply.
 * 
 * Alternatively, the Commercial License may be replaced with a mutually agreed upon license (the "Custom License")
 * between you and Broadleaf Commerce. You may not use this file except in compliance with the applicable license.
 * #L%
 */
package org.broadleafcommerce.core.order.service;

import org.broadleafcommerce.common.extension.AbstractExtensionHandler;
import org.broadleafcommerce.common.extension.ExtensionResultHolder;
import org.broadleafcommerce.common.extension.ExtensionResultStatusType;
import org.broadleafcommerce.core.offer.domain.OfferCode;
import org.broadleafcommerce.core.order.domain.Order;
import org.broadleafcommerce.core.order.service.call.OrderItemRequestDTO;
import org.broadleafcommerce.profile.core.domain.Customer;

import java.util.List;

/**
 * @author bpolster
 */
<<<<<<< HEAD
public abstract class AbstractOrderServiceExtensionHandler extends AbstractExtensionHandler implements
        OrderServiceExtensionHandler {
    
=======
public abstract class AbstractOrderServiceExtensionHandler extends AbstractExtensionHandler implements OrderServiceExtensionHandler {

>>>>>>> d1bad9a5
    @Override
    public ExtensionResultStatusType attachAdditionalDataToNewNamedCart(Customer customer, Order cart) {
        return ExtensionResultStatusType.NOT_HANDLED;
    }

    @Override
    public ExtensionResultStatusType preValidateCartOperation(Order cart, ExtensionResultHolder erh) {
        return ExtensionResultStatusType.NOT_HANDLED;
    }

    @Override
    public ExtensionResultStatusType preValidateUpdateQuantityOperation(Order cart, OrderItemRequestDTO dto, 
            ExtensionResultHolder erh) {
        return ExtensionResultStatusType.NOT_HANDLED;
    }
<<<<<<< HEAD
    
=======

>>>>>>> d1bad9a5
    @Override
    public ExtensionResultStatusType attachAdditionalDataToOrder(Order order, boolean priceOrder) {
        return ExtensionResultStatusType.NOT_HANDLED;
    }

    @Override
<<<<<<< HEAD
    public ExtensionResultStatusType addOfferCodes(Order order, List<OfferCode> offerCodes, boolean priceOrder) {
        return ExtensionResultStatusType.NOT_HANDLED;
    }

=======
    public ExtensionResultStatusType findCartForCustomerWithEnhancements(Customer customer, ExtensionResultHolder erh) {
        return ExtensionResultStatusType.NOT_HANDLED;
    }

    @Override
    public ExtensionResultStatusType findCartForCustomerWithEnhancements(Customer customer, Order candidateCart, ExtensionResultHolder erh) {
        return ExtensionResultStatusType.NOT_HANDLED;
    }
>>>>>>> d1bad9a5
}<|MERGE_RESOLUTION|>--- conflicted
+++ resolved
@@ -30,14 +30,9 @@
 /**
  * @author bpolster
  */
-<<<<<<< HEAD
 public abstract class AbstractOrderServiceExtensionHandler extends AbstractExtensionHandler implements
         OrderServiceExtensionHandler {
     
-=======
-public abstract class AbstractOrderServiceExtensionHandler extends AbstractExtensionHandler implements OrderServiceExtensionHandler {
-
->>>>>>> d1bad9a5
     @Override
     public ExtensionResultStatusType attachAdditionalDataToNewNamedCart(Customer customer, Order cart) {
         return ExtensionResultStatusType.NOT_HANDLED;
@@ -53,23 +48,18 @@
             ExtensionResultHolder erh) {
         return ExtensionResultStatusType.NOT_HANDLED;
     }
-<<<<<<< HEAD
     
-=======
-
->>>>>>> d1bad9a5
     @Override
     public ExtensionResultStatusType attachAdditionalDataToOrder(Order order, boolean priceOrder) {
         return ExtensionResultStatusType.NOT_HANDLED;
     }
 
     @Override
-<<<<<<< HEAD
     public ExtensionResultStatusType addOfferCodes(Order order, List<OfferCode> offerCodes, boolean priceOrder) {
         return ExtensionResultStatusType.NOT_HANDLED;
     }
 
-=======
+    @Override
     public ExtensionResultStatusType findCartForCustomerWithEnhancements(Customer customer, ExtensionResultHolder erh) {
         return ExtensionResultStatusType.NOT_HANDLED;
     }
@@ -78,5 +68,5 @@
     public ExtensionResultStatusType findCartForCustomerWithEnhancements(Customer customer, Order candidateCart, ExtensionResultHolder erh) {
         return ExtensionResultStatusType.NOT_HANDLED;
     }
->>>>>>> d1bad9a5
+
 }