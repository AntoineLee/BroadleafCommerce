/*
 * Copyright 2012 the original author or authors.
 *
 * Licensed under the Apache License, Version 2.0 (the "License");
 * you may not use this file except in compliance with the License.
 * You may obtain a copy of the License at
 *
 *      http://www.apache.org/licenses/LICENSE-2.0
 *
 * Unless required by applicable law or agreed to in writing, software
 * distributed under the License is distributed on an "AS IS" BASIS,
 * WITHOUT WARRANTIES OR CONDITIONS OF ANY KIND, either express or implied.
 * See the License for the specific language governing permissions and
 * limitations under the License.
 */

package org.broadleafcommerce.core.search.service;

import org.broadleafcommerce.common.exception.ServiceException;
import org.broadleafcommerce.core.catalog.domain.Category;
import org.broadleafcommerce.core.search.domain.ProductSearchCriteria;
import org.broadleafcommerce.core.search.domain.ProductSearchResult;
import org.broadleafcommerce.core.search.domain.SearchFacetDTO;
import org.broadleafcommerce.core.search.service.solr.SolrIndexService;

import java.io.IOException;
import java.util.List;

/**
 * 
 * @author Andre Azzolini (apazzolini)
 */
public interface SearchService {
<<<<<<< HEAD
    
    /**
     * Performs a search for products in the given category, taking into consideration the ProductSearchCriteria
     * 
     * This method will return products that are in any sub-level of a given category. For example, if you had a 
     * "Routers" category and a "Enterprise Routers" sub-category, asking for products in "Routers", would return
     * products that are in the "Enterprise Routers" category. 
     * 
     * @see #findExplicitProductsByCategory(Category, ProductSearchCriteria)
     * 
     * @param category
     * @param searchCriteria
     * @return the result of the search
     * @throws ServiceException 
     */
    public ProductSearchResult findProductsByCategory(Category category, ProductSearchCriteria searchCriteria) throws ServiceException;
    
    /**
     * Performs a search for products in the given category, taking into consideration the ProductSearchCriteria
     * 
     * This method will NOT return products that are in a sub-level of a given category. For example, if you had a 
     * "Routers" category and a "Enterprise Routers" sub-category, asking for products in "Routers", would NOT return
     * products that are in the "Enterprise Routers" category. 
     * 
     * @see #findProductsByCategory(Category, ProductSearchCriteria)
     * 
     * @param category
     * @param searchCriteria
     * @return
     * @throws ServiceException
     */
    public ProductSearchResult findExplicitProductsByCategory(Category category, ProductSearchCriteria searchCriteria) throws ServiceException;
    
    /**
     * Performs a search for products across all categories for the given query, taking into consideration
     * the ProductSearchCriteria
     * 
     * @param query
     * @param searchCriteria
     * @return the result of the search
     * @throws ServiceException 
     */
    public ProductSearchResult findProductsByQuery(String query, ProductSearchCriteria searchCriteria) throws ServiceException;
    
    /**
     * Performs a search for products in the given category for the given query, taking into consideration 
     * the ProductSearchCriteria
     * 
     * @param category
     * @param query
     * @param searchCriteria
     * @throws ServiceException
     */
    public ProductSearchResult findProductsByCategoryAndQuery(Category category, String query, ProductSearchCriteria searchCriteria) throws ServiceException;

    /**
     * Gets all available facets for search results page
     * 
     * @return the available facets
     */
    public List<SearchFacetDTO> getSearchFacets();

    /**
     * Gets all available facets for a given category
     * 
     * @param category
     * @return the available facets
     */
    public List<SearchFacetDTO> getCategoryFacets(Category category);
    
    /**
     * Rebuilds the current index. Note that some search service implementations may not necessarily
     * support rebuilding an index (such as the DatabaseProductSearchService)
     * @throws IOException 
     * @throws ServiceException
     */
    public void rebuildIndex() throws ServiceException, IOException;
=======

    /**
     * This method delegates to {@link SolrIndexService#rebuildIndex()}. It is here to preserve backwards-compatibility
     * with sites that were originally configured to run Broadleaf with Solr before 2.2.0.
     * 
     * @throws ServiceException
     * @throws IOException
     */
    public void rebuildIndex() throws ServiceException, IOException;
    
    /**
     * Performs a search for products in the given category, taking into consideration the ProductSearchCriteria
     * 
     * This method will return products that are in any sub-level of a given category. For example, if you had a 
     * "Routers" category and a "Enterprise Routers" sub-category, asking for products in "Routers", would return
     * products that are in the "Enterprise Routers" category. 
     * 
     * @see #findExplicitProductsByCategory(Category, ProductSearchCriteria)
     * 
     * @param category
     * @param searchCriteria
     * @return the result of the search
     * @throws ServiceException 
     */
    public ProductSearchResult findProductsByCategory(Category category, ProductSearchCriteria searchCriteria)
            throws ServiceException;
    
    /**
     * Performs a search for products in the given category, taking into consideration the ProductSearchCriteria
     * 
     * This method will NOT return products that are in a sub-level of a given category. For example, if you had a 
     * "Routers" category and a "Enterprise Routers" sub-category, asking for products in "Routers", would NOT return
     * products that are in the "Enterprise Routers" category. 
     * 
     * @see #findProductsByCategory(Category, ProductSearchCriteria)
     * 
     * @param category
     * @param searchCriteria
     * @return
     * @throws ServiceException
     */
    public ProductSearchResult findExplicitProductsByCategory(Category category, ProductSearchCriteria searchCriteria)
            throws ServiceException;
    
    /**
     * Performs a search for products across all categories for the given query, taking into consideration
     * the ProductSearchCriteria
     * 
     * @param query
     * @param searchCriteria
     * @return the result of the search
     * @throws ServiceException 
     */
    public ProductSearchResult findProductsByQuery(String query, ProductSearchCriteria searchCriteria)
            throws ServiceException;
    
    /**
     * Performs a search for products in the given category for the given query, taking into consideration 
     * the ProductSearchCriteria
     * 
     * @param category
     * @param query
     * @param searchCriteria
     * @throws ServiceException
     */
    public ProductSearchResult findProductsByCategoryAndQuery(Category category, String query,
            ProductSearchCriteria searchCriteria) throws ServiceException;
>>>>>>> b9486fce

    /**
     * Gets all available facets for search results page
     * 
     * @return the available facets
     */
    public List<SearchFacetDTO> getSearchFacets();

    /**
     * Gets all available facets for a given category
     * 
     * @param category
     * @return the available facets
     */
    public List<SearchFacetDTO> getCategoryFacets(Category category);

}<|MERGE_RESOLUTION|>--- conflicted
+++ resolved
@@ -31,85 +31,6 @@
  * @author Andre Azzolini (apazzolini)
  */
 public interface SearchService {
-<<<<<<< HEAD
-    
-    /**
-     * Performs a search for products in the given category, taking into consideration the ProductSearchCriteria
-     * 
-     * This method will return products that are in any sub-level of a given category. For example, if you had a 
-     * "Routers" category and a "Enterprise Routers" sub-category, asking for products in "Routers", would return
-     * products that are in the "Enterprise Routers" category. 
-     * 
-     * @see #findExplicitProductsByCategory(Category, ProductSearchCriteria)
-     * 
-     * @param category
-     * @param searchCriteria
-     * @return the result of the search
-     * @throws ServiceException 
-     */
-    public ProductSearchResult findProductsByCategory(Category category, ProductSearchCriteria searchCriteria) throws ServiceException;
-    
-    /**
-     * Performs a search for products in the given category, taking into consideration the ProductSearchCriteria
-     * 
-     * This method will NOT return products that are in a sub-level of a given category. For example, if you had a 
-     * "Routers" category and a "Enterprise Routers" sub-category, asking for products in "Routers", would NOT return
-     * products that are in the "Enterprise Routers" category. 
-     * 
-     * @see #findProductsByCategory(Category, ProductSearchCriteria)
-     * 
-     * @param category
-     * @param searchCriteria
-     * @return
-     * @throws ServiceException
-     */
-    public ProductSearchResult findExplicitProductsByCategory(Category category, ProductSearchCriteria searchCriteria) throws ServiceException;
-    
-    /**
-     * Performs a search for products across all categories for the given query, taking into consideration
-     * the ProductSearchCriteria
-     * 
-     * @param query
-     * @param searchCriteria
-     * @return the result of the search
-     * @throws ServiceException 
-     */
-    public ProductSearchResult findProductsByQuery(String query, ProductSearchCriteria searchCriteria) throws ServiceException;
-    
-    /**
-     * Performs a search for products in the given category for the given query, taking into consideration 
-     * the ProductSearchCriteria
-     * 
-     * @param category
-     * @param query
-     * @param searchCriteria
-     * @throws ServiceException
-     */
-    public ProductSearchResult findProductsByCategoryAndQuery(Category category, String query, ProductSearchCriteria searchCriteria) throws ServiceException;
-
-    /**
-     * Gets all available facets for search results page
-     * 
-     * @return the available facets
-     */
-    public List<SearchFacetDTO> getSearchFacets();
-
-    /**
-     * Gets all available facets for a given category
-     * 
-     * @param category
-     * @return the available facets
-     */
-    public List<SearchFacetDTO> getCategoryFacets(Category category);
-    
-    /**
-     * Rebuilds the current index. Note that some search service implementations may not necessarily
-     * support rebuilding an index (such as the DatabaseProductSearchService)
-     * @throws IOException 
-     * @throws ServiceException
-     */
-    public void rebuildIndex() throws ServiceException, IOException;
-=======
 
     /**
      * This method delegates to {@link SolrIndexService#rebuildIndex()}. It is here to preserve backwards-compatibility
@@ -177,7 +98,6 @@
      */
     public ProductSearchResult findProductsByCategoryAndQuery(Category category, String query,
             ProductSearchCriteria searchCriteria) throws ServiceException;
->>>>>>> b9486fce
 
     /**
      * Gets all available facets for search results page
