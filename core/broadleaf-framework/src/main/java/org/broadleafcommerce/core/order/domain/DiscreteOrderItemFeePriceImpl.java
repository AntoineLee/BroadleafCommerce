/*
 * Copyright 2008-2012 the original author or authors.
 *
 * Licensed under the Apache License, Version 2.0 (the "License");
 * you may not use this file except in compliance with the License.
 * You may obtain a copy of the License at
 *
 *       http://www.apache.org/licenses/LICENSE-2.0
 *
 * Unless required by applicable law or agreed to in writing, software
 * distributed under the License is distributed on an "AS IS" BASIS,
 * WITHOUT WARRANTIES OR CONDITIONS OF ANY KIND, either express or implied.
 * See the License for the specific language governing permissions and
 * limitations under the License.
 */

package org.broadleafcommerce.core.order.domain;

import org.apache.commons.logging.Log;
import org.apache.commons.logging.LogFactory;
import org.broadleafcommerce.common.currency.util.BroadleafCurrencyUtils;
import org.broadleafcommerce.common.money.Money;
import org.broadleafcommerce.common.presentation.AdminPresentation;
import org.broadleafcommerce.common.presentation.AdminPresentationClass;
import org.hibernate.annotations.Cache;
import org.hibernate.annotations.CacheConcurrencyStrategy;

import javax.persistence.Column;
import javax.persistence.DiscriminatorColumn;
import javax.persistence.Entity;
import javax.persistence.GeneratedValue;
import javax.persistence.GenerationType;
import javax.persistence.Id;
import javax.persistence.Inheritance;
import javax.persistence.InheritanceType;
import javax.persistence.JoinColumn;
import javax.persistence.ManyToOne;
import javax.persistence.Table;
import javax.persistence.TableGenerator;

import java.lang.reflect.Method;
import java.math.BigDecimal;

@Entity
@DiscriminatorColumn(name = "TYPE")
@Inheritance(strategy = InheritanceType.JOINED)
@Table(name = "BLC_DISC_ITEM_FEE_PRICE")
@Cache(usage = CacheConcurrencyStrategy.NONSTRICT_READ_WRITE, region = "blOrderElements")
@AdminPresentationClass(friendlyName = "DiscreteOrderItemFeePriceImpl_baseDiscreteOrderItemFreePrice")
public class DiscreteOrderItemFeePriceImpl implements DiscreteOrderItemFeePrice  {

    public static final Log LOG = LogFactory.getLog(DiscreteOrderItemFeePriceImpl.class);
    private static final long serialVersionUID = 1L;

    @Id
    @GeneratedValue(generator = "DiscreteOrderItemFeePriceId", strategy = GenerationType.TABLE)
    @TableGenerator(name = "DiscreteOrderItemFeePriceId", table = "SEQUENCE_GENERATOR", pkColumnName = "ID_NAME", valueColumnName = "ID_VAL", pkColumnValue = "DiscreteOrderItemFeePriceImpl", allocationSize = 50)
    @Column(name = "DISC_ITEM_FEE_PRICE_ID")
    protected Long id;

    @ManyToOne(targetEntity = DiscreteOrderItemImpl.class, optional = false)
    @JoinColumn(name = "ORDER_ITEM_ID")
    protected DiscreteOrderItem discreteOrderItem;

    @Column(name = "AMOUNT", precision=19, scale=5)
    @AdminPresentation(friendlyName = "DiscreteOrderItemFeePriceImpl_Amount", order=2, group = "DiscreteOrderItemFeePriceImpl_Description", prominent=true)
    protected BigDecimal amount;

    @Column(name = "NAME")
    @AdminPresentation(friendlyName = "DiscreteOrderItemFeePriceImpl_Name", order=1, group = "DiscreteOrderItemFeePriceImpl_Description", prominent=true)
    private String name;

    @Column(name = "REPORTING_CODE")
    @AdminPresentation(friendlyName = "DiscreteOrderItemFeePriceImpl_Reporting_Code", order=3, group = "DiscreteOrderItemFeePriceImpl_Description", prominent=true)
    private String reportingCode;

    @Override
    public Long getId() {
        return id;
    }

    @Override
    public void setId(Long id) {
        this.id = id;
    }

    @Override
    public DiscreteOrderItem getDiscreteOrderItem() {
        return discreteOrderItem;
    }

    @Override
    public void setDiscreteOrderItem(DiscreteOrderItem discreteOrderItem) {
        this.discreteOrderItem = discreteOrderItem;
    }

    @Override
    public Money getAmount() {
<<<<<<< HEAD
        return amount == null ? null : BroadleafCurrencyUtils.getMoney(amount, getDiscreteOrderItem().getBundleOrderItem().getOrder().getCurrency());
=======
        return convertToMoney(amount);
>>>>>>> c5802a6d
    }

    @Override
    public void setAmount(Money amount) {
        this.amount = Money.toAmount(amount);
    }

    @Override
    public String getName() {
        return name;
    }

    @Override
    public void setName(String name) {
        this.name = name;
    }

    @Override
    public String getReportingCode() {
        return reportingCode;
    }

    @Override
    public void setReportingCode(String reportingCode) {
        this.reportingCode = reportingCode;
    }

    public void checkCloneable(DiscreteOrderItemFeePrice discreteFeePrice) throws CloneNotSupportedException, SecurityException, NoSuchMethodException {
        Method cloneMethod = discreteFeePrice.getClass().getMethod("clone", new Class[]{});
        if (cloneMethod.getDeclaringClass().getName().startsWith("org.broadleafcommerce") && !discreteFeePrice.getClass().getName().startsWith("org.broadleafcommerce")) {
            //subclass is not implementing the clone method
            throw new CloneNotSupportedException("Custom extensions and implementations should implement clone in order to guarantee split and merge operations are performed accurately");
        }
    }

<<<<<<< HEAD
=======
    protected Money convertToMoney(BigDecimal amount) {
        return amount == null ? null : new Money(amount);
    }

>>>>>>> c5802a6d
    @Override
    public DiscreteOrderItemFeePrice clone() {
        //instantiate from the fully qualified name via reflection
        DiscreteOrderItemFeePrice clone;
        try {
            clone = (DiscreteOrderItemFeePrice) Class.forName(this.getClass().getName()).newInstance();
            try {
                checkCloneable(clone);
            } catch (CloneNotSupportedException e) {
                LOG.warn("Clone implementation missing in inheritance hierarchy outside of Broadleaf: " + clone.getClass().getName(), e);
            }
<<<<<<< HEAD
            clone.setAmount(getAmount());
=======
            clone.setAmount(convertToMoney(amount));
>>>>>>> c5802a6d
            clone.setName(name);
            clone.setReportingCode(reportingCode);
            clone.setDiscreteOrderItem(discreteOrderItem);
        } catch (Exception e) {
            throw new RuntimeException(e);
        }

        return clone;
    }

    @Override
    public int hashCode() {
        final int prime = 31;
        int result = 1;
        result = prime * result + ((amount == null) ? 0 : amount.hashCode());
        result = prime * result + ((discreteOrderItem == null) ? 0 : discreteOrderItem.hashCode());
        result = prime * result + ((id == null) ? 0 : id.hashCode());
        result = prime * result + ((name == null) ? 0 : name.hashCode());
        result = prime * result + ((reportingCode == null) ? 0 : reportingCode.hashCode());
        return result;
    }

    @Override
    public boolean equals(Object obj) {
        if (this == obj) {
            return true;
        }
        if (obj == null) {
            return false;
        }
        if (getClass() != obj.getClass()) {
            return false;
        }
        DiscreteOrderItemFeePriceImpl other = (DiscreteOrderItemFeePriceImpl) obj;
        if (amount == null) {
            if (other.amount != null) {
                return false;
            }
        } else if (!amount.equals(other.amount)) {
            return false;
        }
        if (discreteOrderItem == null) {
            if (other.discreteOrderItem != null) {
                return false;
            }
        } else if (!discreteOrderItem.equals(other.discreteOrderItem)) {
            return false;
        }
        if (id == null) {
            if (other.id != null) {
                return false;
            }
        } else if (!id.equals(other.id)) {
            return false;
        }
        if (name == null) {
            if (other.name != null) {
                return false;
            }
        } else if (!name.equals(other.name)) {
            return false;
        }
        if (reportingCode == null) {
            if (other.reportingCode != null) {
                return false;
            }
        } else if (!reportingCode.equals(other.reportingCode)) {
            return false;
        }
        return true;
    }
}
<|MERGE_RESOLUTION|>--- conflicted
+++ resolved
@@ -1,233 +1,222 @@
-/*
- * Copyright 2008-2012 the original author or authors.
- *
- * Licensed under the Apache License, Version 2.0 (the "License");
- * you may not use this file except in compliance with the License.
- * You may obtain a copy of the License at
- *
- *       http://www.apache.org/licenses/LICENSE-2.0
- *
- * Unless required by applicable law or agreed to in writing, software
- * distributed under the License is distributed on an "AS IS" BASIS,
- * WITHOUT WARRANTIES OR CONDITIONS OF ANY KIND, either express or implied.
- * See the License for the specific language governing permissions and
- * limitations under the License.
- */
-
-package org.broadleafcommerce.core.order.domain;
-
-import org.apache.commons.logging.Log;
-import org.apache.commons.logging.LogFactory;
-import org.broadleafcommerce.common.currency.util.BroadleafCurrencyUtils;
-import org.broadleafcommerce.common.money.Money;
-import org.broadleafcommerce.common.presentation.AdminPresentation;
-import org.broadleafcommerce.common.presentation.AdminPresentationClass;
-import org.hibernate.annotations.Cache;
-import org.hibernate.annotations.CacheConcurrencyStrategy;
-
-import javax.persistence.Column;
-import javax.persistence.DiscriminatorColumn;
-import javax.persistence.Entity;
-import javax.persistence.GeneratedValue;
-import javax.persistence.GenerationType;
-import javax.persistence.Id;
-import javax.persistence.Inheritance;
-import javax.persistence.InheritanceType;
-import javax.persistence.JoinColumn;
-import javax.persistence.ManyToOne;
-import javax.persistence.Table;
-import javax.persistence.TableGenerator;
-
-import java.lang.reflect.Method;
-import java.math.BigDecimal;
-
-@Entity
-@DiscriminatorColumn(name = "TYPE")
-@Inheritance(strategy = InheritanceType.JOINED)
-@Table(name = "BLC_DISC_ITEM_FEE_PRICE")
-@Cache(usage = CacheConcurrencyStrategy.NONSTRICT_READ_WRITE, region = "blOrderElements")
-@AdminPresentationClass(friendlyName = "DiscreteOrderItemFeePriceImpl_baseDiscreteOrderItemFreePrice")
-public class DiscreteOrderItemFeePriceImpl implements DiscreteOrderItemFeePrice  {
-
-    public static final Log LOG = LogFactory.getLog(DiscreteOrderItemFeePriceImpl.class);
-    private static final long serialVersionUID = 1L;
-
-    @Id
-    @GeneratedValue(generator = "DiscreteOrderItemFeePriceId", strategy = GenerationType.TABLE)
-    @TableGenerator(name = "DiscreteOrderItemFeePriceId", table = "SEQUENCE_GENERATOR", pkColumnName = "ID_NAME", valueColumnName = "ID_VAL", pkColumnValue = "DiscreteOrderItemFeePriceImpl", allocationSize = 50)
-    @Column(name = "DISC_ITEM_FEE_PRICE_ID")
-    protected Long id;
-
-    @ManyToOne(targetEntity = DiscreteOrderItemImpl.class, optional = false)
-    @JoinColumn(name = "ORDER_ITEM_ID")
-    protected DiscreteOrderItem discreteOrderItem;
-
-    @Column(name = "AMOUNT", precision=19, scale=5)
-    @AdminPresentation(friendlyName = "DiscreteOrderItemFeePriceImpl_Amount", order=2, group = "DiscreteOrderItemFeePriceImpl_Description", prominent=true)
-    protected BigDecimal amount;
-
-    @Column(name = "NAME")
-    @AdminPresentation(friendlyName = "DiscreteOrderItemFeePriceImpl_Name", order=1, group = "DiscreteOrderItemFeePriceImpl_Description", prominent=true)
-    private String name;
-
-    @Column(name = "REPORTING_CODE")
-    @AdminPresentation(friendlyName = "DiscreteOrderItemFeePriceImpl_Reporting_Code", order=3, group = "DiscreteOrderItemFeePriceImpl_Description", prominent=true)
-    private String reportingCode;
-
-    @Override
-    public Long getId() {
-        return id;
-    }
-
-    @Override
-    public void setId(Long id) {
-        this.id = id;
-    }
-
-    @Override
-    public DiscreteOrderItem getDiscreteOrderItem() {
-        return discreteOrderItem;
-    }
-
-    @Override
-    public void setDiscreteOrderItem(DiscreteOrderItem discreteOrderItem) {
-        this.discreteOrderItem = discreteOrderItem;
-    }
-
-    @Override
-    public Money getAmount() {
-<<<<<<< HEAD
-        return amount == null ? null : BroadleafCurrencyUtils.getMoney(amount, getDiscreteOrderItem().getBundleOrderItem().getOrder().getCurrency());
-=======
-        return convertToMoney(amount);
->>>>>>> c5802a6d
-    }
-
-    @Override
-    public void setAmount(Money amount) {
-        this.amount = Money.toAmount(amount);
-    }
-
-    @Override
-    public String getName() {
-        return name;
-    }
-
-    @Override
-    public void setName(String name) {
-        this.name = name;
-    }
-
-    @Override
-    public String getReportingCode() {
-        return reportingCode;
-    }
-
-    @Override
-    public void setReportingCode(String reportingCode) {
-        this.reportingCode = reportingCode;
-    }
-
-    public void checkCloneable(DiscreteOrderItemFeePrice discreteFeePrice) throws CloneNotSupportedException, SecurityException, NoSuchMethodException {
-        Method cloneMethod = discreteFeePrice.getClass().getMethod("clone", new Class[]{});
-        if (cloneMethod.getDeclaringClass().getName().startsWith("org.broadleafcommerce") && !discreteFeePrice.getClass().getName().startsWith("org.broadleafcommerce")) {
-            //subclass is not implementing the clone method
-            throw new CloneNotSupportedException("Custom extensions and implementations should implement clone in order to guarantee split and merge operations are performed accurately");
-        }
-    }
-
-<<<<<<< HEAD
-=======
-    protected Money convertToMoney(BigDecimal amount) {
-        return amount == null ? null : new Money(amount);
-    }
-
->>>>>>> c5802a6d
-    @Override
-    public DiscreteOrderItemFeePrice clone() {
-        //instantiate from the fully qualified name via reflection
-        DiscreteOrderItemFeePrice clone;
-        try {
-            clone = (DiscreteOrderItemFeePrice) Class.forName(this.getClass().getName()).newInstance();
-            try {
-                checkCloneable(clone);
-            } catch (CloneNotSupportedException e) {
-                LOG.warn("Clone implementation missing in inheritance hierarchy outside of Broadleaf: " + clone.getClass().getName(), e);
-            }
-<<<<<<< HEAD
-            clone.setAmount(getAmount());
-=======
-            clone.setAmount(convertToMoney(amount));
->>>>>>> c5802a6d
-            clone.setName(name);
-            clone.setReportingCode(reportingCode);
-            clone.setDiscreteOrderItem(discreteOrderItem);
-        } catch (Exception e) {
-            throw new RuntimeException(e);
-        }
-
-        return clone;
-    }
-
-    @Override
-    public int hashCode() {
-        final int prime = 31;
-        int result = 1;
-        result = prime * result + ((amount == null) ? 0 : amount.hashCode());
-        result = prime * result + ((discreteOrderItem == null) ? 0 : discreteOrderItem.hashCode());
-        result = prime * result + ((id == null) ? 0 : id.hashCode());
-        result = prime * result + ((name == null) ? 0 : name.hashCode());
-        result = prime * result + ((reportingCode == null) ? 0 : reportingCode.hashCode());
-        return result;
-    }
-
-    @Override
-    public boolean equals(Object obj) {
-        if (this == obj) {
-            return true;
-        }
-        if (obj == null) {
-            return false;
-        }
-        if (getClass() != obj.getClass()) {
-            return false;
-        }
-        DiscreteOrderItemFeePriceImpl other = (DiscreteOrderItemFeePriceImpl) obj;
-        if (amount == null) {
-            if (other.amount != null) {
-                return false;
-            }
-        } else if (!amount.equals(other.amount)) {
-            return false;
-        }
-        if (discreteOrderItem == null) {
-            if (other.discreteOrderItem != null) {
-                return false;
-            }
-        } else if (!discreteOrderItem.equals(other.discreteOrderItem)) {
-            return false;
-        }
-        if (id == null) {
-            if (other.id != null) {
-                return false;
-            }
-        } else if (!id.equals(other.id)) {
-            return false;
-        }
-        if (name == null) {
-            if (other.name != null) {
-                return false;
-            }
-        } else if (!name.equals(other.name)) {
-            return false;
-        }
-        if (reportingCode == null) {
-            if (other.reportingCode != null) {
-                return false;
-            }
-        } else if (!reportingCode.equals(other.reportingCode)) {
-            return false;
-        }
-        return true;
-    }
-}
+/*
+ * Copyright 2008-2012 the original author or authors.
+ *
+ * Licensed under the Apache License, Version 2.0 (the "License");
+ * you may not use this file except in compliance with the License.
+ * You may obtain a copy of the License at
+ *
+ *       http://www.apache.org/licenses/LICENSE-2.0
+ *
+ * Unless required by applicable law or agreed to in writing, software
+ * distributed under the License is distributed on an "AS IS" BASIS,
+ * WITHOUT WARRANTIES OR CONDITIONS OF ANY KIND, either express or implied.
+ * See the License for the specific language governing permissions and
+ * limitations under the License.
+ */
+
+package org.broadleafcommerce.core.order.domain;
+
+import org.apache.commons.logging.Log;
+import org.apache.commons.logging.LogFactory;
+import org.broadleafcommerce.common.currency.util.BroadleafCurrencyUtils;
+import org.broadleafcommerce.common.money.Money;
+import org.broadleafcommerce.common.presentation.AdminPresentation;
+import org.broadleafcommerce.common.presentation.AdminPresentationClass;
+import org.hibernate.annotations.Cache;
+import org.hibernate.annotations.CacheConcurrencyStrategy;
+
+import javax.persistence.Column;
+import javax.persistence.DiscriminatorColumn;
+import javax.persistence.Entity;
+import javax.persistence.GeneratedValue;
+import javax.persistence.GenerationType;
+import javax.persistence.Id;
+import javax.persistence.Inheritance;
+import javax.persistence.InheritanceType;
+import javax.persistence.JoinColumn;
+import javax.persistence.ManyToOne;
+import javax.persistence.Table;
+import javax.persistence.TableGenerator;
+
+import java.lang.reflect.Method;
+import java.math.BigDecimal;
+
+@Entity
+@DiscriminatorColumn(name = "TYPE")
+@Inheritance(strategy = InheritanceType.JOINED)
+@Table(name = "BLC_DISC_ITEM_FEE_PRICE")
+@Cache(usage = CacheConcurrencyStrategy.NONSTRICT_READ_WRITE, region = "blOrderElements")
+@AdminPresentationClass(friendlyName = "DiscreteOrderItemFeePriceImpl_baseDiscreteOrderItemFreePrice")
+public class DiscreteOrderItemFeePriceImpl implements DiscreteOrderItemFeePrice  {
+
+    public static final Log LOG = LogFactory.getLog(DiscreteOrderItemFeePriceImpl.class);
+    private static final long serialVersionUID = 1L;
+
+    @Id
+    @GeneratedValue(generator = "DiscreteOrderItemFeePriceId", strategy = GenerationType.TABLE)
+    @TableGenerator(name = "DiscreteOrderItemFeePriceId", table = "SEQUENCE_GENERATOR", pkColumnName = "ID_NAME", valueColumnName = "ID_VAL", pkColumnValue = "DiscreteOrderItemFeePriceImpl", allocationSize = 50)
+    @Column(name = "DISC_ITEM_FEE_PRICE_ID")
+    protected Long id;
+
+    @ManyToOne(targetEntity = DiscreteOrderItemImpl.class, optional = false)
+    @JoinColumn(name = "ORDER_ITEM_ID")
+    protected DiscreteOrderItem discreteOrderItem;
+
+    @Column(name = "AMOUNT", precision=19, scale=5)
+    @AdminPresentation(friendlyName = "DiscreteOrderItemFeePriceImpl_Amount", order=2, group = "DiscreteOrderItemFeePriceImpl_Description", prominent=true)
+    protected BigDecimal amount;
+
+    @Column(name = "NAME")
+    @AdminPresentation(friendlyName = "DiscreteOrderItemFeePriceImpl_Name", order=1, group = "DiscreteOrderItemFeePriceImpl_Description", prominent=true)
+    private String name;
+
+    @Column(name = "REPORTING_CODE")
+    @AdminPresentation(friendlyName = "DiscreteOrderItemFeePriceImpl_Reporting_Code", order=3, group = "DiscreteOrderItemFeePriceImpl_Description", prominent=true)
+    private String reportingCode;
+
+    @Override
+    public Long getId() {
+        return id;
+    }
+
+    @Override
+    public void setId(Long id) {
+        this.id = id;
+    }
+
+    @Override
+    public DiscreteOrderItem getDiscreteOrderItem() {
+        return discreteOrderItem;
+    }
+
+    @Override
+    public void setDiscreteOrderItem(DiscreteOrderItem discreteOrderItem) {
+        this.discreteOrderItem = discreteOrderItem;
+    }
+
+    @Override
+    public Money getAmount() {
+        return convertToMoney(amount);
+    }
+
+    @Override
+    public void setAmount(Money amount) {
+        this.amount = Money.toAmount(amount);
+    }
+
+    @Override
+    public String getName() {
+        return name;
+    }
+
+    @Override
+    public void setName(String name) {
+        this.name = name;
+    }
+
+    @Override
+    public String getReportingCode() {
+        return reportingCode;
+    }
+
+    @Override
+    public void setReportingCode(String reportingCode) {
+        this.reportingCode = reportingCode;
+    }
+
+    public void checkCloneable(DiscreteOrderItemFeePrice discreteFeePrice) throws CloneNotSupportedException, SecurityException, NoSuchMethodException {
+        Method cloneMethod = discreteFeePrice.getClass().getMethod("clone", new Class[]{});
+        if (cloneMethod.getDeclaringClass().getName().startsWith("org.broadleafcommerce") && !discreteFeePrice.getClass().getName().startsWith("org.broadleafcommerce")) {
+            //subclass is not implementing the clone method
+            throw new CloneNotSupportedException("Custom extensions and implementations should implement clone in order to guarantee split and merge operations are performed accurately");
+        }
+    }
+
+    protected Money convertToMoney(BigDecimal amount) {
+        return amount == null ? null : new Money(amount);
+    }
+
+    @Override
+    public DiscreteOrderItemFeePrice clone() {
+        //instantiate from the fully qualified name via reflection
+        DiscreteOrderItemFeePrice clone;
+        try {
+            clone = (DiscreteOrderItemFeePrice) Class.forName(this.getClass().getName()).newInstance();
+            try {
+                checkCloneable(clone);
+            } catch (CloneNotSupportedException e) {
+                LOG.warn("Clone implementation missing in inheritance hierarchy outside of Broadleaf: " + clone.getClass().getName(), e);
+            }
+            clone.setAmount(convertToMoney(amount));
+            clone.setName(name);
+            clone.setReportingCode(reportingCode);
+            clone.setDiscreteOrderItem(discreteOrderItem);
+        } catch (Exception e) {
+            throw new RuntimeException(e);
+        }
+
+        return clone;
+    }
+
+    @Override
+    public int hashCode() {
+        final int prime = 31;
+        int result = 1;
+        result = prime * result + ((amount == null) ? 0 : amount.hashCode());
+        result = prime * result + ((discreteOrderItem == null) ? 0 : discreteOrderItem.hashCode());
+        result = prime * result + ((id == null) ? 0 : id.hashCode());
+        result = prime * result + ((name == null) ? 0 : name.hashCode());
+        result = prime * result + ((reportingCode == null) ? 0 : reportingCode.hashCode());
+        return result;
+    }
+
+    @Override
+    public boolean equals(Object obj) {
+        if (this == obj) {
+            return true;
+        }
+        if (obj == null) {
+            return false;
+        }
+        if (getClass() != obj.getClass()) {
+            return false;
+        }
+        DiscreteOrderItemFeePriceImpl other = (DiscreteOrderItemFeePriceImpl) obj;
+        if (amount == null) {
+            if (other.amount != null) {
+                return false;
+            }
+        } else if (!amount.equals(other.amount)) {
+            return false;
+        }
+        if (discreteOrderItem == null) {
+            if (other.discreteOrderItem != null) {
+                return false;
+            }
+        } else if (!discreteOrderItem.equals(other.discreteOrderItem)) {
+            return false;
+        }
+        if (id == null) {
+            if (other.id != null) {
+                return false;
+            }
+        } else if (!id.equals(other.id)) {
+            return false;
+        }
+        if (name == null) {
+            if (other.name != null) {
+                return false;
+            }
+        } else if (!name.equals(other.name)) {
+            return false;
+        }
+        if (reportingCode == null) {
+            if (other.reportingCode != null) {
+                return false;
+            }
+        } else if (!reportingCode.equals(other.reportingCode)) {
+            return false;
+        }
+        return true;
+    }
+}