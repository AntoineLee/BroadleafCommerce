/*
 * #%L
 * BroadleafCommerce Framework
 * %%
 * Copyright (C) 2009 - 2013 Broadleaf Commerce
 * %%
 * Licensed under the Apache License, Version 2.0 (the "License");
 * you may not use this file except in compliance with the License.
 * You may obtain a copy of the License at
 * 
 *       http://www.apache.org/licenses/LICENSE-2.0
 * 
 * Unless required by applicable law or agreed to in writing, software
 * distributed under the License is distributed on an "AS IS" BASIS,
 * WITHOUT WARRANTIES OR CONDITIONS OF ANY KIND, either express or implied.
 * See the License for the specific language governing permissions and
 * limitations under the License.
 * #L%
 */
package org.broadleafcommerce.core.search.domain;

<<<<<<< HEAD
import org.broadleafcommerce.common.copy.CreateResponse;
import org.broadleafcommerce.common.copy.MultiTenantCopyContext;
=======
import org.apache.commons.lang3.builder.EqualsBuilder;
import org.apache.commons.lang3.builder.HashCodeBuilder;
>>>>>>> f71d1d5e
import org.broadleafcommerce.common.extensibility.jpa.copy.DirectCopyTransform;
import org.broadleafcommerce.common.extensibility.jpa.copy.DirectCopyTransformMember;
import org.broadleafcommerce.common.extensibility.jpa.copy.DirectCopyTransformTypes;
import org.broadleafcommerce.common.presentation.AdminPresentation;
import org.broadleafcommerce.common.presentation.AdminPresentationClass;
import org.broadleafcommerce.common.presentation.PopulateToOneFieldsEnum;
import org.broadleafcommerce.core.catalog.domain.Category;
import org.broadleafcommerce.core.catalog.domain.CategoryImpl;
import org.hibernate.annotations.Cache;
import org.hibernate.annotations.CacheConcurrencyStrategy;
import org.hibernate.annotations.GenericGenerator;
import org.hibernate.annotations.Parameter;

<<<<<<< HEAD
import javax.persistence.*;
import java.math.BigDecimal;

=======
import java.math.BigDecimal;

import javax.persistence.Column;
import javax.persistence.Entity;
import javax.persistence.GeneratedValue;
import javax.persistence.Id;
import javax.persistence.Inheritance;
import javax.persistence.InheritanceType;
import javax.persistence.JoinColumn;
import javax.persistence.ManyToOne;
import javax.persistence.Table;

>>>>>>> f71d1d5e
@Entity
@Inheritance(strategy = InheritanceType.JOINED)
@Table(name = "BLC_CAT_SEARCH_FACET_XREF")
@Cache(usage = CacheConcurrencyStrategy.READ_WRITE, region = "blCategories")
@AdminPresentationClass(populateToOneFields = PopulateToOneFieldsEnum.TRUE)
@DirectCopyTransform({
        @DirectCopyTransformMember(templateTokens = DirectCopyTransformTypes.SANDBOX, skipOverlaps=true),
        @DirectCopyTransformMember(templateTokens = DirectCopyTransformTypes.MULTITENANT_CATALOG)
})
public class CategorySearchFacetImpl implements CategorySearchFacet {
    
    /**
     * 
     */
    private static final long serialVersionUID = 1L;

    @Id
    @GeneratedValue(generator = "CategorySearchFacetId")
    @GenericGenerator(
        name="CategorySearchFacetId",
        strategy="org.broadleafcommerce.common.persistence.IdOverrideTableGenerator",
        parameters = {
            @Parameter(name="segment_value", value="CategorySearchFacetImpl"),
            @Parameter(name="entity_name", value="org.broadleafcommerce.core.search.domain.CategorySearchFacetImpl")
        }
    )
    @Column(name = "CATEGORY_SEARCH_FACET_ID")
    protected Long id;
    
    @ManyToOne(targetEntity = CategoryImpl.class, cascade = CascadeType.REFRESH)
    @JoinColumn(name = "CATEGORY_ID")
    @AdminPresentation(excluded = true)
    protected Category category;
    
    @ManyToOne(targetEntity = SearchFacetImpl.class)
    @JoinColumn(name = "SEARCH_FACET_ID")
    protected SearchFacet searchFacet;
    
    @Column(name = "SEQUENCE")
    @AdminPresentation(friendlyName = "CategorySearchFacetImpl_sequence")
    protected BigDecimal sequence;

    @Override
    public Long getId() {
        return id;
    }

    @Override
    public void setId(Long id) {
        this.id = id;
    }

    @Override
    public Category getCategory() {
        return category;
    }

    @Override
    public void setCategory(Category category) {
        this.category = category;
    }

    @Override
    public SearchFacet getSearchFacet() {
        return searchFacet;
    }

    @Override
    public void setSearchFacet(SearchFacet searchFacet) {
        this.searchFacet = searchFacet;
    }

    @Override
    public BigDecimal getSequence() {
        return sequence;
    }

    @Override
    public void setSequence(BigDecimal sequence) {
        this.sequence = sequence;
    }
<<<<<<< HEAD

    @Override
    public <G extends CategorySearchFacet> CreateResponse<G> createOrRetrieveCopyInstance(MultiTenantCopyContext context) throws CloneNotSupportedException {
        CreateResponse<G> createResponse = context.createOrRetrieveCopyInstance(this);
        if (createResponse.isAlreadyPopulated()) {
            return createResponse;
        }
        CategorySearchFacet cloned = createResponse.getClone();
        if (category != null) {
            cloned.setCategory(category.createOrRetrieveCopyInstance(context).getClone());
        }
        cloned.setSequence(sequence);
        if (searchFacet != null) {
            cloned.setSearchFacet(searchFacet.createOrRetrieveCopyInstance(context).getClone());
        }
        return createResponse;
    }
=======
    
    @Override
    public boolean equals(Object obj) {
        if (obj != null && getClass().isAssignableFrom(obj.getClass())) {
            CategorySearchFacetImpl other = (CategorySearchFacetImpl) obj;
            return new EqualsBuilder()
                .append(category, other.category)
                .append(searchFacet, other.searchFacet)
                .build();
        }
        return false;
    }
    
    @Override
    public int hashCode() {
        return new HashCodeBuilder()
            .append(category)
            .append(searchFacet)
            .toHashCode();
    }
    
>>>>>>> f71d1d5e
}<|MERGE_RESOLUTION|>--- conflicted
+++ resolved
@@ -19,13 +19,10 @@
  */
 package org.broadleafcommerce.core.search.domain;
 
-<<<<<<< HEAD
+import org.apache.commons.lang3.builder.EqualsBuilder;
+import org.apache.commons.lang3.builder.HashCodeBuilder;
 import org.broadleafcommerce.common.copy.CreateResponse;
 import org.broadleafcommerce.common.copy.MultiTenantCopyContext;
-=======
-import org.apache.commons.lang3.builder.EqualsBuilder;
-import org.apache.commons.lang3.builder.HashCodeBuilder;
->>>>>>> f71d1d5e
 import org.broadleafcommerce.common.extensibility.jpa.copy.DirectCopyTransform;
 import org.broadleafcommerce.common.extensibility.jpa.copy.DirectCopyTransformMember;
 import org.broadleafcommerce.common.extensibility.jpa.copy.DirectCopyTransformTypes;
@@ -39,13 +36,9 @@
 import org.hibernate.annotations.GenericGenerator;
 import org.hibernate.annotations.Parameter;
 
-<<<<<<< HEAD
-import javax.persistence.*;
 import java.math.BigDecimal;
 
-=======
-import java.math.BigDecimal;
-
+import javax.persistence.CascadeType;
 import javax.persistence.Column;
 import javax.persistence.Entity;
 import javax.persistence.GeneratedValue;
@@ -56,7 +49,6 @@
 import javax.persistence.ManyToOne;
 import javax.persistence.Table;
 
->>>>>>> f71d1d5e
 @Entity
 @Inheritance(strategy = InheritanceType.JOINED)
 @Table(name = "BLC_CAT_SEARCH_FACET_XREF")
@@ -138,25 +130,6 @@
     public void setSequence(BigDecimal sequence) {
         this.sequence = sequence;
     }
-<<<<<<< HEAD
-
-    @Override
-    public <G extends CategorySearchFacet> CreateResponse<G> createOrRetrieveCopyInstance(MultiTenantCopyContext context) throws CloneNotSupportedException {
-        CreateResponse<G> createResponse = context.createOrRetrieveCopyInstance(this);
-        if (createResponse.isAlreadyPopulated()) {
-            return createResponse;
-        }
-        CategorySearchFacet cloned = createResponse.getClone();
-        if (category != null) {
-            cloned.setCategory(category.createOrRetrieveCopyInstance(context).getClone());
-        }
-        cloned.setSequence(sequence);
-        if (searchFacet != null) {
-            cloned.setSearchFacet(searchFacet.createOrRetrieveCopyInstance(context).getClone());
-        }
-        return createResponse;
-    }
-=======
     
     @Override
     public boolean equals(Object obj) {
@@ -177,6 +150,22 @@
             .append(searchFacet)
             .toHashCode();
     }
-    
->>>>>>> f71d1d5e
+
+    @Override
+    public <G extends CategorySearchFacet> CreateResponse<G> createOrRetrieveCopyInstance(MultiTenantCopyContext context) throws CloneNotSupportedException {
+        CreateResponse<G> createResponse = context.createOrRetrieveCopyInstance(this);
+        if (createResponse.isAlreadyPopulated()) {
+            return createResponse;
+        }
+        CategorySearchFacet cloned = createResponse.getClone();
+        if (category != null) {
+            cloned.setCategory(category.createOrRetrieveCopyInstance(context).getClone());
+        }
+        cloned.setSequence(sequence);
+        if (searchFacet != null) {
+            cloned.setSearchFacet(searchFacet.createOrRetrieveCopyInstance(context).getClone());
+        }
+        return createResponse;
+    }
+
 }