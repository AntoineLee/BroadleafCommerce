--- conflicted
+++ resolved
@@ -499,15 +499,7 @@
     /**
      * <p>Used in conjuction with {@link InventoryType#CHECK_QUANTITY} within the blAddItemWorkflow and blUpdateItemWorkflow.
      * This field is checked within the {@link CheckAvailabilityActivity} to determine if inventory is actually available
-<<<<<<< HEAD
      * for this Sku.
-=======
-     * for this Sku.</p>
-     * 
-     * <p>In order to enable this feature in a Broadleaf 3.1.1+ installation, you must hook up the {@link QuantityAvailableSkuTemplate}
-     * to dynamically weave in the quantityAvailable field or override this method in a subclass. This is enabled out of the
-     * box in Broadleaf 3.2+</p>
->>>>>>> 016c2171
      */
     public Integer getQuantityAvailable();
     
@@ -515,9 +507,6 @@
      * <p>Used in conjunction with {@link InventoryType#CHECK_QUANTITY} from {@link #getInventoryType()}. This sets how much
      * inventory is available for this Sku.</p>
      * 
-     * <p>In order to enable this feature in a Broadleaf 3.1.1+ installation, you must hook up the {@link QuantityAvailableSkuTemplate}
-     * to dynamically weave in the quantityAvailable field or override this method in a subclass. This is enabled out of the
-     * box in Broadleaf 3.2+</p>
      * 
      * @param quantityAvailable the quantity available for this sku 
      */
