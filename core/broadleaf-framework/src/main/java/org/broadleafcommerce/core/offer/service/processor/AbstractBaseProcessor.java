--- conflicted
+++ resolved
@@ -19,7 +19,6 @@
  */
 package org.broadleafcommerce.core.offer.service.processor;
 
-import org.apache.commons.collections4.CollectionUtils;
 import org.apache.commons.collections4.map.LRUMap;
 import org.apache.commons.lang3.StringUtils;
 import org.apache.commons.logging.Log;
@@ -44,7 +43,6 @@
 import org.broadleafcommerce.core.order.service.type.FulfillmentType;
 import org.broadleafcommerce.profile.core.domain.Customer;
 import org.joda.time.LocalDateTime;
-
 import java.util.ArrayList;
 import java.util.Calendar;
 import java.util.Collection;
@@ -55,7 +53,6 @@
 import java.util.Map;
 import java.util.Set;
 import java.util.TimeZone;
-
 import javax.annotation.Resource;
 
 /**
@@ -238,61 +235,20 @@
      * @return a Boolean object containing the result of executing the MVEL expression
      */
     public Boolean executeExpression(String expression, Map<String, Object> vars) {
-<<<<<<< HEAD
-        return executeExpression(expression, vars, null);
-    }
-
-    public Boolean executeExpression(String expression, Map<String, Object> vars, Map<String, Class> mvelImports) {
-        try {
-            Serializable exp;
-            synchronized (EXPRESSION_CACHE) {
-                exp = (Serializable) EXPRESSION_CACHE.get(expression);
-                if (exp == null) {
-                    ParserContext context = new ParserContext();
-                    context.addImport("OfferType", OfferType.class);
-                    context.addImport("FulfillmentType", FulfillmentType.class);
-                    context.addImport("MVEL", MVEL.class);
-                    context.addImport("MvelHelper", MvelHelper.class);
-                    context.addImport("CollectionUtils", CollectionUtils.class);
-                    if (mvelImports != null) {
-                        for (String key : mvelImports.keySet()) {
-                            context.addImport(key, mvelImports.get(key));
-                        }
-                    }
-
-                    //            StringBuffer completeExpression = new StringBuffer(functions.toString());
-                    //            completeExpression.append(" ").append(expression);
-                    exp = MVEL.compileExpression(expression, context);
-
-                    EXPRESSION_CACHE.put(expression, exp);
-                }
-            }
-
-            Object test = MVEL.executeExpression(exp, vars);
-
-            return (Boolean) test;
-        } catch (Exception e) {
-            //Unable to execute the MVEL expression for some reason
-            //Return false, but notify about the bad expression through logs
-            LOG.warn("Unable to parse and/or execute an mvel expression. Reporting to the logs and returning false " +
-                    "for the match expression:" + expression, e);
-            return false;
-=======
         synchronized (EXPRESSION_CACHE) {
             Map<String, Class<?>> contextImports = new HashMap<>();
             contextImports.put("OfferType", OfferType.class);
             contextImports.put("FulfillmentType", FulfillmentType.class);
             return MvelHelper.evaluateRule(expression, vars, EXPRESSION_CACHE, contextImports);
->>>>>>> bef98293
-        }
-    }
-
-        /**
-         * We were not able to meet all of the ItemCriteria for a promotion, but some of the items were
-         * marked as qualifiers or targets.  This method removes those items from being used as targets or
-         * qualifiers so they are eligible for other promotions.
-         * @param priceDetails
-         */
+        }
+    }
+    
+    /**
+     * We were not able to meet all of the ItemCriteria for a promotion, but some of the items were
+     * marked as qualifiers or targets.  This method removes those items from being used as targets or
+     * qualifiers so they are eligible for other promotions.
+     * @param priceDetails
+     */
     protected void clearAllNonFinalizedQuantities(List<PromotableOrderItemPriceDetail> priceDetails) {
         for (PromotableOrderItemPriceDetail priceDetail : priceDetails) {
             priceDetail.clearAllNonFinalizedQuantities();
