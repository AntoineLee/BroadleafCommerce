--- conflicted
+++ resolved
@@ -190,11 +190,7 @@
     
     /**
      * Reads all products from the database that are currently active. That is, reads all products that
-<<<<<<< HEAD
      * are not archived and whose start and end dates surround the currentDate
-=======
-     * are not archived and whose start and end dates surround the currentDate.
->>>>>>> 92286fde
      * 
      * @param currentDate
      * @return a list of all active products
