--- conflicted
+++ resolved
@@ -24,11 +24,6 @@
 import org.broadleafcommerce.core.catalog.service.type.ProductType;
 import org.broadleafcommerce.core.search.domain.ProductSearchCriteria;
 
-<<<<<<< HEAD
-import javax.annotation.Nonnull;
-import javax.persistence.EntityManager;
-=======
->>>>>>> a93ca1c1
 import java.util.Date;
 import java.util.List;
 
@@ -118,7 +113,6 @@
     @Nonnull
     public List<Product> readFilteredActiveProductsByCategory(Long categoryId, ProductSearchCriteria searchCriteria);
 
-<<<<<<< HEAD
     /**
      * Find all products whose start and end dates are before and after the passed in 
      * date, who match the search string, match the given search criteria, and are not
@@ -134,23 +128,6 @@
 
 
     /**
-=======
-    /**
-     * Find all products whose start and end dates are before and after the passed in 
-     * date, who match the search string, match the given search criteria, and are not
-     * marked as archived.
-     * 
-     * @param query
-     * @param searchCriteria
-     * @return the matching products
-     */
-    @Nonnull
-    public List<Product> readFilteredActiveProductsByQuery(String query, ProductSearchCriteria searchCriteria);
-
-
-
-    /**
->>>>>>> a93ca1c1
      * @deprecated Use {@link #readFilteredActiveProductsByCategory(Long, ProductSearchCriteria)}
      * 
      * Find all products whose start and end dates are before and after the passed in
@@ -274,17 +251,6 @@
     public List<Product> readAllActiveProducts();
 
     /**
-<<<<<<< HEAD
-=======
-     * 
-     * Reads all products from the database that are currently active. 
-     * 
-     * @return a list of all active products
-     */
-    public List<Product> readAllActiveProducts();
-
-    /**
->>>>>>> a93ca1c1
      * @deprecated use {@link #readAllActiveProducts()}
      * 
      * @param currentDate
