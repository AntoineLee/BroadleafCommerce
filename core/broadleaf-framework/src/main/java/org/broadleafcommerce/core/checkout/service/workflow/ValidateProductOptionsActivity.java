--- conflicted
+++ resolved
@@ -77,7 +77,6 @@
                         boolean hasStrategy = productOptionValidationService.hasProductOptionValidationStrategy(productOption);
                         boolean isAddOrNoneType = productOptionValidationService.isAddOrNoneType(productOption);
                         boolean isSubmitType = productOptionValidationService.isSubmitType(productOption);
-<<<<<<< HEAD
 
                         if (isMissingRequiredAttribute(isRequired, hasStrategy, isAddOrNoneType, isSubmitType, attributeValue)) {
                             String message = "Unable to validate cart, product  (" + product.getId() + ") required"
@@ -85,8 +84,6 @@
                             throw new RequiredAttributeNotProvidedException(message, attributeName, String.valueOf(product.getId()));
                         }
 
-=======
->>>>>>> 00639bd7
                         boolean hasValidationType = productOption.getProductOptionValidationType() != null;
 
                         if (shouldValidateWithException(hasValidationType, hasStrategy, isAddOrNoneType, isSubmitType)) {
