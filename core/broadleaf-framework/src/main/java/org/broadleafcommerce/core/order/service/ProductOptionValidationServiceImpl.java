/*
 * #%L
 * BroadleafCommerce Framework
 * %%
 * Copyright (C) 2009 - 2013 Broadleaf Commerce
 * %%
 * Licensed under the Apache License, Version 2.0 (the "License");
 * you may not use this file except in compliance with the License.
 * You may obtain a copy of the License at
 * 
 *       http://www.apache.org/licenses/LICENSE-2.0
 * 
 * Unless required by applicable law or agreed to in writing, software
 * distributed under the License is distributed on an "AS IS" BASIS,
 * WITHOUT WARRANTIES OR CONDITIONS OF ANY KIND, either express or implied.
 * See the License for the specific language governing permissions and
 * limitations under the License.
 * #L%
 */
package org.broadleafcommerce.core.order.service;

import org.apache.commons.logging.Log;
import org.apache.commons.logging.LogFactory;
import org.broadleafcommerce.core.catalog.domain.ProductOption;
import org.broadleafcommerce.core.catalog.service.type.ProductOptionValidationStrategyType;
import org.broadleafcommerce.core.catalog.service.type.ProductOptionValidationType;
import org.broadleafcommerce.core.order.service.exception.ProductOptionValidationException;
import org.springframework.stereotype.Service;

import java.util.regex.Pattern;

@Service("blProductOptionValidationService")
public class ProductOptionValidationServiceImpl implements ProductOptionValidationService  {

    private static final Log LOG = LogFactory.getLog(ProductOptionValidationServiceImpl.class);


    /* (non-Javadoc)
     * @see org.broadleafcommerce.core.order.service.ProductOptionValidationService#validate(org.broadleafcommerce.core.catalog.domain.ProductOption, java.lang.String)
     */
    @Override
    public Boolean validate(ProductOption productOption, String value) {
<<<<<<< HEAD
        if (!ProductOptionValidationStrategyType.NONE.equals(productOption.getProductOptionValidationStrategyType())
                && ProductOptionValidationType.REGEX.equals(productOption.getProductOptionValidationType())) {
            if (!validateRegex(productOption.getValidationString(), value))
            {
                LOG.error(productOption.getErrorMessage() + ". Value [" + value + "] does not match regex string [" + productOption.getValidationString() + "]");
                String exceptionMessage = productOption.getAttributeName() + " " + productOption.getErrorMessage() + ". Value [" + value + "] does not match regex string [" + productOption.getValidationString() + "]";
                throw new ProductOptionValidationException(exceptionMessage, productOption.getErrorCode(), productOption.getAttributeName(), value, productOption.getValidationString(), productOption.getErrorMessage());
=======
        ProductOptionValidationType validationType = productOption.getProductOptionValidationType();
        if (validationType == null || validationType == ProductOptionValidationType.REGEX) {
            if (!validateRegex(productOption.getValidationString(), value)) {
                LOG.error(productOption.getErrorMessage() + ". Value [" + value + "] does not match regex string ["
                        + productOption.getValidationString() + "]");
                String exceptionMessage = productOption.getAttributeName() + " " + productOption.getErrorMessage()
                        + ". Value [" + value + "] does not match regex string ["
                        + productOption.getValidationString() + "]";
                throw new ProductOptionValidationException(exceptionMessage, productOption.getErrorCode(),
                        productOption.getAttributeName(), value, productOption.getValidationString(),
                        productOption.getErrorMessage());
>>>>>>> 54d41563
            }
        }
        return true;
    }
    
    protected Boolean validateRegex(String regex, String value) {
        if (value == null) {
            return false;
        }
        return Pattern.matches(regex, value);
    }
    

}<|MERGE_RESOLUTION|>--- conflicted
+++ resolved
@@ -40,15 +40,6 @@
      */
     @Override
     public Boolean validate(ProductOption productOption, String value) {
-<<<<<<< HEAD
-        if (!ProductOptionValidationStrategyType.NONE.equals(productOption.getProductOptionValidationStrategyType())
-                && ProductOptionValidationType.REGEX.equals(productOption.getProductOptionValidationType())) {
-            if (!validateRegex(productOption.getValidationString(), value))
-            {
-                LOG.error(productOption.getErrorMessage() + ". Value [" + value + "] does not match regex string [" + productOption.getValidationString() + "]");
-                String exceptionMessage = productOption.getAttributeName() + " " + productOption.getErrorMessage() + ". Value [" + value + "] does not match regex string [" + productOption.getValidationString() + "]";
-                throw new ProductOptionValidationException(exceptionMessage, productOption.getErrorCode(), productOption.getAttributeName(), value, productOption.getValidationString(), productOption.getErrorMessage());
-=======
         ProductOptionValidationType validationType = productOption.getProductOptionValidationType();
         if (validationType == null || validationType == ProductOptionValidationType.REGEX) {
             if (!validateRegex(productOption.getValidationString(), value)) {
@@ -60,7 +51,6 @@
                 throw new ProductOptionValidationException(exceptionMessage, productOption.getErrorCode(),
                         productOption.getAttributeName(), value, productOption.getValidationString(),
                         productOption.getErrorMessage());
->>>>>>> 54d41563
             }
         }
         return true;
