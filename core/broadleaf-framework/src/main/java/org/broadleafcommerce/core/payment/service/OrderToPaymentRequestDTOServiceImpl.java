/*
 * #%L
 * BroadleafCommerce Framework
 * %%
 * Copyright (C) 2009 - 2013 Broadleaf Commerce
 * %%
 * Licensed under the Apache License, Version 2.0 (the "License");
 * you may not use this file except in compliance with the License.
 * You may obtain a copy of the License at
 * 
 *       http://www.apache.org/licenses/LICENSE-2.0
 * 
 * Unless required by applicable law or agreed to in writing, software
 * distributed under the License is distributed on an "AS IS" BASIS,
 * WITHOUT WARRANTIES OR CONDITIONS OF ANY KIND, either express or implied.
 * See the License for the specific language governing permissions and
 * limitations under the License.
 * #L%
 */

package org.broadleafcommerce.core.payment.service;

import org.apache.commons.lang.StringUtils;
import org.apache.commons.logging.Log;
import org.apache.commons.logging.LogFactory;
import org.broadleafcommerce.common.money.Money;
import org.broadleafcommerce.common.payment.PaymentAdditionalFieldType;
import org.broadleafcommerce.common.payment.PaymentGatewayRequestType;
import org.broadleafcommerce.common.payment.PaymentTransactionType;
import org.broadleafcommerce.common.payment.PaymentType;
import org.broadleafcommerce.common.payment.dto.PaymentRequestDTO;
import org.broadleafcommerce.common.util.BLCSystemProperty;
import org.broadleafcommerce.core.order.domain.FulfillmentGroup;
import org.broadleafcommerce.core.order.domain.Order;
import org.broadleafcommerce.core.order.service.FulfillmentGroupService;
import org.broadleafcommerce.core.payment.domain.OrderPayment;
import org.broadleafcommerce.core.payment.domain.PaymentTransaction;
import org.broadleafcommerce.profile.core.domain.Address;
import org.broadleafcommerce.profile.core.domain.Customer;
import org.broadleafcommerce.profile.core.domain.CustomerPhone;
import org.springframework.stereotype.Service;

import java.util.List;
import java.util.Map;

import javax.annotation.Resource;

/**
 * Service that translates various pieces of information such as:
 * - {@link org.broadleafcommerce.core.order.domain.Order}
 * - {@link org.broadleafcommerce.core.payment.domain.PaymentTransaction}
 * into a {@link org.broadleafcommerce.common.payment.dto.PaymentRequestDTO} so that the gateway can create
 * the appropriate request for a specific transaction.
 *
 * @author Elbert Bautista (elbertbautista)
 */
@Service("blOrderToPaymentRequestDTOService")
public class OrderToPaymentRequestDTOServiceImpl implements OrderToPaymentRequestDTOService {

    private static final Log LOG = LogFactory.getLog(OrderToPaymentRequestDTOServiceImpl.class);

    public static final String ZERO_TOTAL = "0";
    
    @Resource(name = "blFulfillmentGroupService")
    protected FulfillmentGroupService fgService;

    @Override
    public PaymentRequestDTO translateOrder(Order order) {
        if (order != null) {
            if (LOG.isTraceEnabled()) {
                LOG.trace(String.format("Translating Order (ID:%s) into a PaymentRequestDTO for the configured " +
                        "gateway.", order.getId()));
            }
            PaymentRequestDTO requestDTO = new PaymentRequestDTO()
                    .orderId(order.getId().toString());
            if (order.getCurrency() != null) {
                requestDTO.orderCurrencyCode(order.getCurrency().getCurrencyCode());
            }

            populateCustomerInfo(order, requestDTO);
            populateShipTo(order, requestDTO);
            populateBillTo(order, requestDTO);
            populateTotals(order, requestDTO);
            populateDefaultLineItemsAndSubtotal(order, requestDTO);

            return requestDTO;
        }

        return null;
    }

    @Override
    public PaymentRequestDTO translatePaymentTransaction(Money transactionAmount, PaymentTransaction paymentTransaction) {

        if (LOG.isTraceEnabled()) {
            LOG.trace(String.format("Translating Payment Transaction (ID:%s) into a PaymentRequestDTO for the configured " +
                    "gateway.", paymentTransaction.getId()));
        }

        //Will set the full amount to be charged on the transaction total/subtotal and not worry about shipping/tax breakdown
        PaymentRequestDTO requestDTO = new PaymentRequestDTO()
            .transactionTotal(transactionAmount.getAmount().toPlainString())
            .orderSubtotal(transactionAmount.getAmount().toPlainString())
            .shippingTotal(ZERO_TOTAL)
            .taxTotal(ZERO_TOTAL)
            .orderCurrencyCode(paymentTransaction.getOrderPayment().getCurrency().getCurrencyCode())
            .orderId(paymentTransaction.getOrderPayment().getOrder().getId().toString());
        
        Order order = paymentTransaction.getOrderPayment().getOrder();
        populateCustomerInfo(order, requestDTO);
        populateShipTo(order, requestDTO);
        populateBillTo(order, requestDTO);

        // Only set totals and line items when in a Payment flow
<<<<<<< HEAD
        // (i.e. where the transaction is meant to be charged, UNCONFIRMED -> AUTHORIZE or UNCONFIRMED -> AUTHORIZE_AND_CAPTURE)
        // AND where the order does not contain multiple final payments. (e.g. multiple credit cards)
        // - If in a REFUND flow OR paying with multiple final payments OR this is a DETACHED_CREDIT request,
        //   you cannot use the total after applied payments convenience method.
        // - The amounts to be sent to the gateway are the amounts passed in.
        if (PaymentTransactionType.UNCONFIRMED.equals(paymentTransaction.getType()) &&
                !orderContainsMultipleFinalPayments(order) &&
                !transactionIsDetachedCreditRequest(paymentTransaction)) {
=======
        // At this point in a checkout, CustomerCredit and GiftCards are still Unconfirmed,
        // thus the check to prevent incorrect payment totals
        if (PaymentTransactionType.UNCONFIRMED.equals(paymentTransaction.getType()) &&
                paymentTransaction.getOrderPayment().isFinalPayment()) {
>>>>>>> 9ea17a4c
            populateTotals(order, requestDTO);
            populateDefaultLineItemsAndSubtotal(order, requestDTO);
        }

        //Copy Additional Fields from PaymentTransaction into the Request DTO.
        //This will contain any gateway specific information needed to perform actions on this transaction
        Map<String, String> additionalFields = paymentTransaction.getAdditionalFields();
        
        for (String key : additionalFields.keySet()) {
            requestDTO.additionalField(key, additionalFields.get(key));
        }

        return requestDTO;
    }

    /**
     * determine whether or not this order contains multiple final payments.
     * (e.g. paying with multiple credit cards)
     * @param order
     * @return
     */
    protected boolean orderContainsMultipleFinalPayments(Order order) {
        int finalPaymentCount = 0;
        for (OrderPayment payment : order.getPayments()) {
            if (payment.isActive() && payment.isFinalPayment()) {
                finalPaymentCount++;
            }
        }
        return finalPaymentCount > 1;
    }

    /**
     * determine whether or not this transaction is a detached credit request.
     * By default, will look at the additional fields map to determine intent
     * (as the actual type of the transaction is UNCONFIRMED).
     * @param transaction
     * @return
     */
    protected boolean transactionIsDetachedCreditRequest(PaymentTransaction transaction) {
        return transaction.getAdditionalFields().containsKey(PaymentGatewayRequestType.DETACHED_CREDIT_REFUND.getType());
    }

    @Override
    public void populateTotals(Order order, PaymentRequestDTO requestDTO) {
        String total = ZERO_TOTAL;
        String shippingTotal = ZERO_TOTAL;
        String taxTotal = ZERO_TOTAL;

        if (order.getTotalAfterAppliedPayments() != null) {
            total = order.getTotalAfterAppliedPayments().toString();
        }

        if (order.getTotalShipping() != null) {
            shippingTotal = order.getTotalShipping().toString();
        }

        if (order.getTotalTax() != null) {
            taxTotal = order.getTotalTax().toString();
        }

        requestDTO.transactionTotal(total)
                .shippingTotal(shippingTotal)
                .taxTotal(taxTotal)
                .orderCurrencyCode(order.getCurrency().getCurrencyCode());
    }

    @Override
    public void populateCustomerInfo(Order order, PaymentRequestDTO requestDTO) {
        Customer customer = order.getCustomer();
        String phoneNumber = null;
        if (customer.getCustomerPhones() != null && !customer.getCustomerPhones().isEmpty()) {
            for (CustomerPhone phone : customer.getCustomerPhones()) {
                if (phone.getPhone().isDefault()) {
                    phoneNumber =  phone.getPhone().getPhoneNumber();
                }
            }
        }

        String orderEmail = (customer.getEmailAddress() == null)? order.getEmailAddress() : customer.getEmailAddress();

        requestDTO.customer()
                .customerId(customer.getId().toString())
                .firstName(customer.getFirstName())
                .lastName(customer.getLastName())
                .email(orderEmail)
                .phone(phoneNumber);

    }

    /**
     * Uses the first shippable fulfillment group to populate the {@link PaymentRequestDTO#shipTo()} object
     * @param order the {@link Order} to get data from
     * @param requestDTO the {@link PaymentRequestDTO} that should be populated
     * @see {@link FulfillmentGroupService#getFirstShippableFulfillmentGroup(Order)}
     */
    @Override
    public void populateShipTo(Order order, PaymentRequestDTO requestDTO) {
        List<FulfillmentGroup> fgs = order.getFulfillmentGroups();
        if (fgs != null && fgs.size() > 0) {
            FulfillmentGroup defaultFg = fgService.getFirstShippableFulfillmentGroup(order);
            if (defaultFg != null && defaultFg.getAddress() != null) {
                Address fgAddress = defaultFg.getAddress();
                String stateAbbr = null;
                String countryAbbr = null;
                String phone = null;

                if (StringUtils.isNotBlank(fgAddress.getStateProvinceRegion())) {
                    stateAbbr = fgAddress.getStateProvinceRegion();
                } else if (fgAddress.getState() != null) {
                    //support legacy
                    stateAbbr = fgAddress.getState().getAbbreviation();
                }

                if (fgAddress.getIsoCountryAlpha2() != null) {
                    countryAbbr = fgAddress.getIsoCountryAlpha2().getAlpha2();
                } else if (fgAddress.getCountry() != null) {
                    //support legacy
                    countryAbbr = fgAddress.getCountry().getAbbreviation();
                }

                if (fgAddress.getPhonePrimary() != null) {
                    phone = fgAddress.getPhonePrimary().getPhoneNumber();
                }
                
                NameResponse name = getName(fgAddress);
                
                requestDTO.shipTo()
                        .addressFirstName(name.firstName)
                        .addressLastName(name.lastName)
                        .addressCompanyName(fgAddress.getCompanyName())
                        .addressLine1(fgAddress.getAddressLine1())
                        .addressLine2(fgAddress.getAddressLine2())
                        .addressCityLocality(fgAddress.getCity())
                        .addressStateRegion(stateAbbr)
                        .addressPostalCode(fgAddress.getPostalCode())
                        .addressCountryCode(countryAbbr)
                        .addressPhone(phone)
                        .addressEmail(fgAddress.getEmailAddress());
            }
        }
    }

    @Override
    public void populateBillTo(Order order, PaymentRequestDTO requestDTO) {
        for (OrderPayment payment : order.getPayments()) {
            if (payment.isActive()) {
                Address billAddress = payment.getBillingAddress();
                if (billAddress != null) {
                    String stateAbbr = null;
                    String countryAbbr = null;
                    String phone = null;

                    if (StringUtils.isNotBlank(billAddress.getStateProvinceRegion())) {
                        stateAbbr = billAddress.getStateProvinceRegion();
                    } else if (billAddress.getState() != null) {
                        //support legacy
                        stateAbbr = billAddress.getState().getAbbreviation();
                    }

                    if (billAddress.getIsoCountryAlpha2() != null) {
                        countryAbbr = billAddress.getIsoCountryAlpha2().getAlpha2();
                    } else if (billAddress.getCountry() != null) {
                        //support legacy
                        countryAbbr = billAddress.getCountry().getAbbreviation();
                    }

                    if (billAddress.getPhonePrimary() != null) {
                        phone = billAddress.getPhonePrimary().getPhoneNumber();
                    }
                    
                    NameResponse name = getName(billAddress);
                    
                    requestDTO.billTo()
                            .addressFirstName(name.firstName)
                            .addressLastName(name.lastName)
                            .addressCompanyName(billAddress.getCompanyName())
                            .addressLine1(billAddress.getAddressLine1())
                            .addressLine2(billAddress.getAddressLine2())
                            .addressCityLocality(billAddress.getCity())
                            .addressStateRegion(stateAbbr)
                            .addressPostalCode(billAddress.getPostalCode())
                            .addressCountryCode(countryAbbr)
                            .addressPhone(phone)
                            .addressEmail(billAddress.getEmailAddress());
                }
            }
        }
    }

    
    protected NameResponse getName(Address address) {
        NameResponse response = new NameResponse();
        
        if (BLCSystemProperty.resolveBooleanSystemProperty("validator.address.fullNameOnly")) {
            String fullName = address.getFullName();
            
            if (StringUtils.isNotBlank(fullName)) {
                char nameSeparatorChar = ' ';
                int spaceCharacterIndex = fullName.indexOf(nameSeparatorChar);
                if (spaceCharacterIndex != -1 && (fullName.length() > spaceCharacterIndex + 1)) {
                    response.firstName = fullName.substring(0, spaceCharacterIndex);
                    // use lastIndexOf instead of indexOf to deal with the case where a user put <first> <middle> <last>
                    response.lastName = fullName.substring(fullName.lastIndexOf(nameSeparatorChar) + 1, fullName.length());
                } else {
                    response.firstName = fullName;
                    response.lastName = "";
                }
            }
        } else {
            response.firstName = address.getFirstName();
            response.lastName = address.getLastName();
        }
        
        return response;
    }


    /**
     * IMPORTANT:
     * <p>If you would like to pass Line Item information to a payment gateway
     * so that it shows up on the hosted site, you will need to override this method and
     * construct line items to conform to the requirements of that particular gateway:</p>
     *
     * <p>For Example: The Paypal Express Checkout NVP API validates that the order subtotal that you pass in,
     * add up to the amount of the line items that you pass in. So,
     * In that case you will need to take into account any additional fees, promotions,
     * credits, gift cards, etc... that are applied to the payment and add them
     * as additional line items with a negative amount when necessary.</p>
     *
     * <p>Each gateway that accepts line item information may require you to construct
     * this differently. Please consult the module documentation on how it should
     * be properly constructed.</p>
     *
     * <p>In this default implementation, just the subtotal is set, without any line item details.</p>
     *
     * @param order
     * @param requestDTO
     */
    @Override
    public void populateDefaultLineItemsAndSubtotal(Order order, PaymentRequestDTO requestDTO) {
        String subtotal = ZERO_TOTAL;
        if (order.getSubTotal() != null) {
            subtotal = order.getSubTotal().toString();
        }

        requestDTO.orderSubtotal(subtotal);
    }
    
    public class NameResponse {
        protected String firstName;
        protected String lastName;
    }

}<|MERGE_RESOLUTION|>--- conflicted
+++ resolved
@@ -112,21 +112,17 @@
         populateBillTo(order, requestDTO);
 
         // Only set totals and line items when in a Payment flow
-<<<<<<< HEAD
         // (i.e. where the transaction is meant to be charged, UNCONFIRMED -> AUTHORIZE or UNCONFIRMED -> AUTHORIZE_AND_CAPTURE)
         // AND where the order does not contain multiple final payments. (e.g. multiple credit cards)
         // - If in a REFUND flow OR paying with multiple final payments OR this is a DETACHED_CREDIT request,
         //   you cannot use the total after applied payments convenience method.
         // - The amounts to be sent to the gateway are the amounts passed in.
-        if (PaymentTransactionType.UNCONFIRMED.equals(paymentTransaction.getType()) &&
-                !orderContainsMultipleFinalPayments(order) &&
-                !transactionIsDetachedCreditRequest(paymentTransaction)) {
-=======
         // At this point in a checkout, CustomerCredit and GiftCards are still Unconfirmed,
         // thus the check to prevent incorrect payment totals
         if (PaymentTransactionType.UNCONFIRMED.equals(paymentTransaction.getType()) &&
+                !orderContainsMultipleFinalPayments(order) &&
+                !transactionIsDetachedCreditRequest(paymentTransaction) &&
                 paymentTransaction.getOrderPayment().isFinalPayment()) {
->>>>>>> 9ea17a4c
             populateTotals(order, requestDTO);
             populateDefaultLineItemsAndSubtotal(order, requestDTO);
         }
