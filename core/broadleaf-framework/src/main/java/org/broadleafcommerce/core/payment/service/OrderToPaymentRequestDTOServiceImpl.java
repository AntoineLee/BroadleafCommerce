--- conflicted
+++ resolved
@@ -87,9 +87,6 @@
             .orderCurrencyCode(paymentTransaction.getOrderPayment().getCurrency().getCurrencyCode())
             .orderId(paymentTransaction.getOrderPayment().getOrder().getId().toString());
         
-<<<<<<< HEAD
-        populateBillTo(requestDTO, paymentTransaction.getOrderPayment());
-=======
         Order order = paymentTransaction.getOrderPayment().getOrder();
         populateCustomerInfo(order, requestDTO);
         populateShipTo(order, requestDTO);
@@ -100,8 +97,6 @@
             populateTotals(order, requestDTO);
             populateDefaultLineItemsAndSubtotal(order, requestDTO);
         }
->>>>>>> 1c7bf1e0
-        
         //Copy Additional Fields from PaymentTransaction into the Request DTO.
         //This will contain any gateway specific information needed to perform actions on this transaction
         Map<String, String> additionalFields = paymentTransaction.getAdditionalFields();
@@ -222,10 +217,6 @@
     @Override
     public void populateBillTo(Order order, PaymentRequestDTO requestDTO) {
         for (OrderPayment payment : order.getPayments()) {
-<<<<<<< HEAD
-            if (payment.isActive() && PaymentType.CREDIT_CARD.equals(payment.getType())) {
-                populateBillTo(requestDTO, payment);
-=======
             if (payment.isActive()) {
                 Address billAddress = payment.getBillingAddress();
                 if (billAddress != null) {
@@ -266,49 +257,7 @@
                             .addressPhone(phone)
                             .addressEmail(billAddress.getEmailAddress());
                 }
->>>>>>> 1c7bf1e0
-            }
-        }
-    }
-
-    private void populateBillTo(PaymentRequestDTO requestDTO, OrderPayment payment) {
-        Address billAddress = payment.getBillingAddress();
-        if (billAddress != null) {
-            String stateAbbr = null;
-            String countryAbbr = null;
-            String phone = null;
-
-            if (StringUtils.isNotBlank(billAddress.getStateProvinceRegion())) {
-                stateAbbr = billAddress.getStateProvinceRegion();
-            } else if (billAddress.getState() != null) {
-                //support legacy
-                stateAbbr = billAddress.getState().getAbbreviation();
-            }
-
-            if (billAddress.getIsoCountryAlpha2() != null) {
-                countryAbbr = billAddress.getIsoCountryAlpha2().getAlpha2();
-            } else if (billAddress.getCountry() != null) {
-                //support legacy
-                countryAbbr = billAddress.getCountry().getAbbreviation();
-            }
-
-            if (billAddress.getPhonePrimary() != null) {
-                phone = billAddress.getPhonePrimary().getPhoneNumber();
-            }
-
-            requestDTO.billTo()
-                    .addressFirstName(billAddress.getFirstName())
-                    .addressLastName(billAddress.getLastName())
-                    .addressFullName(billAddress.getFullName())
-                    .addressCompanyName(billAddress.getCompanyName())
-                    .addressLine1(billAddress.getAddressLine1())
-                    .addressLine2(billAddress.getAddressLine2())
-                    .addressCityLocality(billAddress.getCity())
-                    .addressStateRegion(stateAbbr)
-                    .addressPostalCode(billAddress.getPostalCode())
-                    .addressCountryCode(countryAbbr)
-                    .addressPhone(phone)
-                    .addressEmail(billAddress.getEmailAddress());
+            }
         }
     }
 
