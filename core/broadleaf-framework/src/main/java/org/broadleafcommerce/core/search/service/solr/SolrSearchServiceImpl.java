--- conflicted
+++ resolved
@@ -28,6 +28,7 @@
 import org.apache.solr.client.solrj.response.QueryResponse;
 import org.apache.solr.common.SolrDocument;
 import org.broadleafcommerce.common.RequestDTO;
+import org.broadleafcommerce.common.config.service.SystemPropertiesService;
 import org.broadleafcommerce.common.exception.ServiceException;
 import org.broadleafcommerce.common.extension.ExtensionResultHolder;
 import org.broadleafcommerce.common.extension.ExtensionResultStatusType;
@@ -115,6 +116,9 @@
     @Resource(name = "blSolrSearchServiceExtensionManager")
     protected SolrSearchServiceExtensionManager extensionManager;
 
+    @Autowired
+    protected SystemPropertiesService systemPropertiesService;
+
     @Value("${solr.global.facets.category.search:false}")
     protected boolean globalFacetsForCategorySearch;
 
@@ -122,7 +126,7 @@
      * @return whether or not to enable debug query info for the SolrQuery
      */
     protected boolean shouldShowDebugQuery() {
-        return BLCSystemProperty.resolveBooleanSystemProperty("solr.showDebugQuery", false);
+        return systemPropertiesService.resolveBooleanSystemProperty("solr.showDebugQuery", false);
     }
 
     @Override
@@ -233,7 +237,6 @@
         
         modifySolrQuery(solrQuery, searchCriteria.getQuery(), facets, searchCriteria, defaultSort);
 
-<<<<<<< HEAD
         // If there is a sort, remove all boosting that has been applied before we apply the sort clause.
         // We do this in order to support cases where we use boosting for enforcing a sort, specifically when sorting
         // on child documents.
@@ -245,10 +248,7 @@
 
         attachSortClause(solrQuery, searchCriteria, defaultSort);
 
-        solrQuery.setShowDebugInfo(true);
-=======
         solrQuery.setShowDebugInfo(shouldShowDebugQuery());
->>>>>>> 2060abbb
 
         if (LOG.isTraceEnabled()) {
             try {
