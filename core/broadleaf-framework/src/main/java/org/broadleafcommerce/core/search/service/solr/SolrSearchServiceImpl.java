--- conflicted
+++ resolved
@@ -341,15 +341,9 @@
      * @deprecated in favor of the other findSearchResults() method
      */
     @Deprecated
-<<<<<<< HEAD
     protected SearchResult findSearchResults(String qualifiedSolrQuery, List<SearchFacetDTO> facets,
             SearchCriteria searchCriteria, String defaultSort) throws ServiceException {
         return findSearchResults(qualifiedSolrQuery, facets, searchCriteria, defaultSort, (String[]) null);
-=======
-    protected ProductSearchResult findProducts(String qualifiedSolrQuery, List<SearchFacetDTO> facets,
-            ProductSearchCriteria searchCriteria, String defaultSort) throws ServiceException {
-        return findProducts(qualifiedSolrQuery, facets, searchCriteria, defaultSort, null);
->>>>>>> 33e4d8ef
     }
 
     /**
@@ -371,16 +365,12 @@
         SolrQuery solrQuery = new SolrQuery()
                 .setQuery(qualifiedSolrQuery)
                 .setRows(searchCriteria.getPageSize())
-<<<<<<< HEAD
-                .setStart((searchCriteria.getPage() - 1) * searchCriteria.getPageSize());
+                .setStart((start) * searchCriteria.getPageSize());
         if (useSku) {
             solrQuery.setFields(shs.getSkuIdFieldName());
         } else {
             solrQuery.setFields(shs.getProductIdFieldName());
         }
-=======
-                .setStart((start) * searchCriteria.getPageSize());
->>>>>>> 33e4d8ef
         if (filterQueries != null) {
             solrQuery.setFilterQueries(filterQueries);
         }
