/*
 * Copyright 2012 the original author or authors.
 *
 * Licensed under the Apache License, Version 2.0 (the "License");
 * you may not use this file except in compliance with the License.
 * You may obtain a copy of the License at
 *
 *      http://www.apache.org/licenses/LICENSE-2.0
 *
 * Unless required by applicable law or agreed to in writing, software
 * distributed under the License is distributed on an "AS IS" BASIS,
 * WITHOUT WARRANTIES OR CONDITIONS OF ANY KIND, either express or implied.
 * See the License for the specific language governing permissions and
 * limitations under the License.
 */

package org.broadleafcommerce.core.search.service.solr;

import org.apache.commons.collections.CollectionUtils;
import org.apache.commons.collections.MapUtils;
import org.apache.commons.lang.StringUtils;
import org.apache.commons.logging.Log;
import org.apache.commons.logging.LogFactory;
import org.apache.solr.client.solrj.SolrQuery;
import org.apache.solr.client.solrj.SolrQuery.ORDER;
import org.apache.solr.client.solrj.SolrServer;
import org.apache.solr.client.solrj.SolrServerException;
import org.apache.solr.client.solrj.embedded.EmbeddedSolrServer;
import org.apache.solr.client.solrj.response.FacetField;
import org.apache.solr.client.solrj.response.FacetField.Count;
import org.apache.solr.client.solrj.response.QueryResponse;
import org.apache.solr.common.SolrDocument;
import org.apache.solr.common.SolrDocumentList;
import org.apache.solr.core.CoreContainer;
import org.broadleafcommerce.common.exception.ServiceException;
import org.broadleafcommerce.common.util.BLCMapUtils;
import org.broadleafcommerce.common.util.TypedClosure;
import org.broadleafcommerce.common.web.BroadleafRequestContext;
import org.broadleafcommerce.core.catalog.dao.ProductDao;
import org.broadleafcommerce.core.catalog.domain.Category;
import org.broadleafcommerce.core.catalog.domain.Product;
import org.broadleafcommerce.core.search.dao.FieldDao;
import org.broadleafcommerce.core.search.dao.SearchFacetDao;
import org.broadleafcommerce.core.search.domain.CategorySearchFacet;
import org.broadleafcommerce.core.search.domain.Field;
import org.broadleafcommerce.core.search.domain.ProductSearchCriteria;
import org.broadleafcommerce.core.search.domain.ProductSearchResult;
import org.broadleafcommerce.core.search.domain.RequiredFacet;
import org.broadleafcommerce.core.search.domain.SearchFacet;
import org.broadleafcommerce.core.search.domain.SearchFacetDTO;
import org.broadleafcommerce.core.search.domain.SearchFacetRange;
import org.broadleafcommerce.core.search.domain.SearchFacetResultDTO;
import org.broadleafcommerce.core.search.service.SearchService;
import org.springframework.beans.factory.DisposableBean;
import org.xml.sax.InputSource;
import org.xml.sax.SAXException;

import javax.annotation.Resource;
import javax.xml.parsers.ParserConfigurationException;
import java.io.BufferedInputStream;
import java.io.BufferedOutputStream;
import java.io.BufferedReader;
import java.io.File;
import java.io.FileOutputStream;
import java.io.FileReader;
import java.io.IOException;
import java.io.InputStream;
import java.math.BigDecimal;
import java.net.URLDecoder;
import java.util.ArrayList;
import java.util.Collections;
import java.util.Comparator;
import java.util.HashMap;
import java.util.List;
import java.util.Map;
import java.util.Map.Entry;

/**
 * An implementation of SearchService that uses Solr.
 * 
 * Note that prior to 2.2.0, this class used to contain all of the logic for interaction with Solr. Since 2.2.0, this class
 * has been refactored and parts of it have been split into the other classes you can find in this package.
 * 
 * @author Andre Azzolini (apazzolini)
 */
public class SolrSearchServiceImpl implements SearchService, DisposableBean {
    private static final Log LOG = LogFactory.getLog(SolrSearchServiceImpl.class);
<<<<<<< HEAD
    
    // The value of these two fields has no special significance, but they must be non-blank
    protected static final String GLOBAL_FACET_TAG_FIELD = "a";
    protected static final String DEFAULT_NAMESPACE = "d";
    
    protected static Locale defaultLocale;
    
    @Resource(name = "blProductDao")
    protected ProductDao productDao;
    
    @Resource(name = "blFieldDao")
    protected FieldDao fieldDao;
    
    @Resource(name = "blSearchFacetDao")
    protected SearchFacetDao searchFacetDao;
    
    @Resource(name = "blLocaleService")
    protected LocaleService localeService;
    
    @Resource(name = "blSolrSearchServiceExtensionManager")
    protected SolrSearchServiceExtensionListener extensionManager;
    
    protected SolrServer server;
    
    public SolrSearchServiceImpl(String solrServer) throws IOException, ParserConfigurationException, SAXException {
        System.setProperty("solr.solr.home", solrServer);
        CoreContainer.Initializer initializer = new CoreContainer.Initializer();
        CoreContainer coreContainer = initializer.initialize();
        EmbeddedSolrServer server = new EmbeddedSolrServer(coreContainer, "");
        this.server = server;
    }
    
    public SolrSearchServiceImpl(SolrServer solrServer) {
        this.server = solrServer;
=======

    @Resource(name = "blProductDao")
    protected ProductDao productDao;

    @Resource(name = "blFieldDao")
    protected FieldDao fieldDao;

    @Resource(name = "blSearchFacetDao")
    protected SearchFacetDao searchFacetDao;

    @Resource(name = "blSolrHelperService")
    protected SolrHelperService shs;

    @Resource(name = "blSolrIndexService")
    protected SolrIndexService solrIndexService;

    @Resource(name = "blSolrSearchServiceExtensionManager")
    protected SolrSearchServiceExtensionListener extensionManager;

    public SolrSearchServiceImpl(String solrServer) throws IOException, ParserConfigurationException, SAXException {
        if ("solrhome".equals(solrServer)) {
            final String baseTempPath = System.getProperty("java.io.tmpdir");

            File tempDir = new File(baseTempPath + File.separator + "solrhome");
            if (!tempDir.exists()) {
                tempDir.mkdir();
            }

            solrServer = tempDir.getAbsolutePath();
        }

        File solrXml = copyConfigToSolrHome(this.getClass().getResourceAsStream("/solr-default.xml"), solrServer, "solr-default.xml");

        LOG.debug(String.format("Using [%s] as solrhome", solrServer));
        LOG.debug(String.format("Using [%s] as solr.xml", solrXml.getAbsoluteFile()));
        
        if (LOG.isTraceEnabled()) {
            LOG.trace("Contents of solr.xml:");
            BufferedReader br = null;
            try {
                br = new BufferedReader(new FileReader(solrXml));
                String line;
                while ((line = br.readLine()) != null) {
                    LOG.trace(line);
                }
            } finally {
                if (br != null) {
                    try {
                        br.close();
                    } catch (Throwable e) {
                        //do nothing
                    }
                }
            }
            LOG.trace("Done printing solr.xml");
        }

        CoreContainer coreContainer = new CoreContainer(solrServer, solrXml);
        EmbeddedSolrServer primaryServer = new EmbeddedSolrServer(coreContainer, SolrContext.PRIMARY);
        EmbeddedSolrServer reindexServer = new EmbeddedSolrServer(coreContainer, SolrContext.REINDEX);

        SolrContext.setPrimaryServer(primaryServer);
        SolrContext.setReindexServer(reindexServer);
    }

    public File copyConfigToSolrHome(InputStream configIs, String parentDir, String configFileSimpleName) throws IOException {
        File destFile = new File(new File(parentDir), configFileSimpleName);
        BufferedInputStream bis = null;
        BufferedOutputStream bos = null;
        try {
            bis = new BufferedInputStream(configIs);
            bos = new BufferedOutputStream(new FileOutputStream(destFile, false));
            boolean eof = false;
            while (!eof) {
                int temp = bis.read();
                if (temp == -1) {
                    eof = true;
                } else {
                    bos.write(temp);
                }
            }
            bos.flush();
        } finally {
            if (bis != null) {
                try {
                    bis.close();
                } catch (Throwable e) {
                    //do nothing
                }
            }
            if (bos != null) {
                try {
                    bos.close();
                } catch (Throwable e) {
                    //do nothing
                }
            }
        }

        return destFile;
    }

    public SolrSearchServiceImpl(SolrServer solrServer) {
        SolrContext.setPrimaryServer(solrServer);
    }

    public SolrSearchServiceImpl(SolrServer solrServer, SolrServer reindexServer) {
        SolrContext.setPrimaryServer(solrServer);
        SolrContext.setReindexServer(reindexServer);
    }

    @Override
    public void rebuildIndex() throws ServiceException, IOException {
        solrIndexService.rebuildIndex();
>>>>>>> 92286fde
    }

    @Override
    public void destroy() throws Exception {
        if (SolrContext.getServer() instanceof EmbeddedSolrServer) {
            ((EmbeddedSolrServer) SolrContext.getServer()).shutdown();
        }
    }

    @Override
<<<<<<< HEAD
    @SuppressWarnings("rawtypes")
    @Transactional("blTransactionManager")
    public void rebuildIndex() throws ServiceException, IOException {
        LOG.info("Rebuilding the solr index...");
        StopWatch s = new StopWatch();
        
        // Save off the current context - we may need to modify things on it while building the index
        BroadleafRequestContext savedContext = BroadleafRequestContext.getBroadleafRequestContext();
        HashMap savedPricing = SkuPricingConsiderationContext.getSkuPricingConsiderationContext();
        DynamicSkuPricingService savedPricingService = SkuPricingConsiderationContext.getSkuPricingService();
        
        List<Product> products = readAllActiveProducts();
        List<Field> fields = fieldDao.readAllProductFields();
        
        List<Locale> locales = getAllLocales();
        
        Collection<SolrInputDocument> documents = new ArrayList<SolrInputDocument>();
        for (Product product : products) {
            documents.add(buildDocument(product, fields, locales));
        }
        
        if (LOG.isTraceEnabled()) {
            for (SolrInputDocument document : documents) {
                LOG.trace(document);
            }
        }
        
        try {
            if (documents != null && documents.size() > 0) {
                String deleteQuery = getNamespaceFieldName() + ":" + getCurrentNamespace();
                LOG.trace("Deleting by query: " + deleteQuery);
                server.deleteByQuery(deleteQuery);
                server.commit();
                
                server.add(documents);
                server.commit();
            }
        } catch (SolrServerException e) {
            throw new ServiceException("Could not rebuild index", e);
        } finally {
            // Restore the current context, regardless of whether an exception happened or not
            BroadleafRequestContext.setBroadleafRequestContext(savedContext);
            SkuPricingConsiderationContext.setSkuPricingConsiderationContext(savedPricing);
            SkuPricingConsiderationContext.setSkuPricingService(savedPricingService);
        }
        
        LOG.info("Finished rebuilding the solr index in " + s.toLapString());
    }
    
=======
    public ProductSearchResult findExplicitProductsByCategory(Category category, ProductSearchCriteria searchCriteria)
            throws ServiceException {
        List<SearchFacetDTO> facets = getCategoryFacets(category);
        String query = shs.getExplicitCategoryFieldName() + ":" + category.getId();
        return findProducts(query, facets, searchCriteria, shs.getCategorySortFieldName(category) + " asc");
    }

    @Override
    public ProductSearchResult findProductsByCategory(Category category, ProductSearchCriteria searchCriteria)
            throws ServiceException {
        List<SearchFacetDTO> facets = getCategoryFacets(category);
        String query = shs.getCategoryFieldName() + ":" + category.getId();
        return findProducts(query, facets, searchCriteria, shs.getCategorySortFieldName(category) + " asc");
    }

    @Override
    public ProductSearchResult findProductsByQuery(String query, ProductSearchCriteria searchCriteria)
            throws ServiceException {
        List<SearchFacetDTO> facets = getSearchFacets();

        query = sanitizeQuery(query);

        query = shs.getSearchableFieldName() + ":(" + query + ")";
        return findProducts(query, facets, searchCriteria, null);
    }

    @Override
    public ProductSearchResult findProductsByCategoryAndQuery(Category category, String query,
            ProductSearchCriteria searchCriteria) throws ServiceException {
        List<SearchFacetDTO> facets = getSearchFacets();

        query = sanitizeQuery(query);

        StringBuilder sb = new StringBuilder();
        sb.append(shs.getCategoryFieldName()).append(":").append(category.getId())
                .append(" AND ")
                .append(shs.getSearchableFieldName()).append(":(").append(query).append(")");
        return findProducts(sb.toString(), facets, searchCriteria, null);
    }

>>>>>>> 92286fde
    /**
     * Given a qualified solr query string (such as "category:2002"), actually performs a solr search. It will
     * take into considering the search criteria to build out facets / pagination / sorting.
     * 
     * @param qualifiedSolrQuery
     * @param facets
     * @param searchCriteria
     * @return the ProductSearchResult of the search
     * @throws ServiceException
     */
<<<<<<< HEAD
    protected List<Product> readAllActiveProducts() {
        return productDao.readAllActiveProducts(SystemTime.asDate());
=======
    protected ProductSearchResult findProducts(String qualifiedSolrQuery, List<SearchFacetDTO> facets,
            ProductSearchCriteria searchCriteria, String defaultSort) throws ServiceException {
        Map<String, SearchFacetDTO> namedFacetMap = getNamedFacetMap(facets, searchCriteria);

        // Build the basic query
        SolrQuery solrQuery = new SolrQuery()
                .setQuery(qualifiedSolrQuery)
                .setFields(shs.getIdFieldName())
                .setRows(searchCriteria.getPageSize())
                .setFilterQueries(shs.getNamespaceFieldName() + ":" + shs.getCurrentNamespace())
                .setStart((searchCriteria.getPage() - 1) * searchCriteria.getPageSize());

        // Attach additional restrictions
        attachSortClause(solrQuery, searchCriteria, defaultSort);
        attachActiveFacetFilters(solrQuery, namedFacetMap, searchCriteria);
        attachFacets(solrQuery, namedFacetMap);

        if (LOG.isTraceEnabled()) {
            try {
                LOG.trace(URLDecoder.decode(solrQuery.toString(), "UTF-8"));
            } catch (Exception e) {
                LOG.trace("Couldn't UTF-8 URL Decode: " + solrQuery.toString());
            }
        }

        // Query solr
        QueryResponse response;
        try {
            response = SolrContext.getServer().query(solrQuery);
            if (LOG.isTraceEnabled()) {
                LOG.trace(response.toString());

                for (SolrDocument doc : response.getResults()) {
                    LOG.trace(doc);
                }
            }
        } catch (SolrServerException e) {
            throw new ServiceException("Could not perform search", e);
        }

        // Get the facets
        setFacetResults(namedFacetMap, response);
        sortFacetResults(namedFacetMap);

        // Get the products
        List<Product> products = getProducts(response);

        ProductSearchResult result = new ProductSearchResult();
        result.setFacets(facets);
        result.setProducts(products);
        setPagingAttributes(result, response, searchCriteria);
        return result;
    }

    @Override
    public List<SearchFacetDTO> getSearchFacets() {
        return buildSearchFacetDTOs(searchFacetDao.readAllSearchFacets());
    }

    @Override
    public List<SearchFacetDTO> getCategoryFacets(Category category) {
        List<CategorySearchFacet> categorySearchFacets = category.getCumulativeSearchFacets();

        List<SearchFacet> searchFacets = new ArrayList<SearchFacet>();
        for (CategorySearchFacet categorySearchFacet : categorySearchFacets) {
            searchFacets.add(categorySearchFacet.getSearchFacet());
        }

        return buildSearchFacetDTOs(searchFacets);
>>>>>>> 92286fde
    }

    /**
     * Sets up the sorting criteria. This will support sorting by multiple fields at a time
     * 
     * @param query
     * @param searchCriteria
     */
    protected void attachSortClause(SolrQuery query, ProductSearchCriteria searchCriteria, String defaultSort) {
        Map<String, String> solrFieldKeyMap = getSolrFieldKeyMap(searchCriteria);

        String sortQuery = searchCriteria.getSortQuery();
        if (StringUtils.isBlank(sortQuery)) {
            sortQuery = defaultSort;
        }

        if (StringUtils.isNotBlank(sortQuery)) {
            String[] sortFields = sortQuery.split(",");
            for (String sortField : sortFields) {
                String field = sortField.split(" ")[0];
                if (solrFieldKeyMap.containsKey(field)) {
                    field = solrFieldKeyMap.get(field);
                }
                ORDER order = "desc".equals(sortField.split(" ")[1]) ? ORDER.desc : ORDER.asc;

                if (field != null) {
                    query.addSortField(field, order);
                }
            }
        }
    }

    /**
     * Restricts the query by adding active facet filters.
     * 
     * @param query
     * @param namedFacetMap
     * @param searchCriteria
     */
    protected void attachActiveFacetFilters(SolrQuery query, Map<String, SearchFacetDTO> namedFacetMap,
            ProductSearchCriteria searchCriteria) {
        for (Entry<String, String[]> entry : searchCriteria.getFilterCriteria().entrySet()) {
            String solrKey = null;
            for (Entry<String, SearchFacetDTO> dtoEntry : namedFacetMap.entrySet()) {
                if (dtoEntry.getValue().getFacet().getField().getAbbreviation().equals(entry.getKey())) {
                    solrKey = dtoEntry.getKey();
                    dtoEntry.getValue().setActive(true);
                }
            }

            if (solrKey != null) {
                String solrTag = getSolrFieldTag(shs.getGlobalFacetTagField(), "tag");

                String[] selectedValues = entry.getValue().clone();
                for (int i = 0; i < selectedValues.length; i++) {
                    if (selectedValues[i].contains("range[")) {
                        String rangeValue = selectedValues[i].substring(selectedValues[i].indexOf('[') + 1,
                                selectedValues[i].indexOf(']'));
                        String[] rangeValues = StringUtils.split(rangeValue, ':');
                        if (rangeValues[1].equals("null")) {
                            rangeValues[1] = "*";
                        }
                        selectedValues[i] = solrKey + ":[" + rangeValues[0] + " TO " + rangeValues[1] + "]";
                    } else {
                        selectedValues[i] = solrKey + ":\"" + selectedValues[i] + "\"";
                    }
                }
                String valueString = StringUtils.join(selectedValues, " OR ");

                StringBuilder sb = new StringBuilder();
                sb.append(solrTag).append("(").append(valueString).append(")");

                query.addFilterQuery(sb.toString());
            }
        }
    }

    /**
     * Notifies solr about which facets you want it to determine results and counts for
     * 
     * @param query
     * @param namedFacetMap
     */
    protected void attachFacets(SolrQuery query, Map<String, SearchFacetDTO> namedFacetMap) {
        query.setFacet(true);
        for (Entry<String, SearchFacetDTO> entry : namedFacetMap.entrySet()) {
            SearchFacetDTO dto = entry.getValue();
            String facetTagField = entry.getValue().isActive() ? shs.getGlobalFacetTagField() : entry.getKey();

            // Clone the list - we don't want to remove these facets from the DB
            List<SearchFacetRange> facetRanges = new ArrayList<SearchFacetRange>(dto.getFacet().getSearchFacetRanges());

            if (extensionManager != null) {
                extensionManager.filterSearchFacetRanges(dto, facetRanges);
            }

            if (facetRanges != null && facetRanges.size() > 0) {
                for (SearchFacetRange range : facetRanges) {
                    query.addFacetQuery(getSolrTaggedFieldString(entry.getKey(), facetTagField, "ex", range));
                }
            } else {
                query.addFacetField(getSolrTaggedFieldString(entry.getKey(), facetTagField, "ex", null));
            }
        }
    }

    /**
     * Builds out the DTOs for facet results from the search. This will then be used by the view layer to
     * display which values are avaialble given the current constraints as well as the count of the values.
     * 
     * @param namedFacetMap
     * @param response
     */
    protected void setFacetResults(Map<String, SearchFacetDTO> namedFacetMap, QueryResponse response) {
        if (response.getFacetFields() != null) {
            for (FacetField facet : response.getFacetFields()) {
                String facetFieldName = facet.getName();
                SearchFacetDTO facetDTO = namedFacetMap.get(facetFieldName);

                for (Count value : facet.getValues()) {
                    SearchFacetResultDTO resultDTO = new SearchFacetResultDTO();
                    resultDTO.setFacet(facetDTO.getFacet());
                    resultDTO.setQuantity(new Long(value.getCount()).intValue());
                    resultDTO.setValue(value.getName());
                    facetDTO.getFacetValues().add(resultDTO);
                }
            }
        }

        if (response.getFacetQuery() != null) {
            for (Entry<String, Integer> entry : response.getFacetQuery().entrySet()) {
                String key = entry.getKey();
                String facetFieldName = key.substring(key.indexOf("}") + 1, key.indexOf(':'));
                SearchFacetDTO facetDTO = namedFacetMap.get(facetFieldName);

                String minValue = key.substring(key.indexOf("[") + 1, key.indexOf(" TO"));
                String maxValue = key.substring(key.indexOf(" TO ") + 4, key.indexOf("]"));
                if (maxValue.equals("*")) {
                    maxValue = null;
                }

                SearchFacetResultDTO resultDTO = new SearchFacetResultDTO();
                resultDTO.setFacet(facetDTO.getFacet());
                resultDTO.setQuantity(entry.getValue());
                resultDTO.setMinValue(new BigDecimal(minValue));
                resultDTO.setMaxValue(maxValue == null ? null : new BigDecimal(maxValue));

                facetDTO.getFacetValues().add(resultDTO);
            }
        }
    }

    /**
     * Invoked to sort the facet results. This method will use the natural sorting of the value attribute of the
     * facet (or, if value is null, the minValue of the facet result). Override this method to customize facet
     * sorting for your given needs.
     * 
     * @param namedFacetMap
     */
    protected void sortFacetResults(Map<String, SearchFacetDTO> namedFacetMap) {
        for (Entry<String, SearchFacetDTO> entry : namedFacetMap.entrySet()) {
            Collections.sort(entry.getValue().getFacetValues(), new Comparator<SearchFacetResultDTO>() {
                public int compare(SearchFacetResultDTO o1, SearchFacetResultDTO o2) {
                    if (o1.getValue() != null && o2.getValue() != null) {
                        return o1.getValue().compareTo(o2.getValue());
                    } else if (o1.getMinValue() != null && o2.getMinValue() != null) {
                        return o1.getMinValue().compareTo(o2.getMinValue());
                    }
                    return 0; // Don't know how to compare
                }
            });
        }
    }

    /**
     * Sets the total results, the current page, and the page size on the ProductSearchResult. Total results comes
     * from solr, while page and page size are duplicates of the searchCriteria conditions for ease of use.
     * 
     * @param result
     * @param response
     * @param searchCriteria
     */
    public void setPagingAttributes(ProductSearchResult result, QueryResponse response,
            ProductSearchCriteria searchCriteria) {
        result.setTotalResults(new Long(response.getResults().getNumFound()).intValue());
        result.setPage(searchCriteria.getPage());
        result.setPageSize(searchCriteria.getPageSize());
    }

    /**
     * Given a list of product IDs from solr, this method will look up the IDs via the productDao and build out
     * actual Product instances. It will return a Products that is sorted by the order of the IDs in the passed
     * in list.
     * 
     * @param response
     * @return the actual Product instances as a result of the search
     */
    protected List<Product> getProducts(QueryResponse response) {
        final List<Long> productIds = new ArrayList<Long>();
        SolrDocumentList docs = response.getResults();
        for (SolrDocument doc : docs) {
            productIds.add((Long) doc.getFieldValue(shs.getIdFieldName()));
        }

        List<Product> products = productDao.readProductsByIds(productIds);

        // We have to sort the products list by the order of the productIds list to maintain sortability in the UI
        if (products != null) {
            Collections.sort(products, new Comparator<Product>() {
                public int compare(Product o1, Product o2) {
                    return new Integer(productIds.indexOf(o1.getId())).compareTo(productIds.indexOf(o2.getId()));
                }
            });
        }

        return products;
    }
<<<<<<< HEAD
    
    @Override
    public ProductSearchResult findExplicitProductsByCategory(Category category, ProductSearchCriteria searchCriteria) 
            throws ServiceException {
        List<SearchFacetDTO> facets = getCategoryFacets(category);
        String query = getExplicitCategoryFieldName() + ":" + category.getId();
        return findProducts(query, facets, searchCriteria, getCategorySortFieldName(category) + " asc");
    }
    
    @Override
    public ProductSearchResult findProductsByCategory(Category category, ProductSearchCriteria searchCriteria) 
            throws ServiceException {
        List<SearchFacetDTO> facets = getCategoryFacets(category);
        String query = getCategoryFieldName() + ":" + category.getId();
        return findProducts(query, facets, searchCriteria, getCategorySortFieldName(category) + " asc");
    }
    
    @Override
    public ProductSearchResult findProductsByQuery(String query, ProductSearchCriteria searchCriteria) 
            throws ServiceException {
        List<SearchFacetDTO> facets = getSearchFacets();
        
        query = sanitizeQuery(query);
        
        query = getSearchableFieldName() + ":(" + query + ")"; 
        return findProducts(query, facets, searchCriteria, null);
    }
    
    @Override
    public ProductSearchResult findProductsByCategoryAndQuery(Category category, String query, 
            ProductSearchCriteria searchCriteria) throws ServiceException {
        List<SearchFacetDTO> facets = getSearchFacets();
        
        query = sanitizeQuery(query);
        
        StringBuilder sb = new StringBuilder();
        sb.append(getCategoryFieldName()).append(":").append(category.getId())
            .append(" AND ")
            .append(getSearchableFieldName()).append(":(").append(query).append(")"); 
        return findProducts(sb.toString(), facets, searchCriteria, null);
    }
    
    @Override
    public List<SearchFacetDTO> getSearchFacets() {
        return buildSearchFacetDTOs(searchFacetDao.readAllSearchFacets());
    }

    @Override
    public List<SearchFacetDTO> getCategoryFacets(Category category) {
        List<CategorySearchFacet> categorySearchFacets = category.getCumulativeSearchFacets();
        
        List<SearchFacet> searchFacets = new ArrayList<SearchFacet>();
        for (CategorySearchFacet categorySearchFacet : categorySearchFacets) {
            searchFacets.add(categorySearchFacet.getSearchFacet());
        }
        
        return buildSearchFacetDTOs(searchFacets);
    }
    
    /**
     * Given a qualified solr query string (such as "category:2002"), actually performs a solr search. It will
     * take into considering the search criteria to build out facets / pagination / sorting.
     * 
     * @param qualifiedSolrQuery
     * @param facets
     * @param searchCriteria
     * @return the ProductSearchResult of the search
     * @throws ServiceException
     */
    protected ProductSearchResult findProducts(String qualifiedSolrQuery, List<SearchFacetDTO> facets, 
            ProductSearchCriteria searchCriteria, String defaultSort) throws ServiceException {
        Map<String, SearchFacetDTO> namedFacetMap = getNamedFacetMap(facets, searchCriteria);
        
        // Build the basic query
        SolrQuery solrQuery = new SolrQuery()
            .setQuery(qualifiedSolrQuery)
            .setFields(getIdFieldName())
            .setRows(searchCriteria.getPageSize())
            .setFilterQueries(getNamespaceFieldName() + ":" + getCurrentNamespace())
            .setStart((searchCriteria.getPage() - 1) * searchCriteria.getPageSize());
        
        // Attach additional restrictions
        attachSortClause(solrQuery, searchCriteria, defaultSort);
        attachActiveFacetFilters(solrQuery, namedFacetMap, searchCriteria);
        attachFacets(solrQuery, namedFacetMap);
        
        if (LOG.isTraceEnabled()) {
            try {
                LOG.trace(URLDecoder.decode(solrQuery.toString(), "UTF-8"));
            } catch (Exception e) {
                LOG.trace("Couldn't UTF-8 URL Decode: " + solrQuery.toString());
            }
        }
        
        // Query solr
        QueryResponse response;
        try {
            response = server.query(solrQuery);
            if (LOG.isTraceEnabled()) {
                LOG.trace(response.toString());
            
                for (SolrDocument doc : response.getResults()) {
                    LOG.trace(doc);
                }
            }
        } catch (SolrServerException e) {
            throw new ServiceException("Could not perform search", e);
        }
        
        // Get the facets
        setFacetResults(namedFacetMap, response);
        sortFacetResults(namedFacetMap);
            
        // Get the products
        List<Product> products = getProducts(response);
        
        ProductSearchResult result = new ProductSearchResult();
        result.setFacets(facets);
        result.setProducts(products);
        setPagingAttributes(result, response, searchCriteria);
        return result;
    }
    
    /**
     * Sets up the sorting criteria. This will support sorting by multiple fields at a time
     * 
     * @param query
     * @param searchCriteria
     */
    protected void attachSortClause(SolrQuery query, ProductSearchCriteria searchCriteria, String defaultSort) {
        Map<String, String> solrFieldKeyMap = getSolrFieldKeyMap(searchCriteria);
        
        String sortQuery = searchCriteria.getSortQuery();
        if (StringUtils.isBlank(sortQuery)) {
            sortQuery = defaultSort;
        }
        
        if (StringUtils.isNotBlank(sortQuery)) {
            String[] sortFields = sortQuery.split(",");
            for (String sortField : sortFields) {
                String field = sortField.split(" ")[0];
                if (solrFieldKeyMap.containsKey(field)) {
                    field = solrFieldKeyMap.get(field);
                }
                ORDER order = "desc".equals(sortField.split(" ")[1]) ? ORDER.desc : ORDER.asc;
                
                if (field != null) {
                    query.addSortField(field, order);
                }
            }
        }
    }
    
    /**
     * Restricts the query by adding active facet filters.
     * 
     * @param query
     * @param namedFacetMap
     * @param searchCriteria
     */
    protected void attachActiveFacetFilters(SolrQuery query, Map<String, SearchFacetDTO> namedFacetMap, 
            ProductSearchCriteria searchCriteria) {
        for (Entry<String, String[]> entry : searchCriteria.getFilterCriteria().entrySet()) {
            String solrKey = null;
            for (Entry<String, SearchFacetDTO> dtoEntry : namedFacetMap.entrySet()) {
                if (dtoEntry.getValue().getFacet().getField().getAbbreviation().equals(entry.getKey())) {
                    solrKey = dtoEntry.getKey();
                    dtoEntry.getValue().setActive(true);
                }
            }
            
            if (solrKey != null) {
                String solrTag = getSolrFieldTag(GLOBAL_FACET_TAG_FIELD, "tag");
                
                String[] selectedValues = entry.getValue().clone();
                for (int i = 0; i < selectedValues.length; i++) {
                    if (selectedValues[i].contains("range[")) {
                        String rangeValue = selectedValues[i].substring(selectedValues[i].indexOf('[') + 1, 
                                selectedValues[i].indexOf(']'));
                        String[] rangeValues = StringUtils.split(rangeValue, ':');
                        if (rangeValues[1].equals("null")) {
                            rangeValues[1] = "*";
                        }
                        selectedValues[i] = solrKey + ":[" + rangeValues[0] + " TO " + rangeValues[1] + "]";
                    } else {
                        selectedValues[i] = solrKey + ":\"" + selectedValues[i] + "\"";
                    }
                }
                String valueString = StringUtils.join(selectedValues, " OR ");
                
                StringBuilder sb = new StringBuilder();
                sb.append(solrTag).append("(").append(valueString).append(")");
                
                query.addFilterQuery(sb.toString());
            }
        }
    }
    
    /**
     * Notifies solr about which facets you want it to determine results and counts for
     * 
     * @param query
     * @param namedFacetMap
     */
    protected void attachFacets(SolrQuery query, Map<String, SearchFacetDTO> namedFacetMap) {
        query.setFacet(true);
        for (Entry<String, SearchFacetDTO> entry : namedFacetMap.entrySet()) {
            SearchFacetDTO dto = entry.getValue();
            String facetTagField = entry.getValue().isActive() ? GLOBAL_FACET_TAG_FIELD : entry.getKey();
            
            List<SearchFacetRange> searchFacetRanges = dto.getFacet().getSearchFacetRanges();
            
            if (extensionManager != null) {
                extensionManager.filterSearchFacetRanges(dto, searchFacetRanges);
            }
            
            if (searchFacetRanges != null && searchFacetRanges.size() > 0) {
                for (SearchFacetRange range : searchFacetRanges) {
                    query.addFacetQuery(getSolrTaggedFieldString(entry.getKey(), facetTagField, "ex", range));
                }
            } else {
                query.addFacetField(getSolrTaggedFieldString(entry.getKey(), facetTagField, "ex", null));
            }
        }
    }
    
    /**
     * Builds out the DTOs for facet results from the search. This will then be used by the view layer to
     * display which values are avaialble given the current constraints as well as the count of the values.
     * 
     * @param namedFacetMap
     * @param response
     */
    protected void setFacetResults(Map<String, SearchFacetDTO> namedFacetMap, QueryResponse response) {
        if (response.getFacetFields() != null) {
            for (FacetField facet : response.getFacetFields()) {
                String facetFieldName = facet.getName();
                SearchFacetDTO facetDTO = namedFacetMap.get(facetFieldName);
                
                for (Count value : facet.getValues()) {
                    SearchFacetResultDTO resultDTO = new SearchFacetResultDTO();
                    resultDTO.setFacet(facetDTO.getFacet());
                    resultDTO.setQuantity(new Long(value.getCount()).intValue());
                    resultDTO.setValue(value.getName());
                    facetDTO.getFacetValues().add(resultDTO);
                }
            }
        }
        
        if (response.getFacetQuery() != null) {
            for (Entry<String, Integer> entry : response.getFacetQuery().entrySet()) {
                String key = entry.getKey();
                String facetFieldName = key.substring(key.indexOf("}") + 1, key.indexOf(':'));
                SearchFacetDTO facetDTO = namedFacetMap.get(facetFieldName);
                
                String minValue = key.substring(key.indexOf("[") + 1, key.indexOf(" TO"));
                String maxValue = key.substring(key.indexOf(" TO ") + 4, key.indexOf("]"));
                if (maxValue.equals("*")) {
                    maxValue = null;
                }
                
                SearchFacetResultDTO resultDTO = new SearchFacetResultDTO();
                resultDTO.setFacet(facetDTO.getFacet());
                resultDTO.setQuantity(entry.getValue());
                resultDTO.setMinValue(new BigDecimal(minValue));
                resultDTO.setMaxValue(maxValue == null ? null : new BigDecimal(maxValue));
                
                facetDTO.getFacetValues().add(resultDTO);
            }   
        }
    }
    
    /**
     * Invoked to sort the facet results. This method will use the natural sorting of the value attribute of the
     * facet (or, if value is null, the minValue of the facet result). Override this method to customize facet
     * sorting for your given needs.
     * 
     * @param namedFacetMap
     */
    protected void sortFacetResults(Map<String, SearchFacetDTO> namedFacetMap) {
        for (Entry<String, SearchFacetDTO> entry : namedFacetMap.entrySet()) {
            Collections.sort(entry.getValue().getFacetValues(), new Comparator<SearchFacetResultDTO>() {
                public int compare(SearchFacetResultDTO o1, SearchFacetResultDTO o2) {
                    if (o1.getValue() != null && o2.getValue() != null) {
                        return o1.getValue().compareTo(o2.getValue());
                    } else if (o1.getMinValue() != null && o2.getMinValue() != null) {
                        return o1.getMinValue().compareTo(o2.getMinValue());
                    }
                    return 0; // Don't know how to compare
                }
            });
        }
    }
    
    /**
     * Sets the total results, the current page, and the page size on the ProductSearchResult. Total results comes
     * from solr, while page and page size are duplicates of the searchCriteria conditions for ease of use.
     * 
     * @param result
     * @param response
     * @param searchCriteria
     */
    public void setPagingAttributes(ProductSearchResult result, QueryResponse response, 
            ProductSearchCriteria searchCriteria) {
        result.setTotalResults(new Long(response.getResults().getNumFound()).intValue());
        result.setPage(searchCriteria.getPage());
        result.setPageSize(searchCriteria.getPageSize());
    }

    /**
     * Given a list of product IDs from solr, this method will look up the IDs via the productDao and build out
     * actual Product instances. It will return a Products that is sorted by the order of the IDs in the passed
     * in list.
     * 
     * @param response
     * @return the actual Product instances as a result of the search
     */
    protected List<Product> getProducts(QueryResponse response) {
        final List<Long> productIds = new ArrayList<Long>();
        SolrDocumentList docs = response.getResults();
        for (SolrDocument doc : docs) {
            productIds.add((Long) doc.getFieldValue(getIdFieldName()));
        }
        
        List<Product> products = productDao.readProductsByIds(productIds); 
        
        // We have to sort the products list by the order of the productIds list to maintain sortability in the UI
        if (products != null) {
            Collections.sort(products, new Comparator<Product>() {
                public int compare(Product o1, Product o2) {
                    return new Integer(productIds.indexOf(o1.getId())).compareTo(productIds.indexOf(o2.getId()));
                }
            });
        }
        
        return products;
    }
    
    /**
     * Returns a fully composed solr field string. Given indexField = a, tag = ex, and a non-null range,
     * would produce the following String: {!ex=a}a:[minVal TO maxVal]
     */
    protected String getSolrTaggedFieldString(String indexField, String tagField, String tag, SearchFacetRange range) {
        return getSolrFieldTag(tagField, tag) + getSolrFieldString(indexField, range);
    }
    
    /**
     * Returns a solr field tag. Given indexField = a, tag = ex, would produce the following String:
     * {!ex=a}
     */
    protected String getSolrFieldTag(String tagField, String tag) {
        StringBuilder sb = new StringBuilder();
        if (StringUtils.isNotBlank(tag)) {
            sb.append("{!").append(tag).append("=").append(tagField).append("}");
        }
        return sb.toString();
    }
    
    /**
     * Returns a field string. Given indexField = a and a non-null range, would produce the following String:
     * a:[minVal TO maxVal]
     */
    protected String getSolrFieldString(String indexField, SearchFacetRange range) {
        StringBuilder sb = new StringBuilder();
        
        sb.append(indexField);
        
        if (range != null) {
            String minValue = range.getMinValue().toPlainString();
            String maxValue = range.getMaxValue() == null ? "*" : range.getMaxValue().toPlainString();
            sb.append(":[").append(minValue).append(" TO ").append(maxValue).append("]");
        }
        
        return sb.toString();
    }
    
    /**
     * Create the wrapper DTO around the SearchFacet
     * 
     * @param searchFacets
     * @return the wrapper DTO
     */
    protected List<SearchFacetDTO> buildSearchFacetDTOs(List<SearchFacet> searchFacets) {
        List<SearchFacetDTO> facets = new ArrayList<SearchFacetDTO>();
        HttpServletRequest request = BroadleafRequestContext.getBroadleafRequestContext().getRequest();
        
        for (SearchFacet facet : searchFacets) {
            if (facetIsAvailable(facet, request)) {
                SearchFacetDTO dto = new SearchFacetDTO();
                dto.setFacet(facet);
                dto.setShowQuantity(true);
                facets.add(dto);
            }
        }
        
        return facets;
    }
    
=======

    /**
     * Create the wrapper DTO around the SearchFacet
     * 
     * @param searchFacets
     * @return the wrapper DTO
     */
    protected List<SearchFacetDTO> buildSearchFacetDTOs(List<SearchFacet> searchFacets) {
        List<SearchFacetDTO> facets = new ArrayList<SearchFacetDTO>();
        Map<String, String[]> requestParameters = BroadleafRequestContext.getRequestParameterMap();

        for (SearchFacet facet : searchFacets) {
            if (facetIsAvailable(facet, requestParameters)) {
                SearchFacetDTO dto = new SearchFacetDTO();
                dto.setFacet(facet);
                dto.setShowQuantity(true);
                facets.add(dto);
            }
        }

        return facets;
    }

>>>>>>> 92286fde
    /**
     * Checks to see if the requiredFacets condition for a given facet is met.
     * 
     * @param facet
     * @param request
     * @return whether or not the facet parameter is available 
     */
<<<<<<< HEAD
    protected boolean facetIsAvailable(SearchFacet facet, HttpServletRequest request) {
=======
    protected boolean facetIsAvailable(SearchFacet facet, Map<String, String[]> params) {
>>>>>>> 92286fde
        // Facets are available by default if they have no requiredFacets
        if (CollectionUtils.isEmpty(facet.getRequiredFacets())) {
            return true;
        }
<<<<<<< HEAD
        
        // This is the valid type for this map according to the JavaDocs, but the getter does not return a typed map
        @SuppressWarnings("unchecked")
        Map<String, String[]> params = request.getParameterMap();
        
=======

>>>>>>> 92286fde
        // If we have at least one required facet but no active facets, it's impossible for this facet to be available
        if (MapUtils.isEmpty(params)) {
            return false;
        }

        // We must either match all or just one of the required facets depending on the requiresAllDependentFacets flag
        int requiredMatches = facet.getRequiresAllDependentFacets() ? facet.getRequiredFacets().size() : 1;
        int matchesSoFar = 0;

        for (RequiredFacet requiredFacet : facet.getRequiredFacets()) {
            if (requiredMatches == matchesSoFar) {
                return true;
            }

            // Check to see if the required facet has a value in the current request parameters
            for (Entry<String, String[]> entry : params.entrySet()) {
                String key = entry.getKey();
                if (key.equals(requiredFacet.getRequiredFacet().getField().getAbbreviation())) {
                    matchesSoFar++;
                    break;
                }
            }
        }

        return requiredMatches == matchesSoFar;
    }
<<<<<<< HEAD
    
    /**
     * Converts a propertyName to one that is able to reference inside a map. For example, consider the property
     * in Product that references a List<ProductAttribute>, "productAttributes". Also consider the utility method
     * in Product called "mappedProductAttributes", which returns a map of the ProductAttributes keyed by the name
     * property in the ProductAttribute. Given the parameters "productAttributes.heatRange", "productAttributes", 
     * "mappedProductAttributes" (which would represent a property called "productAttributes.heatRange" that 
     * references a specific ProductAttribute inside of a product whose "name" property is equal to "heatRange", 
     * this method will convert this property to mappedProductAttributes(heatRange).value, which is then usable 
     * by the standard beanutils PropertyUtils class to get the value.
     * 
     * @param propertyName
     * @param listPropertyName
     * @param mapPropertyName
     * @return the converted property name
     */
    protected String convertToMappedProperty(String propertyName, String listPropertyName, String mapPropertyName) {
        String[] splitName = StringUtils.split(propertyName, ".");
        StringBuilder convertedProperty = new StringBuilder();
        for (int i = 0; i < splitName.length; i++) {
            if (convertedProperty.length() > 0) {
                convertedProperty.append(".");
            }
            
            if (splitName[i].equals(listPropertyName)) {
                convertedProperty.append(mapPropertyName).append("(");
                convertedProperty.append(splitName[i+1]).append(").value");
                i++;
            } else {
                convertedProperty.append(splitName[i]);
            }
        }
        return convertedProperty.toString();
    }
    
    /**
     * This method will be used to map a field abbreviation to the appropriate solr index field to use. Typically,
     * this default implementation that maps to the facet field type will be sufficient. However, there may be 
     * cases where you would want to use a different solr index depending on other currently active facets. In that
     * case, you would associate that mapping here. For example, for the "price" abbreviation, we would generally
     * want to use "defaultSku.retailPrice_td". However, if a secondary facet on item condition is selected (such
     * as "refurbished", we may want to index "price" to "refurbishedSku.retailPrice_td". That mapping occurs here.
     * 
     * @param fields
     * @param searchCriteria the searchCriteria in case it is needed to determine the field key
     * @return the solr field index key to use
     */
    protected String getSolrFieldKey(Field field, ProductSearchCriteria searchCriteria) {
        return getPropertyNameForFieldFacet(field);
    }
    
    /**
     * @param searchCriteria
     * @return a map of abbreviated key to fully qualified solr index field key for all product fields
     */
    protected Map<String, String> getSolrFieldKeyMap(ProductSearchCriteria searchCriteria) {
        List<Field> fields = fieldDao.readAllProductFields();
        Map<String, String> solrFieldKeyMap = new HashMap<String, String>();
        for (Field field : fields) {
            solrFieldKeyMap.put(field.getAbbreviation(), getSolrFieldKey(field, searchCriteria));
        }
        return solrFieldKeyMap;
    }
    
=======

    /**
     * Perform any necessary query sanitation here. For example, we disallow open and close parentheses, colons, and we also
     * ensure that quotes are actual quotes (") and not the URL encoding (&quot;) so that Solr is able to properly handle
     * the user's intent.
     * 
     * @param query
     * @return the sanitized query
     */
    protected String sanitizeQuery(String query) {
        return query.replace("(", "").replace("%28", "")
                .replace(")", "").replace("%29", "")
                .replace(":", "").replace("%3A", "").replace("%3a", "")
                .replace("&quot;", "\""); // Allow quotes in the query for more finely tuned matches
    }

    /**
     * Returns a field string. Given indexField = a and a non-null range, would produce the following String:
     * a:[minVal TO maxVal]
     */
    protected String getSolrFieldString(String indexField, SearchFacetRange range) {
        StringBuilder sb = new StringBuilder();

        sb.append(indexField);

        if (range != null) {
            String minValue = range.getMinValue().toPlainString();
            String maxValue = range.getMaxValue() == null ? "*" : range.getMaxValue().toPlainString();
            sb.append(":[").append(minValue).append(" TO ").append(maxValue).append("]");
        }

        return sb.toString();
    }

    /**
     * Returns a fully composed solr field string. Given indexField = a, tag = ex, and a non-null range,
     * would produce the following String: {!ex=a}a:[minVal TO maxVal]
     */
    protected String getSolrTaggedFieldString(String indexField, String tagField, String tag, SearchFacetRange range) {
        return getSolrFieldTag(tagField, tag) + getSolrFieldString(indexField, range);
    }

    /**
     * Returns a solr field tag. Given indexField = a, tag = ex, would produce the following String:
     * {!ex=a}
     */
    protected String getSolrFieldTag(String tagField, String tag) {
        StringBuilder sb = new StringBuilder();
        if (StringUtils.isNotBlank(tag)) {
            sb.append("{!").append(tag).append("=").append(tagField).append("}");
        }
        return sb.toString();
    }

>>>>>>> 92286fde
    /**
     * @param facets
     * @param searchCriteria
     * @return a map of fully qualified solr index field key to the searchFacetDTO object
     */
<<<<<<< HEAD
    protected Map<String, SearchFacetDTO> getNamedFacetMap(List<SearchFacetDTO> facets, 
            final ProductSearchCriteria searchCriteria) {
        return BLCMapUtils.keyedMap(facets, new TypedClosure<String, SearchFacetDTO>() {
=======
    protected Map<String, SearchFacetDTO> getNamedFacetMap(List<SearchFacetDTO> facets,
            final ProductSearchCriteria searchCriteria) {
        return BLCMapUtils.keyedMap(facets, new TypedClosure<String, SearchFacetDTO>() {

>>>>>>> 92286fde
            public String getKey(SearchFacetDTO facet) {
                return getSolrFieldKey(facet.getFacet().getField(), searchCriteria);
            }
        });
    }
<<<<<<< HEAD
    
    /**
     * Perform any necessary query sanitation here. For example, we disallow open and close parentheses, colons, and we also
     * ensure that quotes are actual quotes (") and not the URL encoding (&quot;) so that Solr is able to properly handle
     * the user's intent.
     * 
     * @param query
     * @return the sanitized query
     */
    protected String sanitizeQuery(String query) {
        return query.replace("(", "").replace("%28", "")
                    .replace(")", "").replace("%29", "")
                    .replace(":", "").replace("%3A", "").replace("%3a", "")
                    .replace("&quot;", "\""); // Allow quotes in the query for more finely tuned matches
    }
    
    /**
     * Determines the current namespace we are operating on. For example, if you have multiple sites set up, 
     * you may want to filter that here. 
     * 
     * <ul>
     *     <li>Note: This method should ALWAYS return a non-empty string.</li>
     * </ul>
     * 
     * @return the global namespace 
     */
    protected String getCurrentNamespace() {
        return DEFAULT_NAMESPACE;
    }
    
    /**
     * Determines if there is a locale prefix that needs to be applied to the given field for this particular request.
     * By default, a locale prefix is not applicable for category, explicitCategory, or fields that have type Price.
     * Also, it is not applicable for non-translatable fields
     * 
     * <ul>
     *     <li>Note: This method should NOT return null. There must be a default locale configured.</li>
     * </ul>
     * 
     * @return the global prefix if there is one, "" if there isn't
     */
    protected String getLocalePrefix() {
        if (BroadleafRequestContext.getBroadleafRequestContext() != null) {
            Locale locale = BroadleafRequestContext.getBroadleafRequestContext().getLocale();
            if (locale != null) {
                return locale.getLocaleCode() + "_";
            }
        }
        return getDefaultLocalePrefix();
    }
    
    /**
     * Returns the default locale. Will cache the result for subsequent use.
     * 
     * Note: There is no currently configured cache invalidation strategy for the the default locale. 
     * Override this method to provide for one if you need it.
     * 
     * @return the default locale
     */
    protected Locale getDefaultLocale() {
        if (defaultLocale == null) {
            defaultLocale = localeService.findDefaultLocale();
        }
        
        return defaultLocale;
    }
    
    /**
     * @return the default locale's prefix
     */
    protected String getDefaultLocalePrefix() {
        return getDefaultLocale().getLocaleCode() + "_";
    }
    
    
    /**
     * Returns the property name for the given field, field type, and prefix
     * 
     * @param field
     * @param searchableFieldType
     * @param prefix
     * @return the property name for the field and fieldtype
     */
    protected String getPropertyNameForFieldSearchable(Field field, FieldType searchableFieldType, String prefix) {
        return new StringBuilder()
            .append(prefix)
            .append(field.getPropertyName()).append("_").append(searchableFieldType.getType())
            .toString();
    }
    
    /**
     * Returns the property name for the given field, its configured facet field type, and the given prefix
     * 
     * @param field
     * @param prefix
     * @return the property name for the facet type of this field
     */
    protected String getPropertyNameForFieldFacet(Field field, String prefix) {
        if (field.getFacetFieldType() == null) { 
            return null;
        }
        
        return new StringBuilder()
            .append(prefix)
            .append(field.getPropertyName()).append("_").append(field.getFacetFieldType().getType())
            .toString();
    }
    
    /**
     * Returns the property name for the given field and field type. This will apply the global prefix to the field,
     * and it will also apply either the locale prefix or the pricelist prefix, depending on whether or not the field
     * type was set to FieldType.PRICE
     * 
     * @param field
     * @param searchableFieldType
     * @return the property name for the field and fieldtype
     */
    protected String getPropertyNameForFieldSearchable(Field field, FieldType searchableFieldType) {
        String prefix = "";
        if (searchableFieldType.equals(FieldType.PRICE)) {
            if (extensionManager != null) {
                prefix = extensionManager.getPrefixForPriceField();
            }
        } else {
            if (field.getTranslatable()) {
                prefix = getLocalePrefix();
            } else {
                prefix = getDefaultLocalePrefix();
            }
        }
        
        return getPropertyNameForFieldSearchable(field, searchableFieldType, prefix);
    }
    
    /**
     * Returns the property name for the given field and its configured facet field type. This will apply the global prefix 
     * to the field, and it will also apply either the locale prefix or the pricelist prefix, depending on whether or not 
     * the field type was set to FieldType.PRICE
     * 
     * @param field
     * @return the property name for the facet type of this field
     */
    protected String getPropertyNameForFieldFacet(Field field) {
        FieldType fieldType = field.getFacetFieldType();
        if (fieldType == null) {
            return null;
        }
        
        String prefix = "";
        if (fieldType.equals(FieldType.PRICE)) {
            if (extensionManager != null) {
                prefix = extensionManager.getPrefixForPriceField();
            }
        } else {
            if (field.getTranslatable()) {
                prefix = getLocalePrefix();
            } else {
                prefix = getDefaultLocalePrefix();
            }
        }
        
        return getPropertyNameForFieldFacet(field, prefix);
    }
    
    /**
     * @return the name of the field that keeps track what namespace this document belongs to
     */
    protected String getNamespaceFieldName() {
        return "namespace";
    }
    
    /**
     * @return the id field name, with the global prefix as appropriate
     */
    protected String getIdFieldName() {
        return "id";
    }
    
    /**
     * @return the category field name, with the global prefix as appropriate
     */
    protected String getCategoryFieldName() {
        return "category";
    }
    
    /**
     * @return the explicit category field name, with the global prefix as appropriate
     */
    protected String getExplicitCategoryFieldName() {
        return "explicitCategory";
    }
    
    /**
     * @param prefix
     * @return the searchable field name, with the global and specific prefix as appropriate
     */
    protected String getSearchableFieldName(String prefix) {
        return new StringBuilder()
            .append(prefix)
            .append("searchable")
            .toString();
    }
    
    /**
     * @return the searchable field name, with the global and locale prefixes as appropriate
     */
    protected String getSearchableFieldName() {
        return getSearchableFieldName(getLocalePrefix());
    }
    
    /**
     * @param category
     * @return the default sort field name for this category
     */
    protected String getCategorySortFieldName(Category category) {
        return new StringBuilder()
            .append(getCategoryFieldName())
            .append("_").append(category.getId()).append("_").append("sort_i")
            .toString();
=======

    /**
     * This method will be used to map a field abbreviation to the appropriate solr index field to use. Typically,
     * this default implementation that maps to the facet field type will be sufficient. However, there may be 
     * cases where you would want to use a different solr index depending on other currently active facets. In that
     * case, you would associate that mapping here. For example, for the "price" abbreviation, we would generally
     * want to use "defaultSku.retailPrice_td". However, if a secondary facet on item condition is selected (such
     * as "refurbished", we may want to index "price" to "refurbishedSku.retailPrice_td". That mapping occurs here.
     * 
     * @param fields
     * @param searchCriteria the searchCriteria in case it is needed to determine the field key
     * @return the solr field index key to use
     */
    protected String getSolrFieldKey(Field field, ProductSearchCriteria searchCriteria) {
        return shs.getPropertyNameForFieldFacet(field);
    }

    /**
     * @param searchCriteria
     * @return a map of abbreviated key to fully qualified solr index field key for all product fields
     */
    protected Map<String, String> getSolrFieldKeyMap(ProductSearchCriteria searchCriteria) {
        List<Field> fields = fieldDao.readAllProductFields();
        Map<String, String> solrFieldKeyMap = new HashMap<String, String>();
        for (Field field : fields) {
            solrFieldKeyMap.put(field.getAbbreviation(), getSolrFieldKey(field, searchCriteria));
        }
        return solrFieldKeyMap;
>>>>>>> 92286fde
    }

}<|MERGE_RESOLUTION|>--- conflicted
+++ resolved
@@ -85,42 +85,6 @@
  */
 public class SolrSearchServiceImpl implements SearchService, DisposableBean {
     private static final Log LOG = LogFactory.getLog(SolrSearchServiceImpl.class);
-<<<<<<< HEAD
-    
-    // The value of these two fields has no special significance, but they must be non-blank
-    protected static final String GLOBAL_FACET_TAG_FIELD = "a";
-    protected static final String DEFAULT_NAMESPACE = "d";
-    
-    protected static Locale defaultLocale;
-    
-    @Resource(name = "blProductDao")
-    protected ProductDao productDao;
-    
-    @Resource(name = "blFieldDao")
-    protected FieldDao fieldDao;
-    
-    @Resource(name = "blSearchFacetDao")
-    protected SearchFacetDao searchFacetDao;
-    
-    @Resource(name = "blLocaleService")
-    protected LocaleService localeService;
-    
-    @Resource(name = "blSolrSearchServiceExtensionManager")
-    protected SolrSearchServiceExtensionListener extensionManager;
-    
-    protected SolrServer server;
-    
-    public SolrSearchServiceImpl(String solrServer) throws IOException, ParserConfigurationException, SAXException {
-        System.setProperty("solr.solr.home", solrServer);
-        CoreContainer.Initializer initializer = new CoreContainer.Initializer();
-        CoreContainer coreContainer = initializer.initialize();
-        EmbeddedSolrServer server = new EmbeddedSolrServer(coreContainer, "");
-        this.server = server;
-    }
-    
-    public SolrSearchServiceImpl(SolrServer solrServer) {
-        this.server = solrServer;
-=======
 
     @Resource(name = "blProductDao")
     protected ProductDao productDao;
@@ -235,7 +199,6 @@
     @Override
     public void rebuildIndex() throws ServiceException, IOException {
         solrIndexService.rebuildIndex();
->>>>>>> 92286fde
     }
 
     @Override
@@ -246,57 +209,6 @@
     }
 
     @Override
-<<<<<<< HEAD
-    @SuppressWarnings("rawtypes")
-    @Transactional("blTransactionManager")
-    public void rebuildIndex() throws ServiceException, IOException {
-        LOG.info("Rebuilding the solr index...");
-        StopWatch s = new StopWatch();
-        
-        // Save off the current context - we may need to modify things on it while building the index
-        BroadleafRequestContext savedContext = BroadleafRequestContext.getBroadleafRequestContext();
-        HashMap savedPricing = SkuPricingConsiderationContext.getSkuPricingConsiderationContext();
-        DynamicSkuPricingService savedPricingService = SkuPricingConsiderationContext.getSkuPricingService();
-        
-        List<Product> products = readAllActiveProducts();
-        List<Field> fields = fieldDao.readAllProductFields();
-        
-        List<Locale> locales = getAllLocales();
-        
-        Collection<SolrInputDocument> documents = new ArrayList<SolrInputDocument>();
-        for (Product product : products) {
-            documents.add(buildDocument(product, fields, locales));
-        }
-        
-        if (LOG.isTraceEnabled()) {
-            for (SolrInputDocument document : documents) {
-                LOG.trace(document);
-            }
-        }
-        
-        try {
-            if (documents != null && documents.size() > 0) {
-                String deleteQuery = getNamespaceFieldName() + ":" + getCurrentNamespace();
-                LOG.trace("Deleting by query: " + deleteQuery);
-                server.deleteByQuery(deleteQuery);
-                server.commit();
-                
-                server.add(documents);
-                server.commit();
-            }
-        } catch (SolrServerException e) {
-            throw new ServiceException("Could not rebuild index", e);
-        } finally {
-            // Restore the current context, regardless of whether an exception happened or not
-            BroadleafRequestContext.setBroadleafRequestContext(savedContext);
-            SkuPricingConsiderationContext.setSkuPricingConsiderationContext(savedPricing);
-            SkuPricingConsiderationContext.setSkuPricingService(savedPricingService);
-        }
-        
-        LOG.info("Finished rebuilding the solr index in " + s.toLapString());
-    }
-    
-=======
     public ProductSearchResult findExplicitProductsByCategory(Category category, ProductSearchCriteria searchCriteria)
             throws ServiceException {
         List<SearchFacetDTO> facets = getCategoryFacets(category);
@@ -337,7 +249,6 @@
         return findProducts(sb.toString(), facets, searchCriteria, null);
     }
 
->>>>>>> 92286fde
     /**
      * Given a qualified solr query string (such as "category:2002"), actually performs a solr search. It will
      * take into considering the search criteria to build out facets / pagination / sorting.
@@ -348,10 +259,6 @@
      * @return the ProductSearchResult of the search
      * @throws ServiceException
      */
-<<<<<<< HEAD
-    protected List<Product> readAllActiveProducts() {
-        return productDao.readAllActiveProducts(SystemTime.asDate());
-=======
     protected ProductSearchResult findProducts(String qualifiedSolrQuery, List<SearchFacetDTO> facets,
             ProductSearchCriteria searchCriteria, String defaultSort) throws ServiceException {
         Map<String, SearchFacetDTO> namedFacetMap = getNamedFacetMap(facets, searchCriteria);
@@ -421,7 +328,6 @@
         }
 
         return buildSearchFacetDTOs(searchFacets);
->>>>>>> 92286fde
     }
 
     /**
@@ -639,406 +545,6 @@
 
         return products;
     }
-<<<<<<< HEAD
-    
-    @Override
-    public ProductSearchResult findExplicitProductsByCategory(Category category, ProductSearchCriteria searchCriteria) 
-            throws ServiceException {
-        List<SearchFacetDTO> facets = getCategoryFacets(category);
-        String query = getExplicitCategoryFieldName() + ":" + category.getId();
-        return findProducts(query, facets, searchCriteria, getCategorySortFieldName(category) + " asc");
-    }
-    
-    @Override
-    public ProductSearchResult findProductsByCategory(Category category, ProductSearchCriteria searchCriteria) 
-            throws ServiceException {
-        List<SearchFacetDTO> facets = getCategoryFacets(category);
-        String query = getCategoryFieldName() + ":" + category.getId();
-        return findProducts(query, facets, searchCriteria, getCategorySortFieldName(category) + " asc");
-    }
-    
-    @Override
-    public ProductSearchResult findProductsByQuery(String query, ProductSearchCriteria searchCriteria) 
-            throws ServiceException {
-        List<SearchFacetDTO> facets = getSearchFacets();
-        
-        query = sanitizeQuery(query);
-        
-        query = getSearchableFieldName() + ":(" + query + ")"; 
-        return findProducts(query, facets, searchCriteria, null);
-    }
-    
-    @Override
-    public ProductSearchResult findProductsByCategoryAndQuery(Category category, String query, 
-            ProductSearchCriteria searchCriteria) throws ServiceException {
-        List<SearchFacetDTO> facets = getSearchFacets();
-        
-        query = sanitizeQuery(query);
-        
-        StringBuilder sb = new StringBuilder();
-        sb.append(getCategoryFieldName()).append(":").append(category.getId())
-            .append(" AND ")
-            .append(getSearchableFieldName()).append(":(").append(query).append(")"); 
-        return findProducts(sb.toString(), facets, searchCriteria, null);
-    }
-    
-    @Override
-    public List<SearchFacetDTO> getSearchFacets() {
-        return buildSearchFacetDTOs(searchFacetDao.readAllSearchFacets());
-    }
-
-    @Override
-    public List<SearchFacetDTO> getCategoryFacets(Category category) {
-        List<CategorySearchFacet> categorySearchFacets = category.getCumulativeSearchFacets();
-        
-        List<SearchFacet> searchFacets = new ArrayList<SearchFacet>();
-        for (CategorySearchFacet categorySearchFacet : categorySearchFacets) {
-            searchFacets.add(categorySearchFacet.getSearchFacet());
-        }
-        
-        return buildSearchFacetDTOs(searchFacets);
-    }
-    
-    /**
-     * Given a qualified solr query string (such as "category:2002"), actually performs a solr search. It will
-     * take into considering the search criteria to build out facets / pagination / sorting.
-     * 
-     * @param qualifiedSolrQuery
-     * @param facets
-     * @param searchCriteria
-     * @return the ProductSearchResult of the search
-     * @throws ServiceException
-     */
-    protected ProductSearchResult findProducts(String qualifiedSolrQuery, List<SearchFacetDTO> facets, 
-            ProductSearchCriteria searchCriteria, String defaultSort) throws ServiceException {
-        Map<String, SearchFacetDTO> namedFacetMap = getNamedFacetMap(facets, searchCriteria);
-        
-        // Build the basic query
-        SolrQuery solrQuery = new SolrQuery()
-            .setQuery(qualifiedSolrQuery)
-            .setFields(getIdFieldName())
-            .setRows(searchCriteria.getPageSize())
-            .setFilterQueries(getNamespaceFieldName() + ":" + getCurrentNamespace())
-            .setStart((searchCriteria.getPage() - 1) * searchCriteria.getPageSize());
-        
-        // Attach additional restrictions
-        attachSortClause(solrQuery, searchCriteria, defaultSort);
-        attachActiveFacetFilters(solrQuery, namedFacetMap, searchCriteria);
-        attachFacets(solrQuery, namedFacetMap);
-        
-        if (LOG.isTraceEnabled()) {
-            try {
-                LOG.trace(URLDecoder.decode(solrQuery.toString(), "UTF-8"));
-            } catch (Exception e) {
-                LOG.trace("Couldn't UTF-8 URL Decode: " + solrQuery.toString());
-            }
-        }
-        
-        // Query solr
-        QueryResponse response;
-        try {
-            response = server.query(solrQuery);
-            if (LOG.isTraceEnabled()) {
-                LOG.trace(response.toString());
-            
-                for (SolrDocument doc : response.getResults()) {
-                    LOG.trace(doc);
-                }
-            }
-        } catch (SolrServerException e) {
-            throw new ServiceException("Could not perform search", e);
-        }
-        
-        // Get the facets
-        setFacetResults(namedFacetMap, response);
-        sortFacetResults(namedFacetMap);
-            
-        // Get the products
-        List<Product> products = getProducts(response);
-        
-        ProductSearchResult result = new ProductSearchResult();
-        result.setFacets(facets);
-        result.setProducts(products);
-        setPagingAttributes(result, response, searchCriteria);
-        return result;
-    }
-    
-    /**
-     * Sets up the sorting criteria. This will support sorting by multiple fields at a time
-     * 
-     * @param query
-     * @param searchCriteria
-     */
-    protected void attachSortClause(SolrQuery query, ProductSearchCriteria searchCriteria, String defaultSort) {
-        Map<String, String> solrFieldKeyMap = getSolrFieldKeyMap(searchCriteria);
-        
-        String sortQuery = searchCriteria.getSortQuery();
-        if (StringUtils.isBlank(sortQuery)) {
-            sortQuery = defaultSort;
-        }
-        
-        if (StringUtils.isNotBlank(sortQuery)) {
-            String[] sortFields = sortQuery.split(",");
-            for (String sortField : sortFields) {
-                String field = sortField.split(" ")[0];
-                if (solrFieldKeyMap.containsKey(field)) {
-                    field = solrFieldKeyMap.get(field);
-                }
-                ORDER order = "desc".equals(sortField.split(" ")[1]) ? ORDER.desc : ORDER.asc;
-                
-                if (field != null) {
-                    query.addSortField(field, order);
-                }
-            }
-        }
-    }
-    
-    /**
-     * Restricts the query by adding active facet filters.
-     * 
-     * @param query
-     * @param namedFacetMap
-     * @param searchCriteria
-     */
-    protected void attachActiveFacetFilters(SolrQuery query, Map<String, SearchFacetDTO> namedFacetMap, 
-            ProductSearchCriteria searchCriteria) {
-        for (Entry<String, String[]> entry : searchCriteria.getFilterCriteria().entrySet()) {
-            String solrKey = null;
-            for (Entry<String, SearchFacetDTO> dtoEntry : namedFacetMap.entrySet()) {
-                if (dtoEntry.getValue().getFacet().getField().getAbbreviation().equals(entry.getKey())) {
-                    solrKey = dtoEntry.getKey();
-                    dtoEntry.getValue().setActive(true);
-                }
-            }
-            
-            if (solrKey != null) {
-                String solrTag = getSolrFieldTag(GLOBAL_FACET_TAG_FIELD, "tag");
-                
-                String[] selectedValues = entry.getValue().clone();
-                for (int i = 0; i < selectedValues.length; i++) {
-                    if (selectedValues[i].contains("range[")) {
-                        String rangeValue = selectedValues[i].substring(selectedValues[i].indexOf('[') + 1, 
-                                selectedValues[i].indexOf(']'));
-                        String[] rangeValues = StringUtils.split(rangeValue, ':');
-                        if (rangeValues[1].equals("null")) {
-                            rangeValues[1] = "*";
-                        }
-                        selectedValues[i] = solrKey + ":[" + rangeValues[0] + " TO " + rangeValues[1] + "]";
-                    } else {
-                        selectedValues[i] = solrKey + ":\"" + selectedValues[i] + "\"";
-                    }
-                }
-                String valueString = StringUtils.join(selectedValues, " OR ");
-                
-                StringBuilder sb = new StringBuilder();
-                sb.append(solrTag).append("(").append(valueString).append(")");
-                
-                query.addFilterQuery(sb.toString());
-            }
-        }
-    }
-    
-    /**
-     * Notifies solr about which facets you want it to determine results and counts for
-     * 
-     * @param query
-     * @param namedFacetMap
-     */
-    protected void attachFacets(SolrQuery query, Map<String, SearchFacetDTO> namedFacetMap) {
-        query.setFacet(true);
-        for (Entry<String, SearchFacetDTO> entry : namedFacetMap.entrySet()) {
-            SearchFacetDTO dto = entry.getValue();
-            String facetTagField = entry.getValue().isActive() ? GLOBAL_FACET_TAG_FIELD : entry.getKey();
-            
-            List<SearchFacetRange> searchFacetRanges = dto.getFacet().getSearchFacetRanges();
-            
-            if (extensionManager != null) {
-                extensionManager.filterSearchFacetRanges(dto, searchFacetRanges);
-            }
-            
-            if (searchFacetRanges != null && searchFacetRanges.size() > 0) {
-                for (SearchFacetRange range : searchFacetRanges) {
-                    query.addFacetQuery(getSolrTaggedFieldString(entry.getKey(), facetTagField, "ex", range));
-                }
-            } else {
-                query.addFacetField(getSolrTaggedFieldString(entry.getKey(), facetTagField, "ex", null));
-            }
-        }
-    }
-    
-    /**
-     * Builds out the DTOs for facet results from the search. This will then be used by the view layer to
-     * display which values are avaialble given the current constraints as well as the count of the values.
-     * 
-     * @param namedFacetMap
-     * @param response
-     */
-    protected void setFacetResults(Map<String, SearchFacetDTO> namedFacetMap, QueryResponse response) {
-        if (response.getFacetFields() != null) {
-            for (FacetField facet : response.getFacetFields()) {
-                String facetFieldName = facet.getName();
-                SearchFacetDTO facetDTO = namedFacetMap.get(facetFieldName);
-                
-                for (Count value : facet.getValues()) {
-                    SearchFacetResultDTO resultDTO = new SearchFacetResultDTO();
-                    resultDTO.setFacet(facetDTO.getFacet());
-                    resultDTO.setQuantity(new Long(value.getCount()).intValue());
-                    resultDTO.setValue(value.getName());
-                    facetDTO.getFacetValues().add(resultDTO);
-                }
-            }
-        }
-        
-        if (response.getFacetQuery() != null) {
-            for (Entry<String, Integer> entry : response.getFacetQuery().entrySet()) {
-                String key = entry.getKey();
-                String facetFieldName = key.substring(key.indexOf("}") + 1, key.indexOf(':'));
-                SearchFacetDTO facetDTO = namedFacetMap.get(facetFieldName);
-                
-                String minValue = key.substring(key.indexOf("[") + 1, key.indexOf(" TO"));
-                String maxValue = key.substring(key.indexOf(" TO ") + 4, key.indexOf("]"));
-                if (maxValue.equals("*")) {
-                    maxValue = null;
-                }
-                
-                SearchFacetResultDTO resultDTO = new SearchFacetResultDTO();
-                resultDTO.setFacet(facetDTO.getFacet());
-                resultDTO.setQuantity(entry.getValue());
-                resultDTO.setMinValue(new BigDecimal(minValue));
-                resultDTO.setMaxValue(maxValue == null ? null : new BigDecimal(maxValue));
-                
-                facetDTO.getFacetValues().add(resultDTO);
-            }   
-        }
-    }
-    
-    /**
-     * Invoked to sort the facet results. This method will use the natural sorting of the value attribute of the
-     * facet (or, if value is null, the minValue of the facet result). Override this method to customize facet
-     * sorting for your given needs.
-     * 
-     * @param namedFacetMap
-     */
-    protected void sortFacetResults(Map<String, SearchFacetDTO> namedFacetMap) {
-        for (Entry<String, SearchFacetDTO> entry : namedFacetMap.entrySet()) {
-            Collections.sort(entry.getValue().getFacetValues(), new Comparator<SearchFacetResultDTO>() {
-                public int compare(SearchFacetResultDTO o1, SearchFacetResultDTO o2) {
-                    if (o1.getValue() != null && o2.getValue() != null) {
-                        return o1.getValue().compareTo(o2.getValue());
-                    } else if (o1.getMinValue() != null && o2.getMinValue() != null) {
-                        return o1.getMinValue().compareTo(o2.getMinValue());
-                    }
-                    return 0; // Don't know how to compare
-                }
-            });
-        }
-    }
-    
-    /**
-     * Sets the total results, the current page, and the page size on the ProductSearchResult. Total results comes
-     * from solr, while page and page size are duplicates of the searchCriteria conditions for ease of use.
-     * 
-     * @param result
-     * @param response
-     * @param searchCriteria
-     */
-    public void setPagingAttributes(ProductSearchResult result, QueryResponse response, 
-            ProductSearchCriteria searchCriteria) {
-        result.setTotalResults(new Long(response.getResults().getNumFound()).intValue());
-        result.setPage(searchCriteria.getPage());
-        result.setPageSize(searchCriteria.getPageSize());
-    }
-
-    /**
-     * Given a list of product IDs from solr, this method will look up the IDs via the productDao and build out
-     * actual Product instances. It will return a Products that is sorted by the order of the IDs in the passed
-     * in list.
-     * 
-     * @param response
-     * @return the actual Product instances as a result of the search
-     */
-    protected List<Product> getProducts(QueryResponse response) {
-        final List<Long> productIds = new ArrayList<Long>();
-        SolrDocumentList docs = response.getResults();
-        for (SolrDocument doc : docs) {
-            productIds.add((Long) doc.getFieldValue(getIdFieldName()));
-        }
-        
-        List<Product> products = productDao.readProductsByIds(productIds); 
-        
-        // We have to sort the products list by the order of the productIds list to maintain sortability in the UI
-        if (products != null) {
-            Collections.sort(products, new Comparator<Product>() {
-                public int compare(Product o1, Product o2) {
-                    return new Integer(productIds.indexOf(o1.getId())).compareTo(productIds.indexOf(o2.getId()));
-                }
-            });
-        }
-        
-        return products;
-    }
-    
-    /**
-     * Returns a fully composed solr field string. Given indexField = a, tag = ex, and a non-null range,
-     * would produce the following String: {!ex=a}a:[minVal TO maxVal]
-     */
-    protected String getSolrTaggedFieldString(String indexField, String tagField, String tag, SearchFacetRange range) {
-        return getSolrFieldTag(tagField, tag) + getSolrFieldString(indexField, range);
-    }
-    
-    /**
-     * Returns a solr field tag. Given indexField = a, tag = ex, would produce the following String:
-     * {!ex=a}
-     */
-    protected String getSolrFieldTag(String tagField, String tag) {
-        StringBuilder sb = new StringBuilder();
-        if (StringUtils.isNotBlank(tag)) {
-            sb.append("{!").append(tag).append("=").append(tagField).append("}");
-        }
-        return sb.toString();
-    }
-    
-    /**
-     * Returns a field string. Given indexField = a and a non-null range, would produce the following String:
-     * a:[minVal TO maxVal]
-     */
-    protected String getSolrFieldString(String indexField, SearchFacetRange range) {
-        StringBuilder sb = new StringBuilder();
-        
-        sb.append(indexField);
-        
-        if (range != null) {
-            String minValue = range.getMinValue().toPlainString();
-            String maxValue = range.getMaxValue() == null ? "*" : range.getMaxValue().toPlainString();
-            sb.append(":[").append(minValue).append(" TO ").append(maxValue).append("]");
-        }
-        
-        return sb.toString();
-    }
-    
-    /**
-     * Create the wrapper DTO around the SearchFacet
-     * 
-     * @param searchFacets
-     * @return the wrapper DTO
-     */
-    protected List<SearchFacetDTO> buildSearchFacetDTOs(List<SearchFacet> searchFacets) {
-        List<SearchFacetDTO> facets = new ArrayList<SearchFacetDTO>();
-        HttpServletRequest request = BroadleafRequestContext.getBroadleafRequestContext().getRequest();
-        
-        for (SearchFacet facet : searchFacets) {
-            if (facetIsAvailable(facet, request)) {
-                SearchFacetDTO dto = new SearchFacetDTO();
-                dto.setFacet(facet);
-                dto.setShowQuantity(true);
-                facets.add(dto);
-            }
-        }
-        
-        return facets;
-    }
-    
-=======
 
     /**
      * Create the wrapper DTO around the SearchFacet
@@ -1062,7 +568,6 @@
         return facets;
     }
 
->>>>>>> 92286fde
     /**
      * Checks to see if the requiredFacets condition for a given facet is met.
      * 
@@ -1070,24 +575,12 @@
      * @param request
      * @return whether or not the facet parameter is available 
      */
-<<<<<<< HEAD
-    protected boolean facetIsAvailable(SearchFacet facet, HttpServletRequest request) {
-=======
     protected boolean facetIsAvailable(SearchFacet facet, Map<String, String[]> params) {
->>>>>>> 92286fde
         // Facets are available by default if they have no requiredFacets
         if (CollectionUtils.isEmpty(facet.getRequiredFacets())) {
             return true;
         }
-<<<<<<< HEAD
-        
-        // This is the valid type for this map according to the JavaDocs, but the getter does not return a typed map
-        @SuppressWarnings("unchecked")
-        Map<String, String[]> params = request.getParameterMap();
-        
-=======
-
->>>>>>> 92286fde
+
         // If we have at least one required facet but no active facets, it's impossible for this facet to be available
         if (MapUtils.isEmpty(params)) {
             return false;
@@ -1114,42 +607,75 @@
 
         return requiredMatches == matchesSoFar;
     }
-<<<<<<< HEAD
-    
-    /**
-     * Converts a propertyName to one that is able to reference inside a map. For example, consider the property
-     * in Product that references a List<ProductAttribute>, "productAttributes". Also consider the utility method
-     * in Product called "mappedProductAttributes", which returns a map of the ProductAttributes keyed by the name
-     * property in the ProductAttribute. Given the parameters "productAttributes.heatRange", "productAttributes", 
-     * "mappedProductAttributes" (which would represent a property called "productAttributes.heatRange" that 
-     * references a specific ProductAttribute inside of a product whose "name" property is equal to "heatRange", 
-     * this method will convert this property to mappedProductAttributes(heatRange).value, which is then usable 
-     * by the standard beanutils PropertyUtils class to get the value.
-     * 
-     * @param propertyName
-     * @param listPropertyName
-     * @param mapPropertyName
-     * @return the converted property name
-     */
-    protected String convertToMappedProperty(String propertyName, String listPropertyName, String mapPropertyName) {
-        String[] splitName = StringUtils.split(propertyName, ".");
-        StringBuilder convertedProperty = new StringBuilder();
-        for (int i = 0; i < splitName.length; i++) {
-            if (convertedProperty.length() > 0) {
-                convertedProperty.append(".");
-            }
-            
-            if (splitName[i].equals(listPropertyName)) {
-                convertedProperty.append(mapPropertyName).append("(");
-                convertedProperty.append(splitName[i+1]).append(").value");
-                i++;
-            } else {
-                convertedProperty.append(splitName[i]);
-            }
-        }
-        return convertedProperty.toString();
-    }
-    
+
+    /**
+     * Perform any necessary query sanitation here. For example, we disallow open and close parentheses, colons, and we also
+     * ensure that quotes are actual quotes (") and not the URL encoding (&quot;) so that Solr is able to properly handle
+     * the user's intent.
+     * 
+     * @param query
+     * @return the sanitized query
+     */
+    protected String sanitizeQuery(String query) {
+        return query.replace("(", "").replace("%28", "")
+                .replace(")", "").replace("%29", "")
+                .replace(":", "").replace("%3A", "").replace("%3a", "")
+                .replace("&quot;", "\""); // Allow quotes in the query for more finely tuned matches
+    }
+
+    /**
+     * Returns a field string. Given indexField = a and a non-null range, would produce the following String:
+     * a:[minVal TO maxVal]
+     */
+    protected String getSolrFieldString(String indexField, SearchFacetRange range) {
+        StringBuilder sb = new StringBuilder();
+
+        sb.append(indexField);
+
+        if (range != null) {
+            String minValue = range.getMinValue().toPlainString();
+            String maxValue = range.getMaxValue() == null ? "*" : range.getMaxValue().toPlainString();
+            sb.append(":[").append(minValue).append(" TO ").append(maxValue).append("]");
+        }
+
+        return sb.toString();
+    }
+
+    /**
+     * Returns a fully composed solr field string. Given indexField = a, tag = ex, and a non-null range,
+     * would produce the following String: {!ex=a}a:[minVal TO maxVal]
+     */
+    protected String getSolrTaggedFieldString(String indexField, String tagField, String tag, SearchFacetRange range) {
+        return getSolrFieldTag(tagField, tag) + getSolrFieldString(indexField, range);
+    }
+
+    /**
+     * Returns a solr field tag. Given indexField = a, tag = ex, would produce the following String:
+     * {!ex=a}
+     */
+    protected String getSolrFieldTag(String tagField, String tag) {
+        StringBuilder sb = new StringBuilder();
+        if (StringUtils.isNotBlank(tag)) {
+            sb.append("{!").append(tag).append("=").append(tagField).append("}");
+        }
+        return sb.toString();
+    }
+
+    /**
+     * @param facets
+     * @param searchCriteria
+     * @return a map of fully qualified solr index field key to the searchFacetDTO object
+     */
+    protected Map<String, SearchFacetDTO> getNamedFacetMap(List<SearchFacetDTO> facets,
+            final ProductSearchCriteria searchCriteria) {
+        return BLCMapUtils.keyedMap(facets, new TypedClosure<String, SearchFacetDTO>() {
+
+            public String getKey(SearchFacetDTO facet) {
+                return getSolrFieldKey(facet.getFacet().getField(), searchCriteria);
+            }
+        });
+    }
+
     /**
      * This method will be used to map a field abbreviation to the appropriate solr index field to use. Typically,
      * this default implementation that maps to the facet field type will be sufficient. However, there may be 
@@ -1163,9 +689,9 @@
      * @return the solr field index key to use
      */
     protected String getSolrFieldKey(Field field, ProductSearchCriteria searchCriteria) {
-        return getPropertyNameForFieldFacet(field);
-    }
-    
+        return shs.getPropertyNameForFieldFacet(field);
+    }
+
     /**
      * @param searchCriteria
      * @return a map of abbreviated key to fully qualified solr index field key for all product fields
@@ -1178,333 +704,5 @@
         }
         return solrFieldKeyMap;
     }
-    
-=======
-
-    /**
-     * Perform any necessary query sanitation here. For example, we disallow open and close parentheses, colons, and we also
-     * ensure that quotes are actual quotes (") and not the URL encoding (&quot;) so that Solr is able to properly handle
-     * the user's intent.
-     * 
-     * @param query
-     * @return the sanitized query
-     */
-    protected String sanitizeQuery(String query) {
-        return query.replace("(", "").replace("%28", "")
-                .replace(")", "").replace("%29", "")
-                .replace(":", "").replace("%3A", "").replace("%3a", "")
-                .replace("&quot;", "\""); // Allow quotes in the query for more finely tuned matches
-    }
-
-    /**
-     * Returns a field string. Given indexField = a and a non-null range, would produce the following String:
-     * a:[minVal TO maxVal]
-     */
-    protected String getSolrFieldString(String indexField, SearchFacetRange range) {
-        StringBuilder sb = new StringBuilder();
-
-        sb.append(indexField);
-
-        if (range != null) {
-            String minValue = range.getMinValue().toPlainString();
-            String maxValue = range.getMaxValue() == null ? "*" : range.getMaxValue().toPlainString();
-            sb.append(":[").append(minValue).append(" TO ").append(maxValue).append("]");
-        }
-
-        return sb.toString();
-    }
-
-    /**
-     * Returns a fully composed solr field string. Given indexField = a, tag = ex, and a non-null range,
-     * would produce the following String: {!ex=a}a:[minVal TO maxVal]
-     */
-    protected String getSolrTaggedFieldString(String indexField, String tagField, String tag, SearchFacetRange range) {
-        return getSolrFieldTag(tagField, tag) + getSolrFieldString(indexField, range);
-    }
-
-    /**
-     * Returns a solr field tag. Given indexField = a, tag = ex, would produce the following String:
-     * {!ex=a}
-     */
-    protected String getSolrFieldTag(String tagField, String tag) {
-        StringBuilder sb = new StringBuilder();
-        if (StringUtils.isNotBlank(tag)) {
-            sb.append("{!").append(tag).append("=").append(tagField).append("}");
-        }
-        return sb.toString();
-    }
-
->>>>>>> 92286fde
-    /**
-     * @param facets
-     * @param searchCriteria
-     * @return a map of fully qualified solr index field key to the searchFacetDTO object
-     */
-<<<<<<< HEAD
-    protected Map<String, SearchFacetDTO> getNamedFacetMap(List<SearchFacetDTO> facets, 
-            final ProductSearchCriteria searchCriteria) {
-        return BLCMapUtils.keyedMap(facets, new TypedClosure<String, SearchFacetDTO>() {
-=======
-    protected Map<String, SearchFacetDTO> getNamedFacetMap(List<SearchFacetDTO> facets,
-            final ProductSearchCriteria searchCriteria) {
-        return BLCMapUtils.keyedMap(facets, new TypedClosure<String, SearchFacetDTO>() {
-
->>>>>>> 92286fde
-            public String getKey(SearchFacetDTO facet) {
-                return getSolrFieldKey(facet.getFacet().getField(), searchCriteria);
-            }
-        });
-    }
-<<<<<<< HEAD
-    
-    /**
-     * Perform any necessary query sanitation here. For example, we disallow open and close parentheses, colons, and we also
-     * ensure that quotes are actual quotes (") and not the URL encoding (&quot;) so that Solr is able to properly handle
-     * the user's intent.
-     * 
-     * @param query
-     * @return the sanitized query
-     */
-    protected String sanitizeQuery(String query) {
-        return query.replace("(", "").replace("%28", "")
-                    .replace(")", "").replace("%29", "")
-                    .replace(":", "").replace("%3A", "").replace("%3a", "")
-                    .replace("&quot;", "\""); // Allow quotes in the query for more finely tuned matches
-    }
-    
-    /**
-     * Determines the current namespace we are operating on. For example, if you have multiple sites set up, 
-     * you may want to filter that here. 
-     * 
-     * <ul>
-     *     <li>Note: This method should ALWAYS return a non-empty string.</li>
-     * </ul>
-     * 
-     * @return the global namespace 
-     */
-    protected String getCurrentNamespace() {
-        return DEFAULT_NAMESPACE;
-    }
-    
-    /**
-     * Determines if there is a locale prefix that needs to be applied to the given field for this particular request.
-     * By default, a locale prefix is not applicable for category, explicitCategory, or fields that have type Price.
-     * Also, it is not applicable for non-translatable fields
-     * 
-     * <ul>
-     *     <li>Note: This method should NOT return null. There must be a default locale configured.</li>
-     * </ul>
-     * 
-     * @return the global prefix if there is one, "" if there isn't
-     */
-    protected String getLocalePrefix() {
-        if (BroadleafRequestContext.getBroadleafRequestContext() != null) {
-            Locale locale = BroadleafRequestContext.getBroadleafRequestContext().getLocale();
-            if (locale != null) {
-                return locale.getLocaleCode() + "_";
-            }
-        }
-        return getDefaultLocalePrefix();
-    }
-    
-    /**
-     * Returns the default locale. Will cache the result for subsequent use.
-     * 
-     * Note: There is no currently configured cache invalidation strategy for the the default locale. 
-     * Override this method to provide for one if you need it.
-     * 
-     * @return the default locale
-     */
-    protected Locale getDefaultLocale() {
-        if (defaultLocale == null) {
-            defaultLocale = localeService.findDefaultLocale();
-        }
-        
-        return defaultLocale;
-    }
-    
-    /**
-     * @return the default locale's prefix
-     */
-    protected String getDefaultLocalePrefix() {
-        return getDefaultLocale().getLocaleCode() + "_";
-    }
-    
-    
-    /**
-     * Returns the property name for the given field, field type, and prefix
-     * 
-     * @param field
-     * @param searchableFieldType
-     * @param prefix
-     * @return the property name for the field and fieldtype
-     */
-    protected String getPropertyNameForFieldSearchable(Field field, FieldType searchableFieldType, String prefix) {
-        return new StringBuilder()
-            .append(prefix)
-            .append(field.getPropertyName()).append("_").append(searchableFieldType.getType())
-            .toString();
-    }
-    
-    /**
-     * Returns the property name for the given field, its configured facet field type, and the given prefix
-     * 
-     * @param field
-     * @param prefix
-     * @return the property name for the facet type of this field
-     */
-    protected String getPropertyNameForFieldFacet(Field field, String prefix) {
-        if (field.getFacetFieldType() == null) { 
-            return null;
-        }
-        
-        return new StringBuilder()
-            .append(prefix)
-            .append(field.getPropertyName()).append("_").append(field.getFacetFieldType().getType())
-            .toString();
-    }
-    
-    /**
-     * Returns the property name for the given field and field type. This will apply the global prefix to the field,
-     * and it will also apply either the locale prefix or the pricelist prefix, depending on whether or not the field
-     * type was set to FieldType.PRICE
-     * 
-     * @param field
-     * @param searchableFieldType
-     * @return the property name for the field and fieldtype
-     */
-    protected String getPropertyNameForFieldSearchable(Field field, FieldType searchableFieldType) {
-        String prefix = "";
-        if (searchableFieldType.equals(FieldType.PRICE)) {
-            if (extensionManager != null) {
-                prefix = extensionManager.getPrefixForPriceField();
-            }
-        } else {
-            if (field.getTranslatable()) {
-                prefix = getLocalePrefix();
-            } else {
-                prefix = getDefaultLocalePrefix();
-            }
-        }
-        
-        return getPropertyNameForFieldSearchable(field, searchableFieldType, prefix);
-    }
-    
-    /**
-     * Returns the property name for the given field and its configured facet field type. This will apply the global prefix 
-     * to the field, and it will also apply either the locale prefix or the pricelist prefix, depending on whether or not 
-     * the field type was set to FieldType.PRICE
-     * 
-     * @param field
-     * @return the property name for the facet type of this field
-     */
-    protected String getPropertyNameForFieldFacet(Field field) {
-        FieldType fieldType = field.getFacetFieldType();
-        if (fieldType == null) {
-            return null;
-        }
-        
-        String prefix = "";
-        if (fieldType.equals(FieldType.PRICE)) {
-            if (extensionManager != null) {
-                prefix = extensionManager.getPrefixForPriceField();
-            }
-        } else {
-            if (field.getTranslatable()) {
-                prefix = getLocalePrefix();
-            } else {
-                prefix = getDefaultLocalePrefix();
-            }
-        }
-        
-        return getPropertyNameForFieldFacet(field, prefix);
-    }
-    
-    /**
-     * @return the name of the field that keeps track what namespace this document belongs to
-     */
-    protected String getNamespaceFieldName() {
-        return "namespace";
-    }
-    
-    /**
-     * @return the id field name, with the global prefix as appropriate
-     */
-    protected String getIdFieldName() {
-        return "id";
-    }
-    
-    /**
-     * @return the category field name, with the global prefix as appropriate
-     */
-    protected String getCategoryFieldName() {
-        return "category";
-    }
-    
-    /**
-     * @return the explicit category field name, with the global prefix as appropriate
-     */
-    protected String getExplicitCategoryFieldName() {
-        return "explicitCategory";
-    }
-    
-    /**
-     * @param prefix
-     * @return the searchable field name, with the global and specific prefix as appropriate
-     */
-    protected String getSearchableFieldName(String prefix) {
-        return new StringBuilder()
-            .append(prefix)
-            .append("searchable")
-            .toString();
-    }
-    
-    /**
-     * @return the searchable field name, with the global and locale prefixes as appropriate
-     */
-    protected String getSearchableFieldName() {
-        return getSearchableFieldName(getLocalePrefix());
-    }
-    
-    /**
-     * @param category
-     * @return the default sort field name for this category
-     */
-    protected String getCategorySortFieldName(Category category) {
-        return new StringBuilder()
-            .append(getCategoryFieldName())
-            .append("_").append(category.getId()).append("_").append("sort_i")
-            .toString();
-=======
-
-    /**
-     * This method will be used to map a field abbreviation to the appropriate solr index field to use. Typically,
-     * this default implementation that maps to the facet field type will be sufficient. However, there may be 
-     * cases where you would want to use a different solr index depending on other currently active facets. In that
-     * case, you would associate that mapping here. For example, for the "price" abbreviation, we would generally
-     * want to use "defaultSku.retailPrice_td". However, if a secondary facet on item condition is selected (such
-     * as "refurbished", we may want to index "price" to "refurbishedSku.retailPrice_td". That mapping occurs here.
-     * 
-     * @param fields
-     * @param searchCriteria the searchCriteria in case it is needed to determine the field key
-     * @return the solr field index key to use
-     */
-    protected String getSolrFieldKey(Field field, ProductSearchCriteria searchCriteria) {
-        return shs.getPropertyNameForFieldFacet(field);
-    }
-
-    /**
-     * @param searchCriteria
-     * @return a map of abbreviated key to fully qualified solr index field key for all product fields
-     */
-    protected Map<String, String> getSolrFieldKeyMap(ProductSearchCriteria searchCriteria) {
-        List<Field> fields = fieldDao.readAllProductFields();
-        Map<String, String> solrFieldKeyMap = new HashMap<String, String>();
-        for (Field field : fields) {
-            solrFieldKeyMap.put(field.getAbbreviation(), getSolrFieldKey(field, searchCriteria));
-        }
-        return solrFieldKeyMap;
->>>>>>> 92286fde
-    }
 
 }