/*
 * #%L
 * BroadleafCommerce Framework
 * %%
 * Copyright (C) 2009 - 2016 Broadleaf Commerce
 * %%
 * Licensed under the Broadleaf Fair Use License Agreement, Version 1.0
 * (the "Fair Use License" located  at http://license.broadleafcommerce.org/fair_use_license-1.0.txt)
 * unless the restrictions on use therein are violated and require payment to Broadleaf in which case
 * the Broadleaf End User License Agreement (EULA), Version 1.1
 * (the "Commercial License" located at http://license.broadleafcommerce.org/commercial_license-1.1.txt)
 * shall apply.
 * 
 * Alternatively, the Commercial License may be replaced with a mutually agreed upon license (the "Custom License")
 * between you and Broadleaf Commerce. You may not use this file except in compliance with the applicable license.
 * #L%
 */
package org.broadleafcommerce.core.search.service.solr;

import org.apache.commons.lang3.BooleanUtils;
import org.apache.commons.lang3.StringUtils;
import org.apache.commons.logging.Log;
import org.apache.commons.logging.LogFactory;
import org.apache.solr.client.solrj.SolrQuery;
import org.apache.solr.client.solrj.SolrRequest.METHOD;
import org.apache.solr.client.solrj.SolrServerException;
import org.apache.solr.client.solrj.response.QueryResponse;
import org.apache.solr.common.SolrDocument;
import org.broadleafcommerce.common.exception.ServiceException;
import org.broadleafcommerce.common.extension.ExtensionResultHolder;
import org.broadleafcommerce.common.extension.ExtensionResultStatusType;
import org.broadleafcommerce.common.locale.domain.Locale;
import org.broadleafcommerce.common.web.BroadleafRequestContext;
import org.broadleafcommerce.core.catalog.dao.ProductDao;
import org.broadleafcommerce.core.catalog.dao.SkuDao;
import org.broadleafcommerce.core.catalog.domain.Category;
import org.broadleafcommerce.core.catalog.domain.Product;
import org.broadleafcommerce.core.catalog.domain.Sku;
import org.broadleafcommerce.core.search.dao.FieldDao;
import org.broadleafcommerce.core.search.dao.IndexFieldDao;
import org.broadleafcommerce.core.search.dao.SearchFacetDao;
import org.broadleafcommerce.core.search.domain.CategorySearchFacet;
import org.broadleafcommerce.core.search.domain.FieldEntity;
import org.broadleafcommerce.core.search.domain.IndexField;
import org.broadleafcommerce.core.search.domain.IndexFieldType;
import org.broadleafcommerce.core.search.domain.SearchCriteria;
import org.broadleafcommerce.core.search.domain.SearchFacet;
import org.broadleafcommerce.core.search.domain.SearchFacetDTO;
import org.broadleafcommerce.core.search.domain.SearchFacetRange;
import org.broadleafcommerce.core.search.domain.SearchResult;
import org.broadleafcommerce.core.search.domain.solr.FieldType;
import org.broadleafcommerce.core.search.service.SearchService;
import org.broadleafcommerce.core.search.service.solr.index.SolrIndexService;
import org.springframework.beans.factory.DisposableBean;
import org.springframework.beans.factory.annotation.Autowired;
import org.springframework.beans.factory.annotation.Qualifier;
import org.springframework.beans.factory.annotation.Value;

import java.io.IOException;
import java.math.BigDecimal;
import java.net.URLDecoder;
import java.util.ArrayList;
import java.util.Collections;
import java.util.Comparator;
import java.util.List;
import java.util.Map;
import java.util.Objects;

import javax.annotation.Resource;

/**
 * An implementation of SearchService that uses Solr.
 * 
 * Note that prior to 2.2.0, this class used to contain all of the logic for interaction with Solr. Since 2.2.0, this class
 * has been refactored and parts of it have been split into the other classes you can find in this package.
 * 
 * @author Andre Azzolini (apazzolini)
 */
public class SolrSearchServiceImpl implements SearchService, DisposableBean {
    private static final Log LOG = LogFactory.getLog(SolrSearchServiceImpl.class);

    @Qualifier("blCatalogSolrConfiguration")
    @Autowired(required = false)
    protected SolrConfiguration solrConfiguration;

    @Value("${solr.index.use.sku}")
    protected boolean useSku;

<<<<<<< HEAD
=======
    //This is the name of the config that Zookeeper has associated with Solr configs
    @Value("${solr.cloud.configName}")
    protected String solrCloudConfigName = "blc";

    //This is the default number of shards that should be created if a SolrCloud collection is created via API
    @Value("${solr.cloud.defaultNumShards}")
    protected int solrCloudNumShards = 2;

    @Value("${solr.index.site.collections:false}")
    protected boolean siteCollections;

    @Value("${solr.index.site.alias.name:site}")
    protected String siteAliasBase;

    @Value("${solr.index.site.collection.name:blcSite}")
    protected String siteCollectionBase;

>>>>>>> 74508da5
    @Resource(name = "blProductDao")
    protected ProductDao productDao;

    @Resource(name = "blSkuDao")
    protected SkuDao skuDao;

    @Resource(name = "blFieldDao")
    protected FieldDao fieldDao;

    @Resource(name = "blSearchFacetDao")
    protected SearchFacetDao searchFacetDao;

    @Resource(name = "blSolrHelperService")
    protected SolrHelperService shs;

    @Resource(name = "blSolrIndexService")
    protected SolrIndexService solrIndexService;

    @Resource(name = "blIndexFieldDao")
    protected IndexFieldDao indexFieldDao;

    @Resource(name = "blSolrSearchServiceExtensionManager")
    protected SolrSearchServiceExtensionManager extensionManager;

    @Value("${solr.global.facets.category.search:false}")
    protected boolean globalFacetsForCategorySearch;

    @Override
    public void rebuildIndex() throws ServiceException, IOException {
        solrIndexService.rebuildIndex();
    }

    @Override
<<<<<<< HEAD
=======
    public void afterPropertiesSet() throws Exception {
        if (SolrContext.isSolrCloudMode()) {
            if (!siteCollections) {
                //We want to use the Solr APIs to make sure the correct collections are set up.
                CloudSolrClient primary = (CloudSolrClient) SolrContext.getServer();
                CloudSolrClient reindex = (CloudSolrClient) SolrContext.getReindexServer();
                if (primary == null || reindex == null) {
                    throw new IllegalStateException("The primary and reindex CloudSolrServers must not be null. Check "
                            + "your configuration and ensure that you are passing a different instance for each to the "
                            + "constructor of "
                            + this.getClass().getName()
                            + " and ensure that each has a null (empty)"
                            + " defaultCollection property, or ensure that defaultCollection is unique between"
                            + " the two instances. All other things, like Zookeeper addresses should be the same.");
                }

                if (primary == reindex) {
                    //These are the same object instances.  They should be separate instances, with generally
                    //the same configuration, except for the defaultCollection name.
                    throw new IllegalStateException("The primary and reindex CloudSolrServers must be different instances "
                            + "and their defaultCollection property must be unique or null.  All other things like the "
                            + "Zookeeper addresses should be the same.");
                }

                //Set the default collection if it's null
                if (StringUtils.isEmpty(primary.getDefaultCollection())) {
                    primary.setDefaultCollection(SolrContext.PRIMARY);
                }

                //Set the default collection if it's null
                if (StringUtils.isEmpty(reindex.getDefaultCollection())) {
                    reindex.setDefaultCollection(SolrContext.REINDEX);
                }

                if (Objects.equals(primary.getDefaultCollection(), reindex.getDefaultCollection())) {
                    throw new IllegalStateException("The primary and reindex CloudSolrServers must have a null (empty) or "
                            + "unique defaultCollection property.  All other things like the "
                            + "Zookeeper addresses should be the same.");
                }
                primary.connect(); //This is required to ensure no NPE!

                //Get a list of existing collections so we don't overwrite one
                Set<String> collectionNames = primary.getZkStateReader().getClusterState().getCollections();
                if (collectionNames == null) {
                    collectionNames = new HashSet<>();
                }

                Aliases aliases = primary.getZkStateReader().getAliases();
                Map<String, String> aliasCollectionMap = aliases.getCollectionAliasMap();

                if (aliasCollectionMap == null || !aliasCollectionMap.containsKey(primary.getDefaultCollection())) {
                    //Create a completely new collection
                    String collectionName = null;
                    for (int i = 0; i < 1000; i++) {
                        collectionName = "blcCollection" + i;
                        if (collectionNames.contains(collectionName)) {
                            collectionName = null;
                        } else {
                            break;
                        }
                    }

                    new CollectionAdminRequest.Create().setCollectionName(collectionName).setNumShards(solrCloudNumShards)
                            .setConfigName(solrCloudConfigName).process(primary);

                    new CollectionAdminRequest.CreateAlias().setAliasName(primary.getDefaultCollection())
                            .setAliasedCollections(collectionName).process(primary);
                } else {
                    //Aliases can be mapped to collections that don't exist.... Make sure the collection exists
                    String collectionName = aliasCollectionMap.get(primary.getDefaultCollection());
                    collectionName = collectionName.split(",")[0];
                    if (!collectionNames.contains(collectionName)) {
                        new CollectionAdminRequest.Create().setCollectionName(collectionName).setNumShards(solrCloudNumShards)
                                .setConfigName(solrCloudConfigName).process(primary);
                    }
                }

                //Reload the collection names
                collectionNames = primary.getZkStateReader().getClusterState().getCollections();
                if (collectionNames == null) {
                    collectionNames = new HashSet<>();
                }

                //Reload these maps for the next collection.
                aliases = primary.getZkStateReader().getAliases();
                aliasCollectionMap = aliases.getCollectionAliasMap();

                if (aliasCollectionMap == null || !aliasCollectionMap.containsKey(reindex.getDefaultCollection())) {
                    //Create a completely new collection
                    String collectionName = null;
                    for (int i = 0; i < 1000; i++) {
                        collectionName = "blcCollection" + i;
                        if (collectionNames.contains(collectionName)) {
                            collectionName = null;
                        } else {
                            break;
                        }
                    }

                    new CollectionAdminRequest.Create().setCollectionName(collectionName).setNumShards(solrCloudNumShards)
                            .setConfigName(solrCloudConfigName).process(reindex);

                    new CollectionAdminRequest.CreateAlias().setAliasName(reindex.getDefaultCollection())
                            .setAliasedCollections(collectionName).process(reindex);
                } else {
                    //Aliases can be mapped to collections that don't exist.... Make sure the collection exists
                        String collectionName = aliasCollectionMap.get(reindex.getDefaultCollection());
                collectionName = collectionName.split(",")[0];
                    if (!collectionNames.contains(collectionName)) {
                        new CollectionAdminRequest.Create().setCollectionName(collectionName).setNumShards(solrCloudNumShards)
                                .setConfigName(solrCloudConfigName).process(reindex);
                    }
                }
            } else {
                SolrContext.setSiteAliasBase(siteAliasBase);
                SolrContext.setSiteCollectionBase(siteCollectionBase);
                SolrContext.setSiteCollections(siteCollections);
                SolrContext.setSolrCloudNumShards(solrCloudNumShards);
                SolrContext.setSolrCloudConfigName(solrCloudConfigName);

                SolrContext.getServer();
                SolrContext.getReindexServer();
            }
        }
    }

    @Override
    public void destroy() throws Exception {
        //Make sure we shut down each of the SolrClient references (these is really the Solr clients despite the name)
        try {
            if (SolrContext.getServer() != null) {
                SolrContext.getServer().shutdown();
            }
        } catch (Exception e) {
            LOG.error("Error shutting down primary SolrClient (client).", e);
        }

        try {
            if (SolrContext.getReindexServer() != null
                    && SolrContext.getReindexServer() != SolrContext.getServer()) {
                SolrContext.getReindexServer().shutdown();
            }
        } catch (Exception e) {
            LOG.error("Error shutting down reindex SolrClient (client).", e);
        }

        try {
            if (SolrContext.getAdminServer() != null
                    && SolrContext.getAdminServer() != SolrContext.getServer()
                    && SolrContext.getAdminServer() != SolrContext.getReindexServer()) {
                SolrContext.getAdminServer().shutdown();
            }
        } catch (Exception e) {
            LOG.error("Error shutting down admin SolrClient (client).", e);
        }
    }

    @Override
>>>>>>> 74508da5
    public SearchResult findExplicitSearchResultsByCategory(Category category, SearchCriteria searchCriteria) throws ServiceException {
        searchCriteria.setSearchExplicitCategory(true);
        searchCriteria.setCategory(category);
        return findSearchResults(searchCriteria);
    }

    @Override
    @Deprecated
    public SearchResult findSearchResultsByCategory(Category category, SearchCriteria searchCriteria) throws ServiceException {
        searchCriteria.setCategory(category);
        return findSearchResults(searchCriteria);
    }

    @Override
    @Deprecated
    public SearchResult findSearchResultsByQuery(String query, SearchCriteria searchCriteria) throws ServiceException {
        searchCriteria.setQuery(query);
        return findSearchResults(searchCriteria);
    }

    @Override
    @Deprecated
    public SearchResult findSearchResultsByCategoryAndQuery(Category category, String query, SearchCriteria searchCriteria) throws ServiceException {
        searchCriteria.setCategory(category);
        searchCriteria.setQuery(query);
        return findSearchResults(searchCriteria);
    }

    @Override
    public SearchResult findSearchResults(SearchCriteria searchCriteria) throws ServiceException {
        List<SearchFacetDTO> facets = getSearchFacets(searchCriteria.getCategory());
        if (searchCriteria.getQuery() != null) {
            searchCriteria.setQuery("(" + sanitizeQuery(searchCriteria.getQuery()) + ")");
        } else {
            searchCriteria.setQuery("*:*");
        }

        return findSearchResults(searchCriteria.getQuery(), facets, searchCriteria, getDefaultSort(searchCriteria));
    }

    /**
     * @deprecated in favor of the other findSearchResults() method
     */
    @Deprecated
    protected SearchResult findSearchResults(String qualifiedSolrQuery, List<SearchFacetDTO> facets,
            SearchCriteria searchCriteria, String defaultSort) throws ServiceException {
        return findSearchResults(searchCriteria.getQuery(), facets, searchCriteria, defaultSort, (String[]) null);
    }
    
    /**
     * Given a qualified solr query string (such as "category:2002"), actually performs a solr search. It will
     * take into considering the search criteria to build out facets / pagination / sorting.
     *
     * @param searchCriteria
     * @param facets
     * @return the ProductSearchResult of the search
     * @throws ServiceException
     */
    protected SearchResult findSearchResults(String qualifiedSolrQuery, List<SearchFacetDTO> facets, SearchCriteria searchCriteria, String defaultSort, String... filterQueries)
            throws ServiceException  {
        Map<String, SearchFacetDTO> namedFacetMap = getNamedFacetMap(facets, searchCriteria);

        // Left here for backwards compatibility for this method signature
        if (searchCriteria.getQuery() == null && qualifiedSolrQuery != null) {
            searchCriteria.setQuery(qualifiedSolrQuery);
        }
        
        // Build the basic query
        // Solr queries with a 'start' parameter cannot be a negative number
        int start = (searchCriteria.getPage() <= 0) ? 0 : (searchCriteria.getPage() - 1);
        SolrQuery solrQuery = new SolrQuery()
                .setQuery(searchCriteria.getQuery())
                .setRows(searchCriteria.getPageSize())
                .setStart((start) * searchCriteria.getPageSize());

<<<<<<< HEAD
        //This is for SolrCloud.  We assume that we are always searching against a collection aliased as "primaryName"
        solrQuery.setParam("collection", solrConfiguration.getPrimaryName()); //This should be ignored if not using SolrCloud
=======
        //This is for SolrCloud.  We assume that we are always searching against a collection aliased as "PRIMARY"
        if (SolrContext.isSiteCollections()) {
            solrQuery.setParam("collection", SolrContext.getSiteAliasName(BroadleafRequestContext.getBroadleafRequestContext().getNonPersistentSite()));
        } else {
            solrQuery.setParam("collection", SolrContext.PRIMARY); //This should be ignored if not using SolrCloud
        }
>>>>>>> 74508da5

        solrQuery.setFields(shs.getIndexableIdFieldName());
        if (filterQueries != null) {
            solrQuery.setFilterQueries(filterQueries);
        }

        // add category filter if applicable
        if (searchCriteria.getCategory() != null) {
            solrQuery.addFilterQuery(getCategoryFilter(searchCriteria));
        }

        solrQuery.addFilterQuery(shs.getNamespaceFieldName() + ":(\"" + solrConfiguration.getNamespace() + "\")");
        solrQuery.set("defType", "edismax");
        solrQuery.set("qf", buildQueryFieldsString(solrQuery, searchCriteria));

        // Attach additional restrictions
        attachSortClause(solrQuery, searchCriteria, defaultSort);
        attachActiveFacetFilters(solrQuery, namedFacetMap, searchCriteria);
        attachFacets(solrQuery, namedFacetMap, searchCriteria);
        
        modifySolrQuery(solrQuery, searchCriteria.getQuery(), facets, searchCriteria, defaultSort);

        solrQuery.setShowDebugInfo(true);

        if (LOG.isTraceEnabled()) {
            try {
                LOG.trace(URLDecoder.decode(solrQuery.toString(), "UTF-8"));
            } catch (Exception e) {
                LOG.trace("Couldn't UTF-8 URL Decode: " + solrQuery.toString());
            }
        }

        // Query solr
        QueryResponse response;
        List<SolrDocument> responseDocuments;
        int numResults = 0;
        try {
            response = solrConfiguration.getServer().query(solrQuery, getSolrQueryMethod());
            responseDocuments = getResponseDocuments(response);
            numResults = (int) response.getResults().getNumFound();

            if (LOG.isTraceEnabled()) {
                LOG.trace(response.toString());

                for (SolrDocument doc : responseDocuments) {
                    LOG.trace(doc);
                }
            }
        } catch (SolrServerException e) {
            throw new ServiceException("Could not perform search", e);
        } catch (IOException e) {
            throw new ServiceException("Could not perform search", e);
        }

        // Get the facets
        setFacetResults(namedFacetMap, response);
        sortFacetResults(namedFacetMap);

        SearchResult result = new SearchResult();
        result.setFacets(facets);
        result.setQueryResponse(response);
        setPagingAttributes(result, numResults, searchCriteria);

        if (useSku) {
            List<Sku> skus = getSkus(responseDocuments);
            result.setSkus(skus);
        } else {
            // Get the products
            List<Product> products = getProducts(responseDocuments);
            result.setProducts(products);
        }

        return result;
    }

    protected String getDefaultSort(SearchCriteria criteria) {
        if (criteria.getCategory() != null) {
            return shs.getCategorySortFieldName(criteria.getCategory()) + " asc";
        }

        return null;
    }

    protected String getCategoryFilter(SearchCriteria searchCriteria) {
        String categoryFilterIds = StringUtils.join(shs.getCategoryFilterIds(searchCriteria.getCategory(), searchCriteria), "\" \"");
        
        String categoryFilterField = shs.getCategoryFieldName();
        if (searchCriteria.getSearchExplicitCategory()) {
            categoryFilterField = shs.getExplicitCategoryFieldName();
        }

        return categoryFilterField + ":(\"" + categoryFilterIds +  "\")";
    }

    public String getLocalePrefix() {
        if (BroadleafRequestContext.getBroadleafRequestContext() != null) {
            Locale locale = BroadleafRequestContext.getBroadleafRequestContext().getLocale();
            if (locale != null) {
                return locale.getLocaleCode() + "_";
            }
        }
        return "";
    }

    protected String buildQueryFieldsString(SolrQuery query, SearchCriteria searchCriteria) {
        StringBuilder queryBuilder = new StringBuilder();
        List<IndexField> fields = shs.getSearchableIndexFields();

        // we want to gather all the query fields into one list
        List<String> queryFields = new ArrayList<>();
        for (IndexField currentField : fields) {
            getQueryFields(query, queryFields, currentField, searchCriteria);
        }

        // we join our query fields to a single string to append to the solr query
        queryBuilder.append(StringUtils.join(queryFields, " "));

        return queryBuilder.toString();
    }

    /**
     * This helper method gathers the query fields for the given field and stores them in the List parameter.
     * @param currentField the current field
     * @param query
     * @param queryFields the query fields for this query
     * @param searchCriteria
     */
    protected void getQueryFields(SolrQuery query, final List<String> queryFields, IndexField indexField, SearchCriteria searchCriteria) {

        if (indexField != null && BooleanUtils.isTrue(indexField.getSearchable())) {
            List<IndexFieldType> fieldTypes = indexField.getFieldTypes();

            for (IndexFieldType indexFieldType : fieldTypes) {
                FieldType fieldType = indexFieldType.getFieldType();

                // this will hold the list of query fields for our given field
                ExtensionResultHolder<List<String>> queryFieldResult = new ExtensionResultHolder<>();
                queryFieldResult.setResult(queryFields);

                // here we try to get the query field's for this search field
                ExtensionResultStatusType result = extensionManager.getProxy().getQueryField(query, searchCriteria, indexFieldType, queryFieldResult);

                if (Objects.equals(ExtensionResultStatusType.NOT_HANDLED, result)) {
                    // if we didn't get any query fields we just add a default one
                    String solrFieldName = shs.getPropertyNameForIndexField(indexFieldType.getIndexField(), fieldType);
                    queryFields.add(solrFieldName);
                }
            }
        }
    }

    /**
     * Provides a hook point for implementations to modify all SolrQueries before they're executed.
     * Modules should leverage the extension manager method of the same name,
     * {@link SolrSearchServiceExtensionHandler#modifySolrQuery(SolrQuery, String, List, SearchCriteria, String)}
     * 
     * @param query
     * @param qualifiedSolrQuery
     * @param facets
     * @param searchCriteria
     * @param defaultSort
     */
    protected void modifySolrQuery(SolrQuery query, String qualifiedSolrQuery,
            List<SearchFacetDTO> facets, SearchCriteria searchCriteria, String defaultSort) {

        extensionManager.getProxy().modifySolrQuery(query, qualifiedSolrQuery, facets, searchCriteria, defaultSort);
    }
    
    protected List<SolrDocument> getResponseDocuments(QueryResponse response) {
        return shs.getResponseDocuments(response);
    }

    @Override
    public List<SearchFacetDTO> getSearchFacets() {
        List<SearchFacet> searchFacets = new ArrayList<>();
        ExtensionResultStatusType status = extensionManager.getProxy().getSearchFacets(searchFacets);

        if (Objects.equals(ExtensionResultStatusType.NOT_HANDLED, status)) {
            if (useSku) {
                return buildSearchFacetDTOs(searchFacetDao.readAllSearchFacets(FieldEntity.SKU));
            }
            return buildSearchFacetDTOs(searchFacetDao.readAllSearchFacets(FieldEntity.PRODUCT));
        }

        return buildSearchFacetDTOs(searchFacets);
    }

    @Override
    public List<SearchFacetDTO> getSearchFacets(Category category) {
        List<SearchFacetDTO> searchFacetDTOs = new ArrayList<>();

        if (category != null) {
            searchFacetDTOs.addAll(getCategoryFacets(category));
        }

        // if we aren't searching in a category, or globalFacetsForCategorySearch is true, include the global search facets
        if (globalFacetsForCategorySearch || category == null) {
            searchFacetDTOs.addAll(getSearchFacets());
        }

        return searchFacetDTOs;
    }

    @Override
    public List<SearchFacetDTO> getCategoryFacets(Category category) {
        List<SearchFacet> searchFacets = new ArrayList<>();
        ExtensionResultStatusType status = extensionManager.getProxy().getCategorySearchFacets(category, searchFacets);

        if (Objects.equals(ExtensionResultStatusType.NOT_HANDLED, status)) {
            List<CategorySearchFacet> categorySearchFacets = category.getCumulativeSearchFacets();
            for (CategorySearchFacet categorySearchFacet : categorySearchFacets) {
                searchFacets.add(categorySearchFacet.getSearchFacet());
            }
        }

        return buildSearchFacetDTOs(searchFacets);
    }

    /**
     * Sets up the sorting criteria. This will support sorting by multiple fields at a time
     * 
     * @param query
     * @param searchCriteria
     */
    protected void attachSortClause(SolrQuery query, SearchCriteria searchCriteria, String defaultSort) {
        shs.attachSortClause(query, searchCriteria, defaultSort);
        query.addSort("score", SolrQuery.ORDER.desc);
    }

    /**
     * Restricts the query by adding active facet filters.
     * 
     * @param query
     * @param namedFacetMap
     * @param searchCriteria
     */
    protected void attachActiveFacetFilters(SolrQuery query, Map<String, SearchFacetDTO> namedFacetMap,
            SearchCriteria searchCriteria) {
        shs.attachActiveFacetFilters(query, namedFacetMap, searchCriteria);
    }
    
    /**
     * Scrubs a facet value string for all Solr special characters, automatically adding escape characters
     * 
     * @param facetValue The raw facet value
     * @return The facet value with all special characters properly escaped, safe to be used in construction of a Solr query
     */
    protected String scrubFacetValue(String facetValue) {
        return shs.scrubFacetValue(facetValue);
    }

    /**
     * Notifies solr about which facets you want it to determine results and counts for
     * @param query
     * @param namedFacetMap
     * @param searchCriteria
     */
    protected void attachFacets(SolrQuery query, Map<String, SearchFacetDTO> namedFacetMap, SearchCriteria searchCriteria) {
        shs.attachFacets(query, namedFacetMap, searchCriteria);
    }

    /**
     * Builds out the DTOs for facet results from the search. This will then be used by the view layer to
     * display which values are available given the current constraints as well as the count of the values.
     * 
     * @param namedFacetMap
     * @param response
     */
    protected void setFacetResults(Map<String, SearchFacetDTO> namedFacetMap, QueryResponse response) {
        shs.setFacetResults(namedFacetMap, response);
    }

    /**
     * Invoked to sort the facet results. This method will use the natural sorting of the value attribute of the
     * facet (or, if value is null, the minValue of the facet result). Override this method to customize facet
     * sorting for your given needs.
     * 
     * @param namedFacetMap
     */
    protected void sortFacetResults(Map<String, SearchFacetDTO> namedFacetMap) {
        shs.sortFacetResults(namedFacetMap);
    }

    /**
     * Sets the total results, the current page, and the page size on the ProductSearchResult. Total results comes
     * from solr, while page and page size are duplicates of the searchCriteria conditions for ease of use.
     * 
     * @param result
     * @param response
     * @param searchCriteria
     */
    public void setPagingAttributes(SearchResult result, int numResults, SearchCriteria searchCriteria) {
        result.setTotalResults(numResults);
        result.setPage(searchCriteria.getPage());
        result.setPageSize(searchCriteria.getPageSize());
    }

    /**
     * Given a list of product IDs from solr, this method will look up the IDs via the productDao and build out
     * actual Product instances. It will return a Products that is sorted by the order of the IDs in the passed
     * in list.
     * 
     * @param response
     * @return the actual Product instances as a result of the search
     */
    protected List<Product> getProducts(List<SolrDocument> responseDocuments) {
        final List<Long> productIds = new ArrayList<>();
        for (SolrDocument doc : responseDocuments) {
            productIds.add((Long) doc.getFieldValue(shs.getIndexableIdFieldName()));
        }

        List<Product> products = productDao.readProductsByIds(productIds);

        extensionManager.getProxy().batchFetchCatalogData(products);

        // We have to sort the products list by the order of the productIds list to maintain sortability in the UI
        if (products != null) {
            Collections.sort(products, new Comparator<Product>() {
                @Override
                public int compare(Product o1, Product o2) {
                    Long o1id = shs.getIndexableId(o1);
                    Long o2id = shs.getIndexableId(o2);
                    return new Integer(productIds.indexOf(o1id)).compareTo(productIds.indexOf(o2id));
                }
            });
        }

        extensionManager.getProxy().modifySearchResults(responseDocuments, products);

        return products;
    }

    /**
     * Given a list of Sku IDs from solr, this method will look up the IDs via the skuDao and build out
     * actual Sku instances. It will return a Sku list that is sorted by the order of the IDs in the passed
     * in list.
     * 
     * @param response
     * @return the actual Sku instances as a result of the search
     */
    protected List<Sku> getSkus(List<SolrDocument> responseDocuments) {
        final List<Long> skuIds = new ArrayList<>();
        for (SolrDocument doc : responseDocuments) {
            skuIds.add((Long) doc.getFieldValue(shs.getIndexableIdFieldName()));
        }

        List<Sku> skus = skuDao.readSkusByIds(skuIds);

        // We have to sort the skus list by the order of the skuIds list to maintain sortability in the UI
        if (skus != null) {
            Collections.sort(skus, new Comparator<Sku>() {
                @Override
                public int compare(Sku o1, Sku o2) {
                    return new Integer(skuIds.indexOf(o1.getId())).compareTo(skuIds.indexOf(o2.getId()));
                }
            });
        }

        return skus;
    }

    /**
     * Create the wrapper DTO around the SearchFacet
     * 
     * @param searchFacets
     * @return the wrapper DTO
     */
    protected List<SearchFacetDTO> buildSearchFacetDTOs(List<SearchFacet> searchFacets) {
        return shs.buildSearchFacetDTOs(searchFacets);
    }

    /**
     * Checks to see if the requiredFacets condition for a given facet is met.
     * 
     * @param facet
     * @param request
     * @return whether or not the facet parameter is available 
     */
    protected boolean facetIsAvailable(SearchFacet facet, Map<String, String[]> params) {
        return shs.isFacetAvailable(facet, params);
    }

    /**
     * Perform any necessary query sanitation here. For example, we disallow open and close parentheses, colons, and we also
     * ensure that quotes are actual quotes (") and not the URL encoding (&quot;) so that Solr is able to properly handle
     * the user's intent.
     * 
     * @param query
     * @return the sanitized query
     */
    protected String sanitizeQuery(String query) {
        return shs.sanitizeQuery(query);
    }

    /**
     * Returns a fully composed solr field string. Given indexField = a, tag = ex, and a non-null range,
     * would produce the following String: {!tag=a frange incl=false l=minVal u=maxVal}a
     */
    protected String getSolrTaggedFieldString(String indexField, String tag, SearchFacetRange range) {
        return shs.getSolrTaggedFieldString(indexField, tag, range);
    }

    /**
     * Returns a solr field tag. Given indexField = a, tag = tag, would produce the following String:
     * {!tag=a}. if range is not null it will produce {!tag=a frange incl=false l=minVal u=maxVal} 
     */
    protected String getSolrFieldTag(String tagField, String tag, SearchFacetRange range) {
        return shs.getSolrFieldTag(tagField, tag, range);
    }

    protected String getSolrRangeString(String fieldName, BigDecimal minValue, BigDecimal maxValue) {
        return shs.getSolrRangeString(fieldName, minValue, maxValue);
    }

    /**
     * @param minValue
     * @param maxValue
     * @return a string representing a call to the frange solr function. it is not inclusive of lower limit, inclusive of upper limit
     */
    protected String getSolrRangeFunctionString(BigDecimal minValue, BigDecimal maxValue) {
        return shs.getSolrRangeFunctionString(minValue, maxValue);
    }

    /**
     * @param facets
     * @param searchCriteria
     * @return a map of fully qualified solr index field key to the searchFacetDTO object
     */
    protected Map<String, SearchFacetDTO> getNamedFacetMap(List<SearchFacetDTO> facets,
            final SearchCriteria searchCriteria) {
        return shs.getNamedFacetMap(facets, searchCriteria);
    }

    /**
     * Allows the user to choose the query method to use.  POST allows for longer, more complex queries with 
     * a higher number of facets.
     * 
     * Default value is POST.  Implementors can override this to use GET if they wish.
     * 
     * @return
     */
    protected METHOD getSolrQueryMethod() {
        return METHOD.POST;
    }

    @Override
    public void destroy() throws Exception {
        solrConfiguration.destroy();
    }
}<|MERGE_RESOLUTION|>--- conflicted
+++ resolved
@@ -86,26 +86,6 @@
     @Value("${solr.index.use.sku}")
     protected boolean useSku;
 
-<<<<<<< HEAD
-=======
-    //This is the name of the config that Zookeeper has associated with Solr configs
-    @Value("${solr.cloud.configName}")
-    protected String solrCloudConfigName = "blc";
-
-    //This is the default number of shards that should be created if a SolrCloud collection is created via API
-    @Value("${solr.cloud.defaultNumShards}")
-    protected int solrCloudNumShards = 2;
-
-    @Value("${solr.index.site.collections:false}")
-    protected boolean siteCollections;
-
-    @Value("${solr.index.site.alias.name:site}")
-    protected String siteAliasBase;
-
-    @Value("${solr.index.site.collection.name:blcSite}")
-    protected String siteCollectionBase;
-
->>>>>>> 74508da5
     @Resource(name = "blProductDao")
     protected ProductDao productDao;
 
@@ -139,167 +119,6 @@
     }
 
     @Override
-<<<<<<< HEAD
-=======
-    public void afterPropertiesSet() throws Exception {
-        if (SolrContext.isSolrCloudMode()) {
-            if (!siteCollections) {
-                //We want to use the Solr APIs to make sure the correct collections are set up.
-                CloudSolrClient primary = (CloudSolrClient) SolrContext.getServer();
-                CloudSolrClient reindex = (CloudSolrClient) SolrContext.getReindexServer();
-                if (primary == null || reindex == null) {
-                    throw new IllegalStateException("The primary and reindex CloudSolrServers must not be null. Check "
-                            + "your configuration and ensure that you are passing a different instance for each to the "
-                            + "constructor of "
-                            + this.getClass().getName()
-                            + " and ensure that each has a null (empty)"
-                            + " defaultCollection property, or ensure that defaultCollection is unique between"
-                            + " the two instances. All other things, like Zookeeper addresses should be the same.");
-                }
-
-                if (primary == reindex) {
-                    //These are the same object instances.  They should be separate instances, with generally
-                    //the same configuration, except for the defaultCollection name.
-                    throw new IllegalStateException("The primary and reindex CloudSolrServers must be different instances "
-                            + "and their defaultCollection property must be unique or null.  All other things like the "
-                            + "Zookeeper addresses should be the same.");
-                }
-
-                //Set the default collection if it's null
-                if (StringUtils.isEmpty(primary.getDefaultCollection())) {
-                    primary.setDefaultCollection(SolrContext.PRIMARY);
-                }
-
-                //Set the default collection if it's null
-                if (StringUtils.isEmpty(reindex.getDefaultCollection())) {
-                    reindex.setDefaultCollection(SolrContext.REINDEX);
-                }
-
-                if (Objects.equals(primary.getDefaultCollection(), reindex.getDefaultCollection())) {
-                    throw new IllegalStateException("The primary and reindex CloudSolrServers must have a null (empty) or "
-                            + "unique defaultCollection property.  All other things like the "
-                            + "Zookeeper addresses should be the same.");
-                }
-                primary.connect(); //This is required to ensure no NPE!
-
-                //Get a list of existing collections so we don't overwrite one
-                Set<String> collectionNames = primary.getZkStateReader().getClusterState().getCollections();
-                if (collectionNames == null) {
-                    collectionNames = new HashSet<>();
-                }
-
-                Aliases aliases = primary.getZkStateReader().getAliases();
-                Map<String, String> aliasCollectionMap = aliases.getCollectionAliasMap();
-
-                if (aliasCollectionMap == null || !aliasCollectionMap.containsKey(primary.getDefaultCollection())) {
-                    //Create a completely new collection
-                    String collectionName = null;
-                    for (int i = 0; i < 1000; i++) {
-                        collectionName = "blcCollection" + i;
-                        if (collectionNames.contains(collectionName)) {
-                            collectionName = null;
-                        } else {
-                            break;
-                        }
-                    }
-
-                    new CollectionAdminRequest.Create().setCollectionName(collectionName).setNumShards(solrCloudNumShards)
-                            .setConfigName(solrCloudConfigName).process(primary);
-
-                    new CollectionAdminRequest.CreateAlias().setAliasName(primary.getDefaultCollection())
-                            .setAliasedCollections(collectionName).process(primary);
-                } else {
-                    //Aliases can be mapped to collections that don't exist.... Make sure the collection exists
-                    String collectionName = aliasCollectionMap.get(primary.getDefaultCollection());
-                    collectionName = collectionName.split(",")[0];
-                    if (!collectionNames.contains(collectionName)) {
-                        new CollectionAdminRequest.Create().setCollectionName(collectionName).setNumShards(solrCloudNumShards)
-                                .setConfigName(solrCloudConfigName).process(primary);
-                    }
-                }
-
-                //Reload the collection names
-                collectionNames = primary.getZkStateReader().getClusterState().getCollections();
-                if (collectionNames == null) {
-                    collectionNames = new HashSet<>();
-                }
-
-                //Reload these maps for the next collection.
-                aliases = primary.getZkStateReader().getAliases();
-                aliasCollectionMap = aliases.getCollectionAliasMap();
-
-                if (aliasCollectionMap == null || !aliasCollectionMap.containsKey(reindex.getDefaultCollection())) {
-                    //Create a completely new collection
-                    String collectionName = null;
-                    for (int i = 0; i < 1000; i++) {
-                        collectionName = "blcCollection" + i;
-                        if (collectionNames.contains(collectionName)) {
-                            collectionName = null;
-                        } else {
-                            break;
-                        }
-                    }
-
-                    new CollectionAdminRequest.Create().setCollectionName(collectionName).setNumShards(solrCloudNumShards)
-                            .setConfigName(solrCloudConfigName).process(reindex);
-
-                    new CollectionAdminRequest.CreateAlias().setAliasName(reindex.getDefaultCollection())
-                            .setAliasedCollections(collectionName).process(reindex);
-                } else {
-                    //Aliases can be mapped to collections that don't exist.... Make sure the collection exists
-                        String collectionName = aliasCollectionMap.get(reindex.getDefaultCollection());
-                collectionName = collectionName.split(",")[0];
-                    if (!collectionNames.contains(collectionName)) {
-                        new CollectionAdminRequest.Create().setCollectionName(collectionName).setNumShards(solrCloudNumShards)
-                                .setConfigName(solrCloudConfigName).process(reindex);
-                    }
-                }
-            } else {
-                SolrContext.setSiteAliasBase(siteAliasBase);
-                SolrContext.setSiteCollectionBase(siteCollectionBase);
-                SolrContext.setSiteCollections(siteCollections);
-                SolrContext.setSolrCloudNumShards(solrCloudNumShards);
-                SolrContext.setSolrCloudConfigName(solrCloudConfigName);
-
-                SolrContext.getServer();
-                SolrContext.getReindexServer();
-            }
-        }
-    }
-
-    @Override
-    public void destroy() throws Exception {
-        //Make sure we shut down each of the SolrClient references (these is really the Solr clients despite the name)
-        try {
-            if (SolrContext.getServer() != null) {
-                SolrContext.getServer().shutdown();
-            }
-        } catch (Exception e) {
-            LOG.error("Error shutting down primary SolrClient (client).", e);
-        }
-
-        try {
-            if (SolrContext.getReindexServer() != null
-                    && SolrContext.getReindexServer() != SolrContext.getServer()) {
-                SolrContext.getReindexServer().shutdown();
-            }
-        } catch (Exception e) {
-            LOG.error("Error shutting down reindex SolrClient (client).", e);
-        }
-
-        try {
-            if (SolrContext.getAdminServer() != null
-                    && SolrContext.getAdminServer() != SolrContext.getServer()
-                    && SolrContext.getAdminServer() != SolrContext.getReindexServer()) {
-                SolrContext.getAdminServer().shutdown();
-            }
-        } catch (Exception e) {
-            LOG.error("Error shutting down admin SolrClient (client).", e);
-        }
-    }
-
-    @Override
->>>>>>> 74508da5
     public SearchResult findExplicitSearchResultsByCategory(Category category, SearchCriteria searchCriteria) throws ServiceException {
         searchCriteria.setSearchExplicitCategory(true);
         searchCriteria.setCategory(category);
@@ -375,17 +194,12 @@
                 .setRows(searchCriteria.getPageSize())
                 .setStart((start) * searchCriteria.getPageSize());
 
-<<<<<<< HEAD
-        //This is for SolrCloud.  We assume that we are always searching against a collection aliased as "primaryName"
-        solrQuery.setParam("collection", solrConfiguration.getPrimaryName()); //This should be ignored if not using SolrCloud
-=======
         //This is for SolrCloud.  We assume that we are always searching against a collection aliased as "PRIMARY"
-        if (SolrContext.isSiteCollections()) {
-            solrQuery.setParam("collection", SolrContext.getSiteAliasName(BroadleafRequestContext.getBroadleafRequestContext().getNonPersistentSite()));
+        if (solrConfiguration.isSiteCollections()) {
+            solrQuery.setParam("collection", solrConfiguration.getSiteAliasName(BroadleafRequestContext.getBroadleafRequestContext().getNonPersistentSite()));
         } else {
-            solrQuery.setParam("collection", SolrContext.PRIMARY); //This should be ignored if not using SolrCloud
-        }
->>>>>>> 74508da5
+            solrQuery.setParam("collection", solrConfiguration.getPrimaryName()); //This should be ignored if not using SolrCloud
+        }
 
         solrQuery.setFields(shs.getIndexableIdFieldName());
         if (filterQueries != null) {
