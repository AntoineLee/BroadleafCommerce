--- conflicted
+++ resolved
@@ -328,31 +328,6 @@
     @BatchSize(size = 50)
     protected List<FulfillmentOption> excludedFulfillmentOptions = new ArrayList<FulfillmentOption>();
 
-<<<<<<< HEAD
-=======
-    /**
-     * The pricelist/pricedata.
-     */
-    @ManyToMany(targetEntity = PriceDataImpl.class)
-    @JoinTable(name = "BLC_SKU_PRICE_DATA", joinColumns = @JoinColumn(name = "SKU_ID", referencedColumnName = "SKU_ID"), inverseJoinColumns = @JoinColumn(name = "PRICE_DATA_ID", referencedColumnName = "PRICE_DATA_ID"))
-    @MapKey(columns = {@Column(name = "MAP_KEY", nullable = false)})
-    @Cascade(value = {org.hibernate.annotations.CascadeType.ALL, org.hibernate.annotations.CascadeType.DELETE_ORPHAN})
-    @Cache(usage = CacheConcurrencyStrategy.READ_WRITE, region = "blStandardElements")
-    @BatchSize(size = 20)
-    @AdminPresentationMap(
-            friendlyName = "SkuImpl_PriceData",
-            //targetUIElementId = "productSkuDetailsTab",
-            //dataSourceName = "skuPriceDataMapDS",
-            keyPropertyFriendlyName = "PriceListImpl_Key",
-            deleteEntityUponRemove = true,
-            mapKeyOptionEntityClass = PriceListImpl.class,
-            mapKeyOptionEntityDisplayField = "friendlyName",
-            mapKeyOptionEntityValueField = "priceKey",
-            currencyCodeField = "key"
-    )
-    protected Map<String, PriceData> priceDataMap = new HashMap<String, PriceData>();
-
->>>>>>> ec41bbc4
     @Column(name = "INVENTORY_TYPE")
     @AdminPresentation(friendlyName = "SkuImpl_Sku_InventoryType", group = "SkuImpl_Sku_Inventory", order = 10, fieldType = SupportedFieldType.BROADLEAF_ENUMERATION, broadleafEnumeration = "org.broadleafcommerce.core.inventory.service.type.InventoryType")
     protected String inventoryType;
