/*
 * Copyright 2008-2012 the original author or authors.
 *
 * Licensed under the Apache License, Version 2.0 (the "License");
 * you may not use this file except in compliance with the License.
 * You may obtain a copy of the License at
 *
 *       http://www.apache.org/licenses/LICENSE-2.0
 *
 * Unless required by applicable law or agreed to in writing, software
 * distributed under the License is distributed on an "AS IS" BASIS,
 * WITHOUT WARRANTIES OR CONDITIONS OF ANY KIND, either express or implied.
 * See the License for the specific language governing permissions and
 * limitations under the License.
 */

package org.broadleafcommerce.core.catalog.domain;

import org.apache.commons.logging.Log;
import org.apache.commons.logging.LogFactory;
import org.broadleafcommerce.common.locale.domain.Locale;
import org.broadleafcommerce.common.locale.domain.LocaleImpl;
import org.broadleafcommerce.common.locale.util.LocaleUtil;
import org.broadleafcommerce.common.money.Money;
import org.broadleafcommerce.common.presentation.AdminPresentation;
import org.broadleafcommerce.common.presentation.AdminPresentationClass;
import org.broadleafcommerce.common.presentation.AdminPresentationMap;
import org.broadleafcommerce.common.presentation.AdminPresentationMapKey;
import org.broadleafcommerce.common.presentation.PopulateToOneFieldsEnum;
import org.broadleafcommerce.common.presentation.client.SupportedFieldType;
import org.broadleafcommerce.common.presentation.client.VisibilityEnum;
import org.broadleafcommerce.common.pricelist.domain.PriceListImpl;
import org.broadleafcommerce.common.util.DateUtil;
import org.broadleafcommerce.common.web.BroadleafRequestContext;
import org.broadleafcommerce.core.catalog.service.dynamic.DefaultDynamicSkuPricingInvocationHandler;
import org.broadleafcommerce.core.catalog.service.dynamic.DynamicSkuPrices;
import org.broadleafcommerce.core.catalog.service.dynamic.SkuPricingConsiderationContext;
import org.broadleafcommerce.core.inventory.service.type.InventoryType;
import org.broadleafcommerce.core.media.domain.Media;
import org.broadleafcommerce.core.media.domain.MediaImpl;
import org.broadleafcommerce.core.order.domain.FulfillmentOption;
import org.broadleafcommerce.core.order.domain.FulfillmentOptionImpl;
import org.broadleafcommerce.core.order.service.type.FulfillmentType;
import org.broadleafcommerce.core.pricing.domain.PriceData;
import org.broadleafcommerce.core.pricing.domain.PriceDataImpl;
import org.hibernate.annotations.BatchSize;
import org.hibernate.annotations.Cache;
import org.hibernate.annotations.CacheConcurrencyStrategy;
import org.hibernate.annotations.Cascade;
import org.hibernate.annotations.GenericGenerator;
import org.hibernate.annotations.Index;
import org.hibernate.annotations.MapKey;
import org.hibernate.annotations.Parameter;
import org.hibernate.annotations.Type;

import javax.persistence.CascadeType;
import javax.persistence.CollectionTable;
import javax.persistence.Column;
import javax.persistence.ElementCollection;
import javax.persistence.Embedded;
import javax.persistence.Entity;
import javax.persistence.FetchType;
import javax.persistence.GeneratedValue;
import javax.persistence.Id;
import javax.persistence.Inheritance;
import javax.persistence.InheritanceType;
import javax.persistence.JoinColumn;
import javax.persistence.JoinTable;
import javax.persistence.Lob;
import javax.persistence.ManyToMany;
import javax.persistence.ManyToOne;
import javax.persistence.MapKeyClass;
import javax.persistence.MapKeyJoinColumn;
import javax.persistence.OneToMany;
import javax.persistence.OneToOne;
import javax.persistence.Table;
import javax.persistence.Transient;
import java.lang.reflect.Proxy;
import java.math.BigDecimal;
import java.util.ArrayList;
import java.util.Date;
import java.util.HashMap;
import java.util.List;
import java.util.Map;

/**
 * The Class SkuImpl is the default implementation of {@link Sku}. A SKU is a
 * specific item that can be sold including any specific attributes of the item
 * such as color or size. <br>
 * <br>
 * If you want to add fields specific to your implementation of
 * BroadLeafCommerce you should extend this class and add your fields. If you
 * need to make significant changes to the SkuImpl then you should implement
 * your own version of {@link Sku}. <br>
 * <br>
 * This implementation uses a Hibernate implementation of JPA configured through
 * annotations. The Entity references the following tables: BLC_SKU,
 * BLC_SKU_IMAGE
 *
 * @author btaylor
 * @see {@link Sku}
 */
@Entity
@Inheritance(strategy = InheritanceType.JOINED)
@Table(name = "BLC_SKU")
@Cache(usage = CacheConcurrencyStrategy.READ_WRITE, region = "blStandardElements")
@AdminPresentationClass(populateToOneFields = PopulateToOneFieldsEnum.TRUE, friendlyName = "baseProduct2")
public class SkuImpl implements Sku {

    private static final Log LOG = LogFactory.getLog(SkuImpl.class);
    /**
     * The Constant serialVersionUID.
     */
    private static final long serialVersionUID = 1L;

    /**
     * The id.
     */
    @Id
    @GeneratedValue(generator = "SkuId")
    @GenericGenerator(
            name = "SkuId",
            strategy = "org.broadleafcommerce.common.persistence.IdOverrideTableGenerator",
            parameters = {
                    @Parameter(name = "table_name", value = "SEQUENCE_GENERATOR"),
                    @Parameter(name = "segment_column_name", value = "ID_NAME"),
                    @Parameter(name = "value_column_name", value = "ID_VAL"),
                    @Parameter(name = "segment_value", value = "SkuImpl"),
                    @Parameter(name = "increment_size", value = "50"),
                    @Parameter(name = "entity_name", value = "org.broadleafcommerce.core.catalog.domain.SkuImpl")
            }
    )
    @Column(name = "SKU_ID")
    @AdminPresentation(friendlyName = "SkuImpl_Sku_ID", group = "SkuImpl_Primary_Key", visibility = VisibilityEnum.HIDDEN_ALL)
    protected Long id;

    /**
     * The sale price.
     */
    @Column(name = "SALE_PRICE", precision = 19, scale = 5)
    @AdminPresentation(friendlyName = "SkuImpl_Sku_Sale_Price", order = 2, group = "SkuImpl_Price", prominent = true, fieldType = SupportedFieldType.MONEY, groupOrder = 3)
    protected BigDecimal salePrice;

    /**
     * The retail price.
     */
    @Column(name = "RETAIL_PRICE", precision = 19, scale = 5)
    @AdminPresentation(friendlyName = "SkuImpl_Sku_Retail_Price", order = 1, group = "SkuImpl_Price", prominent = true, fieldType = SupportedFieldType.MONEY, groupOrder = 3)
    protected BigDecimal retailPrice;

    /**
     * The name.
     */
    @Column(name = "NAME")
    @Index(name = "SKU_NAME_INDEX", columnNames = {"NAME"})
    @AdminPresentation(friendlyName = "SkuImpl_Sku_Name", order = 1, group = "ProductImpl_Product_Description", prominent = true, columnWidth = "200", groupOrder = 1)
    protected String name;

    /**
     * The description.
     */
    @Column(name = "DESCRIPTION")
    @AdminPresentation(friendlyName = "SkuImpl_Sku_Description", order = 2, group = "ProductImpl_Product_Description", largeEntry = true, groupOrder = 1)
    protected String description;

    /**
     * The long description.
     */
    @Lob
    @Type(type = "org.hibernate.type.StringClobType")
    @Column(name = "LONG_DESCRIPTION", length = Integer.MAX_VALUE - 1)
<<<<<<< HEAD
    @AdminPresentation(friendlyName = "SkuImpl_Sku_Large_Description", order = 5, group = "ProductImpl_Product_Description", largeEntry = true, groupOrder = 1, fieldType = SupportedFieldType.HTML_BASIC)
=======
    @AdminPresentation(friendlyName = "SkuImpl_Sku_Large_Description", order=3, group = "ProductImpl_Product_Description", largeEntry=true, groupOrder=1, fieldType=SupportedFieldType.HTML_BASIC)
>>>>>>> 3a2501e6
    protected String longDescription;

    /**
     * The taxable.
     */
    @Column(name = "TAXABLE_FLAG")
<<<<<<< HEAD
    @Index(name = "SKU_TAXABLE_INDEX", columnNames = {"TAXABLE_FLAG"})
    @AdminPresentation(friendlyName = "SkuImpl_Sku_Taxable", order = 3, group = "SkuImpl_Price", groupOrder = 3)
=======
    @Index(name="SKU_TAXABLE_INDEX", columnNames={"TAXABLE_FLAG"})
    @AdminPresentation(friendlyName = "SkuImpl_Sku_Taxable", order=3, group = "SkuImpl_Price", groupOrder=4)
>>>>>>> 3a2501e6
    protected Character taxable;

    /**
     * The discountable.
     */
    @Column(name = "DISCOUNTABLE_FLAG")
<<<<<<< HEAD
    @Index(name = "SKU_DISCOUNTABLE_INDEX", columnNames = {"DISCOUNTABLE_FLAG"})
    @AdminPresentation(friendlyName = "SkuImpl_Sku_Discountable", order = 4, group = "SkuImpl_Price", groupOrder = 3)
=======
    @Index(name="SKU_DISCOUNTABLE_INDEX", columnNames={"DISCOUNTABLE_FLAG"})
    @AdminPresentation(friendlyName = "SkuImpl_Sku_Discountable", order=4, group = "SkuImpl_Price", groupOrder=4)
>>>>>>> 3a2501e6
    protected Character discountable;

    /**
     * The available.
     */
    @Column(name = "AVAILABLE_FLAG")
    @Index(name = "SKU_AVAILABLE_INDEX", columnNames = {"AVAILABLE_FLAG"})
    @AdminPresentation(friendlyName = "SkuImpl_Sku_Available", group = "SkuImpl_Sku_Inventory", groupOrder = 5, order = 2)
    protected Character available;

    /**
     * The active start date.
     */
    @Column(name = "ACTIVE_START_DATE")
<<<<<<< HEAD
    @AdminPresentation(friendlyName = "SkuImpl_Sku_Start_Date", order = 7, group = "ProductImpl_Product_Description", tooltip = "skuStartDateTooltip", groupOrder = 1)
=======
    @AdminPresentation(friendlyName = "SkuImpl_Sku_Start_Date", order=7, group = "ProductImpl_Product_Active_Date_Range", tooltip="skuStartDateTooltip", groupOrder = 3)
>>>>>>> 3a2501e6
    protected Date activeStartDate;

    /**
     * The active end date.
     */
    @Column(name = "ACTIVE_END_DATE")
<<<<<<< HEAD
    @Index(name = "SKU_ACTIVE_INDEX", columnNames = {"ACTIVE_START_DATE", "ACTIVE_END_DATE"})
    @AdminPresentation(friendlyName = "SkuImpl_Sku_End_Date", order = 8, group = "ProductImpl_Product_Description", tooltip = "skuEndDateTooltip", groupOrder = 1)
=======
    @Index(name="SKU_ACTIVE_INDEX", columnNames={"ACTIVE_START_DATE","ACTIVE_END_DATE"})
    @AdminPresentation(friendlyName = "SkuImpl_Sku_End_Date", order=8, group = "ProductImpl_Product_Active_Date_Range", tooltip="skuEndDateTooltip", groupOrder = 3)
>>>>>>> 3a2501e6
    protected Date activeEndDate;


    /**
     * The product dimensions *
     */
    @Embedded
    protected Dimension dimension = new Dimension();

    /**
     * The product weight *
     */
    @Embedded
    protected Weight weight = new Weight();

    @Transient
    protected DynamicSkuPrices dynamicPrices = null;

    @Column(name = "IS_MACHINE_SORTABLE")
<<<<<<< HEAD
    @AdminPresentation(friendlyName = "ProductImpl_Is_Product_Machine_Sortable", order = 15, group = "ProductImpl_Product_Description", prominent = false)
=======
    @AdminPresentation(friendlyName = "ProductImpl_Is_Product_Machine_Sortable", order=19, group = "ProductWeight_Shipping", prominent=false)
>>>>>>> 3a2501e6
    protected Boolean isMachineSortable = true;

    /**
     * The sku media.
     */
    @ManyToMany(targetEntity = MediaImpl.class)
    @JoinTable(name = "BLC_SKU_MEDIA_MAP", inverseJoinColumns = @JoinColumn(name = "MEDIA_ID", referencedColumnName = "MEDIA_ID"))
    @MapKey(columns = {@Column(name = "MAP_KEY", nullable = false)})
    @Cascade(value = {org.hibernate.annotations.CascadeType.ALL, org.hibernate.annotations.CascadeType.DELETE_ORPHAN})
    @Cache(usage = CacheConcurrencyStrategy.READ_WRITE, region = "blStandardElements")
    @AdminPresentationMap(
            friendlyName = "SkuImpl_Sku_Media",
            targetUIElementId = "productSkuMediaLayout",
            dataSourceName = "productMediaMapDS",
            keyPropertyFriendlyName = "SkuImpl_Sku_Media_Key",
            deleteEntityUponRemove = true,
            mediaField = "url",
            keys = {
                    @AdminPresentationMapKey(keyName = "primary", friendlyKeyName = "mediaPrimary"),
                    @AdminPresentationMapKey(keyName = "alt1", friendlyKeyName = "mediaAlternate1"),
                    @AdminPresentationMapKey(keyName = "alt2", friendlyKeyName = "mediaAlternate2"),
                    @AdminPresentationMapKey(keyName = "alt3", friendlyKeyName = "mediaAlternate3"),
                    @AdminPresentationMapKey(keyName = "alt4", friendlyKeyName = "mediaAlternate4"),
                    @AdminPresentationMapKey(keyName = "alt5", friendlyKeyName = "mediaAlternate5"),
                    @AdminPresentationMapKey(keyName = "alt6", friendlyKeyName = "mediaAlternate6")
            }
    )
    protected Map<String, Media> skuMedia = new HashMap<String, Media>();

    /**
     * This will be non-null if and only if this Sku is the default Sku for a Product
     */
    @OneToOne(optional = true, targetEntity = ProductImpl.class, cascade = {CascadeType.ALL})
    @Cascade(value = {org.hibernate.annotations.CascadeType.ALL})
    @JoinColumn(name = "DEFAULT_PRODUCT_ID")
    protected Product defaultProduct;

    /**
     * This relationship will be non-null if and only if this Sku is contained in the list of
     * additional Skus for a Product (for Skus based on ProductOptions)
     */
    @ManyToOne(optional = true, targetEntity = ProductImpl.class)
    @JoinTable(name = "BLC_PRODUCT_SKU_XREF", joinColumns = @JoinColumn(name = "SKU_ID", referencedColumnName = "SKU_ID"), inverseJoinColumns = @JoinColumn(name = "PRODUCT_ID", referencedColumnName = "PRODUCT_ID"))
    @Cache(usage = CacheConcurrencyStrategy.READ_WRITE, region = "blStandardElements")
    protected Product product;

    @OneToMany(mappedBy = "sku", targetEntity = SkuAttributeImpl.class, cascade = {CascadeType.ALL})
    @Cascade(value = {org.hibernate.annotations.CascadeType.ALL, org.hibernate.annotations.CascadeType.DELETE_ORPHAN})
    @Cache(usage = CacheConcurrencyStrategy.READ_WRITE, region = "blStandardElements")
    @BatchSize(size = 50)
    protected List<SkuAttribute> skuAttributes = new ArrayList<SkuAttribute>();

    @ManyToMany(targetEntity = ProductOptionValueImpl.class)
    @JoinTable(name = "BLC_SKU_OPTION_VALUE_XREF", joinColumns = @JoinColumn(name = "SKU_ID", referencedColumnName = "SKU_ID"), inverseJoinColumns = @JoinColumn(name = "PRODUCT_OPTION_VALUE_ID", referencedColumnName = "PRODUCT_OPTION_VALUE_ID"))
    @Cache(usage = CacheConcurrencyStrategy.READ_WRITE, region = "blStandardElements")
    @BatchSize(size = 50)
    protected List<ProductOptionValue> productOptionValues = new ArrayList<ProductOptionValue>();

    @ManyToMany(fetch = FetchType.LAZY, targetEntity = SkuFeeImpl.class)
    @JoinTable(name = "BLC_SKU_FEE_XREF",
            joinColumns = @JoinColumn(name = "SKU_ID", referencedColumnName = "SKU_ID", nullable = true),
            inverseJoinColumns = @JoinColumn(name = "SKU_FEE_ID", referencedColumnName = "SKU_FEE_ID", nullable = true))
    @Cache(usage = CacheConcurrencyStrategy.READ_WRITE, region = "blStandardElements")
    protected List<SkuFee> fees = new ArrayList<SkuFee>();

    @ElementCollection
    @CollectionTable(name = "BLC_SKU_FULFILLMENT_FLAT_RATES", joinColumns = @JoinColumn(name = "SKU_ID", referencedColumnName = "SKU_ID", nullable = true))
    @MapKeyJoinColumn(name = "FULFILLMENT_OPTION_ID", referencedColumnName = "FULFILLMENT_OPTION_ID")
    @MapKeyClass(FulfillmentOptionImpl.class)
    @Column(name = "RATE", precision = 19, scale = 5)
    @Cascade(org.hibernate.annotations.CascadeType.ALL)
    @Cache(usage = CacheConcurrencyStrategy.READ_WRITE, region = "blStandardElements")
    protected Map<FulfillmentOption, BigDecimal> fulfillmentFlatRates = new HashMap<FulfillmentOption, BigDecimal>();

    @ManyToMany(targetEntity = SkuTranslationImpl.class)
    @JoinTable(name = "BLC_SKU_TRANSLATION_XREF",
            joinColumns = @JoinColumn(name = "SKU_ID", referencedColumnName = "SKU_ID"),
            inverseJoinColumns = @JoinColumn(name = "TRANSLATION_ID", referencedColumnName = "TRANSLATION_ID"))
    @Cascade(value = {org.hibernate.annotations.CascadeType.ALL, org.hibernate.annotations.CascadeType.DELETE_ORPHAN})
    @MapKey(columns = {@Column(name = "MAP_KEY", nullable = false)})
    @Cache(usage = CacheConcurrencyStrategy.READ_WRITE, region = "blStandardElements")
    @BatchSize(size = 10)
    @AdminPresentationMap(
            friendlyName = "SkuImpl_Translations",
            //dataSourceName = "skuTranslationDS",
            keyPropertyFriendlyName = "TranslationsImpl_Key",
            deleteEntityUponRemove = true,
            mapKeyOptionEntityClass = LocaleImpl.class,
            mapKeyOptionEntityDisplayField = "friendlyName",
            mapKeyOptionEntityValueField = "localeCode"
    )
    protected Map<String, SkuTranslation> translations = new HashMap<String, SkuTranslation>();

    @ManyToMany(targetEntity = FulfillmentOptionImpl.class)
    @JoinTable(name = "BLC_SKU_FULFILLMENT_EXCLUDED",
            joinColumns = @JoinColumn(name = "SKU_ID", referencedColumnName = "SKU_ID"),
            inverseJoinColumns = @JoinColumn(name = "FULFILLMENT_OPTION_ID", referencedColumnName = "FULFILLMENT_OPTION_ID"))
    @Cache(usage = CacheConcurrencyStrategy.READ_WRITE, region = "blStandardElements")
    @BatchSize(size = 50)
    protected List<FulfillmentOption> excludedFulfillmentOptions = new ArrayList<FulfillmentOption>();

    /**
     * The pricelist/pricedata.
     */
    @ManyToMany(targetEntity = PriceDataImpl.class)
    @JoinTable(name = "BLC_SKU_PRICE_DATA", joinColumns = @JoinColumn(name = "SKU_ID", referencedColumnName = "SKU_ID"), inverseJoinColumns = @JoinColumn(name = "PRICE_DATA_ID", referencedColumnName = "PRICE_DATA_ID"))
    @MapKey(columns = {@Column(name = "MAP_KEY", nullable = false)})
    @Cascade(value = {org.hibernate.annotations.CascadeType.ALL, org.hibernate.annotations.CascadeType.DELETE_ORPHAN})
    @Cache(usage = CacheConcurrencyStrategy.READ_WRITE, region = "blStandardElements")
    @BatchSize(size = 20)
    @AdminPresentationMap(
            friendlyName = "SkuImpl_PriceData",
            //targetUIElementId = "productSkuDetailsTab",
            //dataSourceName = "skuPriceDataMapDS",
            keyPropertyFriendlyName = "PriceListImpl_Key",
            deleteEntityUponRemove = true,
            mapKeyOptionEntityClass = PriceListImpl.class,
            mapKeyOptionEntityDisplayField = "friendlyName",
            mapKeyOptionEntityValueField = "priceKey"
    )
    protected Map<String, PriceData> priceDataMap = new HashMap<String, PriceData>();

    @Column(name = "INVENTORY_TYPE")
    @AdminPresentation(friendlyName = "SkuImpl_Sku_InventoryType", group = "SkuImpl_Sku_Inventory", order = 10, fieldType = SupportedFieldType.BROADLEAF_ENUMERATION, broadleafEnumeration = "org.broadleafcommerce.core.inventory.service.type.InventoryType")
    protected String inventoryType;

    @Column(name = "FULFILLMENT_TYPE")
    @AdminPresentation(friendlyName = "SkuImpl_Sku_FulfillmentType", group = "SkuImpl_Sku_Inventory", order = 11, fieldType = SupportedFieldType.BROADLEAF_ENUMERATION, broadleafEnumeration = "org.broadleafcommerce.core.order.service.type.FulfillmentType")
    protected String fulfillmentType;

    @Override
    public Long getId() {
        return id;
    }

    @Override
    public void setId(Long id) {
        this.id = id;
    }

    @Override
    public boolean isOnSale() {
        Money retailPrice = getRetailPrice();
        Money salePrice = getSalePrice();
        return (salePrice != null && !salePrice.isZero() && salePrice.lessThan(retailPrice));
    }

    private boolean hasDefaultSku() {
        return (product != null && product.getDefaultSku() != null && !getId().equals(product.getDefaultSku().getId()));
    }

    private Sku lookupDefaultSku() {
        if (product != null && product.getDefaultSku() != null) {
            return product.getDefaultSku();
        } else {
            return null;
        }
    }

    @Override
    public Money getProductOptionValueAdjustments() {
        Money optionValuePriceAdjustments = null;
        if (getProductOptionValues() != null) {
            for (ProductOptionValue value : getProductOptionValues()) {
                if (value.getPriceAdjustment() != null) {
                    if (optionValuePriceAdjustments == null) {
                        optionValuePriceAdjustments = value.getPriceAdjustment();
                    } else {
                        optionValuePriceAdjustments = optionValuePriceAdjustments.add(value.getPriceAdjustment());
                    }
                }
            }
        }
        return optionValuePriceAdjustments;
    }

    @Override
    public Money getSalePrice() {

        Money returnPrice = null;

        // TODO:  See if there is a dynamic price for this SKU
        if (SkuPricingConsiderationContext.hasDynamicPricing()) {
            if (dynamicPrices != null) {
                returnPrice = dynamicPrices.getSalePrice();
            } else {
                DefaultDynamicSkuPricingInvocationHandler handler = new DefaultDynamicSkuPricingInvocationHandler(this);
                Sku proxy = (Sku) Proxy.newProxyInstance(getClass().getClassLoader(), getClass().getInterfaces(), handler);

                dynamicPrices = SkuPricingConsiderationContext.getSkuPricingService().getSkuPrices(proxy, SkuPricingConsiderationContext.getSkuPricingConsiderationContext());
                returnPrice = dynamicPrices.getSalePrice();
            }
        } else {
            if (salePrice != null) {
                returnPrice = new Money(salePrice, Money.defaultCurrency());
            }
        }

        // Get the price from the default SKU
        if (returnPrice == null && hasDefaultSku()) {
            returnPrice = lookupDefaultSku().getSalePrice();
        }

        Money optionValueAdjustments = null;
        if (dynamicPrices != null) {
            optionValueAdjustments = dynamicPrices.getPriceAdjustment();
        } else {
            optionValueAdjustments = getProductOptionValueAdjustments();
        }

        if (optionValueAdjustments == null) {
            //return returnPrice;
        } else {
            returnPrice = salePrice == null ? optionValueAdjustments : optionValueAdjustments.add(returnPrice);
        }

        return returnPrice;

    }


    @Override
    public void setSalePrice(Money salePrice) {
        this.salePrice = Money.toAmount(salePrice);
    }

    @Override
    public Money getRetailPrice() {
        Money returnPrice = null;

        if (SkuPricingConsiderationContext.hasDynamicPricing()) {
            if (dynamicPrices != null) {
                returnPrice = dynamicPrices.getRetailPrice();
            } else {
                DefaultDynamicSkuPricingInvocationHandler handler = new DefaultDynamicSkuPricingInvocationHandler(this);
                Sku proxy = (Sku) Proxy.newProxyInstance(getClass().getClassLoader(), getClass().getInterfaces(), handler);

                dynamicPrices = SkuPricingConsiderationContext.getSkuPricingService().getSkuPrices(proxy, SkuPricingConsiderationContext.getSkuPricingConsiderationContext());
                returnPrice = dynamicPrices.getRetailPrice();
            }
        } else {
            if (retailPrice != null) {
                returnPrice = new Money(retailPrice, Money.defaultCurrency());
            }
        }

        // Get the price from the default SKU
        if (returnPrice == null && hasDefaultSku()) {
            returnPrice = lookupDefaultSku().getRetailPrice();
        }

        Money optionValueAdjustments = null;
        if (dynamicPrices != null) {
            optionValueAdjustments = dynamicPrices.getPriceAdjustment();
        } else {
            optionValueAdjustments = getProductOptionValueAdjustments();
        }

        if (optionValueAdjustments == null) {
            //return returnPrice;
        } else {
            returnPrice = retailPrice == null ? optionValueAdjustments : optionValueAdjustments.add(returnPrice);
        }

        return returnPrice;
    }

    @Override
    public void setRetailPrice(Money retailPrice) {
        this.retailPrice = Money.toAmount(retailPrice);
    }

    @Override
    public Money getListPrice() {
        return getRetailPrice();
    }

    @Override
    public void setListPrice(Money listPrice) {
        this.retailPrice = Money.toAmount(listPrice);
    }

    @Override
    public String getName() {
        if (name == null && hasDefaultSku()) {
            return lookupDefaultSku().getName();
        } else {
            if (translations != null && BroadleafRequestContext.hasLocale()) {
                Locale locale = BroadleafRequestContext.getBroadleafRequestContext().getLocale();

                // Search for translation based on locale
                String localeCode = locale.getLocaleCode();
                if (localeCode != null) {
                    SkuTranslation translation = translations.get(localeCode);
                    if (translation != null && translation.getName() != null) {
                        return translation.getName();
                    }
                }

                // try just the language
                String languageCode = LocaleUtil.findLanguageCode(locale);
                if (languageCode != null && !localeCode.equals(languageCode)) {
                    SkuTranslation translation = translations.get(languageCode);
                    if (translation != null && translation.getName() != null) {
                        return translation.getName();
                    }
                }
            }
        }
        return name;
    }

    @Override
    public void setName(String name) {
        this.name = name;
    }

    @Override
    public String getDescription() {
        if (description == null && hasDefaultSku()) {
            return lookupDefaultSku().getDescription();
        } else {
            if (translations != null && BroadleafRequestContext.hasLocale()) {
                Locale locale = BroadleafRequestContext.getBroadleafRequestContext().getLocale();

                // Search for translation based on locale
                String localeCode = locale.getLocaleCode();
                if (localeCode != null) {
                    SkuTranslation translation = translations.get(localeCode);
                    if (translation != null && translation.getDescription() != null) {
                        return translation.getDescription();
                    }
                }

                // try just the language
                String languageCode = LocaleUtil.findLanguageCode(locale);
                if (languageCode != null && !localeCode.equals(languageCode)) {
                    SkuTranslation translation = translations.get(languageCode);
                    if (translation != null && translation.getDescription() != null) {
                        return translation.getDescription();
                    }
                }
            }
        }
        return description;
    }

    @Override
    public void setDescription(String description) {
        this.description = description;
    }

    @Override
    public String getLongDescription() {
        if (longDescription == null && hasDefaultSku()) {
            return lookupDefaultSku().getLongDescription();
        } else {
            if (translations != null && BroadleafRequestContext.hasLocale()) {
                Locale locale = BroadleafRequestContext.getBroadleafRequestContext().getLocale();

                // Search for translation based on locale
                String localeCode = locale.getLocaleCode();
                if (localeCode != null) {
                    SkuTranslation translation = translations.get(localeCode);
                    if (translation != null && translation.getLongDescription() != null) {
                        return translation.getLongDescription();
                    }
                }

                // try just the language
                String languageCode = LocaleUtil.findLanguageCode(locale);
                if (languageCode != null && !localeCode.equals(languageCode)) {
                    SkuTranslation translation = translations.get(languageCode);
                    if (translation != null && translation.getLongDescription() != null) {
                        return translation.getLongDescription();
                    }
                }
            }
        }
        return longDescription;
    }

    @Override
    public void setLongDescription(String longDescription) {
        this.longDescription = longDescription;
    }

    @Override
    public Boolean isTaxable() {
        if (taxable == null) {
            if (hasDefaultSku()) {
                return lookupDefaultSku().isTaxable();
            }
            return null;
        }
        return taxable == 'Y' ? Boolean.TRUE : Boolean.FALSE;
    }

    @Override
    public Boolean getTaxable() {
        return isTaxable();
    }

    @Override
    public void setTaxable(Boolean taxable) {
        if (taxable == null) {
            this.taxable = null;
        } else {
            this.taxable = taxable ? 'Y' : 'N';
        }
    }

    @Override
    public Boolean isDiscountable() {
        if (discountable == null) {
            if (hasDefaultSku()) {
                return lookupDefaultSku().isDiscountable();
            }
            return null;
        }
        return discountable == 'Y' ? Boolean.TRUE : Boolean.FALSE;
    }

    /*
     * This is to facilitate serialization to non-Java clients
     */
    public Boolean getDiscountable() {
        return isDiscountable();
    }

    @Override
    public void setDiscountable(Boolean discountable) {
        if (discountable == null) {
            this.discountable = null;
        } else {
            this.discountable = discountable ? 'Y' : 'N';
        }
    }

    @Override
    public Boolean isAvailable() {
        if (available == null) {
            if (hasDefaultSku()) {
                return lookupDefaultSku().isAvailable();
            }
            return null;
        }
        return available == 'Y' ? Boolean.TRUE : Boolean.FALSE;
    }

    @Override
    public Boolean getAvailable() {
        return isAvailable();
    }

    @Override
    public void setAvailable(Boolean available) {
        if (available == null) {
            this.available = null;
        } else {
            this.available = available ? 'Y' : 'N';
        }
    }

    @Override
    public Date getActiveStartDate() {
        if (activeStartDate == null && hasDefaultSku()) {
            return lookupDefaultSku().getActiveStartDate();
        } else {
            return activeStartDate;
        }
    }

    @Override
    public void setActiveStartDate(Date activeStartDate) {
        this.activeStartDate = activeStartDate;
    }

    @Override
    public Date getActiveEndDate() {
        if (activeEndDate == null && hasDefaultSku()) {
            return lookupDefaultSku().getActiveEndDate();
        } else {
            return activeEndDate;
        }
    }

    @Override
    public void setActiveEndDate(Date activeEndDate) {
        this.activeEndDate = activeEndDate;
    }

    @Override
    public Dimension getDimension() {
        if (dimension == null && hasDefaultSku()) {
            return lookupDefaultSku().getDimension();
        } else {
            return dimension;
        }
    }

    @Override
    public void setDimension(Dimension dimension) {
        this.dimension = dimension;
    }

    @Override
    public Weight getWeight() {
        if (weight == null && hasDefaultSku()) {
            return lookupDefaultSku().getWeight();
        } else {
            return weight;
        }
    }

    @Override
    public void setWeight(Weight weight) {
        this.weight = weight;
    }

    @Override
    public boolean isActive() {
        if (activeStartDate == null && activeEndDate == null && hasDefaultSku()) {
            return lookupDefaultSku().isActive();
        }
        if (LOG.isDebugEnabled()) {
            if (!DateUtil.isActive(getActiveStartDate(), getActiveEndDate(), true)) {
                LOG.debug("sku, " + id + ", inactive due to date");
            }
        }
        return DateUtil.isActive(getActiveStartDate(), getActiveEndDate(), true);
    }

    @Override
    public boolean isActive(Product product, Category category) {
        if (LOG.isDebugEnabled()) {
            if (!DateUtil.isActive(getActiveStartDate(), getActiveEndDate(), true)) {
                LOG.debug("sku, " + id + ", inactive due to date");
            } else if (!product.isActive()) {
                LOG.debug("sku, " + id + ", inactive due to product being inactive");
            } else if (!category.isActive()) {
                LOG.debug("sku, " + id + ", inactive due to category being inactive");
            }
        }
        return this.isActive() && product.isActive() && category.isActive();
    }

    @Override
    public Map<String, Media> getSkuMedia() {
        if (skuMedia == null || skuMedia.isEmpty()) {
            if (hasDefaultSku()) {
                return lookupDefaultSku().getSkuMedia();
            }
        }
        return skuMedia;
    }

    @Override
    public void setSkuMedia(Map<String, Media> skuMedia) {
        this.skuMedia = skuMedia;
    }

    @Override
    public Product getDefaultProduct() {
        return defaultProduct;
    }

    @Override
    public void setDefaultProduct(Product defaultProduct) {
        this.defaultProduct = defaultProduct;
    }

    @Override
    public Product getProduct() {
        return (getDefaultProduct() != null) ? getDefaultProduct() : this.product;
    }

    @Override
    public void setProduct(Product product) {
        this.product = product;
    }

    @Override
    public List<SkuAttribute> getSkuAttributes() {
        return skuAttributes;
    }

    @Override
    public SkuAttribute getSkuAttributeByName(String name) {
        for (SkuAttribute attribute : getSkuAttributes()) {
            if (attribute.getName().equals(name)) {
                return attribute;
            }
        }
        return null;
    }

    @Override
    public Map<String, SkuAttribute> getMappedSkuAttributes() {
        Map<String, SkuAttribute> map = new HashMap<String, SkuAttribute>();
        for (SkuAttribute attr : getSkuAttributes()) {
            map.put(attr.getName(), attr);
        }
        return map;
    }

    @Override
    public List<ProductOptionValue> getProductOptionValues() {
        return productOptionValues;
    }

    @Override
    public void setProductOptionValues(List<ProductOptionValue> productOptionValues) {
        this.productOptionValues = productOptionValues;
    }

    @Override
    public void setSkuAttributes(List<SkuAttribute> skuAttributes) {
        this.skuAttributes = skuAttributes;
    }

    @Override
    public Boolean isMachineSortable() {
        if (isMachineSortable == null && hasDefaultSku()) {
            return lookupDefaultSku().isMachineSortable();
        }
        return isMachineSortable;
    }

    @Override
    public void setMachineSortable(Boolean isMachineSortable) {
        this.isMachineSortable = isMachineSortable;
    }

    @Override
    public List<SkuFee> getFees() {
        return fees;
    }

    @Override
    public void setFees(List<SkuFee> fees) {
        this.fees = fees;
    }

    @Override
    public Map<FulfillmentOption, BigDecimal> getFulfillmentFlatRates() {
        return fulfillmentFlatRates;
    }

    @Override
    public void setFulfillmentFlatRates(Map<FulfillmentOption, BigDecimal> fulfillmentFlatRates) {
        this.fulfillmentFlatRates = fulfillmentFlatRates;
    }

    @Override
    public List<FulfillmentOption> getExcludedFulfillmentOptions() {
        return excludedFulfillmentOptions;
    }

    @Override
    public void setExcludedFulfillmentOptions(List<FulfillmentOption> excludedFulfillmentOptions) {
        this.excludedFulfillmentOptions = excludedFulfillmentOptions;
    }

    @Override
    public Map<String, PriceData> getPriceDataMap() {
        return priceDataMap;
    }

    @Override
    public void setPriceDataMap(Map<String, PriceData> priceDataMap) {
        this.priceDataMap = priceDataMap;
    }

    @Override
    public Map<String, SkuTranslation> getTranslations() {
        return translations;
    }

    @Override
    public void setTranslations(Map<String, SkuTranslation> translations) {
        this.translations = translations;
    }

    @Override
    public InventoryType getInventoryType() {
        return InventoryType.getInstance(this.inventoryType);
    }

    @Override
    public void setInventoryType(InventoryType inventoryType) {
        this.inventoryType = inventoryType.getType();
    }

    @Override
    public FulfillmentType getFulfillmentType() {
        return FulfillmentType.getInstance(this.fulfillmentType);
    }

    @Override
    public void setFulfillmentType(FulfillmentType fulfillmentType) {
        this.fulfillmentType = fulfillmentType.getType();
    }

    @Override
    public void clearDynamicPrices() {
        this.dynamicPrices = null;
    }

    @Override
    public boolean equals(Object obj) {
        if (this == obj) {
            return true;
        }
        if (obj == null) {
            return false;
        }
        if (getClass() != obj.getClass()) {
            return false;
        }
        SkuImpl other = (SkuImpl) obj;

        if (id != null && other.id != null) {
            return id.equals(other.id);
        }

        if (getName() == null) {
            if (other.getName() != null) {
                return false;
            }
        } else if (!getName().equals(other.getName())) {
            return false;
        }
        return true;
    }

    @Override
    public int hashCode() {
        final int prime = 31;
        int result = 1;
        result = prime * result + ((getName() == null) ? 0 : getName().hashCode());
        return result;
    }

}<|MERGE_RESOLUTION|>--- conflicted
+++ resolved
@@ -169,37 +169,23 @@
     @Lob
     @Type(type = "org.hibernate.type.StringClobType")
     @Column(name = "LONG_DESCRIPTION", length = Integer.MAX_VALUE - 1)
-<<<<<<< HEAD
-    @AdminPresentation(friendlyName = "SkuImpl_Sku_Large_Description", order = 5, group = "ProductImpl_Product_Description", largeEntry = true, groupOrder = 1, fieldType = SupportedFieldType.HTML_BASIC)
-=======
     @AdminPresentation(friendlyName = "SkuImpl_Sku_Large_Description", order=3, group = "ProductImpl_Product_Description", largeEntry=true, groupOrder=1, fieldType=SupportedFieldType.HTML_BASIC)
->>>>>>> 3a2501e6
     protected String longDescription;
 
     /**
      * The taxable.
      */
     @Column(name = "TAXABLE_FLAG")
-<<<<<<< HEAD
-    @Index(name = "SKU_TAXABLE_INDEX", columnNames = {"TAXABLE_FLAG"})
-    @AdminPresentation(friendlyName = "SkuImpl_Sku_Taxable", order = 3, group = "SkuImpl_Price", groupOrder = 3)
-=======
     @Index(name="SKU_TAXABLE_INDEX", columnNames={"TAXABLE_FLAG"})
     @AdminPresentation(friendlyName = "SkuImpl_Sku_Taxable", order=3, group = "SkuImpl_Price", groupOrder=4)
->>>>>>> 3a2501e6
     protected Character taxable;
 
     /**
      * The discountable.
      */
     @Column(name = "DISCOUNTABLE_FLAG")
-<<<<<<< HEAD
-    @Index(name = "SKU_DISCOUNTABLE_INDEX", columnNames = {"DISCOUNTABLE_FLAG"})
-    @AdminPresentation(friendlyName = "SkuImpl_Sku_Discountable", order = 4, group = "SkuImpl_Price", groupOrder = 3)
-=======
     @Index(name="SKU_DISCOUNTABLE_INDEX", columnNames={"DISCOUNTABLE_FLAG"})
     @AdminPresentation(friendlyName = "SkuImpl_Sku_Discountable", order=4, group = "SkuImpl_Price", groupOrder=4)
->>>>>>> 3a2501e6
     protected Character discountable;
 
     /**
@@ -214,24 +200,15 @@
      * The active start date.
      */
     @Column(name = "ACTIVE_START_DATE")
-<<<<<<< HEAD
-    @AdminPresentation(friendlyName = "SkuImpl_Sku_Start_Date", order = 7, group = "ProductImpl_Product_Description", tooltip = "skuStartDateTooltip", groupOrder = 1)
-=======
     @AdminPresentation(friendlyName = "SkuImpl_Sku_Start_Date", order=7, group = "ProductImpl_Product_Active_Date_Range", tooltip="skuStartDateTooltip", groupOrder = 3)
->>>>>>> 3a2501e6
     protected Date activeStartDate;
 
     /**
      * The active end date.
      */
     @Column(name = "ACTIVE_END_DATE")
-<<<<<<< HEAD
-    @Index(name = "SKU_ACTIVE_INDEX", columnNames = {"ACTIVE_START_DATE", "ACTIVE_END_DATE"})
-    @AdminPresentation(friendlyName = "SkuImpl_Sku_End_Date", order = 8, group = "ProductImpl_Product_Description", tooltip = "skuEndDateTooltip", groupOrder = 1)
-=======
     @Index(name="SKU_ACTIVE_INDEX", columnNames={"ACTIVE_START_DATE","ACTIVE_END_DATE"})
     @AdminPresentation(friendlyName = "SkuImpl_Sku_End_Date", order=8, group = "ProductImpl_Product_Active_Date_Range", tooltip="skuEndDateTooltip", groupOrder = 3)
->>>>>>> 3a2501e6
     protected Date activeEndDate;
 
 
@@ -251,11 +228,7 @@
     protected DynamicSkuPrices dynamicPrices = null;
 
     @Column(name = "IS_MACHINE_SORTABLE")
-<<<<<<< HEAD
-    @AdminPresentation(friendlyName = "ProductImpl_Is_Product_Machine_Sortable", order = 15, group = "ProductImpl_Product_Description", prominent = false)
-=======
     @AdminPresentation(friendlyName = "ProductImpl_Is_Product_Machine_Sortable", order=19, group = "ProductWeight_Shipping", prominent=false)
->>>>>>> 3a2501e6
     protected Boolean isMachineSortable = true;
 
     /**
