--- conflicted
+++ resolved
@@ -898,27 +898,12 @@
     
     @Override
     public Integer getQuantityAvailable() {
-<<<<<<< HEAD
         return quantityAvailable;
-=======
-        LOG.warn("Inventory was attempted to be invoked on a Sku, but there is no byte code weaving hooked up in order" +
-                 " to determine the correct quantity available. If you would like to enable the quantity enable field, hook" +
-                 " up the quantityAvailable field via the QuantityAvailableSkuTemplate or override the getQuantityAvailable()" +
-                 " method in a SkuImpl subclass. Returning null to indicate that quantity available is unset");
-        return null;
->>>>>>> 016c2171
     }
     
     @Override
     public void setQuantityAvailable(Integer quantityAvailable) {
-<<<<<<< HEAD
         this.quantityAvailable = quantityAvailable;
-=======
-        LOG.warn("Inventory was attempted to be invoked on a Sku, but there is no byte code weaving hooked up in order" +
-                " to determine the correct quantity available. If you would like to enable the quantity enable field, hook" +
-                " up the quantityAvailable field via the QuantityAvailableSkuTemplate or override the setQuantityAvailable()" +
-                " method in a SkuImpl subclass. No inventory operation is being performed");
->>>>>>> 016c2171
     }
 
     @Override
