--- conflicted
+++ resolved
@@ -16,7 +16,6 @@
 
 package org.broadleafcommerce.core.catalog.domain;
 
-import org.apache.commons.lang.ClassUtils;
 import org.apache.commons.lang.StringUtils;
 import org.apache.commons.logging.Log;
 import org.apache.commons.logging.LogFactory;
@@ -61,14 +60,6 @@
 import java.util.List;
 import java.util.Map;
 
-import java.lang.reflect.Proxy;
-import java.math.BigDecimal;
-import java.util.ArrayList;
-import java.util.Date;
-import java.util.HashMap;
-import java.util.List;
-import java.util.Map;
-
 import javax.persistence.CascadeType;
 import javax.persistence.CollectionTable;
 import javax.persistence.Column;
@@ -402,14 +393,8 @@
             // We have dynamic pricing, so we will pull the sale price from there
             if (dynamicPrices == null) {
                 DefaultDynamicSkuPricingInvocationHandler handler = new DefaultDynamicSkuPricingInvocationHandler(this);
-<<<<<<< HEAD
-                List<Class<?>> list = ClassUtils.getAllInterfaces(getClass());
-                Class<?>[] intfArray = list.toArray(new Class<?>[list.size()]);
-                Sku proxy = (Sku) Proxy.newProxyInstance(getClass().getClassLoader(), intfArray, handler);
-=======
                 Sku proxy = (Sku) Proxy.newProxyInstance(getClass().getClassLoader(), ClassUtils.getAllInterfacesForClass(getClass()), handler);
 
->>>>>>> a415acf4
                 dynamicPrices = SkuPricingConsiderationContext.getSkuPricingService().getSkuPrices(proxy, SkuPricingConsiderationContext.getSkuPricingConsiderationContext());
             }
             
@@ -450,14 +435,8 @@
             // We have dynamic pricing, so we will pull the retail price from there
             if (dynamicPrices == null) {
                 DefaultDynamicSkuPricingInvocationHandler handler = new DefaultDynamicSkuPricingInvocationHandler(this);
-<<<<<<< HEAD
-                List<Class<?>> list = ClassUtils.getAllInterfaces(getClass());
-                Class<?>[] intfArray = list.toArray(new Class<?>[list.size()]);
-                Sku proxy = (Sku) Proxy.newProxyInstance(getClass().getClassLoader(), intfArray, handler);
-=======
                 Sku proxy = (Sku) Proxy.newProxyInstance(getClass().getClassLoader(), ClassUtils.getAllInterfacesForClass(getClass()), handler);
 
->>>>>>> a415acf4
                 dynamicPrices = SkuPricingConsiderationContext.getSkuPricingService().getSkuPrices(proxy, SkuPricingConsiderationContext.getSkuPricingConsiderationContext());
             }
             
