--- conflicted
+++ resolved
@@ -68,12 +68,9 @@
 import org.broadleafcommerce.core.media.domain.MediaImpl;
 import org.broadleafcommerce.core.order.domain.FulfillmentOption;
 import org.broadleafcommerce.core.order.domain.FulfillmentOptionImpl;
-<<<<<<< HEAD
 import org.broadleafcommerce.core.pricing.domain.PriceData;
 import org.broadleafcommerce.core.pricing.domain.PriceDataImpl;
-=======
 import org.broadleafcommerce.core.order.service.type.FulfillmentType;
->>>>>>> 683fa577
 import org.hibernate.annotations.BatchSize;
 import org.hibernate.annotations.Cache;
 import org.hibernate.annotations.CacheConcurrencyStrategy;
@@ -299,7 +296,6 @@
     @BatchSize(size = 50)
     protected List<FulfillmentOption> excludedFulfillmentOptions = new ArrayList<FulfillmentOption>();
 
-<<<<<<< HEAD
     /** The pricelist/pricedata. */
     @ManyToMany(targetEntity = PriceDataImpl.class)
     @JoinTable(name = "BLC_SKU_PRICE_DATA", joinColumns = @JoinColumn(name = "SKU_ID", referencedColumnName = "SKU_ID"), inverseJoinColumns = @JoinColumn(name = "PRICE_DATA_ID", referencedColumnName = "PRICE_DATA_ID"))
@@ -316,21 +312,14 @@
             mapKeyOptionEntityClass = PriceListImpl.class,
             mapKeyOptionEntityDisplayField = "friendlyName",
             mapKeyOptionEntityValueField = "priceKey"
-      
         )
     protected Map<String, PriceData> priceDataMap = new HashMap<String , PriceData>();
-
-   
-=======
-    @Column(name = "INVENTORY_TYPE")
+   @Column(name = "INVENTORY_TYPE")
     @AdminPresentation(friendlyName = "SkuImpl_Sku_InventoryType", group = "SkuImpl_Sku_Inventory", order=10, fieldType=SupportedFieldType.BROADLEAF_ENUMERATION, broadleafEnumeration="org.broadleafcommerce.core.inventory.service.type.InventoryType")
     protected String inventoryType;
-    
-    @Column(name = "FULFILLMENT_TYPE")
+	@Column(name = "FULFILLMENT_TYPE")
     @AdminPresentation(friendlyName = "SkuImpl_Sku_FulfillmentType", group = "SkuImpl_Sku_Inventory", order=11, fieldType=SupportedFieldType.BROADLEAF_ENUMERATION, broadleafEnumeration="org.broadleafcommerce.core.order.service.type.FulfillmentType")
     protected String fulfillmentType;
-
->>>>>>> 683fa577
     @Override
     public Long getId() {
         return id;
@@ -865,7 +854,6 @@
     public void setExcludedFulfillmentOptions(List<FulfillmentOption> excludedFulfillmentOptions) {
         this.excludedFulfillmentOptions = excludedFulfillmentOptions;
     }
-<<<<<<< HEAD
     @Override
     public Map<String, PriceData> getPriceDataMap() {
         return priceDataMap;
@@ -886,9 +874,7 @@
         this.translations = translations;
     }
 
-=======
-
-    @Override
+	@Override
     public InventoryType getInventoryType() {
         return InventoryType.getInstance(this.inventoryType);
     }
@@ -908,7 +894,7 @@
     	this.fulfillmentType = fulfillmentType.getType();
     }
     
->>>>>>> 683fa577
+
 	@Override
     public boolean equals(Object obj) {
         if (this == obj) {
