--- conflicted
+++ resolved
@@ -34,16 +34,13 @@
     public static final PaymentInfoAdditionalFieldType EXP_MONTH = new PaymentInfoAdditionalFieldType("EXP_MONTH", "Expiration Month");
     public static final PaymentInfoAdditionalFieldType EXP_YEAR = new PaymentInfoAdditionalFieldType("EXP_YEAR", "Expiration Year");
     public static final PaymentInfoAdditionalFieldType LAST_FOUR = new PaymentInfoAdditionalFieldType("LAST_FOUR", "Last Four Digits of CC");
-<<<<<<< HEAD
     public static final PaymentInfoAdditionalFieldType GIFT_CARD_NUM = new PaymentInfoAdditionalFieldType("GIFT_CARD_NUM", "Gift Card Number");
     public static final PaymentInfoAdditionalFieldType EMAIL = new PaymentInfoAdditionalFieldType("EMAIL", "Email");
-    public static final PaymentInfoAdditionalFieldType ACCOUNT_CREDIT_NUM = new PaymentInfoAdditionalFieldType("ACCOUNT_CREDIT_NUM", "Account Credit Number");
-=======
+    public static final PaymentInfoAdditionalFieldType ACCOUNT_CREDIT_NUM = new PaymentInfoAdditionalFieldType("ACCOUNT_CREDIT_NUM", "Account Credit Number");   
     public static final PaymentInfoAdditionalFieldType AUTH_CODE = new PaymentInfoAdditionalFieldType("AUTH_CODE", "Authorization Code");
     public static final PaymentInfoAdditionalFieldType REQUEST_ID = new PaymentInfoAdditionalFieldType("REQUEST_ID", "Request Id");
     public static final PaymentInfoAdditionalFieldType SUBSCRIPTION_ID = new PaymentInfoAdditionalFieldType("SUBSCRIPTION_ID", "Subscription Id");
     public static final PaymentInfoAdditionalFieldType SUBSCRIPTION_TITLE = new PaymentInfoAdditionalFieldType("SUBSCRIPTION_TITLE", "Subscription Title");
->>>>>>> cc403709
 
     public static PaymentInfoAdditionalFieldType getInstance(final String type) {
         return TYPES.get(type);
