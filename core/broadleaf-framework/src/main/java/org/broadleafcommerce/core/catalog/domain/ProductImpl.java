/*
 * Copyright 2008-2009 the original author or authors.
 *
 * Licensed under the Apache License, Version 2.0 (the "License");
 * you may not use this file except in compliance with the License.
 * You may obtain a copy of the License at
 *
 *      http://www.apache.org/licenses/LICENSE-2.0
 *
 * Unless required by applicable law or agreed to in writing, software
 * distributed under the License is distributed on an "AS IS" BASIS,
 * WITHOUT WARRANTIES OR CONDITIONS OF ANY KIND, either express or implied.
 * See the License for the specific language governing permissions and
 * limitations under the License.
 */

package org.broadleafcommerce.core.catalog.domain;

<<<<<<< HEAD
=======
import net.sf.cglib.core.CollectionUtils;
import net.sf.cglib.core.Predicate;
>>>>>>> a2f9a80d
import org.apache.commons.logging.Log;
import org.apache.commons.logging.LogFactory;
import org.broadleafcommerce.common.persistence.Archivable;
import org.broadleafcommerce.common.persistence.ArchiveStatus;
import org.broadleafcommerce.common.presentation.AdminPresentation;
import org.broadleafcommerce.common.presentation.AdminPresentationClass;
import org.broadleafcommerce.common.presentation.PopulateToOneFieldsEnum;
import org.broadleafcommerce.common.presentation.RequiredOverride;
import org.broadleafcommerce.common.presentation.client.VisibilityEnum;
import org.broadleafcommerce.common.util.DateUtil;
import org.broadleafcommerce.common.vendor.service.type.ContainerShapeType;
import org.broadleafcommerce.common.vendor.service.type.ContainerSizeType;
import org.broadleafcommerce.core.media.domain.Media;
import org.broadleafcommerce.core.media.domain.MediaImpl;
import org.compass.annotations.Searchable;
import org.compass.annotations.SearchableId;
import org.compass.annotations.SearchableProperty;
import org.compass.annotations.SupportUnmarshall;
import org.hibernate.annotations.BatchSize;
import org.hibernate.annotations.Cache;
import org.hibernate.annotations.CacheConcurrencyStrategy;
import org.hibernate.annotations.Cascade;
import org.hibernate.annotations.CollectionOfElements;
import org.hibernate.annotations.Filter;
import org.hibernate.annotations.GenericGenerator;
import org.hibernate.annotations.Index;
import org.hibernate.annotations.MapKey;
import org.hibernate.annotations.Parameter;
<<<<<<< HEAD

import javax.persistence.CascadeType;
import javax.persistence.Column;
=======
import org.hibernate.annotations.SQLDelete;
import org.hibernate.annotations.Type;
import org.hibernate.annotations.Where;

import javax.persistence.CascadeType;
import javax.persistence.Column;
import javax.persistence.Embedded;
>>>>>>> a2f9a80d
import javax.persistence.Entity;
import javax.persistence.FetchType;
import javax.persistence.GeneratedValue;
import javax.persistence.Id;
import javax.persistence.Inheritance;
import javax.persistence.InheritanceType;
import javax.persistence.JoinColumn;
import javax.persistence.JoinTable;
<<<<<<< HEAD
=======
import javax.persistence.Lob;
>>>>>>> a2f9a80d
import javax.persistence.ManyToMany;
import javax.persistence.ManyToOne;
import javax.persistence.OneToMany;
import javax.persistence.OneToOne;
import javax.persistence.OrderBy;
import javax.persistence.Table;
import javax.persistence.Transient;
<<<<<<< HEAD

import java.math.BigDecimal;
=======
>>>>>>> a2f9a80d
import java.util.ArrayList;
import java.util.Date;
import java.util.HashMap;
import java.util.List;
import java.util.Map;

/**
 * The Class ProductImpl is the default implementation of {@link Product}. A
 * product is a general description of an item that can be sold (for example: a
 * hat). Products are not sold or added to a cart. {@link Sku}s which are
 * specific items (for example: a XL Blue Hat) are sold or added to a cart. <br>
 * <br>
 * If you want to add fields specific to your implementation of
 * BroadLeafCommerce you should extend this class and add your fields. If you
 * need to make significant changes to the ProductImpl then you should implement
 * your own version of {@link Product}. <br>
 * <br>
 * This implementation uses a Hibernate implementation of JPA configured through
 * annotations. The Entity references the following tables: BLC_PRODUCT,
 * BLC_PRODUCT_SKU_XREF, BLC_PRODUCT_IMAGE
 * @author btaylor
 * @see {@link Product}, {@link SkuImpl}, {@link CategoryImpl}
 */
@Entity
@Inheritance(strategy = InheritanceType.JOINED)
@Table(name="BLC_PRODUCT")
@Cache(usage = CacheConcurrencyStrategy.READ_WRITE, region="blStandardElements")
@Searchable(alias="product", supportUnmarshall=SupportUnmarshall.FALSE)
@AdminPresentationClass(populateToOneFields = PopulateToOneFieldsEnum.TRUE, friendlyName = "ProductImpl_baseProduct")
@SQLDelete(sql="UPDATE BLC_PRODUCT SET ARCHIVED = 'Y' WHERE PRODUCT_ID = ?")
public class ProductImpl implements Product, Archivable {

	private static final Log LOG = LogFactory.getLog(ProductImpl.class);
    /** The Constant serialVersionUID. */
    private static final long serialVersionUID = 1L;

    /** The id. */
    @Id
    @GeneratedValue(generator= "ProductId")
    @GenericGenerator(
        name="ProductId",
        strategy="org.broadleafcommerce.common.persistence.IdOverrideTableGenerator",
        parameters = {
            @Parameter(name="table_name", value="SEQUENCE_GENERATOR"),
            @Parameter(name="segment_column_name", value="ID_NAME"),
            @Parameter(name="value_column_name", value="ID_VAL"),
            @Parameter(name="segment_value", value="ProductImpl"),
            @Parameter(name="increment_size", value="50"),
            @Parameter(name="entity_name", value="org.broadleafcommerce.core.catalog.domain.ProductImpl")
        }
    )
    @Column(name = "PRODUCT_ID")
    @SearchableId
    @AdminPresentation(friendlyName = "ProductImpl_Product_ID", group = "ProductImpl_Primary_Key", visibility = VisibilityEnum.HIDDEN_ALL)
    protected Long id;
    
    @Column(name = "URL")
    @AdminPresentation(friendlyName = "ProductImpl_Product_Url", order=1, group = "ProductImpl_SEO")
    protected String url;

    @Column(name = "URL_KEY")
    @AdminPresentation(friendlyName = "ProductImpl_Product_UrlKey", order=2, group = "ProductImpl_SEO")
    protected String urlKey;

    @Column(name = "DISPLAY_TEMPLATE")
    @AdminPresentation(friendlyName = "ProductImpl_Product_Display_Template", order=5, group = "ProductImpl_Product_Description")
    protected String displayTemplate;

    /** The product model number */
    @Column(name = "MODEL")
    @SearchableProperty(name="productModel")
    @AdminPresentation(friendlyName = "ProductImpl_Product_Model", order=6, group = "ProductImpl_Product_Description", prominent=true, groupOrder=1)
    protected String model;

    /** The manufacture name */
    @Column(name = "MANUFACTURE")
    @SearchableProperty(name="productManufacturer")
    @AdminPresentation(friendlyName = "ProductImpl_Product_Manufacturer", order=7, group = "ProductImpl_Product_Description", prominent=true, groupOrder=1)
    protected String manufacturer;
    
    @Column(name = "IS_FEATURED_PRODUCT", nullable=false)
    @AdminPresentation(friendlyName = "ProductImpl_Is_Featured_Product", order=8, group = "ProductImpl_Product_Description", prominent=false)
    protected boolean isFeaturedProduct = false;
    
    @OneToOne(optional = false, targetEntity = SkuImpl.class, cascade={CascadeType.ALL})
    @JoinColumn(name = "DEFAULT_SKU_ID")
    @Cache(usage = CacheConcurrencyStrategy.READ_WRITE, region="blStandardElements")
    protected Sku defaultSku;
    
    /** The skus. */
    @Transient
    protected List<Sku> skus = new ArrayList<Sku>();
    
    @Transient
    protected String promoMessage;

	@OneToMany(mappedBy = "product", targetEntity = CrossSaleProductImpl.class, cascade = {CascadeType.ALL})
    @Cascade(value={org.hibernate.annotations.CascadeType.ALL, org.hibernate.annotations.CascadeType.DELETE_ORPHAN})
    @Cache(usage = CacheConcurrencyStrategy.READ_WRITE, region="blStandardElements")
    protected List<RelatedProduct> crossSaleProducts = new ArrayList<RelatedProduct>();

    @OneToMany(mappedBy = "product", targetEntity = UpSaleProductImpl.class, cascade = {CascadeType.ALL})
    @Cascade(value={org.hibernate.annotations.CascadeType.ALL, org.hibernate.annotations.CascadeType.DELETE_ORPHAN})
    @Cache(usage = CacheConcurrencyStrategy.READ_WRITE, region="blStandardElements")
    @OrderBy(value="sequence")
    protected List<RelatedProduct> upSaleProducts  = new ArrayList<RelatedProduct>();

    /** The all skus. */
    @OneToMany(fetch = FetchType.LAZY, targetEntity = SkuImpl.class, mappedBy="product")
    @Cache(usage = CacheConcurrencyStrategy.READ_WRITE, region="blStandardElements")
    @BatchSize(size = 50)
    protected List<Sku> additionalSkus = new ArrayList<Sku>();

    /** The product images. */
    @CollectionOfElements
    @JoinTable(name = "BLC_PRODUCT_IMAGE", joinColumns = @JoinColumn(name = "PRODUCT_ID"))
    @org.hibernate.annotations.MapKey(columns = { @Column(name = "NAME", length = 5, nullable = false) })
    @Column(name = "URL")
    @Cache(usage = CacheConcurrencyStrategy.READ_WRITE, region="blStandardElements")
    @BatchSize(size = 50)
    @Deprecated
    protected Map<String, String> productImages = new HashMap<String, String>();

    /** The product media. */
    @ManyToMany(targetEntity = MediaImpl.class)
    @JoinTable(name = "BLC_PRODUCT_MEDIA_MAP", inverseJoinColumns = @JoinColumn(name = "MEDIA_ID", referencedColumnName = "MEDIA_ID"))
    @MapKey(columns = {@Column(name = "MAP_KEY", nullable = false)})
    @Cascade(value={org.hibernate.annotations.CascadeType.ALL, org.hibernate.annotations.CascadeType.DELETE_ORPHAN})
    @Cache(usage = CacheConcurrencyStrategy.READ_WRITE, region="blStandardElements")
    @BatchSize(size = 50)
    @Deprecated
    protected Map<String, Media> productMedia = new HashMap<String , Media>();

    /** The default category. */
    @ManyToOne(targetEntity = CategoryImpl.class)
    @JoinColumn(name = "DEFAULT_CATEGORY_ID")
    @Index(name="PRODUCT_CATEGORY_INDEX", columnNames={"DEFAULT_CATEGORY_ID"})
    @AdminPresentation(friendlyName = "ProductImpl_Product_Default_Category", order=6, group = "ProductImpl_Product_Description", excluded = true, requiredOverride = RequiredOverride.REQUIRED)
    protected Category defaultCategory;

    @ManyToMany(fetch = FetchType.LAZY, targetEntity = CategoryImpl.class, cascade = {CascadeType.MERGE, CascadeType.PERSIST})
    @JoinTable(name = "BLC_CATEGORY_PRODUCT_XREF", joinColumns = @JoinColumn(name = "PRODUCT_ID"), inverseJoinColumns = @JoinColumn(name = "CATEGORY_ID", referencedColumnName = "CATEGORY_ID", nullable=true))
    @Cascade(value={org.hibernate.annotations.CascadeType.MERGE, org.hibernate.annotations.CascadeType.PERSIST})    
    @Cache(usage = CacheConcurrencyStrategy.READ_WRITE, region="blStandardElements")
    @BatchSize(size = 50)
    protected List<Category> allParentCategories = new ArrayList<Category>();
    
    @OneToMany(mappedBy = "product", targetEntity = ProductAttributeImpl.class, cascade = {CascadeType.ALL})
    @Cascade(value={org.hibernate.annotations.CascadeType.ALL, org.hibernate.annotations.CascadeType.DELETE_ORPHAN})    
    @Cache(usage = CacheConcurrencyStrategy.READ_WRITE, region="blStandardElements")
    @BatchSize(size = 50)
    protected List<ProductAttribute> productAttributes  = new ArrayList<ProductAttribute>();
    
    @ManyToMany(fetch = FetchType.LAZY, targetEntity = ProductOptionImpl.class)
    @JoinTable(name = "BLC_PRODUCT_OPTION_XREF", joinColumns = @JoinColumn(name = "PRODUCT_ID", referencedColumnName = "PRODUCT_ID"), inverseJoinColumns = @JoinColumn(name = "PRODUCT_OPTION_ID", referencedColumnName = "PRODUCT_OPTION_ID"))
    @Cache(usage = CacheConcurrencyStrategy.READ_WRITE, region="blStandardElements")
    @BatchSize(size = 50)
    protected List<ProductOption> productOptions = new ArrayList<ProductOption>();

<<<<<<< HEAD
    @Override
=======
    @Embedded
    protected ArchiveStatus archiveStatus = new ArchiveStatus();

    @Transient
    protected List<RelatedProduct> filteredCrossSales = null;

    @Transient
    protected List<RelatedProduct> filteredUpSales = null;


    /*
     * (non-Javadoc)
     * @see org.broadleafcommerce.core.catalog.domain.Product#getId()
     */
>>>>>>> a2f9a80d
    public Long getId() {
        return id;
    }

    @Override
    public void setId(Long id) {
        this.id = id;
    }

    @Override
    @SearchableProperty(name = "productName")
    public String getName() {
        return getDefaultSku().getName();
    }

    @Override
    public void setName(String name) {
        getDefaultSku().setName(name);
    }

    @Override
    @SearchableProperty(name = "productDescription")
    public String getDescription() {
        return getDefaultSku().getDescription();
    }

    @Override
    public void setDescription(String description) {
        getDefaultSku().setDescription(description);
    }

    @Override
    @SearchableProperty(name = "productLongDescription")
    public String getLongDescription() {
        return getDefaultSku().getLongDescription();
    }


    @Override
    public void setLongDescription(String longDescription) {
        getDefaultSku().setLongDescription(longDescription);
    }

    @Override
    public Date getActiveStartDate() {
<<<<<<< HEAD
        return getDefaultSku().getActiveStartDate();
=======
        if ('Y'==getArchived()) {
            return null;
        }
        return activeStartDate;
>>>>>>> a2f9a80d
    }

    @Override
    public void setActiveStartDate(Date activeStartDate) {
        getDefaultSku().setActiveStartDate(activeStartDate);
    }

    @Override
    public Date getActiveEndDate() {
        return getDefaultSku().getActiveEndDate();
    }

    @Override
    public void setActiveEndDate(Date activeEndDate) {
        getDefaultSku().setActiveEndDate(activeEndDate);
    }

    @Override
    public boolean isActive() {
        if (LOG.isDebugEnabled()) {
            if (!DateUtil.isActive(getActiveStartDate(), getActiveEndDate(), true)) {
                LOG.debug("product, " + id + ", inactive due to date");
            }
            if ('Y'==getArchived()) {
                LOG.debug("product, " + id + ", inactive due to archived status");
            }
        }
        return DateUtil.isActive(getActiveStartDate(), getActiveEndDate(), true) && 'Y'!=getArchived();
    }

    @Override
    public String getModel() {
        return model;
    }

    @Override
    public void setModel(String model) {
        this.model = model;
    }

    @Override
    public String getManufacturer() {
        return manufacturer;
    }

    @Override
    public void setManufacturer(String manufacturer) {
        this.manufacturer = manufacturer;
    }

    @Override
    public boolean isFeaturedProduct() {
        return isFeaturedProduct;
    }

    @Override
    public void setFeaturedProduct(boolean isFeaturedProduct) {
        this.isFeaturedProduct = isFeaturedProduct;
    }

    @Override
    public Sku getDefaultSku() {
		return defaultSku;
	}

    @Override
	public void setDefaultSku(Sku defaultSku) {
		this.defaultSku = defaultSku;
	}

    @Override
    public String getPromoMessage() {
		return promoMessage;
	}

    @Override
	public void setPromoMessage(String promoMessage) {
		this.promoMessage = promoMessage;
	}
	
    @Override
	public List<Sku> getAllSkus() {
        List<Sku> allSkus = new ArrayList<Sku>();
        allSkus.add(getDefaultSku());
        for (Sku additionalSku : additionalSkus) {
            if (additionalSku.getId() != getDefaultSku().getId()) {
                allSkus.add(additionalSku);
            }
        }
        return allSkus;
    }

    @Override
	public List<Sku> getSkus() {
        if (skus.size() == 0) {
            List<Sku> additionalSkus = getAdditionalSkus();
            for (Sku sku : additionalSkus) {
                if (sku.isActive()) {
                    skus.add(sku);
                }
            }
        }
        return skus;
    }

    @Override
    public List<Sku> getAdditionalSkus() {
        return additionalSkus;
    }

    @Override
    public void setAdditionalSkus(List<Sku> skus) {
        this.additionalSkus.clear();
        for(Sku sku : skus){
        	this.additionalSkus.add(sku);
        }
        //this.skus.clear();
    }

    @Deprecated
    public Map<String, String> getProductImages() {
        return productImages;
    }

    @Deprecated
    public String getProductImage(String imageKey) {
        return productImages.get(imageKey);
    }

    @Deprecated
    public void setProductImages(Map<String, String> productImages) {
        this.productImages.clear();
//        for(String key : productImages.keySet()){
//        	this.productImages.put(key, productImages.get(key));
//        }
    	for(Map.Entry<String, String> me : productImages.entrySet()) {
    		this.productImages.put(me.getKey(), me.getValue());
    	}
    }

    @Override
    public Category getDefaultCategory() {
        return defaultCategory;
    }

    @Override
    @Deprecated
    public Map<String, Media> getProductMedia() {
        return productMedia;
    }

    @Override
    @Deprecated
    public void setProductMedia(Map<String, Media> productMedia) {
        this.productMedia.clear();
    	for(Map.Entry<String, Media> me : productMedia.entrySet()) {
    		this.productMedia.put(me.getKey(), me.getValue());
    	}
    }

    @Override
    public Map<String, Media> getMedia() {
        return getDefaultSku().getSkuMedia();
    }

    @Override
    public void setMedia(Map<String, Media> media) {
        getDefaultSku().setSkuMedia(media);
    }
    
    @Override
    public Map<String, Media> getAllSkuMedia() {
        Map<String, Media> result = new HashMap<String, Media>();
        result.putAll(getMedia());
        for (Sku additionalSku : getAdditionalSkus()) {
            if (additionalSku.getId() != getDefaultSku().getId()) {
                result.putAll(additionalSku.getSkuMedia());
            }
        }
        return result;
    }

    @Override
    public void setDefaultCategory(Category defaultCategory) {
        this.defaultCategory = defaultCategory;
    }

    @Override
    public List<Category> getAllParentCategories() {
        return allParentCategories;
    }

    @Override
    public void setAllParentCategories(List<Category> allParentCategories) {    	
        this.allParentCategories.clear();
        for(Category category : allParentCategories){
        	this.allParentCategories.add(category);
        }
    }

    @Override
    public Dimension getDimension() {
        return getDefaultSku().getDimension();
    }

    @Override
    public void setDimension(Dimension dimension) {
        getDefaultSku().setDimension(dimension);
    }

    @Override
    public BigDecimal getWidth() {
        return getDefaultSku().getDimension().getWidth();
    }

    @Override
    public void setWidth(BigDecimal width) {
        getDefaultSku().getDimension().setWidth(width);
    }

    @Override
    public BigDecimal getHeight() {
        return getDefaultSku().getDimension().getHeight();
    }

    @Override
    public void setHeight(BigDecimal height) {
        getDefaultSku().getDimension().setHeight(height);
    }

    @Override
    public BigDecimal getDepth() {
        return getDefaultSku().getDimension().getDepth();
    }

    @Override
    public void setDepth(BigDecimal depth) {
        getDefaultSku().getDimension().setDepth(depth);
    }
    
    @Override
    public BigDecimal getGirth() {
        return getDefaultSku().getDimension().getGirth();
    }

    @Override
    public void setGirth(BigDecimal girth) {
        getDefaultSku().getDimension().setGirth(girth);
    }

    @Override
    public ContainerSizeType getSize() {
        return getDefaultSku().getDimension().getSize();
    }

    @Override
    public void setSize(ContainerSizeType size) {
        getDefaultSku().getDimension().setSize(size);
    }

    @Override
    public ContainerShapeType getContainer() {
        return getDefaultSku().getDimension().getContainer();
    }

    @Override
    public void setContainer(ContainerShapeType container) {
        getDefaultSku().getDimension().setContainer(container);
    }

    @Override
    public String getDimensionString() {
        return getDefaultSku().getDimension().getDimensionString();
    }

    @Override
    public Weight getWeight() {
        return getDefaultSku().getWeight();
    }

    @Override
    public void setWeight(Weight weight) {
        getDefaultSku().setWeight(weight);
    }

    @Override
    public List<RelatedProduct> getCrossSaleProducts() {
        if (filteredCrossSales == null && crossSaleProducts != null) {
            filteredCrossSales = new ArrayList<RelatedProduct>(crossSaleProducts.size());
            filteredCrossSales.addAll(crossSaleProducts);
            CollectionUtils.filter(crossSaleProducts, new Predicate() {
                @Override
                public boolean evaluate(Object arg) {
                    return 'Y'!=((Archivable)((CrossSaleProductImpl) arg).getRelatedProduct()).getArchived();
                }
            });
        }
        return filteredCrossSales;
    }

    @Override
    public void setCrossSaleProducts(List<RelatedProduct> crossSaleProducts) {
        this.crossSaleProducts.clear();
        for(RelatedProduct relatedProduct : crossSaleProducts){
        	this.crossSaleProducts.add(relatedProduct);
        }    	
    }

    @Override
    public List<RelatedProduct> getUpSaleProducts() {
        if (filteredUpSales == null && upSaleProducts != null) {
            filteredUpSales = new ArrayList<RelatedProduct>(upSaleProducts.size());
            filteredUpSales.addAll(upSaleProducts);
            CollectionUtils.filter(upSaleProducts, new Predicate() {
                @Override
                public boolean evaluate(Object arg) {
                    return 'Y'!=((Archivable)((UpSaleProductImpl) arg).getRelatedProduct()).getArchived();
                }
            });
        }
        return filteredUpSales;
    }

    @Override
    public void setUpSaleProducts(List<RelatedProduct> upSaleProducts) {
        this.upSaleProducts.clear();
        for(RelatedProduct relatedProduct : upSaleProducts){
        	this.upSaleProducts.add(relatedProduct);
        }
        this.upSaleProducts = upSaleProducts;
    }

    @Override
    public List<ProductAttribute> getProductAttributes() {
		return productAttributes;
	}

    @Override
	public void setProductAttributes(List<ProductAttribute> productAttributes) {
		this.productAttributes = productAttributes;
	}
	
    @Override
    public List<ProductOption> getProductOptions() {
        return productOptions;
    }

    @Override
    public void setProductOptions(List<ProductOption> productOptions) {
        this.productOptions = productOptions;
    }
    
    @Override
    public String getUrl() {
    	if (url == null) {
    		return getGeneratedUrl();
    	} else {
    		return url;
    	}
	}
    
    @Override
	public void setUrl(String url) {
		this.url = url;
	}
    
    @Override
	public String getDisplayTemplate() {
		return displayTemplate;
	}
    
    @Override
	public void setDisplayTemplate(String displayTemplate) {
		this.displayTemplate = displayTemplate;
	}

    @Override
    public Character getArchived() {
        if (archiveStatus == null) {
            archiveStatus = new ArchiveStatus();
        }
        return archiveStatus.getArchived();
    }

    @Override
    public void setArchived(Character archived) {
        if (archiveStatus == null) {
            archiveStatus = new ArchiveStatus();
        }
        archiveStatus.setArchived(archived);
    }

    @Override
    public int hashCode() {
        final int prime = 31;
        int result = 1;
        result = prime * result + ((skus == null) ? 0 : skus.hashCode());
        return result;
    }

    @Override
    public boolean equals(Object obj) {
        if (this == obj)
            return true;
        if (obj == null)
            return false;
        if (getClass() != obj.getClass())
            return false;
        ProductImpl other = (ProductImpl) obj;

        if (id != null && other.id != null) {
            return id.equals(other.id);
        }

        if (skus == null) {
            if (other.skus != null)
                return false;
        } else if (!skus.equals(other.skus))
            return false;
        return true;
    }

	@Override
	public String getUrlKey() {
		if (urlKey != null) {
			return urlKey;
		} else {
			if (getName() != null) {
				String returnKey = getName().toLowerCase();
				returnKey = returnKey.replaceAll(" ","-");
				return returnKey.replaceAll("[^A-Za-z0-9/-]", "");
			}
		}
		return null;
	}

	@Override
	public void setUrlKey(String urlKey) {
		this.urlKey = urlKey;
	}

	@Override
	public String getGeneratedUrl() {		
		if (getDefaultCategory() != null && getDefaultCategory().getGeneratedUrl() != null) {
			String generatedUrl = getDefaultCategory().getGeneratedUrl();
			if (generatedUrl.endsWith("//")) {
				return generatedUrl + getUrlKey();
			} else {
				return generatedUrl + "//" + getUrlKey();
			}						
		}
		return null;
	}

}<|MERGE_RESOLUTION|>--- conflicted
+++ resolved
@@ -16,11 +16,9 @@
 
 package org.broadleafcommerce.core.catalog.domain;
 
-<<<<<<< HEAD
-=======
 import net.sf.cglib.core.CollectionUtils;
 import net.sf.cglib.core.Predicate;
->>>>>>> a2f9a80d
+
 import org.apache.commons.logging.Log;
 import org.apache.commons.logging.LogFactory;
 import org.broadleafcommerce.common.persistence.Archivable;
@@ -44,24 +42,15 @@
 import org.hibernate.annotations.CacheConcurrencyStrategy;
 import org.hibernate.annotations.Cascade;
 import org.hibernate.annotations.CollectionOfElements;
-import org.hibernate.annotations.Filter;
 import org.hibernate.annotations.GenericGenerator;
 import org.hibernate.annotations.Index;
 import org.hibernate.annotations.MapKey;
 import org.hibernate.annotations.Parameter;
-<<<<<<< HEAD
-
-import javax.persistence.CascadeType;
-import javax.persistence.Column;
-=======
 import org.hibernate.annotations.SQLDelete;
-import org.hibernate.annotations.Type;
-import org.hibernate.annotations.Where;
 
 import javax.persistence.CascadeType;
 import javax.persistence.Column;
 import javax.persistence.Embedded;
->>>>>>> a2f9a80d
 import javax.persistence.Entity;
 import javax.persistence.FetchType;
 import javax.persistence.GeneratedValue;
@@ -70,10 +59,6 @@
 import javax.persistence.InheritanceType;
 import javax.persistence.JoinColumn;
 import javax.persistence.JoinTable;
-<<<<<<< HEAD
-=======
-import javax.persistence.Lob;
->>>>>>> a2f9a80d
 import javax.persistence.ManyToMany;
 import javax.persistence.ManyToOne;
 import javax.persistence.OneToMany;
@@ -81,11 +66,8 @@
 import javax.persistence.OrderBy;
 import javax.persistence.Table;
 import javax.persistence.Transient;
-<<<<<<< HEAD
 
 import java.math.BigDecimal;
-=======
->>>>>>> a2f9a80d
 import java.util.ArrayList;
 import java.util.Date;
 import java.util.HashMap;
@@ -245,9 +227,6 @@
     @BatchSize(size = 50)
     protected List<ProductOption> productOptions = new ArrayList<ProductOption>();
 
-<<<<<<< HEAD
-    @Override
-=======
     @Embedded
     protected ArchiveStatus archiveStatus = new ArchiveStatus();
 
@@ -257,12 +236,7 @@
     @Transient
     protected List<RelatedProduct> filteredUpSales = null;
 
-
-    /*
-     * (non-Javadoc)
-     * @see org.broadleafcommerce.core.catalog.domain.Product#getId()
-     */
->>>>>>> a2f9a80d
+    @Override
     public Long getId() {
         return id;
     }
@@ -308,14 +282,7 @@
 
     @Override
     public Date getActiveStartDate() {
-<<<<<<< HEAD
-        return getDefaultSku().getActiveStartDate();
-=======
-        if ('Y'==getArchived()) {
-            return null;
-        }
-        return activeStartDate;
->>>>>>> a2f9a80d
+        return  getDefaultSku().getActiveStartDate();
     }
 
     @Override
@@ -397,7 +364,7 @@
 	}
 	
     @Override
-	public List<Sku> getAllSkus() {
+    public List<Sku> getAllSkus() {
         List<Sku> allSkus = new ArrayList<Sku>();
         allSkus.add(getDefaultSku());
         for (Sku additionalSku : additionalSkus) {
@@ -435,16 +402,19 @@
         //this.skus.clear();
     }
 
+    @Override
     @Deprecated
     public Map<String, String> getProductImages() {
         return productImages;
     }
 
+    @Override
     @Deprecated
     public String getProductImage(String imageKey) {
         return productImages.get(imageKey);
     }
 
+    @Override
     @Deprecated
     public void setProductImages(Map<String, String> productImages) {
         this.productImages.clear();
