--- conflicted
+++ resolved
@@ -743,25 +743,11 @@
 		return null;
 	}
 
-<<<<<<< HEAD
     @Override
     public void clearDynamicPrices() {
         for (Sku sku : getAllSkus()) {
             sku.clearDynamicPrices();
         }
     }
-    
-    @Override
-    public String getCalculatedMetaDescription(){
-        if(metaDescription == null){
-            if(getDefaultSku().getDescription() == null){
-                return getDefaultSku().getName();
-            }
-            return getDefaultSku().getDescription();
-        }
-        return metaDescription;
-    }
-
-=======
->>>>>>> 68c5c874
+
 }