--- conflicted
+++ resolved
@@ -250,15 +250,9 @@
     @BatchSize(size = 50)
     @AdminPresentationAdornedTargetCollection(friendlyName = "allParentCategoriesTitle", order = 3000,
         tab = Presentation.Tab.Name.Marketing, tabOrder = Presentation.Tab.Order.Marketing,
-<<<<<<< HEAD
-        joinEntityClass = "org.broadleafcommerce.core.catalog.domain.CategoryProductXrefImpl",
+        sortProperty = "displayOrder",
         targetObjectProperty = "category",
         parentObjectProperty = "product",
-=======
-        sortProperty = "displayOrder",
-        targetObjectProperty = "categoryProductXref.category",
-        parentObjectProperty = "categoryProductXref.product",
->>>>>>> 19d13510
         gridVisibleFields = { "name" })
     @ClonePolicyAdornedTargetCollection(unowned = true)
     protected List<CategoryProductXref> allParentCategoryXrefs = new ArrayList<CategoryProductXref>();
