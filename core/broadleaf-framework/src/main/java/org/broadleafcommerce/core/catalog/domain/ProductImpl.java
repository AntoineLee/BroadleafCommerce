--- conflicted
+++ resolved
@@ -251,14 +251,8 @@
     @AdminPresentationAdornedTargetCollection(friendlyName = "allParentCategoriesTitle", order = 3000,
         tab = Presentation.Tab.Name.Marketing, tabOrder = Presentation.Tab.Order.Marketing,
         joinEntityClass = "org.broadleafcommerce.core.catalog.domain.CategoryProductXrefImpl",
-<<<<<<< HEAD
         targetObjectProperty = "category",
         parentObjectProperty = "product",
-        sortProperty = "displayOrder",
-=======
-        targetObjectProperty = "categoryProductXref.category",
-        parentObjectProperty = "categoryProductXref.product",
->>>>>>> 17defcda
         gridVisibleFields = { "name" })
     @ClonePolicyAdornedTargetCollection(unowned = true)
     protected List<CategoryProductXref> allParentCategoryXrefs = new ArrayList<CategoryProductXref>();
