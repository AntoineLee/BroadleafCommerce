--- conflicted
+++ resolved
@@ -410,7 +410,6 @@
             return false;
         }
         
-        // We want to find the root of the related qualifier so we can appropriately walk the tree later
         OrderItem relatedQualifierRoot = null;
         if (relatedQualifier != null) {
             relatedQualifierRoot = relatedQualifier;
@@ -419,45 +418,32 @@
             }
         }
 
-<<<<<<< HEAD
-        Collections.sort(priceDetails, getTargetItemComparator(promotion.getApplyDiscountToSalePrice()));
-        for (PromotableOrderItemPriceDetail priceDetail : priceDetails) {
-            if (receiveQtyNeeded > 0) {
+        for (OfferItemCriteria itemCriteria : itemOffer.getCandidateTargetsMap().keySet()) {
+            List<PromotableOrderItem> promotableItems = itemOffer.getCandidateTargetsMap().get(itemCriteria);
+
+            List<PromotableOrderItemPriceDetail> priceDetails = buildPriceDetailListFromOrderItems(promotableItems);
+
+            Collections.sort(priceDetails, getTargetItemComparator(itemOffer.getOffer().getApplyDiscountToSalePrice()));
+            int targetQtyNeeded = itemCriteria.getQuantity();
+
+            for (PromotableOrderItemPriceDetail priceDetail : priceDetails) {
                 if (relatedQualifier != null) {
                     // We need to make sure that this item is either a parent, child, or the same as the qualifier root
                     OrderItem thisItem = priceDetail.getPromotableOrderItem().getOrderItem();
-                    if (!relatedQualifierRoot.isAParentOf(thisItem) && !thisItem.isAParentOf(relatedQualifierRoot) && 
+                    if (!relatedQualifierRoot.isAParentOf(thisItem) && !thisItem.isAParentOf(relatedQualifierRoot) &&
                             !thisItem.equals(relatedQualifierRoot)) {
                         continue;
                     }
                 }
-                
+
                 int itemQtyAvailableToBeUsedAsTarget = priceDetail.getQuantityAvailableToBeUsedAsTarget(itemOffer);
-                if (itemQtyAvailableToBeUsedAsTarget > 0) {
-                    if (promotion.isUnlimitedUsePerOrder() || (itemOffer.getUses() < promotion.getMaxUsesPerOrder())) {
-                        int qtyToMarkAsTarget = Math.min(receiveQtyNeeded, itemQtyAvailableToBeUsedAsTarget);
-                        receiveQtyNeeded -= qtyToMarkAsTarget;
-                        if (!checkOnly) {
-                            priceDetail.addPromotionDiscount(itemOffer, itemOffer.getOffer().getTargetItemCriteria(), qtyToMarkAsTarget);
-                        }
-=======
-        for (OfferItemCriteria itemCriteria : itemOffer.getCandidateTargetsMap().keySet()) {
-            List<PromotableOrderItem> promotableItems = itemOffer.getCandidateTargetsMap().get(itemCriteria);
-
-            List<PromotableOrderItemPriceDetail> priceDetails = buildPriceDetailListFromOrderItems(promotableItems);
-
-            Collections.sort(priceDetails, getTargetItemComparator(itemOffer.getOffer().getApplyDiscountToSalePrice()));
-
-            int targetQtyNeeded = itemCriteria.getQuantity();
-
-            for (PromotableOrderItemPriceDetail detail : priceDetails) {
-                int itemQtyAvailableToBeUsedAsTarget = detail.getQuantityAvailableToBeUsedAsTarget(itemOffer);
                 if (itemQtyAvailableToBeUsedAsTarget > 0) {
                     if (promotion.isUnlimitedUsePerOrder() || (itemOffer.getUses() < promotion.getMaxUsesPerOrder())) {
                         int qtyToMarkAsTarget = Math.min(targetQtyNeeded, itemQtyAvailableToBeUsedAsTarget);
                         targetQtyNeeded -= qtyToMarkAsTarget;
-                        detail.addPromotionDiscount(itemOffer, itemCriteria, qtyToMarkAsTarget);
->>>>>>> 3802dfff
+                        if (!checkOnly) {
+                            priceDetail.addPromotionDiscount(itemOffer, itemCriteria, qtyToMarkAsTarget);
+                        }
                     }
                 }
 
@@ -466,17 +452,13 @@
                 }
             }
 
-<<<<<<< HEAD
-            if (receiveQtyNeeded == 0) {
-                if (!checkOnly) {
-                    itemOffer.addUse();
-                }
-                break;
-=======
             if (targetQtyNeeded != 0) {
                 return false;
->>>>>>> 3802dfff
-            }
+            }
+        }
+
+        if (!checkOnly) {
+            itemOffer.addUse();
         }
         return true;
     }
