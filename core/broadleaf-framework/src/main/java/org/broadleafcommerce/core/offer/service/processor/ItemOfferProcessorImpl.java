--- conflicted
+++ resolved
@@ -437,7 +437,6 @@
         if (itemOffers.size() > 1) {
             for (PromotableCandidateItemOffer itemOffer : itemOffers) {
                 Money potentialSavings = new Money(order.getOrderCurrency());
-<<<<<<< HEAD
                 Offer offer = itemOffer.getOffer();
                 BigDecimal calculatedWeightedPercent = new BigDecimal(0);
                 markQualifiersAndTargets(order, itemOffer);
@@ -452,29 +451,6 @@
                         } else if (hasQualifierAndQualifierRestricted(offer)) {
                             BigDecimal discountPercent = calculateWeightedPercent(discount, item, itemSavings);
                             calculatedWeightedPercent = calculatedWeightedPercent.add(discountPercent);
-=======
-                BigDecimal calculatedWeightedPercent = new BigDecimal(0);
-                Offer offer = itemOffer.getOffer();
-                if (itemOffer.isLegacyOffer()) {
-                    for (PromotableOrderItem item : itemOffer.getLegacyCandidateTargets()) {
-                        Money savings = itemOffer.calculateSavingsForOrderItem(item, item.getQuantity());
-                        potentialSavings = potentialSavings.add(savings);
-                    }
-                } else {
-                    markQualifiersAndTargets(order, itemOffer);
-                    for (PromotableOrderItemPriceDetail detail : order.getAllPromotableOrderItemPriceDetails()) {
-                        PromotableOrderItem item = detail.getPromotableOrderItem();
-                        for (PromotionDiscount discount : detail.getPromotionDiscounts()) {
-                            Money itemSavings = calculatePotentialSavingsForOrderItem(itemOffer, item, discount.getQuantity());
-                            potentialSavings = potentialSavings.add(itemSavings);
-                            if (useCalculatePercent(offer)) {
-                                BigDecimal discountPercent = calculatePercent(item.calculateTotalWithoutAdjustments(), itemSavings);
-                                calculatedWeightedPercent = calculatedWeightedPercent.add(discountPercent);
-                            } else if (hasQualifierAndQualifierRestricted(offer)) {
-                                BigDecimal discountPercent = calculateWeightedPercent(discount, item, itemSavings);
-                                calculatedWeightedPercent = calculatedWeightedPercent.add(discountPercent);
-                            }
->>>>>>> cc34791e
                         }
                     }
                     // Reset state back for next offer
@@ -499,8 +475,6 @@
     protected BigDecimal calculatePercent(Money itemSubTotal, Money itemSavings) {
         return itemSavings.getAmount().divide(itemSubTotal.getAmount(), BigDecimal.ROUND_HALF_UP).multiply(new BigDecimal(100));
     }
-<<<<<<< HEAD
-=======
 
     protected BigDecimal calculateWeightedPercent(PromotionDiscount discount, PromotableOrderItem item, Money itemSavings) {
         Money effectedItemsSubtotal = discount.getCandidateItemOffer().getOriginalPrice();
@@ -510,40 +484,7 @@
                 effectedItemsSubtotal = effectedItemsSubtotal.add(qualifierDetail.getPrice().multiply(qualifierQuantity));
             }
         }
-        
-        return calculatePercent(effectedItemsSubtotal, itemSavings);
-    }
-
-    protected boolean useCalculatePercent(Offer offer) {
-        return !isPercentOffOffer(offer) && !hasQualifierAndQualifierRestricted(offer);
-    }
-
-    protected boolean isPercentOffOffer(Offer offer) {
-        return Objects.equals(offer.getDiscountType(), OfferDiscountType.PERCENT_OFF);
-    }
-
-    protected boolean usePercentOffValue(Offer offer) {
-        return isPercentOffOffer(offer) && !hasQualifierAndQualifierRestricted(offer);
-    }
-
-    private boolean hasQualifierAndQualifierRestricted(Offer offer) {
-        return !offer.getQualifyingItemCriteriaXref().isEmpty()
-                && Objects.equals(offer.getOfferItemQualifierRuleType(), OfferItemRestrictionRuleType.NONE);
-    }
-
-    protected void markQualifiersAndTargets(PromotableOrder order, PromotableCandidateItemOffer itemOffer) {
-        boolean matchFound = true;
->>>>>>> cc34791e
-
-    protected BigDecimal calculateWeightedPercent(PromotionDiscount discount, PromotableOrderItem item, Money itemSavings) {
-        Money effectedItemsSubtotal = discount.getCandidateItemOffer().getOriginalPrice();
-        for (PromotableOrderItemPriceDetail itemPriceDetail : item.getPromotableOrderItemPriceDetails()) {
-            for (PromotionQualifier qualifierDetail : itemPriceDetail.getPromotionQualifiers()) {
-                Integer qualifierQuantity = qualifierDetail.getFinalizedQuantity();
-                effectedItemsSubtotal = effectedItemsSubtotal.add(qualifierDetail.getPrice().multiply(qualifierQuantity));
-            }
-        }
-        
+
         return calculatePercent(effectedItemsSubtotal, itemSavings);
     }
 
@@ -624,7 +565,6 @@
         if (offerListStartsWithNonCombinable(offers)) {
             removeTotalitarianAndNonCombinableOffers(offers, listOfOfferLists);
         }
-<<<<<<< HEAD
 
         return listOfOfferLists;
     }
@@ -633,16 +573,6 @@
         List<PromotableCandidateItemOffer> listWithoutTotalitarianOrNonCombinables =
                 new ArrayList<PromotableCandidateItemOffer>(offers);
 
-=======
-
-        return listOfOfferLists;
-    }
-
-    protected void removeTotalitarianAndNonCombinableOffers(List<PromotableCandidateItemOffer> offers, List<List<PromotableCandidateItemOffer>> listOfOfferLists) {
-        List<PromotableCandidateItemOffer> listWithoutTotalitarianOrNonCombinables =
-                new ArrayList<PromotableCandidateItemOffer>(offers);
-
->>>>>>> cc34791e
         Iterator<PromotableCandidateItemOffer> offerIterator = listWithoutTotalitarianOrNonCombinables.iterator();
         while (offerIterator.hasNext()) {
             PromotableCandidateItemOffer offer = offerIterator.next();
@@ -709,13 +639,13 @@
 
     protected void removeDuplicatePermutations(List<List<PromotableCandidateItemOffer>> permutations) {
         Set<List<Long>> offerIdListSet = new HashSet<>();
-        
+
         Iterator<List<PromotableCandidateItemOffer>> permutationsIterator = permutations.iterator();
-        
+
         while (permutationsIterator.hasNext()) {
             List<PromotableCandidateItemOffer> offerList = permutationsIterator.next();
             List<Long> offerIdList = convertToIdList(offerList);
-            
+
             if (!offerIdListSet.add(offerIdList)) {
                 permutationsIterator.remove();
             }
@@ -727,7 +657,7 @@
         for (PromotableCandidateItemOffer offer : offerList) {
             idList.add(offer.getOffer().getId());
         }
-        
+
         return idList;
     }
 
