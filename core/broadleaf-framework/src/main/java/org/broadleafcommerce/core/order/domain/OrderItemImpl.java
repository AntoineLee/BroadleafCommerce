/*
 * #%L
 * BroadleafCommerce Framework
 * %%
 * Copyright (C) 2009 - 2016 Broadleaf Commerce
 * %%
 * Licensed under the Broadleaf Fair Use License Agreement, Version 1.0
 * (the "Fair Use License" located  at http://license.broadleafcommerce.org/fair_use_license-1.0.txt)
 * unless the restrictions on use therein are violated and require payment to Broadleaf in which case
 * the Broadleaf End User License Agreement (EULA), Version 1.1
 * (the "Commercial License" located at http://license.broadleafcommerce.org/commercial_license-1.1.txt)
 * shall apply.
 * 
 * Alternatively, the Commercial License may be replaced with a mutually agreed upon license (the "Custom License")
 * between you and Broadleaf Commerce. You may not use this file except in compliance with the applicable license.
 * #L%
 */
package org.broadleafcommerce.core.order.domain;

import org.apache.commons.collections.CollectionUtils;
import org.apache.commons.logging.Log;
import org.apache.commons.logging.LogFactory;
import org.broadleafcommerce.common.admin.domain.AdminMainEntity;
import org.broadleafcommerce.common.copy.CreateResponse;
import org.broadleafcommerce.common.copy.MultiTenantCopyContext;
import org.broadleafcommerce.common.currency.util.BroadleafCurrencyUtils;
import org.broadleafcommerce.common.currency.util.CurrencyCodeIdentifiable;
import org.broadleafcommerce.common.dao.GenericEntityDao;
import org.broadleafcommerce.common.dao.GenericEntityDaoImpl;
import org.broadleafcommerce.common.extensibility.jpa.copy.DirectCopyTransform;
import org.broadleafcommerce.common.extensibility.jpa.copy.DirectCopyTransformMember;
import org.broadleafcommerce.common.extensibility.jpa.copy.DirectCopyTransformTypes;
import org.broadleafcommerce.common.money.Money;
import org.broadleafcommerce.common.presentation.AdminPresentation;
import org.broadleafcommerce.common.presentation.AdminPresentationClass;
import org.broadleafcommerce.common.presentation.AdminPresentationCollection;
import org.broadleafcommerce.common.presentation.AdminPresentationMap;
import org.broadleafcommerce.common.presentation.AdminPresentationToOneLookup;
import org.broadleafcommerce.common.presentation.PopulateToOneFieldsEnum;
import org.broadleafcommerce.common.presentation.client.SupportedFieldType;
import org.broadleafcommerce.common.presentation.client.VisibilityEnum;
import org.broadleafcommerce.common.presentation.override.AdminPresentationMergeEntry;
import org.broadleafcommerce.common.presentation.override.AdminPresentationMergeOverride;
import org.broadleafcommerce.common.presentation.override.AdminPresentationMergeOverrides;
import org.broadleafcommerce.common.presentation.override.PropertyType;
import org.broadleafcommerce.common.util.HibernateUtils;
import org.broadleafcommerce.core.catalog.domain.Category;
import org.broadleafcommerce.core.catalog.domain.CategoryImpl;
import org.broadleafcommerce.core.catalog.domain.ProductImpl;
import org.broadleafcommerce.core.offer.domain.CandidateItemOffer;
import org.broadleafcommerce.core.offer.domain.CandidateItemOfferImpl;
import org.broadleafcommerce.core.offer.domain.OfferImpl;
import org.broadleafcommerce.core.offer.domain.OrderItemAdjustment;
import org.broadleafcommerce.core.offer.domain.OrderItemAdjustmentImpl;
import org.broadleafcommerce.core.offer.domain.ProratedOrderItemAdjustment;
import org.broadleafcommerce.core.offer.domain.ProratedOrderItemAdjustmentImpl;
import org.broadleafcommerce.core.order.service.type.OrderItemType;
import org.hibernate.annotations.Cache;
import org.hibernate.annotations.CacheConcurrencyStrategy;
import org.hibernate.annotations.GenericGenerator;
import org.hibernate.annotations.Index;
import org.hibernate.annotations.NotFound;
import org.hibernate.annotations.NotFoundAction;
import org.hibernate.annotations.Parameter;
import org.hibernate.proxy.HibernateProxy;

import java.lang.reflect.Method;
import java.math.BigDecimal;
import java.util.ArrayList;
import java.util.HashMap;
import java.util.List;
import java.util.Map;

import javax.persistence.CascadeType;
import javax.persistence.Column;
import javax.persistence.Entity;
import javax.persistence.FetchType;
import javax.persistence.GeneratedValue;
import javax.persistence.Id;
import javax.persistence.Inheritance;
import javax.persistence.InheritanceType;
import javax.persistence.JoinColumn;
import javax.persistence.ManyToOne;
import javax.persistence.MapKey;
import javax.persistence.OneToMany;
import javax.persistence.Table;
import javax.persistence.Transient;


@Entity
@Inheritance(strategy = InheritanceType.JOINED)
@Table(name = "BLC_ORDER_ITEM")
@Cache(usage=CacheConcurrencyStrategy.NONSTRICT_READ_WRITE, region="blOrderElements")
@AdminPresentationMergeOverrides(
    {
        @AdminPresentationMergeOverride(name = "", mergeEntries =
            @AdminPresentationMergeEntry(propertyType = PropertyType.AdminPresentation.READONLY,
                                            booleanOverrideValue = true))
    }
)
@AdminPresentationClass(populateToOneFields = PopulateToOneFieldsEnum.TRUE, friendlyName = "OrderItemImpl_baseOrderItem")
@DirectCopyTransform({
        @DirectCopyTransformMember(templateTokens = DirectCopyTransformTypes.MULTITENANT_SITE),
        @DirectCopyTransformMember(templateTokens = DirectCopyTransformTypes.AUDITABLE_ONLY)
})
public class OrderItemImpl implements OrderItem, Cloneable, AdminMainEntity, CurrencyCodeIdentifiable {

    private static final Log LOG = LogFactory.getLog(OrderItemImpl.class);
    private static final long serialVersionUID = 1L;

    @Id
    @GeneratedValue(generator = "OrderItemId")
    @GenericGenerator(
        name="OrderItemId",
        strategy="org.broadleafcommerce.common.persistence.IdOverrideTableGenerator",
        parameters = {
            @Parameter(name="segment_value", value="OrderItemImpl"),
            @Parameter(name="entity_name", value="org.broadleafcommerce.core.order.domain.OrderItemImpl")
        }
    )
    @Column(name = "ORDER_ITEM_ID")
    @AdminPresentation(visibility = VisibilityEnum.HIDDEN_ALL)
    protected Long id;

    @ManyToOne(fetch = FetchType.LAZY, targetEntity = CategoryImpl.class)
    @JoinColumn(name = "CATEGORY_ID")
    @Index(name="ORDERITEM_CATEGORY_INDEX", columnNames={"CATEGORY_ID"})
    @NotFound(action = NotFoundAction.IGNORE)
    @AdminPresentation(friendlyName = "OrderItemImpl_Category", order=Presentation.FieldOrder.CATEGORY,
            group = Presentation.Group.Name.Catalog, groupOrder = Presentation.Group.Order.Catalog)
    @AdminPresentationToOneLookup()
    protected Category category;

    @ManyToOne(targetEntity = OrderImpl.class)
    @JoinColumn(name = "ORDER_ID")
    @Index(name="ORDERITEM_ORDER_INDEX", columnNames={"ORDER_ID"})
    @AdminPresentation(excluded = true)
    protected Order order;

    @Column(name = "PRICE", precision = 19, scale = 5)
    @AdminPresentation(friendlyName = "OrderItemImpl_Item_Price", order = Presentation.FieldOrder.PRICE,
            group = Presentation.Group.Name.Pricing, groupOrder = Presentation.Group.Order.Pricing,
            fieldType = SupportedFieldType.MONEY, prominent = true, gridOrder = 3000)
    protected BigDecimal price;

    @Column(name = "QUANTITY", nullable = false)
    @AdminPresentation(friendlyName = "OrderItemImpl_Item_Quantity", order = Presentation.FieldOrder.QUANTITY,
            group = Presentation.Group.Name.Pricing, groupOrder = Presentation.Group.Order.Pricing,
            prominent = true, gridOrder = 2000)
    protected int quantity;

    @Column(name = "RETAIL_PRICE", precision=19, scale=5)
    @AdminPresentation(friendlyName = "OrderItemImpl_Item_Retail_Price", order = Presentation.FieldOrder.RETAILPRICE,
            group = Presentation.Group.Name.Pricing, groupOrder = Presentation.Group.Order.Pricing,
            fieldType = SupportedFieldType.MONEY, prominent = true, gridOrder = 4000)
    protected BigDecimal retailPrice;

    @Column(name = "SALE_PRICE", precision=19, scale=5)
    @AdminPresentation(friendlyName = "OrderItemImpl_Item_Sale_Price", order = Presentation.FieldOrder.SALEPRICE,
            group = Presentation.Group.Name.Pricing, groupOrder = Presentation.Group.Order.Pricing,
            fieldType = SupportedFieldType.MONEY)
    protected BigDecimal salePrice;

    @Column(name = "NAME")
    @AdminPresentation(friendlyName = "OrderItemImpl_Item_Name", order=Presentation.FieldOrder.NAME,
            group = Presentation.Group.Name.Description, prominent=true, gridOrder = 1000,
            groupOrder = Presentation.Group.Order.Description)
    protected String name;

    @ManyToOne(targetEntity = PersonalMessageImpl.class, cascade = { CascadeType.ALL })
    @JoinColumn(name = "PERSONAL_MESSAGE_ID")
    @Cache(usage=CacheConcurrencyStrategy.NONSTRICT_READ_WRITE, region="blOrderElements")
    @Index(name="ORDERITEM_MESSAGE_INDEX", columnNames={"PERSONAL_MESSAGE_ID"})
    protected PersonalMessage personalMessage;

    @ManyToOne(fetch = FetchType.LAZY, targetEntity = GiftWrapOrderItemImpl.class, cascade = { CascadeType.MERGE, CascadeType.PERSIST })
    @JoinColumn(name = "GIFT_WRAP_ITEM_ID", nullable = true)
    @Cache(usage=CacheConcurrencyStrategy.NONSTRICT_READ_WRITE, region="blOrderElements")
    @Index(name="ORDERITEM_GIFT_INDEX", columnNames={"GIFT_WRAP_ITEM_ID"})
    @AdminPresentation(excluded = true)
    protected GiftWrapOrderItem giftWrapOrderItem;

    @OneToMany(mappedBy = "orderItem", targetEntity = OrderItemAdjustmentImpl.class, cascade = { CascadeType.ALL },
            orphanRemoval = true)
    @Cache(usage = CacheConcurrencyStrategy.NONSTRICT_READ_WRITE, region = "blOrderElements")
    @AdminPresentationCollection(friendlyName="OrderItemImpl_Adjustments", order = Presentation.FieldOrder.ADJUSTMENTS,
                    tab = Presentation.Tab.Name.Advanced, tabOrder = Presentation.Tab.Order.Advanced)
    protected List<OrderItemAdjustment> orderItemAdjustments = new ArrayList<OrderItemAdjustment>();

    @OneToMany(mappedBy = "orderItem", targetEntity = ProratedOrderItemAdjustmentImpl.class, cascade = { CascadeType.ALL },
            orphanRemoval = true)
    @Cache(usage = CacheConcurrencyStrategy.NONSTRICT_READ_WRITE, region = "blOrderElements")
    @AdminPresentationCollection(friendlyName="OrderItemImpl_ProratedAdjustments", order = Presentation.FieldOrder.ADJUSTMENTS,
            tab = Presentation.Tab.Name.Advanced, tabOrder = Presentation.Tab.Order.Advanced)
    protected List<ProratedOrderItemAdjustment> proratedOrderItemAdjustments = new ArrayList<ProratedOrderItemAdjustment>();

    @OneToMany(mappedBy = "orderItem", targetEntity = OrderItemQualifierImpl.class, cascade = { CascadeType.ALL },
            orphanRemoval = true)
    @Cache(usage = CacheConcurrencyStrategy.NONSTRICT_READ_WRITE, region = "blOrderElements")
    protected List<OrderItemQualifier> orderItemQualifiers = new ArrayList<OrderItemQualifier>();

    @OneToMany(mappedBy = "orderItem", targetEntity = CandidateItemOfferImpl.class, cascade = { CascadeType.ALL },
            orphanRemoval = true)
    @Cache(usage = CacheConcurrencyStrategy.NONSTRICT_READ_WRITE, region = "blOrderElements")
    protected List<CandidateItemOffer> candidateItemOffers = new ArrayList<CandidateItemOffer>();

    @OneToMany(mappedBy = "orderItem", targetEntity = OrderItemPriceDetailImpl.class, cascade = { CascadeType.ALL },
            orphanRemoval = true)
    @Cache(usage=CacheConcurrencyStrategy.NONSTRICT_READ_WRITE, region="blOrderElements")
    @AdminPresentationCollection(friendlyName="OrderItemImpl_Price_Details", order = Presentation.FieldOrder.PRICEDETAILS,
                    tab = Presentation.Tab.Name.Advanced, tabOrder = Presentation.Tab.Order.Advanced)
    protected List<OrderItemPriceDetail> orderItemPriceDetails = new ArrayList<OrderItemPriceDetail>();
    
    @Column(name = "ORDER_ITEM_TYPE")
    @Index(name="ORDERITEM_TYPE_INDEX", columnNames={"ORDER_ITEM_TYPE"})
    protected String orderItemType;

    @Column(name = "ITEM_TAXABLE_FLAG")
    protected Boolean itemTaxable;

    @Column(name = "RETAIL_PRICE_OVERRIDE")
    protected Boolean retailPriceOverride;

    @Column(name = "SALE_PRICE_OVERRIDE")
    protected Boolean salePriceOverride;

    @Column(name = "DISCOUNTS_ALLOWED")
    @AdminPresentation(friendlyName = "OrderItemImpl_Discounts_Allowed", order=Presentation.FieldOrder.DISCOUNTALLOWED,
            tab = Presentation.Tab.Name.Advanced, tabOrder = Presentation.Tab.Order.Advanced)
    protected Boolean discountsAllowed;

    @OneToMany(mappedBy = "orderItem", targetEntity = OrderItemAttributeImpl.class, cascade = { CascadeType.ALL }, orphanRemoval = true)
    @Cache(usage=CacheConcurrencyStrategy.NONSTRICT_READ_WRITE, region="blOrderElements")
    @MapKey(name="name")
    @AdminPresentationMap(friendlyName = "OrderItemImpl_Attributes",
        tab = Presentation.Tab.Name.Advanced, tabOrder = Presentation.Tab.Order.Advanced,
        deleteEntityUponRemove = true, forceFreeFormKeys = true, keyPropertyFriendlyName = "OrderItemAttributeImpl_Attribute_Name"
    )
    protected Map<String, OrderItemAttribute> orderItemAttributeMap = new HashMap<String, OrderItemAttribute>();

    /**
     * @deprecated use {@link FulfillmentGroupItem#getTaxes()} or {@link FulfillmentGroupItem#getTotalTax()} instead
     */
    @Column(name = "TOTAL_TAX")
    @Deprecated
    protected BigDecimal totalTax;
    
    @OneToMany(mappedBy = "parentOrderItem", targetEntity = OrderItemImpl.class)
    @Cache(usage = CacheConcurrencyStrategy.NONSTRICT_READ_WRITE, region = "blOrderElements")
    protected List<OrderItem> childOrderItems = new ArrayList<OrderItem>();

    @ManyToOne(targetEntity = OrderItemImpl.class)
    @JoinColumn(name = "PARENT_ORDER_ITEM_ID")
    @Index(name="ORDERITEM_PARENT_INDEX", columnNames={"PARENT_ORDER_ITEM_ID"})
    protected OrderItem parentOrderItem;

<<<<<<< HEAD
    @Column(name = "HAS_VALIDATION_ERRORS")
    protected Boolean hasValidationError;

=======
    @Transient
    protected Category deproxiedCategory;
    
>>>>>>> 5340ee7f
    @Override
    public Money getRetailPrice() {
        if (retailPrice == null) {
            updateSaleAndRetailPrices();
        }
        return convertToMoney(retailPrice);
    }

    @Override
    public void setRetailPrice(Money retailPrice) {
        this.retailPrice = Money.toAmount(retailPrice);
    }

    @Override
    public Money getSalePrice() {
        // Added retailPrice check since a null salePrice is not a reliable way to determine that prices have
        // been initialized.
        if (salePrice == null && retailPrice == null) {
            updateSaleAndRetailPrices();
        }
        if (salePrice != null) {
            Money returnPrice = convertToMoney(salePrice);
            if (retailPrice != null && returnPrice.greaterThan(getRetailPrice())) {
                return getRetailPrice();
            } else {
                return returnPrice;
            }
        } else {
            return getRetailPrice();
        }
    }

    @Override
    public void setSalePrice(Money salePrice) {
        this.salePrice = Money.toAmount(salePrice);
    }

    @Override
    public Money getPrice() {
        return getAveragePrice();
    }

    @Override
    public void setPrice(Money finalPrice) {
        setRetailPrice(finalPrice);
        setSalePrice(finalPrice);
        setRetailPriceOverride(true);
        setSalePriceOverride(true);
        setDiscountingAllowed(false);
        this.price = Money.toAmount(finalPrice);
    }

    @Override
    public Money getTaxablePrice() {
        Money taxablePrice = BroadleafCurrencyUtils.getMoney(BigDecimal.ZERO, getOrder().getCurrency());
        if (isTaxable() == null || isTaxable()) {
            taxablePrice = getAveragePrice();
        }
        return taxablePrice;
    }

    @Override
    public int getQuantity() {
        return quantity;
    }

    @Override
    public void setQuantity(int quantity) {
        this.quantity = quantity;
    }

    @Override
    public Category getCategory() {
        if (deproxiedCategory == null) {
            if (category instanceof HibernateProxy) {
                GenericEntityDao genericEntityDao = GenericEntityDaoImpl.getGenericEntityDao();
                if (genericEntityDao != null) {
                    Long id = category.getId();
                    genericEntityDao.getEntityManager().detach(category);
                    deproxiedCategory = genericEntityDao.getEntityManager().find(CategoryImpl.class, id);
                } else {
                    deproxiedCategory = HibernateUtils.deproxy(category);
                }
            } else {
                deproxiedCategory = category;
            }
        }
        return deproxiedCategory;
    }

    @Override
    public void setCategory(Category category) {
        this.category = category;
        deproxiedCategory = null;
    }

    @Override
    public List<CandidateItemOffer> getCandidateItemOffers() {
        return candidateItemOffers;
    }

    @Override
    public void setCandidateItemOffers(List<CandidateItemOffer> candidateItemOffers) {
        this.candidateItemOffers = candidateItemOffers;
    }

    @Override
    public PersonalMessage getPersonalMessage() {
        return personalMessage;
    }

    @Override
    public void setPersonalMessage(PersonalMessage personalMessage) {
        this.personalMessage = personalMessage;
    }

    @Override
    public Order getOrder() {
        return order;
    }

    @Override
    public void setOrder(Order order) {
        this.order = order;
    }

    @Override
    public Long getId() {
        return id;
    }

    @Override
    public void setId(Long id) {
        this.id = id;
    }

    @Override
    public String getName() {
        return name;
    }

    @Override
    public void setName(String name) {
        this.name = name;
    }

    @Override
    public boolean isInCategory(String categoryName) {
        Category currentCategory = category;
        if (currentCategory != null) {
            if (currentCategory.getName().equals(categoryName)) {
                return true;
            }
            while ((currentCategory = currentCategory.getDefaultParentCategory()) != null) {
                if (currentCategory.getName().equals(categoryName)) {
                    return true;
                }
            }
        }
        return false;
    }

    @Override
    public List<OrderItemQualifier> getOrderItemQualifiers() {
        return this.orderItemQualifiers;
    }

    @Override
    public void setOrderItemQualifiers(List<OrderItemQualifier> orderItemQualifiers) {
        this.orderItemQualifiers = orderItemQualifiers;
    }

    @Override
    public List<OrderItemAdjustment> getOrderItemAdjustments() {
        return this.orderItemAdjustments;
    }

    @Override
    public void setOrderItemAdjustments(List<OrderItemAdjustment> orderItemAdjustments) {       
        this.orderItemAdjustments = orderItemAdjustments;
    }

    @Override
    public List<ProratedOrderItemAdjustment> getProratedOrderItemAdjustments() {
        if (proratedOrderItemAdjustments == null) {
            proratedOrderItemAdjustments = new ArrayList<>();
        }
        return proratedOrderItemAdjustments;
    }

    @Override
    public void setProratedOrderItemAdjustments(List<ProratedOrderItemAdjustment> proratedOrderItemAdjustments) {
        this.proratedOrderItemAdjustments = proratedOrderItemAdjustments;
    }

    @Override
    public Money getAdjustmentValue() {
        return getAverageAdjustmentValue();
    }

    @Override
    public GiftWrapOrderItem getGiftWrapOrderItem() {
        return HibernateUtils.deproxy(giftWrapOrderItem);
    }

    @Override
    public void setGiftWrapOrderItem(GiftWrapOrderItem giftWrapOrderItem) {
        this.giftWrapOrderItem = giftWrapOrderItem;
    }

    @Override
    public OrderItemType getOrderItemType() {
        return convertOrderItemType(orderItemType);
    }

    @Override
    public void setOrderItemType(OrderItemType orderItemType) {
        this.orderItemType = orderItemType.getType();
    }

    @Override
    public boolean getIsOnSale() {
        if (getSalePrice() != null) {
            return !getSalePrice().equals(getRetailPrice());
        } else {
            return false;
        }
    }

    @Override
    public boolean getIsDiscounted() {
        if (getPrice() != null) {
            return !getPrice().equals(getRetailPrice());
        } else {
            return false;
        }
    }

    @Override
    public boolean updateSaleAndRetailPrices() {
        if (salePrice == null) {
            salePrice = retailPrice;
        }
        return false;
    }
    
    @Override
    public void finalizePrice() {
        price = getAveragePrice().getAmount();
    }

    @Override
    public void assignFinalPrice() {
        Money finalPrice = getTotalPrice().divide(quantity);
        price = finalPrice.getAmount();
    }

    @Override
    public Money getPriceBeforeAdjustments(boolean allowSalesPrice) {
        return getPriceBeforeAdjustments(allowSalesPrice, false);
    }

    @Override
    public Money getPriceBeforeAdjustments(boolean allowSalesPrice, boolean includeChildren) {
        boolean retailPriceOverride = false;

        for (OrderItemPriceDetail oipd : getOrderItemPriceDetails()) {
            if (oipd.getUseSalePrice() == false) {
                retailPriceOverride = true;
                break;
            }
        }

        Money returnPrice = Money.ZERO;
        if (includeChildren) {
            for (OrderItem child : getChildOrderItems()) {
                Money childPrice = child.getPriceBeforeAdjustments(allowSalesPrice, true);
                returnPrice = returnPrice.add(childPrice.multiply(child.getQuantity()));
            }
        }

        if (allowSalesPrice && !retailPriceOverride) {
            return getSalePrice().add(returnPrice);
        } else {
            return getRetailPrice().add(returnPrice);
        }
    }

    @Override
    public void addCandidateItemOffer(CandidateItemOffer candidateItemOffer) {
        getCandidateItemOffers().add(candidateItemOffer);
    }
    
    @Override
    public void removeAllCandidateItemOffers() {
        if (getCandidateItemOffers() != null) {
            for (CandidateItemOffer candidate : getCandidateItemOffers()) {
                candidate.setOrderItem(null);
            }
            getCandidateItemOffers().clear();
        }
    }
    
    @Override
    public int removeAllAdjustments() {
        int removedAdjustmentCount = 0;
        if (getOrderItemAdjustments() != null) {
            for (OrderItemAdjustment adjustment : getOrderItemAdjustments()) {
                adjustment.setOrderItem(null);
            }
            removedAdjustmentCount = getOrderItemAdjustments().size();
            getOrderItemAdjustments().clear();
        }
        assignFinalPrice();
        return removedAdjustmentCount;
    }
    
    /**
     * A list of arbitrary attributes added to this item.
     */
    @Override
    public Map<String,OrderItemAttribute> getOrderItemAttributes() {
        return orderItemAttributeMap;
    }

    /**
     * Sets the map of order item attributes.
     *
     * @param orderItemAttributes
     */
    @Override
    public void setOrderItemAttributes(Map<String,OrderItemAttribute> orderItemAttributes) {
        this.orderItemAttributeMap = orderItemAttributes;
    }

    @Override
    public Boolean isTaxable() {
        return itemTaxable == null ? true : itemTaxable;
    }

    @Override
    public void setTaxable(Boolean taxable) {
        this.itemTaxable = taxable;
    }



    @Override
    public void setOrderItemPriceDetails(List<OrderItemPriceDetail> orderItemPriceDetails) {
        this.orderItemPriceDetails = orderItemPriceDetails;
    }

    @Override
    public boolean isDiscountingAllowed() {
        if (discountsAllowed == null) {
            return true;
        } else {
            return discountsAllowed.booleanValue();
        }
    }

    @Override
    public void setDiscountingAllowed(boolean discountsAllowed) {
        this.discountsAllowed = discountsAllowed;
    }

    @Override
    public Money getAveragePrice() {
        if (quantity == 0) {
            return price == null ? null : BroadleafCurrencyUtils.getMoney(price, getOrder().getCurrency());
        }
        return getTotalPrice().divide(quantity);
    }

    @Override
    public Money getAverageAdjustmentValue() {
        if (quantity == 0) {
            return null;
        }
        return getTotalAdjustmentValue().divide(quantity);
    }

    @Override
    public Money getTotalAdjustmentValue() {
        Money totalAdjustmentValue = BroadleafCurrencyUtils.getMoney(getOrder().getCurrency());
        List<OrderItemPriceDetail> priceDetails = getOrderItemPriceDetails();
        if (priceDetails != null) {
            for (OrderItemPriceDetail priceDetail : getOrderItemPriceDetails()) {
                totalAdjustmentValue = totalAdjustmentValue.add(priceDetail.getTotalAdjustmentValue());
            }
        }

        return totalAdjustmentValue;
    }

    @Override
    public Money getTotalPrice() {
        Money returnValue = convertToMoney(BigDecimal.ZERO);
        if (orderItemPriceDetails != null && orderItemPriceDetails.size() > 0) {
            for (OrderItemPriceDetail oipd : orderItemPriceDetails) {
                returnValue = returnValue.add(oipd.getTotalAdjustedPrice());
            }
        } else {
            if (price != null) {
                returnValue = convertToMoney(price).multiply(quantity);
            } else {
                return getSalePrice().multiply(quantity);
            }
        }

        return returnValue;
    }

    @Override
    public Money getTotalPriceBeforeAdjustments(boolean allowSalesPrice) {
        return getPriceBeforeAdjustments(allowSalesPrice).multiply(getQuantity());
    }

    @Override
    public void setRetailPriceOverride(boolean override) {
        this.retailPriceOverride = Boolean.valueOf(override);
    }

    @Override
    public boolean isRetailPriceOverride() {
        if (retailPriceOverride == null) {
            return false;
        } else {
            return retailPriceOverride.booleanValue();
        }
    }

    @Override
    public void setSalePriceOverride(boolean override) {
        this.salePriceOverride = Boolean.valueOf(override);
    }

    @Override
    public boolean isSalePriceOverride() {
        if (salePriceOverride == null) {
            return false;
        } else {
            return salePriceOverride.booleanValue();
        }
    }

    @Override
    public List<OrderItemPriceDetail> getOrderItemPriceDetails() {
        return orderItemPriceDetails;
    }
    
    @Override
    public List<OrderItem> getChildOrderItems() {
        return childOrderItems;
    }
    
    @Override
    public void setChildOrderItems(List<OrderItem> childOrderItems) {
        this.childOrderItems = childOrderItems;
    }
    
    @Override
    public OrderItem getParentOrderItem() {
        return parentOrderItem;
    }
    
    @Override
    public void setParentOrderItem(OrderItem parentOrderItem) {
        this.parentOrderItem = parentOrderItem;
    }

    @Override
    public Boolean getHasValidationError() {
        if (hasValidationError == null) {
            return false;
        }
        return hasValidationError;
    }

    @Override
    public void setHasValidationError(Boolean hasValidationError) {
        this.hasValidationError = hasValidationError;
    }

    @Override
    public boolean isAParentOf(OrderItem candidateChild) {
        if (CollectionUtils.isNotEmpty(this.getChildOrderItems())) {
            for (OrderItem child : this.getChildOrderItems()) {
                if (child.equals(candidateChild)) {
                    return true;
                }
            }
            // Item wasn't a direct child. Let's check the hierarchy
            for (OrderItem child : this.getChildOrderItems()) {
                if (child.isAParentOf(candidateChild)) {
                    return true;
                }
            }
        }
        return false;
    }

    @Override
    public String getMainEntityName() {
        return getName();
    }

    @Override
    public String getCurrencyCode() {
        if (getOrder().getCurrency() != null) {
            return getOrder().getCurrency().getCurrencyCode();
        }
        return null;
    }

    public void checkCloneable(OrderItem orderItem) throws CloneNotSupportedException, SecurityException, NoSuchMethodException {
        Method cloneMethod = orderItem.getClass().getMethod("clone", new Class[]{});
        if (cloneMethod.getDeclaringClass().getName().startsWith("org.broadleafcommerce") &&
                !orderItem.getClass().getName().startsWith("org.broadleafcommerce")) {
            //subclass is not implementing the clone method
            throw new CloneNotSupportedException("Custom extensions and implementations should implement clone in " +
                    "order to guarantee split and merge operations are performed accurately");
        }
    }

    protected Money convertToMoney(BigDecimal amount) {
        return amount == null ? null : BroadleafCurrencyUtils.getMoney(amount, getOrder().getCurrency());
    }

    protected OrderItemType convertOrderItemType(String type) {
        return OrderItemType.getInstance(type);
    }
    
    @Override
    public OrderItem clone() {
        //this is likely an extended class - instantiate from the fully qualified name via reflection
        OrderItemImpl clonedOrderItem;
        try {
            clonedOrderItem = (OrderItemImpl) Class.forName(this.getClass().getName()).newInstance();
            try {
                checkCloneable(clonedOrderItem);
            } catch (CloneNotSupportedException e) {
                LOG.warn("Clone implementation missing in inheritance hierarchy outside of Broadleaf: " +
                        clonedOrderItem.getClass().getName(), e);
            }
            if (candidateItemOffers != null) {
                for (CandidateItemOffer candidate : candidateItemOffers) {
                    CandidateItemOffer clone = candidate.clone();
                    clone.setOrderItem(clonedOrderItem);
                    clonedOrderItem.getCandidateItemOffers().add(clone);
                }
            }
            
            if (orderItemAttributeMap != null && !orderItemAttributeMap.isEmpty()) {
                for (OrderItemAttribute attribute : orderItemAttributeMap.values()) {
                    OrderItemAttribute clone = attribute.clone();
                    clone.setOrderItem(clonedOrderItem);
                    clonedOrderItem.getOrderItemAttributes().put(clone.getName(), clone);
                }
            }
            
            if (CollectionUtils.isNotEmpty(childOrderItems)) {
                for (OrderItem childOrderItem : childOrderItems) {
                    OrderItem clone = childOrderItem.clone();
                    clone.setParentOrderItem(clonedOrderItem);
                    clonedOrderItem.getChildOrderItems().add(clone);
                }
            }
            
            clonedOrderItem.setCategory(category);
            clonedOrderItem.setGiftWrapOrderItem(giftWrapOrderItem);
            clonedOrderItem.setName(name);
            clonedOrderItem.setOrder(order);
            clonedOrderItem.setOrderItemType(convertOrderItemType(orderItemType));
            clonedOrderItem.setPersonalMessage(personalMessage);
            clonedOrderItem.setQuantity(quantity);
            clonedOrderItem.retailPrice = retailPrice;
            clonedOrderItem.salePrice = salePrice;
            clonedOrderItem.discountsAllowed = discountsAllowed;
            clonedOrderItem.salePriceOverride = salePriceOverride;
            clonedOrderItem.retailPriceOverride = retailPriceOverride;
            clonedOrderItem.setParentOrderItem(parentOrderItem);
        } catch (Exception e) {
            throw new RuntimeException(e);
        }
        
        return clonedOrderItem;
    }

    @Override
    public int hashCode() {
        final int prime = 31;
        int result = 1;
        result = prime * result + ((category == null) ? 0 : category.hashCode());
        result = prime * result + ((giftWrapOrderItem == null) ? 0 : giftWrapOrderItem.hashCode());
        result = prime * result + ((order == null) ? 0 : order.hashCode());
        result = prime * result + ((orderItemType == null) ? 0 : orderItemType.hashCode());
        result = prime * result + ((personalMessage == null) ? 0 : personalMessage.hashCode());
        result = prime * result + ((price == null) ? 0 : price.hashCode());
        result = prime * result + quantity;
        result = prime * result + ((retailPrice == null) ? 0 : retailPrice.hashCode());
        result = prime * result + ((salePrice == null) ? 0 : salePrice.hashCode());
        result = prime * result + ((parentOrderItem == null) ? 0 : parentOrderItem.hashCode());
        return result;
    }

    @Override
    public boolean equals(Object obj) {
        if (this == obj) {
            return true;
        }
        if (obj == null) {
            return false;
        }
        if (!getClass().isAssignableFrom(obj.getClass())) {
            return false;
        }
        OrderItemImpl other = (OrderItemImpl) obj;

        if (id != null && other.id != null) {
            return id.equals(other.id);
        }

        if (category == null) {
            if (other.category != null) {
                return false;
            }
        } else if (!category.equals(other.category)) {
            return false;
        }
        if (giftWrapOrderItem == null) {
            if (other.giftWrapOrderItem != null) {
                return false;
            }
        } else if (!giftWrapOrderItem.equals(other.giftWrapOrderItem)) {
            return false;
        }
        if (order == null) {
            if (other.order != null) {
                return false;
            }
        } else if (!order.equals(other.order)) {
            return false;
        }
        if (orderItemType == null) {
            if (other.orderItemType != null) {
                return false;
            }
        } else if (!orderItemType.equals(other.orderItemType)) {
            return false;
        }
        if (personalMessage == null) {
            if (other.personalMessage != null) {
                return false;
            }
        } else if (!personalMessage.equals(other.personalMessage)) {
            return false;
        }
        if (price == null) {
            if (other.price != null) {
                return false;
            }
        } else if (!price.equals(other.price)) {
            return false;
        }
        if (quantity != other.quantity) {
            return false;
        }
        if (retailPrice == null) {
            if (other.retailPrice != null) {
                return false;
            }
        } else if (!retailPrice.equals(other.retailPrice)) {
            return false;
        }
        if (salePrice == null) {
            if (other.salePrice != null) {
                return false;
            }
        } else if (!salePrice.equals(other.salePrice)) {
            return false;
        }
        if (parentOrderItem == null) {
            if (other.parentOrderItem != null) {
                return false;
            }
        } else if (!parentOrderItem.equals(other.parentOrderItem)) {
            return false;
        }
        return true;
    }

    @Override
    public <G extends OrderItem> CreateResponse<G> createOrRetrieveCopyInstance(MultiTenantCopyContext context) throws CloneNotSupportedException {
        CreateResponse<G> createResponse = context.createOrRetrieveCopyInstance(this);
        if (createResponse.isAlreadyPopulated()) {
            return createResponse;
        }
        OrderItem cloned = createResponse.getClone();
        cloned.setOrder(order.createOrRetrieveCopyInstance(context).getClone());
        cloned.setCategory(category);
        cloned.setName(name);
        cloned.setOrderItemType(convertOrderItemType(orderItemType));
        cloned.setTaxable(isTaxable());
        cloned.setQuantity(quantity);
        cloned.setPersonalMessage(personalMessage);
        ((OrderItemImpl)cloned).retailPrice = retailPrice;
        ((OrderItemImpl)cloned).salePrice = salePrice;
        ((OrderItemImpl)cloned).discountsAllowed = discountsAllowed;
        ((OrderItemImpl)cloned).salePriceOverride = salePriceOverride;
        ((OrderItemImpl)cloned).retailPriceOverride = retailPriceOverride;
        // dont clone
        cloned.setParentOrderItem(parentOrderItem == null ? null : parentOrderItem.createOrRetrieveCopyInstance(context).getClone());
        for(OrderItem entry : childOrderItems){
            OrderItem clonedEntry = ((OrderItem)entry).createOrRetrieveCopyInstance(context).getClone();
            clonedEntry.setParentOrderItem(cloned);
            cloned.getChildOrderItems().add(clonedEntry);
        }
        for(CandidateItemOffer entry : candidateItemOffers){
            CandidateItemOffer clonedEntry = entry.createOrRetrieveCopyInstance(context).getClone();
            clonedEntry.setOrderItem(cloned);
            cloned.getCandidateItemOffers().add(clonedEntry);
        }
        for(Map.Entry<String,OrderItemAttribute> entry : orderItemAttributeMap.entrySet()){
            OrderItemAttribute clonedEntry = entry.getValue().createOrRetrieveCopyInstance(context).getClone();
            clonedEntry.setOrderItem(cloned);
            cloned.getOrderItemAttributes().put(entry.getKey(),clonedEntry);
        }
        // dont clone
        cloned.setGiftWrapOrderItem(giftWrapOrderItem);
        for(OrderItemPriceDetail entry : orderItemPriceDetails){
            OrderItemPriceDetail clonedEntry = entry.createOrRetrieveCopyInstance(context).getClone();
            clonedEntry.setOrderItem(cloned);
            cloned.getOrderItemPriceDetails().add(clonedEntry);
        }
        cloned.finalizePrice();
        return createResponse;
    }

    public static class Presentation {
        public static class Tab {
            public static class Name {
                public static final String Advanced = "OrderImpl_Advanced";
            }

            public static class Order {
                public static final int Advanced = 2000;
            }
        }

        public static class Group {
            public static class Name {
                public static final String Description = "OrderItemImpl_Description";
                public static final String Pricing = "OrderItemImpl_Pricing";
                public static final String Catalog = "OrderItemImpl_Catalog";
            }

            public static class Order {
                public static final int Description = 1000;
                public static final int Pricing = 2000;
                public static final int Catalog = 3000;
            }
        }

        public static class FieldOrder {
            public static final int NAME = 1000;
            public static final int PRICE = 2000;
            public static final int QUANTITY = 3000;
            public static final int RETAILPRICE = 4000;
            public static final int SALEPRICE = 5000;
            public static final int TOTALTAX = 6000;
            public static final int CATEGORY = 1000;
            public static final int PRICEDETAILS = 1000;
            public static final int ADJUSTMENTS = 2000;
            public static final int DISCOUNTALLOWED = 3000;
        }
    }

    @Override
    public boolean isSkuActive() {
        //abstract method, by default return true
        return true;
    }
}<|MERGE_RESOLUTION|>--- conflicted
+++ resolved
@@ -254,15 +254,12 @@
     @Index(name="ORDERITEM_PARENT_INDEX", columnNames={"PARENT_ORDER_ITEM_ID"})
     protected OrderItem parentOrderItem;
 
-<<<<<<< HEAD
     @Column(name = "HAS_VALIDATION_ERRORS")
     protected Boolean hasValidationError;
 
-=======
     @Transient
     protected Category deproxiedCategory;
-    
->>>>>>> 5340ee7f
+
     @Override
     public Money getRetailPrice() {
         if (retailPrice == null) {
