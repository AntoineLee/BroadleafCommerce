/*
 * #%L
 * BroadleafCommerce Framework
 * %%
 * Copyright (C) 2009 - 2013 Broadleaf Commerce
 * %%
 * Licensed under the Apache License, Version 2.0 (the "License");
 * you may not use this file except in compliance with the License.
 * You may obtain a copy of the License at
 * 
 *       http://www.apache.org/licenses/LICENSE-2.0
 * 
 * Unless required by applicable law or agreed to in writing, software
 * distributed under the License is distributed on an "AS IS" BASIS,
 * WITHOUT WARRANTIES OR CONDITIONS OF ANY KIND, either express or implied.
 * See the License for the specific language governing permissions and
 * limitations under the License.
 * #L%
 */
package org.broadleafcommerce.core.workflow;

import org.apache.commons.logging.Log;
import org.apache.commons.logging.LogFactory;
import org.broadleafcommerce.core.workflow.state.ActivityStateManager;
import org.broadleafcommerce.core.workflow.state.ActivityStateManagerImpl;
import org.broadleafcommerce.core.workflow.state.RollbackStateLocal;

import java.util.List;

public class SequenceProcessor extends BaseProcessor {

    private static final Log LOG = LogFactory.getLog(SequenceProcessor.class);

    private ProcessContextFactory<Object, Object> processContextFactory;

    @Override
    public boolean supports(Activity<? extends ProcessContext<?>> activity) {
        return true;
    }

    @Override
    public ProcessContext<?> doActivities() throws WorkflowException {
        return doActivities(null);
    }

    @Override
    public ProcessContext<?> doActivities(Object seedData) throws WorkflowException {
        if (LOG.isDebugEnabled()) {
            LOG.debug(getBeanName() + " processor is running..");
        }
        ActivityStateManager activityStateManager = ((ActivityStateManager) getBeanFactory().getBean("blActivityStateManager"));
        if (activityStateManager == null) {
            throw new IllegalStateException("Unable to find an instance of ActivityStateManager registered under bean id blActivityStateManager");
        }
        ProcessContext<?> context = null;
        RollbackStateLocal rollbackStateLocal = RollbackStateLocal.getRollbackStateLocal();
        if (rollbackStateLocal == null) {
            rollbackStateLocal = new RollbackStateLocal();
            rollbackStateLocal.setThreadId(String.valueOf(Thread.currentThread().getId()));
            rollbackStateLocal.setWorkflowId(getBeanName());
            RollbackStateLocal.setRollbackStateLocal(rollbackStateLocal);
        }
        try {
            //retrieve injected by Spring
            List<Activity<ProcessContext<?>>> activities = getActivities();

            //retrieve a new instance of the Workflow ProcessContext
            context = createContext(seedData);

            for (Activity<ProcessContext<?>> activity : activities) {
                if (activity.shouldExecute(context)) {
                    if (LOG.isDebugEnabled()) {
                        LOG.debug("running activity:" + activity.getBeanName() + " using arguments:" + context);
                    }
    
                    try {
                        context = activity.execute(context);
                    } catch (Throwable th) {
<<<<<<< HEAD
                    	th.printStackTrace();
                        if (getAutoRollbackOnError()) {
                            LOG.info("Automatically rolling back state for any previously registered RollbackHandlers. RollbackHandlers may be registered for workflow activities in appContext.");
                            ActivityStateManagerImpl.getStateManager().rollbackAllState();
                        }
                        ErrorHandler errorHandler = activity.getErrorHandler();
                        if (errorHandler == null) {
                            LOG.info("no error handler for this action, run default error" + "handler and abort processing ");
                            getDefaultErrorHandler().handleError(context, th);
                            break;
                        } else {
                            LOG.info("run error handler and continue");
                            errorHandler.handleError(context, th);
=======
                        try {
                            if (getAutoRollbackOnError()) {
                                LOG.info("Automatically rolling back state for any previously registered " +
                                        "RollbackHandlers. RollbackHandlers may be registered for workflow activities" +
                                        " in appContext.");
                                ActivityStateManagerImpl.getStateManager().rollbackAllState();
                            }
                            ErrorHandler errorHandler = activity.getErrorHandler();
                            if (errorHandler == null) {
                                LOG.info("no error handler for this action, run default error" + "handler and abort " +
                                        "processing ");
                                getDefaultErrorHandler().handleError(context, th);
                                break;
                            } else {
                                LOG.info("run error handler and continue");
                                errorHandler.handleError(context, th);
                            }
                        } catch (RuntimeException e) {
                            LOG.error("An exception was caught while attempting to handle an activity generated exception", th);
                            throw e;
                        } catch (WorkflowException e) {
                            LOG.error("An exception was caught while attempting to handle an activity generated exception", th);
                            throw e;
>>>>>>> 132ac755
                        }
                    }
    
                    //ensure its ok to continue the process
                    if (processShouldStop(context, activity)) {
                        break;
                    }
    
                    //register the RollbackHandler
                    if (activity.getRollbackHandler() != null && activity.getAutomaticallyRegisterRollbackHandler()) {
                        ActivityStateManagerImpl.getStateManager().registerState(activity, context, activity.getRollbackRegion(), activity.getRollbackHandler(), activity.getStateConfiguration());
                    }
                } else {
                    LOG.debug("Not executing activity: " + activity.getBeanName() + " based on the context: " + context);
                }
            }
        } finally {
            rollbackStateLocal = RollbackStateLocal.getRollbackStateLocal();
            if (rollbackStateLocal != null && rollbackStateLocal.getWorkflowId().equals(getBeanName())) {
                activityStateManager.clearAllState();
                RollbackStateLocal.setRollbackStateLocal(null);
            }
        }
        LOG.debug(getBeanName() + " processor is done.");

        return context;
    }

    /**
     * Determine if the process should stop
     *
     * @param context
     *            the current process context
     * @param activity
     *            the current activity in the iteration
     */
    protected boolean processShouldStop(ProcessContext<?> context, Activity<? extends ProcessContext<?>> activity) {
        if (context == null || context.isStopped()) {
            LOG.info("Interrupted workflow as requested by:" + activity.getBeanName());
            return true;
        }
        return false;
    }

    protected ProcessContext<Object> createContext(Object seedData) throws WorkflowException {
        return processContextFactory.createContext(seedData);
    }

    @Override
    public void setProcessContextFactory(ProcessContextFactory<Object, Object> processContextFactory) {
        this.processContextFactory = processContextFactory;
    }

}<|MERGE_RESOLUTION|>--- conflicted
+++ resolved
@@ -76,21 +76,6 @@
                     try {
                         context = activity.execute(context);
                     } catch (Throwable th) {
-<<<<<<< HEAD
-                    	th.printStackTrace();
-                        if (getAutoRollbackOnError()) {
-                            LOG.info("Automatically rolling back state for any previously registered RollbackHandlers. RollbackHandlers may be registered for workflow activities in appContext.");
-                            ActivityStateManagerImpl.getStateManager().rollbackAllState();
-                        }
-                        ErrorHandler errorHandler = activity.getErrorHandler();
-                        if (errorHandler == null) {
-                            LOG.info("no error handler for this action, run default error" + "handler and abort processing ");
-                            getDefaultErrorHandler().handleError(context, th);
-                            break;
-                        } else {
-                            LOG.info("run error handler and continue");
-                            errorHandler.handleError(context, th);
-=======
                         try {
                             if (getAutoRollbackOnError()) {
                                 LOG.info("Automatically rolling back state for any previously registered " +
@@ -114,7 +99,6 @@
                         } catch (WorkflowException e) {
                             LOG.error("An exception was caught while attempting to handle an activity generated exception", th);
                             throw e;
->>>>>>> 132ac755
                         }
                     }
     
