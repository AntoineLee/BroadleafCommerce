--- conflicted
+++ resolved
@@ -19,13 +19,10 @@
  */
 package org.broadleafcommerce.core.search.domain;
 
-<<<<<<< HEAD
+import org.apache.commons.lang3.builder.EqualsBuilder;
+import org.apache.commons.lang3.builder.HashCodeBuilder;
 import org.broadleafcommerce.common.copy.CreateResponse;
 import org.broadleafcommerce.common.copy.MultiTenantCopyContext;
-=======
-import org.apache.commons.lang3.builder.EqualsBuilder;
-import org.apache.commons.lang3.builder.HashCodeBuilder;
->>>>>>> f71d1d5e
 import org.broadleafcommerce.common.extensibility.jpa.copy.DirectCopyTransform;
 import org.broadleafcommerce.common.extensibility.jpa.copy.DirectCopyTransformMember;
 import org.broadleafcommerce.common.extensibility.jpa.copy.DirectCopyTransformTypes;
@@ -37,16 +34,26 @@
 import org.broadleafcommerce.common.presentation.client.AddMethodType;
 import org.broadleafcommerce.common.presentation.client.VisibilityEnum;
 import org.hibernate.annotations.Cache;
-import org.hibernate.annotations.*;
+import org.hibernate.annotations.CacheConcurrencyStrategy;
+import org.hibernate.annotations.Cascade;
+import org.hibernate.annotations.GenericGenerator;
 import org.hibernate.annotations.Parameter;
 
-import javax.persistence.CascadeType;
-import javax.persistence.*;
-import javax.persistence.Entity;
-import javax.persistence.Table;
 import java.io.Serializable;
 import java.util.ArrayList;
 import java.util.List;
+
+import javax.persistence.CascadeType;
+import javax.persistence.Column;
+import javax.persistence.Entity;
+import javax.persistence.GeneratedValue;
+import javax.persistence.Id;
+import javax.persistence.Inheritance;
+import javax.persistence.InheritanceType;
+import javax.persistence.JoinColumn;
+import javax.persistence.ManyToOne;
+import javax.persistence.OneToMany;
+import javax.persistence.Table;
 
 @Entity
 @Inheritance(strategy = InheritanceType.JOINED)
@@ -220,24 +227,23 @@
     }
 
     @Override
-    public boolean equals(Object o) {
-        if (this == o) return true;
-        if (!(o instanceof SearchFacetImpl)) return false;
-
-        SearchFacetImpl that = (SearchFacetImpl) o;
-
-        if (id != null ? !id.equals(that.id) : that.id != null) return false;
-        if (field != null ? !field.equals(that.field) : that.field != null) return false;
-
-        return true;
-    }
-
-    @Override
-<<<<<<< HEAD
+    public boolean equals(Object obj) {
+        if (obj != null && getClass().isAssignableFrom(obj.getClass())) {
+            SearchFacetImpl other = (SearchFacetImpl) obj;
+            return new EqualsBuilder()
+                .append(id, other.id)
+                .append(field, other.field)
+                .build();
+        }
+        return false;
+    }
+    
+    @Override
     public int hashCode() {
-        int result = id != null ? id.hashCode() : 0;
-        result = 31 * result + (field != null ? field.hashCode() : 0);
-        return result;
+        return new HashCodeBuilder(1, 31)
+            .append(id)
+            .append(field)
+            .toHashCode();
     }
 
     @Override
@@ -261,24 +267,6 @@
             SearchFacetRange clonedEntry = entry.createOrRetrieveCopyInstance(context).getClone();
             cloned.getSearchFacetRanges().add(clonedEntry);
         }
-=======
-    public boolean equals(Object obj) {
-        if (obj != null && getClass().isAssignableFrom(obj.getClass())) {
-            SearchFacetImpl other = (SearchFacetImpl) obj;
-            return new EqualsBuilder()
-                .append(field, other.field)
-                .build();
-        }
-        return false;
-    }
-    
-    @Override
-    public int hashCode() {
-        return new HashCodeBuilder()
-            .append(field)
-            .toHashCode();
-    }
->>>>>>> f71d1d5e
 
         return createResponse;
     }
