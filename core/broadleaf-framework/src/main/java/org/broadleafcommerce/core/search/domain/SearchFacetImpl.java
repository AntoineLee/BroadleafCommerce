--- conflicted
+++ resolved
@@ -57,19 +57,9 @@
     @AdminPresentation(friendlyName = "SearchFacetImpl_ID", order = 1, group = "SearchFacetImpl_description", groupOrder = 1, visibility = VisibilityEnum.HIDDEN_ALL)
     protected Long id;
     
-<<<<<<< HEAD
-    @Column(name = "FIELD_NAME", nullable = false)
-    @AdminPresentation(friendlyName = "SearchFacetImpl_fieldName", order = 1, group = "SearchFacetImpl_description", groupOrder = 1, prominent=true)
-    protected String fieldName;
-    
-    @Column(name = "QUERY_STRING_KEY", nullable = false)
-    @AdminPresentation(friendlyName = "SearchFacetImpl_queryStringKey", order = 1, group = "SearchFacetImpl_description", groupOrder = 1, prominent=true)
-    protected String queryStringKey;
-=======
     @ManyToOne(optional=false, targetEntity = FieldImpl.class)
     @JoinColumn(name = "FIELD_ID")
     protected Field field;
->>>>>>> 672343fb
     
     @Column(name = "LABEL")
     @AdminPresentation(friendlyName = "SearchFacetImpl_label", order = 1, group = "SearchFacetImpl_description", groupOrder = 1)
