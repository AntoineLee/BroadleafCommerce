--- conflicted
+++ resolved
@@ -88,7 +88,7 @@
         group = GroupName.General, order = FieldOrder.name,
         prominent = true, gridOrder = 1000)
     protected String name;
-    
+
     @Column(name = "OPTION_TYPE")
     @AdminPresentation(friendlyName = "productOption_Type",
         group = GroupName.General, order = FieldOrder.type,
@@ -118,17 +118,12 @@
     protected Boolean required;
 
     @Column(name = "USE_IN_SKU_GENERATION")
-<<<<<<< HEAD
     @AdminPresentation(friendlyName = "productOption_UseInSKUGeneration",
         group = GroupName.Details, order = FieldOrder.useInSkuGeneration,
         tooltip = "productOption_useInSkuGenerationTip",
-        defaultValue = "true",
+        defaultValue = "false",
         validationConfigurations = { @ValidationConfiguration(validationImplementation = "blUseInSkuGenerationValidator") })
-    private Boolean useInSkuGeneration = Boolean.TRUE;
-=======
-    @AdminPresentation(friendlyName = "productOption_UseInSKUGeneration", defaultValue = "false")
     private Boolean useInSkuGeneration = Boolean.FALSE;
->>>>>>> 577ecfe9
 
     @Column(name = "DISPLAY_ORDER")
     @AdminPresentation(friendlyName = "productOption_displayOrder",
