--- conflicted
+++ resolved
@@ -26,13 +26,10 @@
 import org.broadleafcommerce.core.catalog.domain.ProductOptionImpl;
 import org.broadleafcommerce.core.catalog.domain.ProductOptionValue;
 import org.broadleafcommerce.core.catalog.domain.ProductOptionValueImpl;
-<<<<<<< HEAD
+import org.broadleafcommerce.core.catalog.domain.ProductOptionXref;
+import org.broadleafcommerce.core.catalog.domain.ProductOptionXrefImpl;
 import org.broadleafcommerce.core.catalog.domain.Sku;
 import org.broadleafcommerce.core.catalog.domain.SkuImpl;
-=======
-import org.broadleafcommerce.core.catalog.domain.ProductOptionXref;
-import org.broadleafcommerce.core.catalog.domain.ProductOptionXrefImpl;
->>>>>>> c79e3e00
 import org.broadleafcommerce.core.catalog.domain.SkuProductOptionValueXrefImpl;
 import org.broadleafcommerce.core.catalog.domain.dto.AssignedProductOptionDTO;
 import org.hibernate.Criteria;
@@ -153,13 +150,10 @@
 
         List<Predicate> predicates = new ArrayList<>();
 
-<<<<<<< HEAD
-=======
         // restrict archived values
         predicates.add(cb.or(cb.notEqual(root.get("sku").get("archiveStatus").get("archived"), 'Y'),
                              cb.isNull(root.get("sku").get("archiveStatus").get("archived"))));
 
->>>>>>> c79e3e00
         // restrict to skus that match the product
         predicates.add(root.get("sku").get("product").get("id").in(sandBoxHelper.mergeCloneIds(ProductImpl.class, productId)));
 
@@ -185,13 +179,13 @@
         query.setHint(QueryHints.HINT_CACHEABLE, true);
         query.setHint(QueryHints.HINT_CACHE_REGION, "query.Catalog");
         List<Sku> candidateSkus = query.getResultList();
-        
+
         return filterCandidateSkusForArchivedStatus(candidateSkus);
     }
-    
+
     protected List<Long> filterCandidateSkusForArchivedStatus(final List<Sku> candidateSkus) {
         final List<Long> validCandidateSkuIds = new ArrayList<>();
-        
+
         for (final Sku sku : candidateSkus) {
             if (Status.class.isAssignableFrom(sku.getClass())) {
                 if (!Objects.equals(((Status) sku).getArchived(), 'Y')) {
@@ -202,7 +196,7 @@
                 validCandidateSkuIds.add(sku.getId());
             }
         }
-        
+
         return validCandidateSkuIds;
     }
 
