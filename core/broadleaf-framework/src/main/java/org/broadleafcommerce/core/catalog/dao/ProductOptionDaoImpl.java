--- conflicted
+++ resolved
@@ -17,10 +17,8 @@
  */
 package org.broadleafcommerce.core.catalog.dao;
 
-import org.apache.commons.collections4.CollectionUtils;
 import org.broadleafcommerce.common.persistence.EntityConfiguration;
 import org.broadleafcommerce.common.sandbox.SandBoxHelper;
-import org.broadleafcommerce.common.util.dao.TypedQueryBuilder;
 import org.broadleafcommerce.core.catalog.domain.Product;
 import org.broadleafcommerce.core.catalog.domain.ProductImpl;
 import org.broadleafcommerce.core.catalog.domain.ProductOption;
@@ -41,7 +39,6 @@
 import org.springframework.stereotype.Repository;
 
 import java.util.ArrayList;
-import java.util.Collection;
 import java.util.List;
 
 import javax.annotation.Resource;
@@ -50,11 +47,8 @@
 import javax.persistence.TypedQuery;
 import javax.persistence.criteria.CriteriaBuilder;
 import javax.persistence.criteria.CriteriaQuery;
-<<<<<<< HEAD
 import javax.persistence.criteria.Path;
-=======
 import javax.persistence.criteria.Join;
->>>>>>> ee97f743
 import javax.persistence.criteria.Predicate;
 import javax.persistence.criteria.Root;
 
@@ -62,7 +56,7 @@
 public class ProductOptionDaoImpl implements ProductOptionDao {
 
     private static final int IN_CLAUSE_LIMIT = 999;
-    
+
     @PersistenceContext(unitName="blPU")
     protected EntityManager em;
 
@@ -143,7 +137,6 @@
     }
 
     @Override
-<<<<<<< HEAD
     public List<Long> readSkuIdsForProductOptionValues(Long productId, String attributeName, String attributeValue, List<Long> possibleSkuIds) {
         CriteriaBuilder cb = em.getCriteriaBuilder();
         CriteriaQuery<Long> criteria = cb.createQuery(Long.class);
@@ -153,7 +146,7 @@
         List<Predicate> predicates = new ArrayList<>();
 
         // restrict archived values
-        predicates.add(cb.or(cb.notEqual(root.get("sku").get("archiveStatus").get("archived"), 'Y'), 
+        predicates.add(cb.or(cb.notEqual(root.get("sku").get("archiveStatus").get("archived"), 'Y'),
                              cb.isNull(root.get("sku").get("archiveStatus").get("archived"))));
 
         // restrict to skus that match the product
@@ -197,7 +190,9 @@
             }
         }
         return predicate;
-=======
+    }
+
+    @Override
     public Long countProductsUsingProductOptionById(Long productOptionId) {
         TypedQuery<Long> query = getProductIdsUsingProductOptionByIdQuery(productOptionId, true);
         query.setHint(QueryHints.HINT_CACHEABLE, true);
@@ -238,7 +233,6 @@
         // Execute the query with the restrictions
         criteria.where(restrictions.toArray(new Predicate[restrictions.size()]));
         return em.createQuery(criteria);
->>>>>>> ee97f743
     }
 
 }