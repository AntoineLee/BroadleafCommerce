--- conflicted
+++ resolved
@@ -146,14 +146,12 @@
         List<Predicate> predicates = new ArrayList<>();
 
         // restrict archived values
-<<<<<<< HEAD
         predicates.add(cb.or(
                 cb.isNull(root.get("archiveStatus").get("archived")),
                 cb.equal(root.get("archiveStatus").get("archived"), 'N')));
-=======
+
         predicates.add(cb.or(cb.notEqual(root.get("sku").get("archiveStatus").get("archived"), 'Y'), 
                              cb.isNull(root.get("sku").get("archiveStatus").get("archived"))));
->>>>>>> 25fc59bf
 
         // restrict to skus that match the product
         predicates.add(root.get("sku").get("product").get("id").in(sandBoxHelper.mergeCloneIds(ProductImpl.class, productId)));
