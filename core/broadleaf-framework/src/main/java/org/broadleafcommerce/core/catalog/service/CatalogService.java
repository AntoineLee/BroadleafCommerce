--- conflicted
+++ resolved
@@ -82,12 +82,7 @@
      * @param searchCriteria
      * @return
      */
-    @Deprecated
-<<<<<<< HEAD
     public List<Product> findFilteredActiveProductsByCategory(Category category, Date currentDate, SearchCriteria searchCriteria);
-=======
-    public List<Product> findFilteredActiveProductsByCategory(Category category, Date currentDate, ProductSearchCriteria searchCriteria);
->>>>>>> 91766451
     
     /**
      * Given a search query and a SearchCriteria, returns the appropriate matching products
@@ -101,12 +96,7 @@
     /**
      * @deprecated Use {@link #findFilteredActiveProductsByCategory(Category, SearchCriteria)}
      */
-    @Deprecated
-<<<<<<< HEAD
     public List<Product> findFilteredActiveProductsByQuery(String query, Date currentDate, SearchCriteria searchCriteria);
-=======
-    public List<Product> findFilteredActiveProductsByQuery(String query, Date currentDate, ProductSearchCriteria searchCriteria);
->>>>>>> 91766451
 
     /**
      * Same as {@link #findActiveProductsByCategory(Category)} but allowing for pagination.
