--- conflicted
+++ resolved
@@ -131,13 +131,10 @@
     
     public void removeCategory(Category category);
 
-<<<<<<< HEAD
     public void removeProduct(Product product);
 
-=======
     public void removeSku(Sku sku);
-    
->>>>>>> 326728d1
+
     public Category findCategoryById(Long categoryId);
 
     /**
