/*
 * #%L
 * BroadleafCommerce Framework
 * %%
 * Copyright (C) 2009 - 2013 Broadleaf Commerce
 * %%
 * Licensed under the Apache License, Version 2.0 (the "License");
 * you may not use this file except in compliance with the License.
 * You may obtain a copy of the License at
 * 
 *       http://www.apache.org/licenses/LICENSE-2.0
 * 
 * Unless required by applicable law or agreed to in writing, software
 * distributed under the License is distributed on an "AS IS" BASIS,
 * WITHOUT WARRANTIES OR CONDITIONS OF ANY KIND, either express or implied.
 * See the License for the specific language governing permissions and
 * limitations under the License.
 * #L%
 */
package org.broadleafcommerce.core.catalog.domain;

import org.broadleafcommerce.common.copy.CreateResponse;
import org.broadleafcommerce.common.copy.MultiTenantCopyContext;
import org.broadleafcommerce.common.money.BankersRounding;
import org.broadleafcommerce.common.money.Money;
import org.broadleafcommerce.common.presentation.AdminPresentation;
import org.broadleafcommerce.common.presentation.AdminPresentationClass;
import org.broadleafcommerce.common.presentation.AdminPresentationCollection;
import org.broadleafcommerce.common.presentation.PopulateToOneFieldsEnum;
import org.broadleafcommerce.common.presentation.RequiredOverride;
import org.broadleafcommerce.common.presentation.client.SupportedFieldType;
import org.broadleafcommerce.core.catalog.service.type.ProductBundlePricingModelType;
import org.hibernate.annotations.BatchSize;
import org.hibernate.annotations.Cache;
import org.hibernate.annotations.CacheConcurrencyStrategy;

import java.math.BigDecimal;
import java.util.ArrayList;
import java.util.List;

import javax.persistence.CascadeType;
import javax.persistence.Column;
import javax.persistence.Entity;
import javax.persistence.Inheritance;
import javax.persistence.InheritanceType;
import javax.persistence.OneToMany;
import javax.persistence.OrderBy;
import javax.persistence.Table;

@Entity
@Inheritance(strategy = InheritanceType.JOINED)
@Table(name = "BLC_PRODUCT_BUNDLE")
@Cache(usage = CacheConcurrencyStrategy.READ_WRITE, region = "blProducts")
@AdminPresentationClass(populateToOneFields = PopulateToOneFieldsEnum.TRUE, friendlyName = "ProductImpl_bundleProduct")
public class ProductBundleImpl extends ProductImpl implements ProductBundle {

    private static final long serialVersionUID = 1L;

    @Column(name = "PRICING_MODEL")
    @AdminPresentation(friendlyName = "productBundlePricingModel", 
        group = GroupName.Price, order = 1,
        helpText = "productBundlePricingModelHelp", 
        fieldType = SupportedFieldType.BROADLEAF_ENUMERATION, 
        broadleafEnumeration = "org.broadleafcommerce.core.catalog.service.type.ProductBundlePricingModelType",
        defaultValue = "ITEM_SUM",
        requiredOverride = RequiredOverride.REQUIRED)
    protected String pricingModel;

    @Column(name = "AUTO_BUNDLE")
    @AdminPresentation(excluded = true)
    protected Boolean autoBundle = false;

    @Column(name = "ITEMS_PROMOTABLE")
    @AdminPresentation(excluded = true)
    protected Boolean itemsPromotable = false;

    @Column(name = "BUNDLE_PROMOTABLE")
    @AdminPresentation(excluded = true)
    protected Boolean bundlePromotable = false;

    @Column(name = "BUNDLE_PRIORITY")
    @AdminPresentation(excluded = true, friendlyName = "productBundlePriority", group="productBundleGroup")
    protected Integer priority=99;

    @OneToMany(mappedBy = "bundle", targetEntity = SkuBundleItemImpl.class, cascade = { CascadeType.ALL },orphanRemoval = true)
    @OrderBy(value = "sequence")
    @Cache(usage = CacheConcurrencyStrategy.READ_WRITE, region = "blProducts")
    @BatchSize(size = 50)
    @AdminPresentationCollection(friendlyName = "skuBundleItemsTitle",
<<<<<<< HEAD
        tab = TabName.General)
=======
            sortProperty="sequence")
>>>>>>> d31563b1
    protected List<SkuBundleItem> skuBundleItems = new ArrayList<SkuBundleItem>();
    
    @Override
    public boolean isOnSale() {
        Money retailPrice = getRetailPrice();
        Money salePrice = getSalePrice();
        return (salePrice != null && !salePrice.isZero() && salePrice.lessThan(retailPrice));
    }

    @Override
    public ProductBundlePricingModelType getPricingModel() {
        return ProductBundlePricingModelType.getInstance(pricingModel);
    }

    @Override
    public void setPricingModel(ProductBundlePricingModelType pricingModel) {
        this.pricingModel = pricingModel == null ? null : pricingModel.getType();
    }

    @Override
    public Money getRetailPrice() {
        if (ProductBundlePricingModelType.ITEM_SUM.equals(getPricingModel())) {
            return getBundleItemsRetailPrice();
        } else if (ProductBundlePricingModelType.BUNDLE.equals(getPricingModel())) {
            return super.getDefaultSku().getRetailPrice();
        }
        return null;
    }
    
    @Override
    public Money getSalePrice() {
        if (ProductBundlePricingModelType.ITEM_SUM.equals(getPricingModel())) {
            return getBundleItemsSalePrice();
        } else if (ProductBundlePricingModelType.BUNDLE.equals(getPricingModel())) {
            return super.getDefaultSku().getSalePrice();
        }
        return null;
    }

    @Override
    public Money getBundleItemsRetailPrice() {
        Money price = Money.ZERO;
        for (SkuBundleItem item : getSkuBundleItems()) {
            price = price.add(item.getRetailPrice().multiply(item.getQuantity()));
        }
        return price;
    }

    @Override
    public Money getBundleItemsSalePrice() {
        Money price = Money.ZERO;
        for (SkuBundleItem item : getSkuBundleItems()){
            if (item.getSalePrice() != null) {
                price = price.add(item.getSalePrice().multiply(item.getQuantity()));
            } else {
                price = price.add(item.getRetailPrice().multiply(item.getQuantity()));
            }
        }
        return price;
    }
    
    @Override
    public void clearDynamicPrices() {
        super.clearDynamicPrices();
        for (SkuBundleItem bundleItem : getSkuBundleItems()) {
            bundleItem.clearDynamicPrices();
        }
    }

    @Override
    public Boolean getAutoBundle() {
        return autoBundle == null ? false : autoBundle;
    }

    @Override
    public void setAutoBundle(Boolean autoBundle) {
        this.autoBundle = autoBundle;
    }

    @Override
    public Boolean getItemsPromotable() {
        return itemsPromotable == null ? false : itemsPromotable;
    }

    @Override
    public void setItemsPromotable(Boolean itemsPromotable) {
        this.itemsPromotable = itemsPromotable;
    }

    @Override
    public Boolean getBundlePromotable() {
        return bundlePromotable == null ? false : bundlePromotable;
    }

    @Override
    public void setBundlePromotable(Boolean bundlePromotable) {
        this.bundlePromotable = bundlePromotable;
    }

    @Override
    public List<SkuBundleItem> getSkuBundleItems() {
        return skuBundleItems;
    }

    @Override
    public void setSkuBundleItems(List<SkuBundleItem> skuBundleItems) {
        this.skuBundleItems = skuBundleItems;
    }

    @Override
    public Integer getPriority() {
        return priority;
    }

    @Override
    public void setPriority(Integer priority) {
        this.priority = priority;
    }

    @Override
    public BigDecimal getPotentialSavings() {

        if (skuBundleItems != null) {

            Money totalNormalPrice = new Money(BankersRounding.zeroAmount());
            Money totalBundlePrice = new Money(BankersRounding.zeroAmount());

            for (SkuBundleItem skuBundleItem : skuBundleItems) {

                Sku sku = skuBundleItem.getSku();

                if (sku != null && sku.getRetailPrice() != null) {
                    totalNormalPrice = totalNormalPrice.add(sku.getRetailPrice().multiply(skuBundleItem.getQuantity()));
                }

                if (ProductBundlePricingModelType.ITEM_SUM.equals(getPricingModel())) {
                    if (skuBundleItem.getSalePrice() != null) {
                        totalBundlePrice = totalBundlePrice.add(skuBundleItem.getSalePrice().multiply(skuBundleItem.getQuantity()));
                    } else {
                        totalBundlePrice = totalBundlePrice.add(skuBundleItem.getRetailPrice().multiply(skuBundleItem.getQuantity()));
                    }
                }

            }

            if (ProductBundlePricingModelType.BUNDLE.equals(getPricingModel())) {
                if (getSalePrice() != null) {
                    totalBundlePrice = getSalePrice();
                } else {
                    totalBundlePrice = getRetailPrice();
                }
            }

            return totalNormalPrice.subtract(totalBundlePrice).getAmount();

        }

        return BigDecimal.ZERO;

    }

    @Override
    public CreateResponse<ProductBundle> createOrRetrieveCopyInstance(MultiTenantCopyContext context) throws
            CloneNotSupportedException {
        CreateResponse<ProductBundle> createResponse = super.createOrRetrieveCopyInstance(context);
        if (createResponse.isAlreadyPopulated()) {
            return createResponse;
        }
        ProductBundle cloned = createResponse.getClone();
        cloned.setAutoBundle(autoBundle);
        cloned.setBundlePromotable(bundlePromotable);
        cloned.setItemsPromotable(itemsPromotable);
        cloned.setPriority(priority);
        cloned.setPricingModel(getPricingModel());
        for (SkuBundleItem item : skuBundleItems) {
            cloned.getSkuBundleItems().add(item.createOrRetrieveCopyInstance(context).getClone());
        }
        return createResponse;
    }
}<|MERGE_RESOLUTION|>--- conflicted
+++ resolved
@@ -87,11 +87,8 @@
     @Cache(usage = CacheConcurrencyStrategy.READ_WRITE, region = "blProducts")
     @BatchSize(size = 50)
     @AdminPresentationCollection(friendlyName = "skuBundleItemsTitle",
-<<<<<<< HEAD
+        sortProperty = "sequence",
         tab = TabName.General)
-=======
-            sortProperty="sequence")
->>>>>>> d31563b1
     protected List<SkuBundleItem> skuBundleItems = new ArrayList<SkuBundleItem>();
     
     @Override
