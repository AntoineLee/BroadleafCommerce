/*
 * #%L
 * BroadleafCommerce Framework
 * %%
 * Copyright (C) 2009 - 2013 Broadleaf Commerce
 * %%
 * Licensed under the Apache License, Version 2.0 (the "License");
 * you may not use this file except in compliance with the License.
 * You may obtain a copy of the License at
 * 
 *       http://www.apache.org/licenses/LICENSE-2.0
 * 
 * Unless required by applicable law or agreed to in writing, software
 * distributed under the License is distributed on an "AS IS" BASIS,
 * WITHOUT WARRANTIES OR CONDITIONS OF ANY KIND, either express or implied.
 * See the License for the specific language governing permissions and
 * limitations under the License.
 * #L%
 */

package org.broadleafcommerce.core.payment.service;

import org.apache.commons.lang3.StringUtils;
import org.apache.commons.logging.Log;
import org.apache.commons.logging.LogFactory;
import org.broadleafcommerce.common.i18n.domain.ISOCountry;
import org.broadleafcommerce.common.i18n.service.ISOService;
import org.broadleafcommerce.common.payment.PaymentAdditionalFieldType;
import org.broadleafcommerce.common.payment.PaymentGatewayType;
import org.broadleafcommerce.common.payment.dto.AddressDTO;
import org.broadleafcommerce.common.payment.dto.GatewayCustomerDTO;
import org.broadleafcommerce.common.payment.dto.PaymentResponseDTO;
import org.broadleafcommerce.common.payment.service.PaymentGatewayCheckoutService;
import org.broadleafcommerce.common.payment.service.PaymentGatewayConfiguration;
import org.broadleafcommerce.common.vendor.service.exception.PaymentException;
import org.broadleafcommerce.common.web.payment.controller.PaymentGatewayAbstractController;
import org.broadleafcommerce.core.checkout.service.CheckoutService;
import org.broadleafcommerce.core.checkout.service.exception.CheckoutException;
import org.broadleafcommerce.core.checkout.service.workflow.CheckoutResponse;
import org.broadleafcommerce.core.order.domain.FulfillmentGroup;
import org.broadleafcommerce.core.order.domain.NullOrderImpl;
import org.broadleafcommerce.core.order.domain.Order;
import org.broadleafcommerce.core.order.service.FulfillmentGroupService;
import org.broadleafcommerce.core.order.service.OrderService;
import org.broadleafcommerce.core.order.service.type.OrderStatus;
import org.broadleafcommerce.core.payment.domain.OrderPayment;
import org.broadleafcommerce.core.payment.domain.PaymentTransaction;
import org.broadleafcommerce.profile.core.domain.Address;
import org.broadleafcommerce.profile.core.domain.Country;
import org.broadleafcommerce.profile.core.domain.Customer;
import org.broadleafcommerce.profile.core.domain.Phone;
import org.broadleafcommerce.profile.core.domain.State;
import org.broadleafcommerce.profile.core.service.AddressService;
import org.broadleafcommerce.profile.core.service.CountryService;
import org.broadleafcommerce.profile.core.service.CustomerPaymentService;
import org.broadleafcommerce.profile.core.service.PhoneService;
import org.broadleafcommerce.profile.core.service.StateService;
import org.springframework.beans.factory.annotation.Value;
import org.springframework.stereotype.Service;

import java.util.ArrayList;
import java.util.List;
import java.util.Map.Entry;

import javax.annotation.Resource;


/**
 * Core framework implementation of the {@link PaymentGatewayCheckoutService}.
 * 
 * @see {@link PaymentGatewayAbstractController}
 * @author Phillip Verheyden (phillipuniverse)
 */
@Service("blPaymentGatewayCheckoutService")
public class DefaultPaymentGatewayCheckoutService implements PaymentGatewayCheckoutService {
    
    private static final Log LOG = LogFactory.getLog(DefaultPaymentGatewayCheckoutService.class);

    @Resource(name = "blOrderService")
    protected OrderService orderService;
    
    @Resource(name = "blOrderPaymentService")
    protected OrderPaymentService orderPaymentService;

    @Resource(name = "blCustomerPaymentService")
    private CustomerPaymentService customerPaymentService;
    
    @Resource(name = "blCheckoutService")
    protected CheckoutService checkoutService;
    
    @Resource(name = "blAddressService")
    protected AddressService addressService;
    
    @Resource(name = "blStateService")
    protected StateService stateService;
    
    @Resource(name = "blCountryService")
    protected CountryService countryService;

    @Resource(name = "blISOService")
    protected ISOService isoService;
    
    @Resource(name = "blPhoneService")
    protected PhoneService phoneService;

    @Resource(name = "blFulfillmentGroupService")
    protected FulfillmentGroupService fulfillmentGroupService;

    @Value("${default.payment.gateway.checkout.useGatewayBillingAddress}")
    protected boolean useBillingAddressFromGateway = true;
    
    @Override
    public Long applyPaymentToOrder(PaymentResponseDTO responseDTO, PaymentGatewayConfiguration config) {
        
        //Payments can ONLY be parsed into Order Payments if they are 'valid'
        if (!responseDTO.isValid()) {
            throw new IllegalArgumentException("Invalid payment responses cannot be parsed into the order payment domain");
        }
        
        if (config == null) {
            throw new IllegalArgumentException("Config service cannot be null");
        }
        
        Long orderId = Long.parseLong(responseDTO.getOrderId());
        Order order = orderService.findOrderById(orderId);
        
        if (!OrderStatus.IN_PROCESS.equals(order.getStatus()) && !OrderStatus.CSR_OWNED.equals(order.getStatus())) {
            throw new IllegalArgumentException("Cannot apply another payment to an Order that is not IN_PROCESS or CSR_OWNED");
        }
        
        Customer customer = order.getCustomer();
        if (customer.isAnonymous()) {
            GatewayCustomerDTO<PaymentResponseDTO> gatewayCustomer = responseDTO.getCustomer();
            if (StringUtils.isEmpty(customer.getFirstName()) && gatewayCustomer != null) {
                customer.setFirstName(gatewayCustomer.getFirstName());
            }
            if (StringUtils.isEmpty(customer.getLastName()) && gatewayCustomer != null) {
                customer.setLastName(gatewayCustomer.getLastName());
            }
            if (StringUtils.isEmpty(customer.getEmailAddress()) && gatewayCustomer != null) {
                customer.setEmailAddress(gatewayCustomer.getEmail());
            }
        }

        // If the gateway sends back an email address and the order does not contain one, set it.
        GatewayCustomerDTO<PaymentResponseDTO> gatewayCustomer = responseDTO.getCustomer();
        if (order.getEmailAddress() == null && gatewayCustomer != null) {
            order.setEmailAddress(gatewayCustomer.getEmail());
        }

        // If the gateway sends back Shipping Information, we will save that to the first shippable fulfillment group.
        populateShippingInfo(responseDTO, order);

        // ALWAYS create a new order payment for the payment that comes in. Invalid payments should be cleaned up by
        // invoking {@link #markPaymentAsInvalid}.
        OrderPayment payment = orderPaymentService.create();
        payment.setType(responseDTO.getPaymentType());
        payment.setPaymentGatewayType(responseDTO.getPaymentGatewayType());
        payment.setAmount(responseDTO.getAmount());

        // If this gateway does not support multiple payments then mark all of the existing payments
        // as invalid before adding the new one
        List<OrderPayment> paymentsToInvalidate = new ArrayList<OrderPayment>();
        Address tempBillingAddress = null;
        Boolean savePayment = false;
        String paymentName = null;
        if (!config.handlesMultiplePayments()) {
            PaymentGatewayType gateway = config.getGatewayType();
            for (OrderPayment p : order.getPayments()) {
                // A Payment on the order will be invalidated if:
                // - It's a temporary order payment: There may be a temporary Order Payment on the Order (e.g. to save the billing address)
                // - The payment being added is a Final Payment and there already exists a Final Payment
                // - The payment being added has the same gateway type of an existing one.
                if (PaymentGatewayType.TEMPORARY.equals(p.getGatewayType()) ||
                        (p.isFinalPayment() && payment.isFinalPayment()) ||
                        (p.getGatewayType() != null && p.getGatewayType().equals(gateway))) {

                    paymentsToInvalidate.add(p);

                    if (PaymentGatewayType.TEMPORARY.equals(p.getGatewayType()) ) {
                        tempBillingAddress = p.getBillingAddress();
                        savePayment = p.isSavePayment();
                        paymentName = p.getPaymentName();
                    }
                }
            }
        }

        for (OrderPayment invalid : paymentsToInvalidate) {
            // 2
            markPaymentAsInvalid(invalid.getId());
        }

        // The billing address that will be saved on the order will be parsed off the
        // Response DTO sent back from the Gateway as it may have Address Verification or Standardization.
        // If you do not wish to use the Billing Address coming back from the Gateway, you can override the
        // populateBillingInfo() method or set the useBillingAddressFromGateway property.
        populateBillingInfo(responseDTO, payment, tempBillingAddress);
        
        // Create the transaction for the payment
        PaymentTransaction transaction = orderPaymentService.createTransaction();
        transaction.setAmount(responseDTO.getAmount());
        transaction.setRawResponse(responseDTO.getRawResponse());
        transaction.setSuccess(responseDTO.isSuccessful());
        transaction.setType(responseDTO.getPaymentTransactionType());
        for (Entry<String, String> entry : responseDTO.getResponseMap().entrySet()) {
            transaction.getAdditionalFields().put(entry.getKey(), entry.getValue());
        }

        //Set the Credit Card Info on the Additional Fields Map
        if (responseDTO.getCreditCard() != null && responseDTO.getCreditCard().creditCardPopulated()) {

            transaction.getAdditionalFields().put(PaymentAdditionalFieldType.NAME_ON_CARD.getType(),
                    responseDTO.getCreditCard().getCreditCardHolderName());
            transaction.getAdditionalFields().put(PaymentAdditionalFieldType.CARD_TYPE.getType(),
                    responseDTO.getCreditCard().getCreditCardType());
            transaction.getAdditionalFields().put(PaymentAdditionalFieldType.EXP_DATE.getType(),
                    responseDTO.getCreditCard().getCreditCardExpDate());
            transaction.getAdditionalFields().put(PaymentAdditionalFieldType.LAST_FOUR.getType(),
                    responseDTO.getCreditCard().getCreditCardLastFour());
        }
        
        //TODO: validate that this particular type of transaction can be added to the payment (there might already
        // be an AUTHORIZE transaction, for instance)
        //Persist the order payment as well as its transaction
        payment.setOrder(order);
        transaction.setOrderPayment(payment);
        payment.addTransaction(transaction);


        try {
            if (savePayment) {
                payment.setPaymentName(paymentName);
                payment.setCustomerPayment(orderPaymentService.createCustomerPaymentFromOrderPayment(order.getCustomer(), payment));
            }
        } catch (PaymentException e) {
            e.printStackTrace();
        }


        payment = orderPaymentService.save(payment);

        if (transaction.getSuccess()) {
            orderService.addPaymentToOrder(order, payment, null);
        } else {
            // We will have to mark the entire payment as invalid and boot the user to re-enter their
            // billing info and payment information as there may be an error either with the billing address/or credit card
            handleUnsuccessfulTransaction(payment);
        }
        
        return payment.getId();
    }

    protected void populateBillingInfo(PaymentResponseDTO responseDTO, OrderPayment payment, Address tempBillingAddress) {
        Address billingAddress = tempBillingAddress;
        if (responseDTO.getBillTo() != null && isUseBillingAddressFromGateway()) {
            billingAddress = addressService.create();
            AddressDTO<PaymentResponseDTO> billToDTO = responseDTO.getBillTo();
<<<<<<< HEAD
            billingAddress.setFirstName(billToDTO.getAddressFirstName());
            billingAddress.setLastName(billToDTO.getAddressLastName());
            billingAddress.setFullName(billToDTO.getAddressFullName());
            billingAddress.setAddressLine1(billToDTO.getAddressLine1());
            billingAddress.setAddressLine2(billToDTO.getAddressLine2());
            billingAddress.setCity(billToDTO.getAddressCityLocality());
//            billingAddress.setPhonePrimary();

            State state = null;
            if(billToDTO.getAddressStateRegion() != null) {
                state = stateService.findStateByAbbreviation(billToDTO.getAddressStateRegion());
            }
            if (state == null) {
                LOG.warn("The given state from the response: " + billToDTO.getAddressStateRegion() + " could not be found"
                        + " as a state abbreviation in BLC_STATE");
            }
            billingAddress.setState(state);
            billingAddress.setStateProvinceRegion(billToDTO.getAddressStateRegion());

            billingAddress.setPostalCode(billToDTO.getAddressPostalCode());

            Country country = null;
            ISOCountry isoCountry = null;
            if (billToDTO.getAddressCountryCode() != null) {
                country = countryService.findCountryByAbbreviation(billToDTO.getAddressCountryCode());
                isoCountry = isoService.findISOCountryByAlpha2Code(billToDTO.getAddressCountryCode());
            }
            if (country == null) {
                LOG.warn("The given country from the response: " + billToDTO.getAddressCountryCode() + " could not be found"
                        + " as a country abbreviation in BLC_COUNTRY");
            } else if (isoCountry == null) {
                LOG.error("The given country from the response: " + billToDTO.getAddressCountryCode() + " could not be found"
                        + " as a country alpha-2 code in BLC_ISO_COUNTRY");
            }

            billingAddress.setCountry(country);
            billingAddress.setIsoCountryAlpha2(isoCountry);

            if (billToDTO.getAddressPhone() != null) {
                Phone billingPhone = phoneService.create();
                billingPhone.setPhoneNumber(billToDTO.getAddressPhone());
                billingAddress.setPhonePrimary(billingPhone);
            }
=======
            populateAddressInfo(billingAddress, billToDTO);
>>>>>>> 1c7bf1e0
        }

        payment.setBillingAddress(billingAddress);
    }
    
    protected void populateShippingInfo(PaymentResponseDTO responseDTO, Order order) {
        FulfillmentGroup shippableFulfillmentGroup = fulfillmentGroupService.getFirstShippableFulfillmentGroup(order);
        Address shippingAddress = null;
        if (responseDTO.getShipTo() != null && shippableFulfillmentGroup != null) {
            shippingAddress = addressService.create();
            AddressDTO<PaymentResponseDTO> shipToDTO = responseDTO.getShipTo();
<<<<<<< HEAD
            shippingAddress.setFirstName(shipToDTO.getAddressFirstName());
            shippingAddress.setLastName(shipToDTO.getAddressLastName());
            shippingAddress.setFullName(shipToDTO.getAddressFullName());
            shippingAddress.setAddressLine1(shipToDTO.getAddressLine1());
            shippingAddress.setAddressLine2(shipToDTO.getAddressLine2());
            shippingAddress.setCity(shipToDTO.getAddressCityLocality());
=======
            populateAddressInfo(shippingAddress, shipToDTO);
>>>>>>> 1c7bf1e0
            
            shippableFulfillmentGroup = fulfillmentGroupService.findFulfillmentGroupById(shippableFulfillmentGroup.getId());
            if (shippableFulfillmentGroup != null) {
                shippableFulfillmentGroup.setAddress(shippingAddress);
                fulfillmentGroupService.save(shippableFulfillmentGroup);
            }
        }
    }
    
    protected void populateAddressInfo(Address address, AddressDTO<PaymentResponseDTO> dto) {
        address.setFirstName(dto.getAddressFirstName());
        address.setLastName(dto.getAddressLastName());
        address.setFullName(dto.getAddressFirstName() + " " + dto.getAddressLastName());
        address.setAddressLine1(dto.getAddressLine1());
        address.setAddressLine2(dto.getAddressLine2());
        address.setCity(dto.getAddressCityLocality());

        State state = null;
        if(dto.getAddressStateRegion() != null) {
            state = stateService.findStateByAbbreviation(dto.getAddressStateRegion());
        }
        if (state == null) {
            LOG.warn("The given state from the response: " + dto.getAddressStateRegion() + " could not be found"
                    + " as a state abbreviation in BLC_STATE");
        }
        address.setState(state);
        address.setStateProvinceRegion(dto.getAddressStateRegion());

        address.setPostalCode(dto.getAddressPostalCode());

        Country country = null;
        ISOCountry isoCountry = null;
        if (dto.getAddressCountryCode() != null) {
            country = countryService.findCountryByAbbreviation(dto.getAddressCountryCode());
            isoCountry = isoService.findISOCountryByAlpha2Code(dto.getAddressCountryCode());
        }
        if (country == null) {
            LOG.warn("The given country from the response: " + dto.getAddressCountryCode() + " could not be found"
                    + " as a country abbreviation in BLC_COUNTRY");
        } else if (isoCountry == null) {
            LOG.error("The given country from the response: " + dto.getAddressCountryCode() + " could not be found"
                    + " as a country alpha-2 code in BLC_ISO_COUNTRY");
        }

        address.setCountry(country);
        address.setIsoCountryAlpha2(isoCountry);

        if (dto.getAddressPhone() != null) {
            Phone billingPhone = phoneService.create();
            billingPhone.setPhoneNumber(dto.getAddressPhone());
            address.setPhonePrimary(billingPhone);
        }
    }

    /**
     * This default implementation will mark the entire payment as invalid and boot the user to re-enter their
     * billing info and payment information as there may be an error with either the billing address or credit card.
     * This is the safest method, because depending on the implementation of the Gateway, we may not know exactly where
     * the error occurred (e.g. Address Verification enabled, etc...) So, we will assume that the error invalidates
     * the entire Order Payment, and the customer will have to re-enter their billing and credit card information to be
     * processed again.
     *
     * @param payment
     */
    protected void handleUnsuccessfulTransaction(OrderPayment payment) {
        markPaymentAsInvalid(payment.getId());
    }

    @Override
    public void markPaymentAsInvalid(Long orderPaymentId) {
        OrderPayment payment = orderPaymentService.readPaymentById(orderPaymentId);
        if (payment == null) {
            throw new IllegalArgumentException("Could not find payment with id " + orderPaymentId);
        }
        // Do not do an actual delete here, otherwise Hibernate will screw up the relationships by setting parent transactions
        // to null because of the cascades. This manifests itself when you have an AUTHORIZE_AND_CAPTURE transaction and
        // then an immediate VOID (like if there is an exception in the checkout workflow). The VOID transaction should
        // have its parent set to the AUTHORIZE_AND_CAPTURE transaction which works up until we call Hibernate's delete
        // on the payment. By cascading down to the transaction, Hibernate goes and removes the parentTransaction relationship
        // from the VOID transaction
        // The fix is to set archived statuses manually and not rely on Hibernate's @SqlDelete
        payment.setArchived('Y');
        for (PaymentTransaction transaction : payment.getTransactions()) {
            transaction.setArchived('Y');
        }
    }

    @Override
    public String initiateCheckout(Long orderId) throws Exception{
        Order order = orderService.findOrderById(orderId, true);
        if (order == null || order instanceof NullOrderImpl) {
            throw new IllegalArgumentException("Could not order with id " + orderId);
        }
        
        CheckoutResponse response;

        try {
            response = checkoutService.performCheckout(order);
        } catch (CheckoutException e) {
            throw new Exception(e);
        }

        if (response.getOrder().getOrderNumber() == null) {
            LOG.error("Order Number for Order ID: " + order.getId() + " is null.");
        }

        return response.getOrder().getOrderNumber();
    }

    @Override
    public String lookupOrderNumberFromOrderId(PaymentResponseDTO responseDTO) {
        Order order = orderService.findOrderById(Long.parseLong(responseDTO.getOrderId()), true);
        if (order == null) {
            throw new IllegalArgumentException("An order with ID " + responseDTO.getOrderId() + " cannot be found for the" +
            		" given payment response.");
        }
        return order.getOrderNumber();
    }

    public boolean isUseBillingAddressFromGateway() {
        return useBillingAddressFromGateway;
    }

    public void setUseBillingAddressFromGateway(boolean useBillingAddressFromGateway) {
        this.useBillingAddressFromGateway = useBillingAddressFromGateway;
    }
}<|MERGE_RESOLUTION|>--- conflicted
+++ resolved
@@ -256,53 +256,7 @@
         if (responseDTO.getBillTo() != null && isUseBillingAddressFromGateway()) {
             billingAddress = addressService.create();
             AddressDTO<PaymentResponseDTO> billToDTO = responseDTO.getBillTo();
-<<<<<<< HEAD
-            billingAddress.setFirstName(billToDTO.getAddressFirstName());
-            billingAddress.setLastName(billToDTO.getAddressLastName());
-            billingAddress.setFullName(billToDTO.getAddressFullName());
-            billingAddress.setAddressLine1(billToDTO.getAddressLine1());
-            billingAddress.setAddressLine2(billToDTO.getAddressLine2());
-            billingAddress.setCity(billToDTO.getAddressCityLocality());
-//            billingAddress.setPhonePrimary();
-
-            State state = null;
-            if(billToDTO.getAddressStateRegion() != null) {
-                state = stateService.findStateByAbbreviation(billToDTO.getAddressStateRegion());
-            }
-            if (state == null) {
-                LOG.warn("The given state from the response: " + billToDTO.getAddressStateRegion() + " could not be found"
-                        + " as a state abbreviation in BLC_STATE");
-            }
-            billingAddress.setState(state);
-            billingAddress.setStateProvinceRegion(billToDTO.getAddressStateRegion());
-
-            billingAddress.setPostalCode(billToDTO.getAddressPostalCode());
-
-            Country country = null;
-            ISOCountry isoCountry = null;
-            if (billToDTO.getAddressCountryCode() != null) {
-                country = countryService.findCountryByAbbreviation(billToDTO.getAddressCountryCode());
-                isoCountry = isoService.findISOCountryByAlpha2Code(billToDTO.getAddressCountryCode());
-            }
-            if (country == null) {
-                LOG.warn("The given country from the response: " + billToDTO.getAddressCountryCode() + " could not be found"
-                        + " as a country abbreviation in BLC_COUNTRY");
-            } else if (isoCountry == null) {
-                LOG.error("The given country from the response: " + billToDTO.getAddressCountryCode() + " could not be found"
-                        + " as a country alpha-2 code in BLC_ISO_COUNTRY");
-            }
-
-            billingAddress.setCountry(country);
-            billingAddress.setIsoCountryAlpha2(isoCountry);
-
-            if (billToDTO.getAddressPhone() != null) {
-                Phone billingPhone = phoneService.create();
-                billingPhone.setPhoneNumber(billToDTO.getAddressPhone());
-                billingAddress.setPhonePrimary(billingPhone);
-            }
-=======
             populateAddressInfo(billingAddress, billToDTO);
->>>>>>> 1c7bf1e0
         }
 
         payment.setBillingAddress(billingAddress);
@@ -314,16 +268,7 @@
         if (responseDTO.getShipTo() != null && shippableFulfillmentGroup != null) {
             shippingAddress = addressService.create();
             AddressDTO<PaymentResponseDTO> shipToDTO = responseDTO.getShipTo();
-<<<<<<< HEAD
-            shippingAddress.setFirstName(shipToDTO.getAddressFirstName());
-            shippingAddress.setLastName(shipToDTO.getAddressLastName());
-            shippingAddress.setFullName(shipToDTO.getAddressFullName());
-            shippingAddress.setAddressLine1(shipToDTO.getAddressLine1());
-            shippingAddress.setAddressLine2(shipToDTO.getAddressLine2());
-            shippingAddress.setCity(shipToDTO.getAddressCityLocality());
-=======
             populateAddressInfo(shippingAddress, shipToDTO);
->>>>>>> 1c7bf1e0
             
             shippableFulfillmentGroup = fulfillmentGroupService.findFulfillmentGroupById(shippableFulfillmentGroup.getId());
             if (shippableFulfillmentGroup != null) {
