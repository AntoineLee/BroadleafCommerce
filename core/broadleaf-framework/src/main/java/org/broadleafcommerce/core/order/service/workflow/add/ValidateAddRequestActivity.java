/*
 * #%L
 * BroadleafCommerce Framework
 * %%
 * Copyright (C) 2009 - 2016 Broadleaf Commerce
 * %%
 * Licensed under the Broadleaf Fair Use License Agreement, Version 1.0
 * (the "Fair Use License" located  at http://license.broadleafcommerce.org/fair_use_license-1.0.txt)
 * unless the restrictions on use therein are violated and require payment to Broadleaf in which case
 * the Broadleaf End User License Agreement (EULA), Version 1.1
 * (the "Commercial License" located at http://license.broadleafcommerce.org/commercial_license-1.1.txt)
 * shall apply.
 * 
 * Alternatively, the Commercial License may be replaced with a mutually agreed upon license (the "Custom License")
 * between you and Broadleaf Commerce. You may not use this file except in compliance with the applicable license.
 * #L%
 */
package org.broadleafcommerce.core.order.service.workflow.add;

import org.apache.commons.collections.CollectionUtils;
import org.apache.commons.collections4.ListUtils;
import org.apache.commons.collections4.MapUtils;
import org.apache.commons.lang.StringUtils;
import org.broadleafcommerce.common.currency.domain.BroadleafCurrency;
import org.broadleafcommerce.core.catalog.domain.Product;
import org.broadleafcommerce.core.catalog.domain.ProductOption;
import org.broadleafcommerce.core.catalog.domain.ProductOptionValue;
import org.broadleafcommerce.core.catalog.domain.ProductOptionXref;
import org.broadleafcommerce.core.catalog.domain.Sku;
import org.broadleafcommerce.core.catalog.domain.SkuProductOptionValueXref;
import org.broadleafcommerce.core.catalog.service.CatalogService;
import org.broadleafcommerce.core.order.domain.OrderItem;
import org.broadleafcommerce.core.order.service.OrderItemService;
import org.broadleafcommerce.core.order.service.OrderService;
import org.broadleafcommerce.core.order.service.ProductOptionValidationService;
import org.broadleafcommerce.core.order.service.call.ActivityMessageDTO;
import org.broadleafcommerce.core.order.service.call.NonDiscreteOrderItemRequestDTO;
import org.broadleafcommerce.core.order.service.call.OrderItemRequestDTO;
import org.broadleafcommerce.core.order.service.exception.ProductOptionValidationException;
import org.broadleafcommerce.core.order.service.exception.RequiredAttributeNotProvidedException;
import org.broadleafcommerce.core.order.service.type.MessageType;
import org.broadleafcommerce.core.order.service.workflow.CartOperationRequest;
import org.broadleafcommerce.core.workflow.ActivityMessages;
import org.broadleafcommerce.core.workflow.BaseActivity;
import org.broadleafcommerce.core.workflow.ProcessContext;
import org.springframework.beans.factory.annotation.Value;

import java.util.HashMap;
import java.util.Map;
import java.util.Map.Entry;

import javax.annotation.Resource;

public class ValidateAddRequestActivity extends BaseActivity<ProcessContext<CartOperationRequest>> {

    @Value("${solr.index.use.sku}")
    protected boolean useSku;
    
    @Resource(name = "blOrderService")
    protected OrderService orderService;
    
    @Resource(name = "blCatalogService")
    protected CatalogService catalogService;

    @Resource(name = "blProductOptionValidationService")
    protected ProductOptionValidationService productOptionValidationService;
    
    @Resource(name = "blOrderItemService")
    protected OrderItemService orderItemService;

    @Override
    public ProcessContext<CartOperationRequest> execute(ProcessContext<CartOperationRequest> context) throws Exception {
        CartOperationRequest request = context.getSeedData();
        OrderItemRequestDTO orderItemRequestDTO = request.getItemRequest();
        Integer orderItemQuantity = orderItemRequestDTO.getQuantity();

        if (!hasQuantity(orderItemQuantity)) {
            context.stopProcess();
        } else if (orderItemQuantity < 0) {
            throw new IllegalArgumentException("Quantity cannot be negative");
        } else if (request.getOrder() == null) {
            throw new IllegalArgumentException("Order is required when adding item to order");
        } else {
            Product product = determineProduct(orderItemRequestDTO);
            Sku sku = determineSku(product, orderItemRequestDTO.getSkuId(), orderItemRequestDTO.getItemAttributes(),
                                   (ActivityMessages) context);

            addSkuToCart(sku, orderItemRequestDTO, product, request);

            if (!hasSameCurrency(orderItemRequestDTO, request, sku)) {
                throw new IllegalArgumentException("Cannot have items with differing currencies in one cart");
            }

            validateIfParentOrderItemExists(orderItemRequestDTO);
        }
        
        return context;
    }

    protected boolean hasQuantity(Integer orderItemQuantity) {
        return orderItemQuantity != null && orderItemQuantity != 0;
    }

    protected Product determineProduct(OrderItemRequestDTO orderItemRequestDTO) {
        Product product = null;
        // Validate that if the user specified a productId, it is a legitimate productId
        if (orderItemRequestDTO.getProductId() != null) {
            product = catalogService.findProductById(orderItemRequestDTO.getProductId());

            if (product == null) {
                throw new IllegalArgumentException("Product was specified but no matching product was found for productId "
                                                   + orderItemRequestDTO.getProductId());
            }
        }

<<<<<<< HEAD
        Sku sku;
        try {
            sku = determineSku(product, orderItemRequestDTO.getSkuId(), orderItemRequestDTO.getItemAttributes(), (ActivityMessages) context);
        } catch (RequiredAttributeNotProvidedException e) {
            // Mark the request as a configuration error and proceed with the add.
            orderItemRequestDTO.setHasConfigurationError(Boolean.TRUE);
            return context;
        }

        // If we couldn't find a sku, then we're unable to add to cart.
        if (sku == null && !(orderItemRequestDTO instanceof NonDiscreteOrderItemRequestDTO)) {
            StringBuilder sb = new StringBuilder();
            for (Entry<String, String> entry : orderItemRequestDTO.getItemAttributes().entrySet()) {
                sb.append(entry.toString());
            }
            throw new IllegalArgumentException("Could not find SKU for :" +
                    " productId: " + (product == null ? "null" : product.getId()) + 
                    " skuId: " + orderItemRequestDTO.getSkuId() + 
                    " attributes: " + sb.toString());
        } else if (sku == null) {
            NonDiscreteOrderItemRequestDTO ndr = (NonDiscreteOrderItemRequestDTO) orderItemRequestDTO;
            if (StringUtils.isBlank(ndr.getItemName())) {
                throw new IllegalArgumentException("Item name is required for non discrete order item add requests");
            }
            
            if (ndr.getOverrideRetailPrice() == null && ndr.getOverrideSalePrice() == null) {
                throw new IllegalArgumentException("At least one override price is required for non discrete order item add requests");
            }
        } else if (!sku.isActive()) {
            throw new IllegalArgumentException("The requested skuId of " + sku.getId() + " is no longer active");
        } else {
            // We know definitively which sku we're going to add, so we can set this
            // value with certainty
            request.getItemRequest().setSkuId(sku.getId());
        }
        
        if (!(orderItemRequestDTO instanceof NonDiscreteOrderItemRequestDTO) &&
                request.getOrder().getCurrency() != null && 
                sku.getCurrency() != null && 
                !request.getOrder().getCurrency().equals(sku.getCurrency())) {
            throw new IllegalArgumentException("Cannot have items with differing currencies in one cart");
        }
        
        // If the user has specified a parent order item to attach this to, it must exist in this cart
        if (orderItemRequestDTO.getParentOrderItemId() != null) {
            OrderItem parent = orderItemService.readOrderItemById(orderItemRequestDTO.getParentOrderItemId());
            if (parent == null) {
                throw new IllegalArgumentException("Could not find parent order item by the given id");
            }
        }
        
        return context;
=======
        return product;
>>>>>>> 614a4e6b
    }
    
    protected Sku determineSku(Product product, Long skuId, Map<String, String> attributeValues, ActivityMessages messages) throws RequiredAttributeNotProvidedException {
        Sku sku = null;
        
        //If sku browsing is enabled, product option data will not be available.
        if(!useSku) {
            // Check whether the sku is correct given the product options.
            sku = findMatchingSku(product, attributeValues, messages);
        }

        if (sku == null && skuId != null) {
            sku = catalogService.findSkuById(skuId);
        }

        if (sku == null && product != null) {
            // Set to the default sku
<<<<<<< HEAD
            if (product.getAdditionalSkus() != null && product.getAdditionalSkus().size() > 0 && !product.getCanSellWithoutOptions()) {
                throw new RequiredAttributeNotProvidedException("Unable to find non-default sku matching given options and cannot sell default sku", null, product.getId().toString());
=======
            if (cannotSellDefaultSku(product)) {
                throw new RequiredAttributeNotProvidedException("Unable to find non-default sku matching given options and cannot sell default sku", null);
            } else {
                sku = product.getDefaultSku();
>>>>>>> 614a4e6b
            }
        }
        return sku;
    }

    protected boolean cannotSellDefaultSku(Product product) {
        return CollectionUtils.isNotEmpty(product.getAdditionalSkus()) && !product.getCanSellWithoutOptions();
    }
    
<<<<<<< HEAD
    protected Sku findMatchingSku(Product product, Map<String, String> attributeValues, ActivityMessages messages) throws RequiredAttributeNotProvidedException {
        Map<String, String> attributeValuesForSku = new HashMap<String,String>();
=======
    protected Sku findMatchingSku(Product product, Map<String, String> attributeValues, ActivityMessages messages) {
        Map<String, String> attributeValuesForSku = new HashMap<>();
        Sku matchingSku = null;

>>>>>>> 614a4e6b
        // Verify that required product-option values were set.
        if (product != null) {
            for (ProductOptionXref productOptionXref : ListUtils.emptyIfNull(product.getProductOptionXrefs())) {
                ProductOption productOption = productOptionXref.getProductOption();
                String attributeName = productOption.getAttributeName();
                String attributeValue = attributeValues.get(attributeName);
                boolean isRequired = productOption.getRequired();
                boolean hasStrategy = productOptionValidationService.hasProductOptionValidationStrategy(productOption);
                boolean isAddOrNoneType = productOptionValidationService.isAddOrNoneType(productOption);

<<<<<<< HEAD
        if (product != null && product.getProductOptions() != null && product.getProductOptions().size() > 0) {
            for (ProductOption productOption : product.getProductOptions()) {
                if (productOption.getRequired() && (productOption.getProductOptionValidationStrategyType() == null ||
                        productOption.getProductOptionValidationStrategyType().getRank() <= ProductOptionValidationStrategyType.ADD_ITEM.getRank())) {
                    if (StringUtils.isEmpty(attributeValues.get(productOption.getAttributeName()))) {
                        throw new RequiredAttributeNotProvidedException("Unable to add to product ("+ product.getId() +") cart. Required attribute was not provided: " + productOption.getAttributeName(), null, String.valueOf(product.getId()));
                    } else if (productOption.getUseInSkuGeneration()) {
                        attributeValuesForSku.put(productOption.getAttributeName(), attributeValues.get(productOption.getAttributeName()));
                    }
                }
                if (!productOption.getRequired() && StringUtils.isEmpty(attributeValues.get(productOption.getAttributeName()))) {
                    //if the product option is not required, and user has not set the optional value, then we dont need to validate
                } else if (productOption.getProductOptionValidationStrategyType() == null || productOption.getProductOptionValidationStrategyType().getRank() <= ProductOptionValidationStrategyType.ADD_ITEM.getRank()) {
                        productOptionValidationService.validate(productOption, attributeValues.get(productOption.getAttributeName()));
=======
                if (isRequired && isAddOrNoneType) {
                    putAttributeValueForSku(attributeValuesForSku, productOption, attributeName, attributeValue, product.getId());
>>>>>>> 614a4e6b
                }

                if (shouldValidateWithException(isRequired, isAddOrNoneType, attributeValue)) {
                    productOptionValidationService.validate(productOption, attributeValue);
                }

                if (hasStrategy && !isAddOrNoneType) {
                    // we need to validate; however, we will not error out
                    productOptionValidationService.validateWithoutException(productOption, attributeValue, messages);
                }
            }

            matchingSku = getMatchingSku(product, attributeValuesForSku);
        }

        return matchingSku;
    }

    protected void putAttributeValueForSku(Map<String, String> attributeValuesForSku, ProductOption productOption,
                                           String attributeName, String attributeValue, Long productId) {
        if (StringUtils.isEmpty(attributeValue)) {
            String message = "Unable to add to product (" + productId + ") cart. Required attribute was not provided: "
                             + attributeName;
            throw new RequiredAttributeNotProvidedException(message, attributeName);
        } else if (productOption.getUseInSkuGeneration()) {
            attributeValuesForSku.put(attributeName, attributeValue);
        }
    }

    protected boolean shouldValidateWithException(boolean isRequired, boolean isAddOrNoneType, String attributeValue) {
        return isAddOrNoneType && (isRequired || !StringUtils.isEmpty(attributeValue));
    }

    protected Sku getMatchingSku(Product product, Map<String, String> attributeValuesForSku) {
        Sku matchingSku = null;

        for (Sku sku : ListUtils.emptyIfNull(product.getAdditionalSkus())) {
            if (isMatchingSku(sku, attributeValuesForSku)) {
                matchingSku = sku;
                break;
            }
        }

        return matchingSku;
    }

    protected boolean isMatchingSku(Sku sku, Map<String,String> attributeValues) {
        boolean hasMatchingSku = true;

        if (MapUtils.isEmpty(attributeValues)) {
            hasMatchingSku = false;
        } else {
            for (String attributeName : attributeValues.keySet()) {
                boolean optionValueMatchFound = false;

                for (SkuProductOptionValueXref productOptionValueXref : sku.getProductOptionValueXrefs()) {
                    ProductOptionValue productOptionValue = productOptionValueXref.getProductOptionValue();
                    boolean isSameAttribute = productOptionValue.getProductOption().getAttributeName().equals(attributeName);

                    if (isSameAttribute) {
                        optionValueMatchFound = productOptionValue.getAttributeValue().equals(attributeValues.get(attributeName));

                        if (optionValueMatchFound) {
                            break;
                        } else {
                            hasMatchingSku = false;
                        }
                    }
                }

                if (!optionValueMatchFound) {
                    hasMatchingSku = false;
                }
            }
        }

        return hasMatchingSku;
    }

    protected void addSkuToCart(Sku sku, OrderItemRequestDTO orderItemRequestDTO, Product product, CartOperationRequest request) {
        // If we couldn't find a sku, then we're unable to add to cart.
        if (!hasSkuOrIsNonDiscreteOI(sku, orderItemRequestDTO)) {
            handleIfNoSku(orderItemRequestDTO, product);
        } else if (sku == null) {
            handleIfNonDiscreteOI(orderItemRequestDTO);
        } else if (!sku.isActive()) {
            throw new IllegalArgumentException("The requested skuId of " + sku.getId() + " is no longer active");
        } else {
            // We know which sku we're going to add, so we can add it
            request.getItemRequest().setSkuId(sku.getId());
        }
    }

    protected boolean hasSkuOrIsNonDiscreteOI(Sku sku, OrderItemRequestDTO orderItemRequestDTO) {
        return sku != null || orderItemRequestDTO instanceof NonDiscreteOrderItemRequestDTO;
    }

    protected void handleIfNoSku(OrderItemRequestDTO orderItemRequestDTO, Product product) {
        StringBuilder sb = new StringBuilder();

        for (Entry<String, String> entry : orderItemRequestDTO.getItemAttributes().entrySet()) {
            sb.append(entry.toString());
        }

        throw new IllegalArgumentException("Could not find SKU for :" +
                                           " productId: " + (product == null ? "null" : product.getId()) +
                                           " skuId: " + orderItemRequestDTO.getSkuId() +
                                           " attributes: " + sb.toString());
    }

    protected void handleIfNonDiscreteOI(OrderItemRequestDTO orderItemRequestDTO) {
        NonDiscreteOrderItemRequestDTO ndr = (NonDiscreteOrderItemRequestDTO) orderItemRequestDTO;

        if (StringUtils.isBlank(ndr.getItemName())) {
            throw new IllegalArgumentException("Item name is required for non discrete order item add requests");
        } else if (!hasPrice(ndr)) {
            throw new IllegalArgumentException("At least one override price is required for non discrete order item add requests");
        }
    }

    protected boolean hasPrice(NonDiscreteOrderItemRequestDTO ndr) {
        return ndr.getOverrideRetailPrice() != null || ndr.getOverrideSalePrice() != null;
    }

    protected boolean hasSameCurrency(OrderItemRequestDTO orderItemRequestDTO, CartOperationRequest request, Sku sku) {
        boolean isNDR = orderItemRequestDTO instanceof NonDiscreteOrderItemRequestDTO;
        boolean hasSameCurrency = false;

        BroadleafCurrency orderCurrency = request.getOrder().getCurrency();
        BroadleafCurrency skuCurrency = sku.getCurrency();
        boolean hasOrderCurrency = request.getOrder().getCurrency() != null;
        boolean hasSkuCurrency = sku.getCurrency() != null;

        if (hasOrderCurrency && hasSkuCurrency) {
            hasSameCurrency = orderCurrency.equals(skuCurrency);
        }

        return isNDR || !hasOrderCurrency || !hasSkuCurrency || hasSameCurrency;
    }

    protected void validateIfParentOrderItemExists(OrderItemRequestDTO orderItemRequestDTO) {
        // If the user has specified a parent order item to attach this to, it must exist in this cart
        if (orderItemRequestDTO.getParentOrderItemId() != null) {
            OrderItem parent = orderItemService.readOrderItemById(orderItemRequestDTO.getParentOrderItemId());
            if (parent == null) {
                throw new IllegalArgumentException("Could not find parent order item by the given id");
            }
        }
    }
}<|MERGE_RESOLUTION|>--- conflicted
+++ resolved
@@ -33,12 +33,9 @@
 import org.broadleafcommerce.core.order.service.OrderItemService;
 import org.broadleafcommerce.core.order.service.OrderService;
 import org.broadleafcommerce.core.order.service.ProductOptionValidationService;
-import org.broadleafcommerce.core.order.service.call.ActivityMessageDTO;
 import org.broadleafcommerce.core.order.service.call.NonDiscreteOrderItemRequestDTO;
 import org.broadleafcommerce.core.order.service.call.OrderItemRequestDTO;
-import org.broadleafcommerce.core.order.service.exception.ProductOptionValidationException;
 import org.broadleafcommerce.core.order.service.exception.RequiredAttributeNotProvidedException;
-import org.broadleafcommerce.core.order.service.type.MessageType;
 import org.broadleafcommerce.core.order.service.workflow.CartOperationRequest;
 import org.broadleafcommerce.core.workflow.ActivityMessages;
 import org.broadleafcommerce.core.workflow.BaseActivity;
@@ -82,8 +79,15 @@
             throw new IllegalArgumentException("Order is required when adding item to order");
         } else {
             Product product = determineProduct(orderItemRequestDTO);
-            Sku sku = determineSku(product, orderItemRequestDTO.getSkuId(), orderItemRequestDTO.getItemAttributes(),
-                                   (ActivityMessages) context);
+            Sku sku;
+            try {
+                sku = determineSku(product, orderItemRequestDTO.getSkuId(), orderItemRequestDTO.getItemAttributes(),
+                    (ActivityMessages) context);
+            } catch (RequiredAttributeNotProvidedException e) {
+                // Mark the request as a configuration error and proceed with the add.
+                orderItemRequestDTO.setHasConfigurationError(Boolean.TRUE);
+                return context;
+            }
 
             addSkuToCart(sku, orderItemRequestDTO, product, request);
 
@@ -113,62 +117,7 @@
             }
         }
 
-<<<<<<< HEAD
-        Sku sku;
-        try {
-            sku = determineSku(product, orderItemRequestDTO.getSkuId(), orderItemRequestDTO.getItemAttributes(), (ActivityMessages) context);
-        } catch (RequiredAttributeNotProvidedException e) {
-            // Mark the request as a configuration error and proceed with the add.
-            orderItemRequestDTO.setHasConfigurationError(Boolean.TRUE);
-            return context;
-        }
-
-        // If we couldn't find a sku, then we're unable to add to cart.
-        if (sku == null && !(orderItemRequestDTO instanceof NonDiscreteOrderItemRequestDTO)) {
-            StringBuilder sb = new StringBuilder();
-            for (Entry<String, String> entry : orderItemRequestDTO.getItemAttributes().entrySet()) {
-                sb.append(entry.toString());
-            }
-            throw new IllegalArgumentException("Could not find SKU for :" +
-                    " productId: " + (product == null ? "null" : product.getId()) + 
-                    " skuId: " + orderItemRequestDTO.getSkuId() + 
-                    " attributes: " + sb.toString());
-        } else if (sku == null) {
-            NonDiscreteOrderItemRequestDTO ndr = (NonDiscreteOrderItemRequestDTO) orderItemRequestDTO;
-            if (StringUtils.isBlank(ndr.getItemName())) {
-                throw new IllegalArgumentException("Item name is required for non discrete order item add requests");
-            }
-            
-            if (ndr.getOverrideRetailPrice() == null && ndr.getOverrideSalePrice() == null) {
-                throw new IllegalArgumentException("At least one override price is required for non discrete order item add requests");
-            }
-        } else if (!sku.isActive()) {
-            throw new IllegalArgumentException("The requested skuId of " + sku.getId() + " is no longer active");
-        } else {
-            // We know definitively which sku we're going to add, so we can set this
-            // value with certainty
-            request.getItemRequest().setSkuId(sku.getId());
-        }
-        
-        if (!(orderItemRequestDTO instanceof NonDiscreteOrderItemRequestDTO) &&
-                request.getOrder().getCurrency() != null && 
-                sku.getCurrency() != null && 
-                !request.getOrder().getCurrency().equals(sku.getCurrency())) {
-            throw new IllegalArgumentException("Cannot have items with differing currencies in one cart");
-        }
-        
-        // If the user has specified a parent order item to attach this to, it must exist in this cart
-        if (orderItemRequestDTO.getParentOrderItemId() != null) {
-            OrderItem parent = orderItemService.readOrderItemById(orderItemRequestDTO.getParentOrderItemId());
-            if (parent == null) {
-                throw new IllegalArgumentException("Could not find parent order item by the given id");
-            }
-        }
-        
-        return context;
-=======
         return product;
->>>>>>> 614a4e6b
     }
     
     protected Sku determineSku(Product product, Long skuId, Map<String, String> attributeValues, ActivityMessages messages) throws RequiredAttributeNotProvidedException {
@@ -186,15 +135,10 @@
 
         if (sku == null && product != null) {
             // Set to the default sku
-<<<<<<< HEAD
-            if (product.getAdditionalSkus() != null && product.getAdditionalSkus().size() > 0 && !product.getCanSellWithoutOptions()) {
-                throw new RequiredAttributeNotProvidedException("Unable to find non-default sku matching given options and cannot sell default sku", null, product.getId().toString());
-=======
             if (cannotSellDefaultSku(product)) {
                 throw new RequiredAttributeNotProvidedException("Unable to find non-default sku matching given options and cannot sell default sku", null);
             } else {
                 sku = product.getDefaultSku();
->>>>>>> 614a4e6b
             }
         }
         return sku;
@@ -204,15 +148,10 @@
         return CollectionUtils.isNotEmpty(product.getAdditionalSkus()) && !product.getCanSellWithoutOptions();
     }
     
-<<<<<<< HEAD
     protected Sku findMatchingSku(Product product, Map<String, String> attributeValues, ActivityMessages messages) throws RequiredAttributeNotProvidedException {
-        Map<String, String> attributeValuesForSku = new HashMap<String,String>();
-=======
-    protected Sku findMatchingSku(Product product, Map<String, String> attributeValues, ActivityMessages messages) {
         Map<String, String> attributeValuesForSku = new HashMap<>();
         Sku matchingSku = null;
 
->>>>>>> 614a4e6b
         // Verify that required product-option values were set.
         if (product != null) {
             for (ProductOptionXref productOptionXref : ListUtils.emptyIfNull(product.getProductOptionXrefs())) {
@@ -223,25 +162,8 @@
                 boolean hasStrategy = productOptionValidationService.hasProductOptionValidationStrategy(productOption);
                 boolean isAddOrNoneType = productOptionValidationService.isAddOrNoneType(productOption);
 
-<<<<<<< HEAD
-        if (product != null && product.getProductOptions() != null && product.getProductOptions().size() > 0) {
-            for (ProductOption productOption : product.getProductOptions()) {
-                if (productOption.getRequired() && (productOption.getProductOptionValidationStrategyType() == null ||
-                        productOption.getProductOptionValidationStrategyType().getRank() <= ProductOptionValidationStrategyType.ADD_ITEM.getRank())) {
-                    if (StringUtils.isEmpty(attributeValues.get(productOption.getAttributeName()))) {
-                        throw new RequiredAttributeNotProvidedException("Unable to add to product ("+ product.getId() +") cart. Required attribute was not provided: " + productOption.getAttributeName(), null, String.valueOf(product.getId()));
-                    } else if (productOption.getUseInSkuGeneration()) {
-                        attributeValuesForSku.put(productOption.getAttributeName(), attributeValues.get(productOption.getAttributeName()));
-                    }
-                }
-                if (!productOption.getRequired() && StringUtils.isEmpty(attributeValues.get(productOption.getAttributeName()))) {
-                    //if the product option is not required, and user has not set the optional value, then we dont need to validate
-                } else if (productOption.getProductOptionValidationStrategyType() == null || productOption.getProductOptionValidationStrategyType().getRank() <= ProductOptionValidationStrategyType.ADD_ITEM.getRank()) {
-                        productOptionValidationService.validate(productOption, attributeValues.get(productOption.getAttributeName()));
-=======
                 if (isRequired && isAddOrNoneType) {
                     putAttributeValueForSku(attributeValuesForSku, productOption, attributeName, attributeValue, product.getId());
->>>>>>> 614a4e6b
                 }
 
                 if (shouldValidateWithException(isRequired, isAddOrNoneType, attributeValue)) {
@@ -265,7 +187,7 @@
         if (StringUtils.isEmpty(attributeValue)) {
             String message = "Unable to add to product (" + productId + ") cart. Required attribute was not provided: "
                              + attributeName;
-            throw new RequiredAttributeNotProvidedException(message, attributeName);
+            throw new RequiredAttributeNotProvidedException(message, attributeName, String.valueOf(productId));
         } else if (productOption.getUseInSkuGeneration()) {
             attributeValuesForSku.put(attributeName, attributeValue);
         }
