--- conflicted
+++ resolved
@@ -530,15 +530,9 @@
                                 String solrPropertyName = shs.getPropertyNameForFieldSearchable(field, fieldType, prefix);
                                 Object value = entry.getValue();
 
-<<<<<<< HEAD
                                 document.addField(solrPropertyName, value);
-
                                 addedProperties.add(solrPropertyName);
                             }
-=======
-                            document.addField(solrPropertyName, value);
-                            addedProperties.add(solrPropertyName);
->>>>>>> 15c0e6f8
                         }
                     }
                 }
