--- conflicted
+++ resolved
@@ -375,13 +375,8 @@
     }
     
     @Override
-<<<<<<< HEAD
     public Collection<SolrInputDocument> buildIncrementalIndex(List<? extends Indexable> indexables, SolrClient solrServer) throws ServiceException {
-        TransactionStatus status = TransactionUtils.createTransaction("executeIncrementalProductIndex",
-=======
-    public Collection<SolrInputDocument> buildIncrementalIndex(List<? extends Indexable> indexables, SolrServer solrServer) throws ServiceException {
         TransactionStatus status = TransactionUtils.createTransaction("executeIncrementalIndex",
->>>>>>> 322d6f48
                 TransactionDefinition.PROPAGATION_REQUIRED, transactionManager, true);
         if (SolrIndexCachedOperation.getCache() == null) {
             LOG.warn("Consider using SolrIndexService.performCachedOperation() in combination with " +
