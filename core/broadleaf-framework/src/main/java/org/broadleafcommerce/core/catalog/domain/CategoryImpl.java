--- conflicted
+++ resolved
@@ -79,11 +79,8 @@
 import java.util.Comparator;
 import java.util.Date;
 import java.util.HashMap;
-<<<<<<< HEAD
+import java.util.HashSet;
 import java.util.Iterator;
-=======
-import java.util.HashSet;
->>>>>>> c5be8dd5
 import java.util.LinkedHashSet;
 import java.util.List;
 import java.util.Map;
@@ -1085,35 +1082,35 @@
     public void setFulfillmentType(FulfillmentType fulfillmentType) {
         this.fulfillmentType = fulfillmentType == null ? null : fulfillmentType.getType();
     }
-    
+
     protected List<CategorySearchFacet> getParentFacets(final Collection<SearchFacet> facets) {
         List<CategorySearchFacet> parentFacets = null;
-        
+
         if (getParentCategory() != null) {
             parentFacets = getParentCategory().getCumulativeSearchFacets();
             CollectionUtils.filter(parentFacets, new Predicate() {
                 @Override
                 public boolean evaluate(Object arg) {
                     CategorySearchFacet csf = (CategorySearchFacet) arg;
-                    
+
                     return !isExcludedSearchFacet(csf) && !facets.contains(csf.getSearchFacet());
                 }
-                
+
                 protected boolean isExcludedSearchFacet(CategorySearchFacet csf) {
                     boolean isExcludedSearchFacet = false;
-                    
+
                     for (CategoryExcludedSearchFacet excludedSearchFacet : getExcludedSearchFacets()) {
                         if (excludedSearchFacet.getSearchFacet().equals(csf.getSearchFacet())) {
                             isExcludedSearchFacet = true;
                             break;
                         }
                     }
-                    
+
                     return isExcludedSearchFacet;
                 }
             });
         }
-        
+
         return parentFacets;
     }
 
@@ -1130,25 +1127,27 @@
         returnCategoryFacets.addAll(getSearchFacets());
         Collections.sort(returnCategoryFacets, facetPositionComparator);
 
-<<<<<<< HEAD
         final Collection<SearchFacet> facets = CollectionUtils.collect(returnCategoryFacets, new Transformer() {
-=======
+                @Override
+                public Object transform(Object input) {
+                    return ((CategorySearchFacet) input).getSearchFacet();
+                }
+            });
+
         // Add in parent facets unless they are excluded
         Category parentCategory = getDefaultParentCategory();
         List<CategorySearchFacet> parentFacets = null;
         if (parentCategory != null && !categoryHierarchy.contains(parentCategory)) {
             parentFacets = parentCategory.getCumulativeSearchFacets(categoryHierarchy);
             CollectionUtils.filter(parentFacets, new Predicate() {
->>>>>>> c5be8dd5
                 @Override
-                public Object transform(Object input) {
-                    return ((CategorySearchFacet) input).getSearchFacet();
+                public boolean evaluate(Object arg) {
+                    CategorySearchFacet csf = (CategorySearchFacet) arg;
+                    return !getExcludedSearchFacets().contains(csf.getSearchFacet())
+                            && !facets.contains(csf.getSearchFacet());
                 }
             });
-
-        // Add in parent facets unless they are excluded
-        List<CategorySearchFacet> parentFacets = getParentFacets(facets);
-        
+        }
         if (parentFacets != null) {
             returnCategoryFacets.addAll(parentFacets);
         }
@@ -1221,6 +1220,7 @@
     @Override
     public void setCategoryAttributes(List<CategoryAttribute> categoryAttributes) {
         this.categoryAttributes = categoryAttributes;
+
     }
 
     @Override
@@ -1366,9 +1366,9 @@
             CategoryXref clonedEntry = entry.createOrRetrieveCopyInstance(context).getClone();
             cloned.getAllChildCategoryXrefs().add(clonedEntry);
         }
-        for(CategoryAttribute entry : categoryAttributes){
-            CategoryAttribute clonedEntry = entry.createOrRetrieveCopyInstance(context).getClone();
-            cloned.getCategoryAttributes().add(clonedEntry);
+        for(Map.Entry<String,CategoryAttribute> entry : getCategoryAttributesMap().entrySet()){
+            CategoryAttribute clonedEntry = entry.getValue().createOrRetrieveCopyInstance(context).getClone();
+            cloned.getCategoryAttributesMap().put(entry.getKey(),clonedEntry);
         }
         for(CategorySearchFacet entry : searchFacets){
             CategorySearchFacet clonedEntry = entry.createOrRetrieveCopyInstance(context).getClone();
