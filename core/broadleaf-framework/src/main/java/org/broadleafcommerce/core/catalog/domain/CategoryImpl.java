/*
 * Copyright 2008-2012 the original author or authors.
 *
 * Licensed under the Apache License, Version 2.0 (the "License");
 * you may not use this file except in compliance with the License.
 * You may obtain a copy of the License at
 *
 *       http://www.apache.org/licenses/LICENSE-2.0
 *
 * Unless required by applicable law or agreed to in writing, software
 * distributed under the License is distributed on an "AS IS" BASIS,
 * WITHOUT WARRANTIES OR CONDITIONS OF ANY KIND, either express or implied.
 * See the License for the specific language governing permissions and
 * limitations under the License.
 */

package org.broadleafcommerce.core.catalog.domain;

import org.apache.commons.collections.CollectionUtils;
import org.apache.commons.collections.Predicate;
import org.apache.commons.logging.Log;
import org.apache.commons.logging.LogFactory;
import org.broadleafcommerce.common.cache.Hydrated;
import org.broadleafcommerce.common.cache.HydratedSetup;
import org.broadleafcommerce.common.cache.engine.CacheFactoryException;
import org.broadleafcommerce.common.locale.domain.Locale;
import org.broadleafcommerce.common.locale.util.LocaleUtil;
import org.broadleafcommerce.common.persistence.ArchiveStatus;
import org.broadleafcommerce.common.persistence.Status;
import org.broadleafcommerce.common.presentation.AdminPresentation;
import org.broadleafcommerce.common.presentation.AdminPresentationClass;
<<<<<<< HEAD
import org.broadleafcommerce.common.presentation.AdminPresentationMap;
=======
import org.broadleafcommerce.common.presentation.AdminPresentationCollection;
import org.broadleafcommerce.common.presentation.client.AddMethodType;
>>>>>>> 683fa577
import org.broadleafcommerce.common.presentation.client.SupportedFieldType;
import org.broadleafcommerce.common.presentation.client.VisibilityEnum;
import org.broadleafcommerce.common.util.DateUtil;
import org.broadleafcommerce.common.util.UrlUtil;
<<<<<<< HEAD
import org.broadleafcommerce.common.web.BroadleafRequestContext;
=======
import org.broadleafcommerce.core.inventory.service.type.InventoryType;
>>>>>>> 683fa577
import org.broadleafcommerce.core.media.domain.Media;
import org.broadleafcommerce.core.media.domain.MediaImpl;
import org.broadleafcommerce.core.order.service.type.FulfillmentType;
import org.broadleafcommerce.core.search.domain.CategorySearchFacet;
import org.broadleafcommerce.core.search.domain.CategorySearchFacetImpl;
import org.broadleafcommerce.core.search.domain.SearchFacet;
import org.broadleafcommerce.core.search.domain.SearchFacetImpl;
import org.hibernate.annotations.BatchSize;
import org.hibernate.annotations.Cache;
import org.hibernate.annotations.CacheConcurrencyStrategy;
import org.hibernate.annotations.Cascade;
import org.hibernate.annotations.CollectionOfElements;
import org.hibernate.annotations.GenericGenerator;
import org.hibernate.annotations.Index;
import org.hibernate.annotations.MapKey;
import org.hibernate.annotations.OrderBy;
import org.hibernate.annotations.Parameter;
import org.hibernate.annotations.SQLDelete;
import org.hibernate.annotations.Type;

import javax.persistence.CascadeType;
import javax.persistence.Column;
import javax.persistence.Embedded;
import javax.persistence.Entity;
import javax.persistence.GeneratedValue;
import javax.persistence.Id;
import javax.persistence.Inheritance;
import javax.persistence.InheritanceType;
import javax.persistence.JoinColumn;
import javax.persistence.JoinTable;
import javax.persistence.Lob;
import javax.persistence.ManyToMany;
import javax.persistence.ManyToOne;
import javax.persistence.OneToMany;
import javax.persistence.Table;
import javax.persistence.Transient;

import java.util.ArrayList;
import java.util.Collections;
import java.util.Comparator;
import java.util.Date;
import java.util.HashMap;
import java.util.LinkedHashSet;
import java.util.List;
import java.util.Map;
import java.util.Set;

/**
 * @author bTaylor
 * @author Jeff Fischer
 */
@Entity
@Inheritance(strategy = InheritanceType.JOINED)
@Table(name="BLC_CATEGORY")
@Cache(usage = CacheConcurrencyStrategy.READ_WRITE, region="blStandardElements")
@AdminPresentationClass(friendlyName = "CategoryImpl_baseCategory")
@SQLDelete(sql="UPDATE BLC_CATEGORY SET ARCHIVED = 'Y' WHERE CATEGORY_ID = ?")
public class CategoryImpl implements Category, Status {

    private static final long serialVersionUID = 1L;
    private static final Log LOG = LogFactory.getLog(CategoryImpl.class);

    @Id
    @GeneratedValue(generator= "CategoryId")
    @GenericGenerator(
        name="CategoryId",
        strategy="org.broadleafcommerce.common.persistence.IdOverrideTableGenerator",
        parameters = {
            @Parameter(name="table_name", value="SEQUENCE_GENERATOR"),
            @Parameter(name="segment_column_name", value="ID_NAME"),
            @Parameter(name="value_column_name", value="ID_VAL"),
            @Parameter(name="segment_value", value="CategoryImpl"),
            @Parameter(name="increment_size", value="50"),
            @Parameter(name="entity_name", value="org.broadleafcommerce.core.catalog.domain.CategoryImpl")
        }
    )
    @Column(name = "CATEGORY_ID")
    @AdminPresentation(friendlyName = "CategoryImpl_Category_ID", group = "CategoryImpl_Primary_Key", visibility = VisibilityEnum.HIDDEN_ALL)
    protected Long id;

    @Column(name = "NAME", nullable=false)
    @Index(name="CATEGORY_NAME_INDEX", columnNames={"NAME"})
    @AdminPresentation(friendlyName = "CategoryImpl_Category_Name", order=1, group = "CategoryImpl_Description", prominent=true)
    protected String name;

    @Column(name = "URL")
    @AdminPresentation(friendlyName = "CategoryImpl_Category_Url", order=2, group = "CategoryImpl_Description")
    protected String url;

    @Column(name = "URL_KEY")
    @Index(name="CATEGORY_URLKEY_INDEX", columnNames={"URL_KEY"})
    @AdminPresentation(friendlyName = "CategoryImpl_Category_Url_Key", order=3, group = "CategoryImpl_Description")
    protected String urlKey;

    @Column(name = "DESCRIPTION")
    @AdminPresentation(friendlyName = "CategoryImpl_Category_Description", order=5, group = "CategoryImpl_Description", largeEntry=true)
    protected String description;

    @Column(name = "ACTIVE_START_DATE")
    @AdminPresentation(friendlyName = "CategoryImpl_Category_Active_Start_Date", order=7, group = "CategoryImpl_Active_Date_Range")
    protected Date activeStartDate;

    @Column(name = "ACTIVE_END_DATE")
    @AdminPresentation(friendlyName = "CategoryImpl_Category_Active_End_Date", order=8, group = "CategoryImpl_Active_Date_Range")
    protected Date activeEndDate;

    @Column(name = "DISPLAY_TEMPLATE")
    @AdminPresentation(friendlyName = "CategoryImpl_Category_Display_Template", order=4, group = "CategoryImpl_Description")
    protected String displayTemplate;

    @Lob
    @Type(type = "org.hibernate.type.StringClobType")
    @Column(name = "LONG_DESCRIPTION", length = Integer.MAX_VALUE - 1)
    @AdminPresentation(friendlyName = "CategoryImpl_Category_Long_Description", order=6, group = "CategoryImpl_Description", largeEntry=true,fieldType=SupportedFieldType.HTML_BASIC)
    protected String longDescription;

    @ManyToOne(targetEntity = CategoryImpl.class)
    @JoinColumn(name = "DEFAULT_PARENT_CATEGORY_ID")
    @Index(name="CATEGORY_PARENT_INDEX", columnNames={"DEFAULT_PARENT_CATEGORY_ID"})
    @AdminPresentation(friendlyName = "CategoryImpl_Category_Default_Parent", order=7, group = "CategoryImpl_Description", excluded = true, visibility = VisibilityEnum.HIDDEN_ALL)
    protected Category defaultParentCategory;

    @ManyToMany(targetEntity = CategoryImpl.class)
    @JoinTable(name = "BLC_CATEGORY_XREF", joinColumns = @JoinColumn(name = "CATEGORY_ID"), inverseJoinColumns = @JoinColumn(name = "SUB_CATEGORY_ID", referencedColumnName = "CATEGORY_ID"))
    @Cascade(value={org.hibernate.annotations.CascadeType.MERGE, org.hibernate.annotations.CascadeType.PERSIST})
    @OrderBy(clause = "DISPLAY_ORDER")
    @Cache(usage = CacheConcurrencyStrategy.READ_WRITE, region="blStandardElements")
    @BatchSize(size = 50)
    protected List<Category> allChildCategories = new ArrayList<Category>(10);

    @ManyToMany(targetEntity = CategoryImpl.class)
    @JoinTable(name = "BLC_CATEGORY_XREF", joinColumns = @JoinColumn(name = "SUB_CATEGORY_ID"), inverseJoinColumns = @JoinColumn(name = "CATEGORY_ID", referencedColumnName = "CATEGORY_ID", nullable = true))
    @Cascade(value={org.hibernate.annotations.CascadeType.MERGE, org.hibernate.annotations.CascadeType.PERSIST})
    @OrderBy(clause = "DISPLAY_ORDER")
    @Cache(usage = CacheConcurrencyStrategy.READ_WRITE, region="blStandardElements")
    @BatchSize(size = 50)
    protected List<Category> allParentCategories = new ArrayList<Category>(10);

    @ManyToMany(targetEntity = ProductImpl.class)
    @JoinTable(name = "BLC_CATEGORY_PRODUCT_XREF", joinColumns = @JoinColumn(name = "CATEGORY_ID"), inverseJoinColumns = @JoinColumn(name = "PRODUCT_ID", nullable = true))
    @Cascade(value={org.hibernate.annotations.CascadeType.MERGE, org.hibernate.annotations.CascadeType.PERSIST})
    @OrderBy(clause = "DISPLAY_ORDER")
    @Cache(usage = CacheConcurrencyStrategy.READ_WRITE, region="blStandardElements")
    @BatchSize(size = 50)
    protected List<Product> allProducts = new ArrayList<Product>(10);

    @CollectionOfElements
    @JoinTable(name = "BLC_CATEGORY_IMAGE", joinColumns = @JoinColumn(name = "CATEGORY_ID"))
    @MapKey(columns = { @Column(name = "NAME", length = 5, nullable = false) })
    @Column(name = "URL")
    @Cache(usage = CacheConcurrencyStrategy.READ_WRITE, region="blStandardElements")
    @BatchSize(size = 50)
    @Deprecated
    protected Map<String, String> categoryImages = new HashMap<String, String>(10);

    @ManyToMany(targetEntity = MediaImpl.class)
    @JoinTable(name = "BLC_CATEGORY_MEDIA_MAP", inverseJoinColumns = @JoinColumn(name = "MEDIA_ID", referencedColumnName = "MEDIA_ID"))
    @MapKey(columns = {@Column(name = "MAP_KEY", nullable = false)})
    @Cascade(value={org.hibernate.annotations.CascadeType.ALL, org.hibernate.annotations.CascadeType.DELETE_ORPHAN})
    @Cache(usage = CacheConcurrencyStrategy.READ_WRITE, region="blStandardElements")
    @BatchSize(size = 50)
    protected Map<String, Media> categoryMedia = new HashMap<String , Media>(10);

    @OneToMany(mappedBy = "category", targetEntity = FeaturedProductImpl.class, cascade = {CascadeType.ALL})
    @Cascade(value={org.hibernate.annotations.CascadeType.ALL, org.hibernate.annotations.CascadeType.DELETE_ORPHAN})   
    @Cache(usage = CacheConcurrencyStrategy.READ_WRITE, region="blStandardElements")
    @BatchSize(size = 50)
    protected List<FeaturedProduct> featuredProducts = new ArrayList<FeaturedProduct>(10);
    
	@OneToMany(mappedBy = "category", targetEntity = CrossSaleProductImpl.class, cascade = {CascadeType.ALL})
    @Cascade(value={org.hibernate.annotations.CascadeType.ALL, org.hibernate.annotations.CascadeType.DELETE_ORPHAN})
    @Cache(usage = CacheConcurrencyStrategy.READ_WRITE, region="blStandardElements")
    protected List<RelatedProduct> crossSaleProducts = new ArrayList<RelatedProduct>();

    @OneToMany(mappedBy = "category", targetEntity = UpSaleProductImpl.class, cascade = {CascadeType.ALL})
    @Cascade(value={org.hibernate.annotations.CascadeType.ALL, org.hibernate.annotations.CascadeType.DELETE_ORPHAN})
    @Cache(usage = CacheConcurrencyStrategy.READ_WRITE, region="blStandardElements")
    protected List<RelatedProduct> upSaleProducts  = new ArrayList<RelatedProduct>();
    
    @OneToMany(mappedBy = "category", targetEntity = CategorySearchFacetImpl.class, cascade = {CascadeType.ALL})
    @Cascade(value={org.hibernate.annotations.CascadeType.ALL, org.hibernate.annotations.CascadeType.DELETE_ORPHAN})
    @Cache(usage = CacheConcurrencyStrategy.READ_WRITE, region="blStandardElements")
    protected List<CategorySearchFacet> searchFacets  = new ArrayList<CategorySearchFacet>();
    
    @ManyToMany(targetEntity = SearchFacetImpl.class)
    @JoinTable(name = "BLC_CAT_SEARCH_FACET_EXCL_XREF", joinColumns = @JoinColumn(name = "CATEGORY_ID"), inverseJoinColumns = @JoinColumn(name = "SEARCH_FACET_ID", nullable = true))
    @Cascade(value={org.hibernate.annotations.CascadeType.MERGE, org.hibernate.annotations.CascadeType.PERSIST})
    @Cache(usage = CacheConcurrencyStrategy.READ_WRITE, region="blStandardElements")
    @BatchSize(size = 50)
    protected List<SearchFacet> excludedSearchFacets = new ArrayList<SearchFacet>(10);
    
<<<<<<< HEAD
    @ManyToMany(targetEntity = CategoryTranslationImpl.class)
    @JoinTable(name = "BLC_CATEGORY_TRANSLATION_XREF",
            joinColumns = @JoinColumn(name = "CATEGORY_ID", referencedColumnName = "CATEGORY_ID"),
            inverseJoinColumns = @JoinColumn(name = "TRANSLATION_ID", referencedColumnName = "TRANSLATION_ID"))
    @Cascade(value={org.hibernate.annotations.CascadeType.ALL, org.hibernate.annotations.CascadeType.DELETE_ORPHAN})
    @MapKey(columns = { @Column(name = "MAP_KEY", nullable = false) })
    @Cache(usage = CacheConcurrencyStrategy.READ_WRITE, region="blStandardElements")
    @BatchSize(size = 10)
    @AdminPresentationMap(
            friendlyName = "CategoryImpl_Translations",
            dataSourceName = "categoryTranslationDS",
            keyPropertyFriendlyName = "TranslationsImpl_Key",
            deleteEntityUponRemove = true,
            mapKeyOptionEntityClass = CategoryTranslationImpl.class,
            mapKeyOptionEntityDisplayField = "friendlyName",
            mapKeyOptionEntityValueField = "translationsKey"

    )
    protected Map<String, CategoryTranslation> translations = new HashMap<String,CategoryTranslation>();
=======
    @OneToMany(mappedBy = "category", targetEntity = CategoryAttributeImpl.class, cascade = {CascadeType.ALL})
    @Cascade(value={org.hibernate.annotations.CascadeType.ALL, org.hibernate.annotations.CascadeType.DELETE_ORPHAN})    
    @Cache(usage = CacheConcurrencyStrategy.READ_WRITE, region="blStandardElements")
    @BatchSize(size = 50)
    @AdminPresentationCollection(addType = AddMethodType.PERSIST, friendlyName = "categoryAttributesTitle", dataSourceName = "categoryAttributeDS")
    protected List<CategoryAttribute> categoryAttributes  = new ArrayList<CategoryAttribute>();

    @Column(name = "INVENTORY_TYPE")
    @AdminPresentation(friendlyName = "CategoryImpl_Category_InventoryType", group = "CategoryImpl_Sku_Inventory", order=10, fieldType=SupportedFieldType.BROADLEAF_ENUMERATION, broadleafEnumeration="org.broadleafcommerce.core.inventory.service.type.InventoryType")
    protected String inventoryType;
    
    @Column(name = "FULFILLMENT_TYPE")
    @AdminPresentation(friendlyName = "CategoryImpl_Category_FulfillmentType", group = "CategoryImpl_Sku_Inventory", order=11, fieldType=SupportedFieldType.BROADLEAF_ENUMERATION, broadleafEnumeration="org.broadleafcommerce.core.order.service.type.FulfillmentType")
    protected String fulfillmentType;
>>>>>>> 683fa577

    @Embedded
    protected ArchiveStatus archiveStatus = new ArchiveStatus();

    @Transient
    @Hydrated(factoryMethod = "createChildCategoryURLMap")
    protected Map<String, List<Long>> childCategoryURLMap;        

    @Transient
    protected List<Category> childCategories = new ArrayList<Category>(50);

    @Transient
    protected List<FeaturedProduct> filteredFeaturedProducts = null;
    
    @Transient
    protected List<RelatedProduct> filteredCrossSales = null;

    @Transient
    protected List<RelatedProduct> filteredUpSales = null;
    
    @Override
    public Long getId() {
        return id;
    }

    @Override
    public void setId(Long id) {
        this.id = id;
    }

    @Override
    public String getName() {
        if (translations != null && BroadleafRequestContext.hasLocale()) {
            Locale locale = BroadleafRequestContext.getBroadleafRequestContext().getLocale();

            // Search for translation based on locale
            String localeCode = locale.getLocaleCode();
            if (localeCode != null) {
                CategoryTranslation translation = translations.get(localeCode);
                if (translation != null && translation.getName() != null) {
                    return translation.getName();
                }
            }

            // try just the language
            String languageCode = LocaleUtil.findLanguageCode(locale);
            if (languageCode != null && ! localeCode.equals(languageCode)) {
                CategoryTranslation translation = translations.get(languageCode);
                if (translation != null && translation.getName() != null) {
                    return translation.getName();
                }
            }
        }

        return name;
    }

    @Override
    public void setName(String name) {
        this.name = name;
    }

    @Override
    public String getUrl() {
        // TODO: if null return
        // if blank return
        // if startswith "/" return
        // if contains a ":" and no "?" or (contains a ":" before a "?") return
        // else "add a /" at the beginning
        if(url == null || url.equals("") || url.startsWith("/")) {
            return url;       
        } else if ((url.contains(":") && !url.contains("?")) || url.indexOf('?', url.indexOf(':')) != -1) {
            return url;
        } else {
            return "/" + url;
        }
    }

    @Override
    public void setUrl(String url) {
        this.url = url;
    }

    @Override
    public String getUrlKey() {
        if ((urlKey == null || "".equals(urlKey.trim())) && name != null) {
            return UrlUtil.generateUrlKey(name);
        }
        return urlKey;
    }

    @Override
    public String getGeneratedUrl() {
        return buildLink(this, false);
    }

    @Override
    public void setUrlKey(String urlKey) {
        this.urlKey = urlKey;
    }

    @Override
    public String getDescription() {
        if (translations != null && BroadleafRequestContext.hasLocale()) {
            Locale locale = BroadleafRequestContext.getBroadleafRequestContext().getLocale();

            // Search for translation based on locale
            String localeCode = locale.getLocaleCode();
            if (localeCode != null) {
                CategoryTranslation translation = translations.get(localeCode);
                if (translation != null && translation.getDescription() != null) {
                    return translation.getDescription();
                }
            }

            // try just the language
            String languageCode = LocaleUtil.findLanguageCode(locale);
            if (languageCode != null && ! localeCode.equals(languageCode)) {
                CategoryTranslation translation = translations.get(languageCode);
                if (translation != null && translation.getDescription() != null) {
                    return translation.getDescription();
                }
            }
        }
        return description;
    }

    @Override
    public void setDescription(String description) {
        this.description = description;
    }

    @Override
    public Date getActiveStartDate() {
        if ('Y'==getArchived()) {
            return null;
        }
        return activeStartDate;
    }

    @Override
    public void setActiveStartDate(Date activeStartDate) {
        this.activeStartDate = new Date(activeStartDate.getTime());
    }

    @Override
    public Date getActiveEndDate() {
        return activeEndDate;
    }

    @Override
    public void setActiveEndDate(Date activeEndDate) {
        this.activeEndDate = new Date(activeEndDate.getTime());
    }

    @Override
    public boolean isActive() {
        if (LOG.isDebugEnabled()) {
            if (!DateUtil.isActive(activeStartDate, activeEndDate, true)) {
                LOG.debug("category, " + id + ", inactive due to date");
            }
            if ('Y'==getArchived()) {
                LOG.debug("category, " + id + ", inactive due to archived status");
            }
        }
        return DateUtil.isActive(activeStartDate, activeEndDate, true) && 'Y'!=getArchived();
    }

    @Override
    public String getDisplayTemplate() {
        return displayTemplate;
    }

    @Override
    public void setDisplayTemplate(String displayTemplate) {
        this.displayTemplate = displayTemplate;
    }

    @Override
    public String getLongDescription() {
        return longDescription;
    }

    @Override
    public void setLongDescription(String longDescription) {
        this.longDescription = longDescription;
    }

    @Override
    public Category getDefaultParentCategory() {
        return defaultParentCategory;
    }

    @Override
    public void setDefaultParentCategory(Category defaultParentCategory) {
        this.defaultParentCategory = defaultParentCategory;
    }

    @Override
    public List<Category> getAllChildCategories(){
    	return allChildCategories;
    }

    @Override
    public boolean hasAllChildCategories(){
    	return !allChildCategories.isEmpty();
    }

    @Override
    public void setAllChildCategories(List<Category> childCategories){
    	allChildCategories.clear();
    	for(Category category : childCategories){
    		allChildCategories.add(category);
    	}    	
    }

    @Override
    public List<Category> getChildCategories() {
    	if (childCategories.isEmpty()) {
            for (Category category : allChildCategories) {
                if (category.isActive()) {
                    childCategories.add(category);
                }
            }
        }
        return childCategories;
    }

    @Override
    public boolean hasChildCategories() {
        return !getChildCategories().isEmpty();
    }

    @Override
    public void setChildCategories(List<Category> childCategories) {
        this.childCategories.clear();
    	for(Category category : childCategories){
    		this.childCategories.add(category);
    	}
    }

    @Override
    @Deprecated
    public Map<String, String> getCategoryImages() {
        return categoryImages;
    }

    @Override
    @Deprecated
    public String getCategoryImage(String imageKey) {
        return categoryImages.get(imageKey);
    }

    @Override
    @Deprecated
    public void setCategoryImages(Map<String, String> categoryImages) {
    	this.categoryImages.clear();
    	for(Map.Entry<String, String> me : categoryImages.entrySet()) {
    		this.categoryImages.put(me.getKey(), me.getValue());
    	}
    }

    @Override
	public Map<String, List<Long>> getChildCategoryURLMap() {
        if (childCategoryURLMap == null) {
            HydratedSetup.populateFromCache(this);
        }
        return childCategoryURLMap;
    }

    public Map<String, List<Long>> createChildCategoryURLMap() {
    	try {
            Map<String, List<Long>> newMap = new HashMap<String, List<Long>>(50);
            fillInURLMapForCategory(newMap, this, "", new ArrayList<Long>(10));
            return newMap;
		} catch (CacheFactoryException e) {
			throw new RuntimeException(e);
		}
    }

    @Override
    public void setChildCategoryURLMap(Map<String, List<Long>> childCategoryURLMap) {
        this.childCategoryURLMap = childCategoryURLMap;
    }
    
    @Override
    public List<Category> buildFullCategoryHierarchy(List<Category> currentHierarchy) {
        if (currentHierarchy == null) { 
            currentHierarchy = new ArrayList<Category>();
            currentHierarchy.add(this);
        }
        
        List<Category> myParentCategories = new ArrayList<Category>();
        if (defaultParentCategory != null) {
            myParentCategories.add(defaultParentCategory);
        }
        if (allParentCategories != null && allParentCategories.size() > 0) {
            myParentCategories.addAll(allParentCategories);
        }
        
        for (Category category : myParentCategories) {
            if (!currentHierarchy.contains(category)) {
                currentHierarchy.add(category);
                category.buildFullCategoryHierarchy(currentHierarchy);
            }
        }
        
        return currentHierarchy;
    }
    
    @Override
    public List<Category> buildCategoryHierarchy(List<Category> currentHierarchy) {
    	if (currentHierarchy == null) {
    		currentHierarchy = new ArrayList<Category>();
    		currentHierarchy.add(this);
    	}
    	if (defaultParentCategory != null && ! currentHierarchy.contains(defaultParentCategory)) {
    		currentHierarchy.add(defaultParentCategory);
    		defaultParentCategory.buildCategoryHierarchy(currentHierarchy);
    	}
    	return currentHierarchy;
    }

    @Override
    public List<Category> getAllParentCategories() {
        return allParentCategories;
    }

    @Override
    public void setAllParentCategories(List<Category> allParentCategories) {
    	this.allParentCategories.clear();
    	for(Category category : allParentCategories){
    		this.allParentCategories.add(category);
    	}
    }

    @Override
    public List<FeaturedProduct> getFeaturedProducts() {
        if (filteredFeaturedProducts == null && featuredProducts != null) {
            filteredFeaturedProducts = new ArrayList<FeaturedProduct>(featuredProducts.size());
            filteredFeaturedProducts.addAll(featuredProducts);
            CollectionUtils.filter(featuredProducts, new Predicate() {
                @Override
                public boolean evaluate(Object arg) {
                    return 'Y' != ((Status) ((FeaturedProduct) arg).getProduct()).getArchived();
                }
            });
        }
        return filteredFeaturedProducts;
    }

    @Override
    public void setFeaturedProducts(List<FeaturedProduct> featuredProducts) {
    	this.featuredProducts.clear();
    	for(FeaturedProduct featuredProduct : featuredProducts){
    		this.featuredProducts.add(featuredProduct);
    	}
    }
    
    @Override
    public List<RelatedProduct> getCrossSaleProducts() {
        if (filteredCrossSales == null && crossSaleProducts != null) {
            filteredCrossSales = new ArrayList<RelatedProduct>(crossSaleProducts.size());
            filteredCrossSales.addAll(crossSaleProducts);
            CollectionUtils.filter(crossSaleProducts, new Predicate() {
                @Override
                public boolean evaluate(Object arg) {
                    return 'Y'!=((Status)((CrossSaleProductImpl) arg).getRelatedProduct()).getArchived();
                }
            });
        }
        return filteredCrossSales;
    }

    @Override
    public void setCrossSaleProducts(List<RelatedProduct> crossSaleProducts) {
        this.crossSaleProducts.clear();
        for(RelatedProduct relatedProduct : crossSaleProducts){
        	this.crossSaleProducts.add(relatedProduct);
        }    	
    }

    @Override
    public List<RelatedProduct> getUpSaleProducts() {
        if (filteredUpSales == null && upSaleProducts != null) {
            filteredUpSales = new ArrayList<RelatedProduct>(upSaleProducts.size());
            filteredUpSales.addAll(upSaleProducts);
            CollectionUtils.filter(upSaleProducts, new Predicate() {
                @Override
                public boolean evaluate(Object arg) {
                    return 'Y'!=((Status)((UpSaleProductImpl) arg).getRelatedProduct()).getArchived();
                }
            });
        }
        return filteredUpSales;
    }
    
    @Override
    public List<RelatedProduct> getCumulativeCrossSaleProducts() {
    	Set<RelatedProduct> returnProductsSet = new LinkedHashSet<RelatedProduct>();
    	    	
    	List<Category> categoryHierarchy = buildCategoryHierarchy(null);
    	for (Category category : categoryHierarchy) {
    		returnProductsSet.addAll(category.getCrossSaleProducts());
    	}
    	return new ArrayList<RelatedProduct>(returnProductsSet);
    }
    
    @Override
    public List<RelatedProduct> getCumulativeUpSaleProducts() {
    	Set<RelatedProduct> returnProductsSet = new LinkedHashSet<RelatedProduct>();
    	
    	List<Category> categoryHierarchy = buildCategoryHierarchy(null);
    	for (Category category : categoryHierarchy) {
    		returnProductsSet.addAll(category.getUpSaleProducts());
    	}
    	return new ArrayList<RelatedProduct>(returnProductsSet);
    }

    @Override
    public List<FeaturedProduct> getCumulativeFeaturedProducts() {
    	Set<FeaturedProduct> returnProductsSet = new LinkedHashSet<FeaturedProduct>();
    	
    	List<Category> categoryHierarchy = buildCategoryHierarchy(null);
    	for (Category category : categoryHierarchy) {
    		returnProductsSet.addAll(category.getFeaturedProducts());
    	}
    	return new ArrayList<FeaturedProduct>(returnProductsSet);
    }
    
    @Override
    public void setUpSaleProducts(List<RelatedProduct> upSaleProducts) {
        this.upSaleProducts.clear();
        for(RelatedProduct relatedProduct : upSaleProducts){
        	this.upSaleProducts.add(relatedProduct);
        }
        this.upSaleProducts = upSaleProducts;
    }

    @Override
    public List<Product> getActiveProducts() {
        List<Product> result = new ArrayList<Product>();
        for (Product product : allProducts) {
            if (product.isActive()) {
                result.add(product);
            }
        }
        return result;
    }
    
	@Override
    public List<Product> getAllProducts() {
		return allProducts;
	}

    @Override
	public void setAllProducts(List<Product> allProducts) {
		this.allProducts.clear();
    	for(Product product : allProducts){
    		this.allProducts.add(product);
    	}
	}
    
    @Override
    public List<CategorySearchFacet> getSearchFacets() {
		return searchFacets;
	}

    @Override
	public void setSearchFacets(List<CategorySearchFacet> searchFacets) {
		this.searchFacets = searchFacets;
	}

	@Override
	public List<SearchFacet> getExcludedSearchFacets() {
		return excludedSearchFacets;
	}

    @Override
	public void setExcludedSearchFacets(List<SearchFacet> excludedSearchFacets) {
		this.excludedSearchFacets = excludedSearchFacets;
	}
<<<<<<< HEAD
  
    public Map<String, CategoryTranslation> getTranslations() {
        return translations;
    }

    public void setTranslations(Map<String, CategoryTranslation> translations) {
        this.translations = translations;
    }
 
=======

    @Override
    public InventoryType getInventoryType() {
        return InventoryType.getInstance(this.inventoryType);
    }

    @Override
    public void setInventoryType(InventoryType inventoryType) {
        this.inventoryType = inventoryType.getType();
    }
    
    @Override
    public FulfillmentType getFulfillmentType() {
    	return FulfillmentType.getInstance(this.fulfillmentType);
    }
    
    @Override
    public void setFulfillmentType(FulfillmentType fulfillmentType) {
    	this.fulfillmentType = fulfillmentType.getType();
    }
    
>>>>>>> 683fa577
    @Override
    public List<CategorySearchFacet> getCumulativeSearchFacets() {
    	final List<CategorySearchFacet> returnFacets = new ArrayList<CategorySearchFacet>();
    	returnFacets.addAll(getSearchFacets());
    	Collections.sort(returnFacets, facetPositionComparator);
    	
    	// Add in parent facets unless they are excluded
    	List<CategorySearchFacet> parentFacets = null;
    	if (defaultParentCategory != null) {
    		parentFacets = defaultParentCategory.getCumulativeSearchFacets();   
        	CollectionUtils.filter(parentFacets, new Predicate() {
    			@Override
    			public boolean evaluate(Object arg) {
    				CategorySearchFacet csf = (CategorySearchFacet) arg;
    				return !getExcludedSearchFacets().contains(csf.getSearchFacet()) && !returnFacets.contains(csf.getSearchFacet());
    			}
        	});
    	}
    	if (parentFacets != null) {
    		returnFacets.addAll(parentFacets);
    	}
    	
    	return returnFacets;
    }

	@Override
    public Map<String, Media> getCategoryMedia() {
        return categoryMedia;
    }

    @Override
    public void setCategoryMedia(Map<String, Media> categoryMedia) {
    	this.categoryMedia.clear();
    	for(Map.Entry<String, Media> me : categoryMedia.entrySet()) {
    		this.categoryMedia.put(me.getKey(), me.getValue());
    	}
    }
    
    @Override
    public List<CategoryAttribute> getCategoryAttributes() {
        return categoryAttributes;
    }

    @Override
    public void setCategoryAttributes(List<CategoryAttribute> categoryAttributes) {
        this.categoryAttributes = categoryAttributes;
    }
    
    @Override
    public CategoryAttribute getCategoryAttributeByName(String name) {
        for (CategoryAttribute attribute : getCategoryAttributes()) {
            if (attribute.getName().equals(name)) {
                return attribute;
            }
        }
        return null;
    }

    @Override
    public Map<String, CategoryAttribute> getMappedCategoryAttributes() {
        Map<String, CategoryAttribute> map = new HashMap<String, CategoryAttribute>();
        for (CategoryAttribute attr : getCategoryAttributes()) {
            map.put(attr.getName(), attr);
        }
        return map;
    }

    @Override
    public Character getArchived() {
        if (archiveStatus == null) {
            archiveStatus = new ArchiveStatus();
        }
        return archiveStatus.getArchived();
    }

    @Override
    public void setArchived(Character archived) {
        if (archiveStatus == null) {
            archiveStatus = new ArchiveStatus();
        }
        archiveStatus.setArchived(archived);
    }

    @Override
    public int hashCode() {
        int prime = 31;
        int result = 1;
        result = prime * result + (name == null ? 0 : name.hashCode());
        result = prime * result + (url == null ? 0 : url.hashCode());
        return result;
    }

    @Override
    public boolean equals(Object obj) {
        if (this == obj) {
            return true;
        }
        if (obj == null) {
            return false;
        }
        if (getClass() != obj.getClass()) {
            return false;
        }
        CategoryImpl other = (CategoryImpl) obj;

        if (id != null && other.id != null) {
            return id.equals(other.id);
        }

        if (name == null) {
            if (other.name != null) {
                return false;
            }
        } else if (!name.equals(other.name)) {
            return false;
        }
        if (url == null) {
            if (other.url != null) {
                return false;
            }
        } else if (!url.equals(other.url)) {
            return false;
        }
        return true;
    }
    
    protected static Comparator<CategorySearchFacet> facetPositionComparator = new Comparator<CategorySearchFacet>() {
		@Override
		public int compare(CategorySearchFacet o1, CategorySearchFacet o2) {
			return o1.getSequence().compareTo(o2.getSequence());
		}
	};
	
    private static String buildLink(Category category, boolean ignoreTopLevel) {
        Category myCategory = category;
        StringBuilder linkBuffer = new StringBuilder(50);
        while (myCategory != null) {
            if (!ignoreTopLevel || myCategory.getDefaultParentCategory() != null) {
                if (linkBuffer.length() == 0) {
                    linkBuffer.append(myCategory.getUrlKey());
                } else if(myCategory.getUrlKey() != null && !"/".equals(myCategory.getUrlKey())){
                    linkBuffer.insert(0, myCategory.getUrlKey() + '/');
                }
            }
            myCategory = myCategory.getDefaultParentCategory();
        }

        return linkBuffer.toString();
    }

    private static void fillInURLMapForCategory(Map<String, List<Long>> categoryUrlMap, Category category, String startingPath, List<Long> startingCategoryList) throws CacheFactoryException {
        String urlKey = category.getUrlKey();
        if (urlKey == null) {
        	throw new CacheFactoryException("Cannot create childCategoryURLMap - the urlKey for a category("+category.getId()+") was null");
        }

        String currentPath = "";
        if (! "/".equals(category.getUrlKey())) {
            currentPath = startingPath + "/" + category.getUrlKey();
        }

        List<Long> newCategoryList = new ArrayList<Long>(startingCategoryList);
        newCategoryList.add(category.getId());

        categoryUrlMap.put(currentPath, newCategoryList);
        for (Category currentCategory : category.getChildCategories()) {
            fillInURLMapForCategory(categoryUrlMap, currentCategory, currentPath, newCategoryList);
        }
    }


}<|MERGE_RESOLUTION|>--- conflicted
+++ resolved
@@ -29,21 +29,15 @@
 import org.broadleafcommerce.common.persistence.Status;
 import org.broadleafcommerce.common.presentation.AdminPresentation;
 import org.broadleafcommerce.common.presentation.AdminPresentationClass;
-<<<<<<< HEAD
-import org.broadleafcommerce.common.presentation.AdminPresentationMap;
-=======
 import org.broadleafcommerce.common.presentation.AdminPresentationCollection;
 import org.broadleafcommerce.common.presentation.client.AddMethodType;
->>>>>>> 683fa577
+import org.broadleafcommerce.common.presentation.AdminPresentationMap;
 import org.broadleafcommerce.common.presentation.client.SupportedFieldType;
 import org.broadleafcommerce.common.presentation.client.VisibilityEnum;
 import org.broadleafcommerce.common.util.DateUtil;
 import org.broadleafcommerce.common.util.UrlUtil;
-<<<<<<< HEAD
+import org.broadleafcommerce.core.inventory.service.type.InventoryType;
 import org.broadleafcommerce.common.web.BroadleafRequestContext;
-=======
-import org.broadleafcommerce.core.inventory.service.type.InventoryType;
->>>>>>> 683fa577
 import org.broadleafcommerce.core.media.domain.Media;
 import org.broadleafcommerce.core.media.domain.MediaImpl;
 import org.broadleafcommerce.core.order.service.type.FulfillmentType;
@@ -106,6 +100,43 @@
     private static final long serialVersionUID = 1L;
     private static final Log LOG = LogFactory.getLog(CategoryImpl.class);
 
+    private static String buildLink(Category category, boolean ignoreTopLevel) {
+        Category myCategory = category;
+        StringBuilder linkBuffer = new StringBuilder(50);
+        while (myCategory != null) {
+            if (!ignoreTopLevel || myCategory.getDefaultParentCategory() != null) {
+                if (linkBuffer.length() == 0) {
+                    linkBuffer.append(myCategory.getUrlKey());
+                } else if(myCategory.getUrlKey() != null && !"/".equals(myCategory.getUrlKey())){
+                    linkBuffer.insert(0, myCategory.getUrlKey() + '/');
+                }
+            }
+            myCategory = myCategory.getDefaultParentCategory();
+        }
+
+        return linkBuffer.toString();
+    }
+
+    private static void fillInURLMapForCategory(Map<String, List<Long>> categoryUrlMap, Category category, String startingPath, List<Long> startingCategoryList) throws CacheFactoryException {
+        String urlKey = category.getUrlKey();
+        if (urlKey == null) {
+        	throw new CacheFactoryException("Cannot create childCategoryURLMap - the urlKey for a category("+category.getId()+") was null");
+        }
+
+        String currentPath = "";
+        if (! "/".equals(category.getUrlKey())) {
+            currentPath = startingPath + "/" + category.getUrlKey();
+        }
+
+        List<Long> newCategoryList = new ArrayList<Long>(startingCategoryList);
+        newCategoryList.add(category.getId());
+
+        categoryUrlMap.put(currentPath, newCategoryList);
+        for (Category currentCategory : category.getChildCategories()) {
+            fillInURLMapForCategory(categoryUrlMap, currentCategory, currentPath, newCategoryList);
+        }
+    }
+
     @Id
     @GeneratedValue(generator= "CategoryId")
     @GenericGenerator(
@@ -235,8 +266,22 @@
     @BatchSize(size = 50)
     protected List<SearchFacet> excludedSearchFacets = new ArrayList<SearchFacet>(10);
     
-<<<<<<< HEAD
-    @ManyToMany(targetEntity = CategoryTranslationImpl.class)
+    @OneToMany(mappedBy = "category", targetEntity = CategoryAttributeImpl.class, cascade = {CascadeType.ALL})
+    @Cascade(value={org.hibernate.annotations.CascadeType.ALL, org.hibernate.annotations.CascadeType.DELETE_ORPHAN})    
+    @Cache(usage = CacheConcurrencyStrategy.READ_WRITE, region="blStandardElements")
+    @BatchSize(size = 50)
+    @AdminPresentationCollection(addType = AddMethodType.PERSIST, friendlyName = "categoryAttributesTitle", dataSourceName = "categoryAttributeDS")
+    protected List<CategoryAttribute> categoryAttributes  = new ArrayList<CategoryAttribute>();
+
+    @Column(name = "INVENTORY_TYPE")
+    @AdminPresentation(friendlyName = "CategoryImpl_Category_InventoryType", group = "CategoryImpl_Sku_Inventory", order=10, fieldType=SupportedFieldType.BROADLEAF_ENUMERATION, broadleafEnumeration="org.broadleafcommerce.core.inventory.service.type.InventoryType")
+    protected String inventoryType;
+    
+    @Column(name = "FULFILLMENT_TYPE")
+    @AdminPresentation(friendlyName = "CategoryImpl_Category_FulfillmentType", group = "CategoryImpl_Sku_Inventory", order=11, fieldType=SupportedFieldType.BROADLEAF_ENUMERATION, broadleafEnumeration="org.broadleafcommerce.core.order.service.type.FulfillmentType")
+    protected String fulfillmentType;
+
+	@ManyToMany(targetEntity = CategoryTranslationImpl.class)
     @JoinTable(name = "BLC_CATEGORY_TRANSLATION_XREF",
             joinColumns = @JoinColumn(name = "CATEGORY_ID", referencedColumnName = "CATEGORY_ID"),
             inverseJoinColumns = @JoinColumn(name = "TRANSLATION_ID", referencedColumnName = "TRANSLATION_ID"))
@@ -252,26 +297,8 @@
             mapKeyOptionEntityClass = CategoryTranslationImpl.class,
             mapKeyOptionEntityDisplayField = "friendlyName",
             mapKeyOptionEntityValueField = "translationsKey"
-
     )
     protected Map<String, CategoryTranslation> translations = new HashMap<String,CategoryTranslation>();
-=======
-    @OneToMany(mappedBy = "category", targetEntity = CategoryAttributeImpl.class, cascade = {CascadeType.ALL})
-    @Cascade(value={org.hibernate.annotations.CascadeType.ALL, org.hibernate.annotations.CascadeType.DELETE_ORPHAN})    
-    @Cache(usage = CacheConcurrencyStrategy.READ_WRITE, region="blStandardElements")
-    @BatchSize(size = 50)
-    @AdminPresentationCollection(addType = AddMethodType.PERSIST, friendlyName = "categoryAttributesTitle", dataSourceName = "categoryAttributeDS")
-    protected List<CategoryAttribute> categoryAttributes  = new ArrayList<CategoryAttribute>();
-
-    @Column(name = "INVENTORY_TYPE")
-    @AdminPresentation(friendlyName = "CategoryImpl_Category_InventoryType", group = "CategoryImpl_Sku_Inventory", order=10, fieldType=SupportedFieldType.BROADLEAF_ENUMERATION, broadleafEnumeration="org.broadleafcommerce.core.inventory.service.type.InventoryType")
-    protected String inventoryType;
-    
-    @Column(name = "FULFILLMENT_TYPE")
-    @AdminPresentation(friendlyName = "CategoryImpl_Category_FulfillmentType", group = "CategoryImpl_Sku_Inventory", order=11, fieldType=SupportedFieldType.BROADLEAF_ENUMERATION, broadleafEnumeration="org.broadleafcommerce.core.order.service.type.FulfillmentType")
-    protected String fulfillmentType;
->>>>>>> 683fa577
-
     @Embedded
     protected ArchiveStatus archiveStatus = new ArchiveStatus();
 
@@ -753,39 +780,35 @@
 	public void setExcludedSearchFacets(List<SearchFacet> excludedSearchFacets) {
 		this.excludedSearchFacets = excludedSearchFacets;
 	}
-<<<<<<< HEAD
-  
-    public Map<String, CategoryTranslation> getTranslations() {
+    
+    @Override
+    public InventoryType getInventoryType() {
+        return InventoryType.getInstance(this.inventoryType);
+    }
+
+    @Override
+    public void setInventoryType(InventoryType inventoryType) {
+        this.inventoryType = inventoryType.getType();
+    }
+    
+    @Override
+    public FulfillmentType getFulfillmentType() {
+    	return FulfillmentType.getInstance(this.fulfillmentType);
+    }
+    
+    @Override
+    public void setFulfillmentType(FulfillmentType fulfillmentType) {
+    	this.fulfillmentType = fulfillmentType.getType();
+    }
+
+	public Map<String, CategoryTranslation> getTranslations() {
         return translations;
     }
 
     public void setTranslations(Map<String, CategoryTranslation> translations) {
         this.translations = translations;
     }
- 
-=======
-
-    @Override
-    public InventoryType getInventoryType() {
-        return InventoryType.getInstance(this.inventoryType);
-    }
-
-    @Override
-    public void setInventoryType(InventoryType inventoryType) {
-        this.inventoryType = inventoryType.getType();
-    }
-    
-    @Override
-    public FulfillmentType getFulfillmentType() {
-    	return FulfillmentType.getInstance(this.fulfillmentType);
-    }
-    
-    @Override
-    public void setFulfillmentType(FulfillmentType fulfillmentType) {
-    	this.fulfillmentType = fulfillmentType.getType();
-    }
-    
->>>>>>> 683fa577
+    
     @Override
     public List<CategorySearchFacet> getCumulativeSearchFacets() {
     	final List<CategorySearchFacet> returnFacets = new ArrayList<CategorySearchFacet>();
@@ -918,43 +941,5 @@
 			return o1.getSequence().compareTo(o2.getSequence());
 		}
 	};
-	
-    private static String buildLink(Category category, boolean ignoreTopLevel) {
-        Category myCategory = category;
-        StringBuilder linkBuffer = new StringBuilder(50);
-        while (myCategory != null) {
-            if (!ignoreTopLevel || myCategory.getDefaultParentCategory() != null) {
-                if (linkBuffer.length() == 0) {
-                    linkBuffer.append(myCategory.getUrlKey());
-                } else if(myCategory.getUrlKey() != null && !"/".equals(myCategory.getUrlKey())){
-                    linkBuffer.insert(0, myCategory.getUrlKey() + '/');
-                }
-            }
-            myCategory = myCategory.getDefaultParentCategory();
-        }
-
-        return linkBuffer.toString();
-    }
-
-    private static void fillInURLMapForCategory(Map<String, List<Long>> categoryUrlMap, Category category, String startingPath, List<Long> startingCategoryList) throws CacheFactoryException {
-        String urlKey = category.getUrlKey();
-        if (urlKey == null) {
-        	throw new CacheFactoryException("Cannot create childCategoryURLMap - the urlKey for a category("+category.getId()+") was null");
-        }
-
-        String currentPath = "";
-        if (! "/".equals(category.getUrlKey())) {
-            currentPath = startingPath + "/" + category.getUrlKey();
-        }
-
-        List<Long> newCategoryList = new ArrayList<Long>(startingCategoryList);
-        newCategoryList.add(category.getId());
-
-        categoryUrlMap.put(currentPath, newCategoryList);
-        for (Category currentCategory : category.getChildCategories()) {
-            fillInURLMapForCategory(categoryUrlMap, currentCategory, currentPath, newCategoryList);
-        }
-    }
-
 
 }