/*
 * Copyright 2008-2012 the original author or authors.
 *
 * Licensed under the Apache License, Version 2.0 (the "License");
 * you may not use this file except in compliance with the License.
 * You may obtain a copy of the License at
 *
 *       http://www.apache.org/licenses/LICENSE-2.0
 *
 * Unless required by applicable law or agreed to in writing, software
 * distributed under the License is distributed on an "AS IS" BASIS,
 * WITHOUT WARRANTIES OR CONDITIONS OF ANY KIND, either express or implied.
 * See the License for the specific language governing permissions and
 * limitations under the License.
 */

package org.broadleafcommerce.core.catalog.dao;

import org.apache.commons.lang.StringUtils;
import org.broadleafcommerce.common.persistence.EntityConfiguration;
import org.broadleafcommerce.common.persistence.Status;
import org.broadleafcommerce.common.time.SystemTime;
import org.broadleafcommerce.core.catalog.domain.Category;
import org.broadleafcommerce.core.catalog.domain.CategoryImpl;
import org.broadleafcommerce.core.catalog.domain.Product;
import org.broadleafcommerce.core.catalog.domain.ProductBundle;
import org.broadleafcommerce.core.catalog.domain.ProductImpl;
import org.broadleafcommerce.core.catalog.domain.Sku;
import org.broadleafcommerce.core.catalog.service.type.ProductType;
import org.broadleafcommerce.core.search.domain.ProductSearchCriteria;
import org.hibernate.ejb.QueryHints;
import org.springframework.stereotype.Repository;

import javax.annotation.Nonnull;
import javax.annotation.Resource;
import javax.persistence.EntityManager;
import javax.persistence.PersistenceContext;
import javax.persistence.Query;
import javax.persistence.TypedQuery;
import javax.persistence.criteria.CriteriaBuilder;
import javax.persistence.criteria.CriteriaQuery;
import javax.persistence.criteria.From;
import javax.persistence.criteria.Join;
import javax.persistence.criteria.Order;
import javax.persistence.criteria.Path;
import javax.persistence.criteria.Predicate;
import javax.persistence.criteria.Root;

import java.math.BigDecimal;
import java.util.ArrayList;
import java.util.Date;
import java.util.List;
import java.util.Map.Entry;

/**
 * @author Jeff Fischer
 * @author Andre Azzolini (apazzolini)
 */
@Repository("blProductDao")
public class ProductDaoImpl implements ProductDao {

    @PersistenceContext(unitName="blPU")
    protected EntityManager em;

    @Resource(name="blEntityConfiguration")
    protected EntityConfiguration entityConfiguration;

    protected Long currentDateResolution = 10000L;
    private Date currentDate = SystemTime.asDate();

    private String DATE_LOCK = "DATE_LOCK"; // for use in synchronization

    @Override
    public Product save(Product product) {
        return em.merge(product);
    }

    @Override
    public Product readProductById(Long productId) {
        return (Product) em.find(ProductImpl.class, productId);
    }

    @Override
    public List<Product> readProductsByIds(List<Long> productIds) {
        if (productIds == null || productIds.size() == 0) {
            return null;
        }
        
        // Set up the criteria query that specifies we want to return Products
        CriteriaBuilder builder = em.getCriteriaBuilder();
        CriteriaQuery<Product> criteria = builder.createQuery(Product.class);
        Root<ProductImpl> product = criteria.from(ProductImpl.class);
        criteria.select(product);
        
        // We only want results that match the product IDs
        criteria.where(product.get("id").as(Long.class).in(productIds));
        
        return (List<Product>) em.createQuery(criteria).getResultList();
    }

    @Override
    public List<Product> readProductsByName(String searchName) {
        TypedQuery<Product> query = em.createNamedQuery("BC_READ_PRODUCTS_BY_NAME", Product.class);
        query.setParameter("name", searchName + '%');
        query.setHint(QueryHints.HINT_CACHEABLE, true);
        return query.getResultList();
    }

    @Override
    public List<Product> readProductsByName(@Nonnull String searchName, @Nonnull int limit, @Nonnull int offset) {
        TypedQuery<Product> query = em.createNamedQuery("BC_READ_PRODUCTS_BY_NAME", Product.class);
        query.setParameter("name", searchName + '%');
        query.setFirstResult(offset);
        query.setMaxResults(limit);

        return query.getResultList();
    }
    
    protected Date getDateFactoringInDateResolution(Date currentDate) {
        Date myDate;
        Long myCurrentDateResolution = currentDateResolution;
        synchronized(DATE_LOCK) {
            if (currentDate.getTime() - this.currentDate.getTime() > myCurrentDateResolution) {
                this.currentDate = new Date(currentDate.getTime());
                myDate = currentDate;
            } else {
                myDate = this.currentDate;
            }
        }
        return myDate;
    }

    @Override
    public List<Product> readActiveProductsByCategory(Long categoryId, Date currentDate) {
        Date myDate = getDateFactoringInDateResolution(currentDate);
        TypedQuery<Product> query = em.createNamedQuery("BC_READ_ACTIVE_PRODUCTS_BY_CATEGORY", Product.class);
        query.setParameter("categoryId", categoryId);
        query.setParameter("currentDate", myDate);
        query.setHint(QueryHints.HINT_CACHEABLE, true);
        query.setHint(QueryHints.HINT_CACHE_REGION, "query.Catalog");

        return query.getResultList();
    }
    
    @Override
    public List<Product> readFilteredActiveProductsByQuery(String query, Date currentDate, ProductSearchCriteria searchCriteria) {
        // Set up the criteria query that specifies we want to return Products
        CriteriaBuilder builder = em.getCriteriaBuilder();
        CriteriaQuery<Product> criteria = builder.createQuery(Product.class);
        
        // The root of our search is Product since we are searching
        Root<ProductImpl> product = criteria.from(ProductImpl.class);
        
        // We also want to filter on attributes from sku and productAttributes
        Join<Product, Sku> sku = product.join("defaultSku");
        
        // Product objects are what we want back
        criteria.select(product);
        
        // We only want results that match the search query
        List<Predicate> restrictions = new ArrayList<Predicate>();
        String lq = query.toLowerCase();
        restrictions.add(
            builder.or(
                builder.like(builder.lower(sku.get("name").as(String.class)), '%' + lq + '%'),
                builder.like(builder.lower(sku.get("longDescription").as(String.class)), '%' + lq + '%')
            )
        );
                
        attachProductSearchCriteria(searchCriteria, product, sku, restrictions);
        
        attachActiveRestriction(currentDate, product, sku, restrictions);
        
        attachOrderBy(searchCriteria, product, sku, criteria);
        
        // Execute the query with the restrictions
        criteria.where(restrictions.toArray(new Predicate[restrictions.size()]));
        return (List<Product>) em.createQuery(criteria).getResultList();
    }
    
    @Override
    public List<Product> readFilteredActiveProductsByCategory(Long categoryId, Date currentDate, 
            ProductSearchCriteria searchCriteria) {
        // Set up the criteria query that specifies we want to return Products
        CriteriaBuilder builder = em.getCriteriaBuilder();
        CriteriaQuery<Product> criteria = builder.createQuery(Product.class);
        
        // The root of our search is Category since we are browsing
        Root<CategoryImpl> category = criteria.from(CategoryImpl.class);
        
        // We want to filter on attributes from product and sku
        Join<Category, Product> product = category.join("allProducts");
        Join<Product, Sku> sku = product.join("defaultSku");
        
        // Product objects are what we want back
        criteria.select(product);
        
        // We only want results from the determine category
        List<Predicate> restrictions = new ArrayList<Predicate>();
        restrictions.add(builder.equal(category.get("id"), categoryId));
        
        attachProductSearchCriteria(searchCriteria, product, sku, restrictions);
        
        attachActiveRestriction(currentDate, product, sku, restrictions);
        
        attachOrderBy(searchCriteria, product, sku, criteria);
        
        // Execute the query with the restrictions
        criteria.where(restrictions.toArray(new Predicate[restrictions.size()]));
        return (List<Product>) em.createQuery(criteria).getResultList();
<<<<<<< HEAD
    }

    protected void attachActiveRestriction(Date currentDate, Path<? extends Product> product, 
            Path<? extends Sku> sku, List<Predicate> restrictions) {
        CriteriaBuilder builder = em.getCriteriaBuilder();
        
        // Add the product archived status flag restriction
        restrictions.add(builder.or(
                            builder.isNull(product.get("archiveStatus").get("archived")),
                            builder.equal(product.get("archiveStatus").get("archived"), 'N')));
        
        // Add the active start/end date restrictions
        Date myDate = getDateFactoringInDateResolution(currentDate);
        restrictions.add(builder.lessThan(sku.get("activeStartDate").as(Date.class), myDate));
        restrictions.add(builder.or(
                            builder.isNull(sku.get("activeEndDate")),
                            builder.greaterThan(sku.get("activeEndDate").as(Date.class), myDate)));
    }
    
    protected void attachOrderBy(ProductSearchCriteria searchCriteria, 
            From<?, ? extends Product> product, Path<? extends Sku> sku, CriteriaQuery<?> criteria) {
        if (StringUtils.isNotBlank(searchCriteria.getSortQuery())) {
            CriteriaBuilder builder = em.getCriteriaBuilder();
        
            List<Order> sorts = new ArrayList<Order>();
            
            String sortQueries = searchCriteria.getSortQuery();
            for (String sortQuery : sortQueries.split(",")) {
                String[] sort = sortQuery.split(" ");
                if (sort.length == 2) {
                    String key = sort[0];
                    boolean asc = sort[1].toLowerCase().contains("asc");
                    
                    // Determine whether we should use the product path or the sku path
                    Path<?> pathToUse;
                    if (key.contains("defaultSku.")) {
                        pathToUse = sku;
                        key = key.substring("defaultSku.".length());
                    } else if (key.contains("product.")) {
                        pathToUse = product;
                        key = key.substring("product.".length());
                    } else {
                        // We don't know which path this facet is built on - resolves previous bug that attempted
                        // to attach search facet to any query parameter
                        continue;
                    }
                    
                    if (asc) {
                        sorts.add(builder.asc(pathToUse.get(key)));
                    } else {
                        sorts.add(builder.desc(pathToUse.get(key)));
                    }
                }
            }
            
            criteria.orderBy(sorts.toArray(new Order[sorts.size()]));
        }
    }

=======
    }

    protected void attachActiveRestriction(Date currentDate, Path<? extends Product> product, 
            Path<? extends Sku> sku, List<Predicate> restrictions) {
        CriteriaBuilder builder = em.getCriteriaBuilder();
        
        // Add the product archived status flag restriction
        restrictions.add(builder.or(
                            builder.isNull(product.get("archiveStatus").get("archived")),
                            builder.equal(product.get("archiveStatus").get("archived"), 'N')));
        
        // Add the active start/end date restrictions
        Date myDate = getDateFactoringInDateResolution(currentDate);
        restrictions.add(builder.lessThan(sku.get("activeStartDate").as(Date.class), myDate));
        restrictions.add(builder.or(
                            builder.isNull(sku.get("activeEndDate")),
                            builder.greaterThan(sku.get("activeEndDate").as(Date.class), myDate)));
    }
    
    protected void attachOrderBy(ProductSearchCriteria searchCriteria, 
            From<?, ? extends Product> product, Path<? extends Sku> sku, CriteriaQuery<?> criteria) {
        if (StringUtils.isNotBlank(searchCriteria.getSortQuery())) {
            CriteriaBuilder builder = em.getCriteriaBuilder();
        
            List<Order> sorts = new ArrayList<Order>();
            
            String sortQueries = searchCriteria.getSortQuery();
            for (String sortQuery : sortQueries.split(",")) {
                String[] sort = sortQuery.split(" ");
                if (sort.length == 2) {
                    String key = sort[0];
                    boolean asc = sort[1].toLowerCase().contains("asc");
                    
                    // Determine whether we should use the product path or the sku path
                    Path<?> pathToUse;
                    if (key.contains("defaultSku.")) {
                        pathToUse = sku;
                        key = key.substring("defaultSku.".length());
                    } else if (key.contains("product.")) {
                        pathToUse = product;
                        key = key.substring("product.".length());
                    } else {
                        // We don't know which path this facet is built on - resolves previous bug that attempted
                        // to attach search facet to any query parameter
                        continue;
                    }
                    
                    if (asc) {
                        sorts.add(builder.asc(pathToUse.get(key)));
                    } else {
                        sorts.add(builder.desc(pathToUse.get(key)));
                    }
                }
            }
            
            criteria.orderBy(sorts.toArray(new Order[sorts.size()]));
        }
    }

>>>>>>> b9486fce
    protected void attachProductSearchCriteria(ProductSearchCriteria searchCriteria, 
            From<?, ? extends Product> product, From<?, ? extends Sku> sku, List<Predicate> restrictions) {
        CriteriaBuilder builder = em.getCriteriaBuilder();
        
        // Build out the filter criteria from the users request
        for (Entry<String, String[]> entry : searchCriteria.getFilterCriteria().entrySet()) {
            String key = entry.getKey();
            List<String> eqValues = new ArrayList<String>();
            List<String[]> rangeValues = new ArrayList<String[]>();
            
            // Determine which path is the appropriate one to use
            Path<?> pathToUse;
            if (key.contains("defaultSku.")) {
                pathToUse = sku;
                key = key.substring("defaultSku.".length());
            } else if (key.contains("productAttributes.")) {
                pathToUse = product.join("productAttributes");
                
                key = key.substring("productAttributes.".length());
                restrictions.add(builder.equal(pathToUse.get("name").as(String.class), key));
                
                key = "value";
            } else if (key.contains("product.")) {
                pathToUse = product;
                key = key.substring("product.".length());
            } else {
                // We don't know which path this facet is built on - resolves previous bug that attempted
                // to attach search facet to any query parameter
                continue;
            }
            
            // Values can be equality checks (ie manufacturer=Dave's) or range checks, which take the form
            // key=range[minRange:maxRange]. Figure out what type of check this is
            for (String value : entry.getValue()) {
                if (value.contains("range[")) {
                    String[] rangeValue = new String[] {
                        value.substring(value.indexOf("[") + 1, value.indexOf(":")),
                        value.substring(value.indexOf(":") + 1, value.indexOf("]"))
                    };
                    rangeValues.add(rangeValue);
                } else { 
                    eqValues.add(value);
                }
            }
            
            // Add the equality range restriction with the "in" builder. That means that the query string
            // ?manufacturer=Dave&manufacturer=Bob would match either Dave or Bob
            if (eqValues.size() > 0) {
                restrictions.add(pathToUse.get(key).in(eqValues));
            }
            
            // If we have any range restrictions, we need to build those too. Ranges are also "or"ed together,
            // such that specifying range[0:5] and range[10:null] for the same field would match items
            // that were valued between 0 and 5 OR over 10 for that field
            List<Predicate> rangeRestrictions = new ArrayList<Predicate>();
            for (String[] range : rangeValues) {
                BigDecimal min = new BigDecimal(range[0]);
                BigDecimal max = null;
                if (range[1] != null && !range[1].equals("null")) {
                    max = new BigDecimal(range[1]);
                }
                
                Predicate minRange = builder.greaterThan(pathToUse.get(key).as(BigDecimal.class), min);
                Predicate maxRange = null;
                if (max != null) {
                    maxRange = builder.lessThan(pathToUse.get(key).as(BigDecimal.class), max);
                    rangeRestrictions.add(builder.and(minRange, maxRange));
                } else {
                    rangeRestrictions.add(minRange);
                }
            }
            
            if (rangeRestrictions.size() > 0) {
                restrictions.add(builder.or(rangeRestrictions.toArray(new Predicate[rangeRestrictions.size()])));
            }
        }
    }
    
    @Override
    public List<Product> readActiveProductsByCategory(Long categoryId, Date currentDate, int limit, int offset) {
        Date myDate = getDateFactoringInDateResolution(currentDate);
        TypedQuery<Product> query = em.createNamedQuery("BC_READ_ACTIVE_PRODUCTS_BY_CATEGORY", Product.class);
        query.setParameter("categoryId", categoryId);
        query.setParameter("currentDate", myDate);
        query.setFirstResult(offset);
        query.setMaxResults(limit);

        return query.getResultList();
    }

    @Override
    public List<Product> readProductsByCategory(Long categoryId) {
        TypedQuery<Product> query = em.createNamedQuery("BC_READ_PRODUCTS_BY_CATEGORY", Product.class);
        query.setParameter("categoryId", categoryId);
        query.setHint(QueryHints.HINT_CACHEABLE, true);
        query.setHint(QueryHints.HINT_CACHE_REGION, "query.Catalog");

        return query.getResultList();
    }

    @Override
    public List<Product> readProductsByCategory(Long categoryId, int limit, int offset) {
        TypedQuery<Product> query = em.createNamedQuery("BC_READ_PRODUCTS_BY_CATEGORY", Product.class);
        query.setParameter("categoryId", categoryId);
        query.setFirstResult(offset);
        query.setMaxResults(limit);

        return query.getResultList();
    }

    @Override
    public void delete(Product product){
//      if (!em.contains(product)) {
//          product = readProductById(product.getId());
//      }
//        em.remove(product);
        ((Status) product).setArchived('Y');
        em.merge(product);
    }

    @Override
    public Product create(ProductType productType) {
        return (Product) entityConfiguration.createEntityInstance(productType.getType());
    }

    @Override
    public List<ProductBundle> readAutomaticProductBundles() {
        Date myDate = getDateFactoringInDateResolution(currentDate);
        TypedQuery<ProductBundle> query = em.createNamedQuery("BC_READ_AUTOMATIC_PRODUCT_BUNDLES", ProductBundle.class);
        query.setParameter("currentDate", myDate);
        query.setParameter("autoBundle", Boolean.TRUE);
        query.setHint(QueryHints.HINT_CACHEABLE, true);
        return query.getResultList();
    }       
    
    public Long getCurrentDateResolution() {
        return currentDateResolution;
    }

    public void setCurrentDateResolution(Long currentDateResolution) {
        this.currentDateResolution = currentDateResolution;
    }

    @Override
    public List<Product> findProductByURI(String uri) {
        
        String urlKey = uri.substring(uri.lastIndexOf('/'));        
        Query query;
    
        query = em.createNamedQuery("BC_READ_PRODUCTS_BY_OUTGOING_URL");
        query.setParameter("url", uri);
        query.setParameter("urlKey", urlKey);
    
        @SuppressWarnings("unchecked")
        List<Product> results = (List<Product>) query.getResultList();
        return results;
    }

    @Override
<<<<<<< HEAD
    public List<Product> readAllActiveProducts(Date currentDate) {
=======
    public List<Product> readAllActiveProducts(int page, int pageSize, Date currentDate) {
        CriteriaQuery<Product> criteria = getCriteriaForActiveProducts(currentDate);
        int firstResult = page * pageSize;
        return (List<Product>) em.createQuery(criteria).setFirstResult(firstResult).setMaxResults(pageSize).getResultList();
    }

    @Override
    public List<Product> readAllActiveProducts(Date currentDate) {
        CriteriaQuery<Product> criteria = getCriteriaForActiveProducts(currentDate);
        return (List<Product>) em.createQuery(criteria).getResultList();
    }

    @Override
    public Long readCountAllActiveProducts(Date currentDate) {
        // Set up the criteria query that specifies we want to return a Long
        CriteriaBuilder builder = em.getCriteriaBuilder();
        CriteriaQuery<Long> criteria = builder.createQuery(Long.class);

        // The root of our search is Product
        Root<ProductImpl> product = criteria.from(ProductImpl.class);

        // We need to filter on active date on the sku
        Join<Product, Sku> sku = product.join("defaultSku");

        // We want the count of products
        criteria.select(builder.count(product));

        // Ensure the product is currently active
        List<Predicate> restrictions = new ArrayList<Predicate>();
        attachActiveRestriction(currentDate, product, sku, restrictions);

        // Add the restrictions to the criteria query
        criteria.where(restrictions.toArray(new Predicate[restrictions.size()]));
        return em.createQuery(criteria).getSingleResult();
    }

    protected CriteriaQuery<Product> getCriteriaForActiveProducts(Date currentDate) {
>>>>>>> b9486fce
        // Set up the criteria query that specifies we want to return Products
        CriteriaBuilder builder = em.getCriteriaBuilder();
        CriteriaQuery<Product> criteria = builder.createQuery(Product.class);
        
        // The root of our search is Product
        Root<ProductImpl> product = criteria.from(ProductImpl.class);
        
        // We need to filter on active date on the sku
        Join<Product, Sku> sku = product.join("defaultSku");
<<<<<<< HEAD
=======
        product.fetch("defaultSku");
>>>>>>> b9486fce
        
        // Product objects are what we want back
        criteria.select(product);
        
<<<<<<< HEAD
        // We only want results from the determine category
        List<Predicate> restrictions = new ArrayList<Predicate>();
        attachActiveRestriction(currentDate, product, sku, restrictions);
        
        // Execute the query with the restrictions
        criteria.where(restrictions.toArray(new Predicate[restrictions.size()]));
        return (List<Product>) em.createQuery(criteria).getResultList();
=======
        // Ensure the product is currently active
        List<Predicate> restrictions = new ArrayList<Predicate>();
        attachActiveRestriction(currentDate, product, sku, restrictions);
        
        // Add the restrictions to the criteria query
        criteria.where(restrictions.toArray(new Predicate[restrictions.size()]));
        return criteria;
>>>>>>> b9486fce
    }
}<|MERGE_RESOLUTION|>--- conflicted
+++ resolved
@@ -208,7 +208,6 @@
         // Execute the query with the restrictions
         criteria.where(restrictions.toArray(new Predicate[restrictions.size()]));
         return (List<Product>) em.createQuery(criteria).getResultList();
-<<<<<<< HEAD
     }
 
     protected void attachActiveRestriction(Date currentDate, Path<? extends Product> product, 
@@ -268,67 +267,6 @@
         }
     }
 
-=======
-    }
-
-    protected void attachActiveRestriction(Date currentDate, Path<? extends Product> product, 
-            Path<? extends Sku> sku, List<Predicate> restrictions) {
-        CriteriaBuilder builder = em.getCriteriaBuilder();
-        
-        // Add the product archived status flag restriction
-        restrictions.add(builder.or(
-                            builder.isNull(product.get("archiveStatus").get("archived")),
-                            builder.equal(product.get("archiveStatus").get("archived"), 'N')));
-        
-        // Add the active start/end date restrictions
-        Date myDate = getDateFactoringInDateResolution(currentDate);
-        restrictions.add(builder.lessThan(sku.get("activeStartDate").as(Date.class), myDate));
-        restrictions.add(builder.or(
-                            builder.isNull(sku.get("activeEndDate")),
-                            builder.greaterThan(sku.get("activeEndDate").as(Date.class), myDate)));
-    }
-    
-    protected void attachOrderBy(ProductSearchCriteria searchCriteria, 
-            From<?, ? extends Product> product, Path<? extends Sku> sku, CriteriaQuery<?> criteria) {
-        if (StringUtils.isNotBlank(searchCriteria.getSortQuery())) {
-            CriteriaBuilder builder = em.getCriteriaBuilder();
-        
-            List<Order> sorts = new ArrayList<Order>();
-            
-            String sortQueries = searchCriteria.getSortQuery();
-            for (String sortQuery : sortQueries.split(",")) {
-                String[] sort = sortQuery.split(" ");
-                if (sort.length == 2) {
-                    String key = sort[0];
-                    boolean asc = sort[1].toLowerCase().contains("asc");
-                    
-                    // Determine whether we should use the product path or the sku path
-                    Path<?> pathToUse;
-                    if (key.contains("defaultSku.")) {
-                        pathToUse = sku;
-                        key = key.substring("defaultSku.".length());
-                    } else if (key.contains("product.")) {
-                        pathToUse = product;
-                        key = key.substring("product.".length());
-                    } else {
-                        // We don't know which path this facet is built on - resolves previous bug that attempted
-                        // to attach search facet to any query parameter
-                        continue;
-                    }
-                    
-                    if (asc) {
-                        sorts.add(builder.asc(pathToUse.get(key)));
-                    } else {
-                        sorts.add(builder.desc(pathToUse.get(key)));
-                    }
-                }
-            }
-            
-            criteria.orderBy(sorts.toArray(new Order[sorts.size()]));
-        }
-    }
-
->>>>>>> b9486fce
     protected void attachProductSearchCriteria(ProductSearchCriteria searchCriteria, 
             From<?, ? extends Product> product, From<?, ? extends Sku> sku, List<Predicate> restrictions) {
         CriteriaBuilder builder = em.getCriteriaBuilder();
@@ -488,9 +426,6 @@
     }
 
     @Override
-<<<<<<< HEAD
-    public List<Product> readAllActiveProducts(Date currentDate) {
-=======
     public List<Product> readAllActiveProducts(int page, int pageSize, Date currentDate) {
         CriteriaQuery<Product> criteria = getCriteriaForActiveProducts(currentDate);
         int firstResult = page * pageSize;
@@ -528,7 +463,6 @@
     }
 
     protected CriteriaQuery<Product> getCriteriaForActiveProducts(Date currentDate) {
->>>>>>> b9486fce
         // Set up the criteria query that specifies we want to return Products
         CriteriaBuilder builder = em.getCriteriaBuilder();
         CriteriaQuery<Product> criteria = builder.createQuery(Product.class);
@@ -538,23 +472,11 @@
         
         // We need to filter on active date on the sku
         Join<Product, Sku> sku = product.join("defaultSku");
-<<<<<<< HEAD
-=======
         product.fetch("defaultSku");
->>>>>>> b9486fce
         
         // Product objects are what we want back
         criteria.select(product);
         
-<<<<<<< HEAD
-        // We only want results from the determine category
-        List<Predicate> restrictions = new ArrayList<Predicate>();
-        attachActiveRestriction(currentDate, product, sku, restrictions);
-        
-        // Execute the query with the restrictions
-        criteria.where(restrictions.toArray(new Predicate[restrictions.size()]));
-        return (List<Product>) em.createQuery(criteria).getResultList();
-=======
         // Ensure the product is currently active
         List<Predicate> restrictions = new ArrayList<Predicate>();
         attachActiveRestriction(currentDate, product, sku, restrictions);
@@ -562,6 +484,5 @@
         // Add the restrictions to the criteria query
         criteria.where(restrictions.toArray(new Predicate[restrictions.size()]));
         return criteria;
->>>>>>> b9486fce
     }
 }