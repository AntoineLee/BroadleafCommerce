/*
 * Copyright 2008-2013 the original author or authors.
 *
 * Licensed under the Apache License, Version 2.0 (the "License");
 * you may not use this file except in compliance with the License.
 * You may obtain a copy of the License at
 *
 *        http://www.apache.org/licenses/LICENSE-2.0
 *
 * Unless required by applicable law or agreed to in writing, software
 * distributed under the License is distributed on an "AS IS" BASIS,
 * WITHOUT WARRANTIES OR CONDITIONS OF ANY KIND, either express or implied.
 * See the License for the specific language governing permissions and
 * limitations under the License.
 */

package org.broadleafcommerce.core.order.service;

import org.apache.commons.logging.Log;
import org.broadleafcommerce.core.offer.domain.OfferCode;
import org.broadleafcommerce.core.offer.service.exception.OfferMaxUseExceededException;
import org.broadleafcommerce.core.order.domain.Order;
import org.broadleafcommerce.core.order.domain.OrderItem;
import org.broadleafcommerce.core.order.service.call.GiftWrapOrderItemRequest;
import org.broadleafcommerce.core.order.service.call.OrderItemRequestDTO;
import org.broadleafcommerce.core.order.service.exception.AddToCartException;
import org.broadleafcommerce.core.order.service.exception.RemoveFromCartException;
import org.broadleafcommerce.core.order.service.exception.UpdateCartException;
import org.broadleafcommerce.core.order.service.type.OrderStatus;
import org.broadleafcommerce.core.payment.domain.PaymentInfo;
import org.broadleafcommerce.core.payment.domain.Referenced;
import org.broadleafcommerce.core.payment.service.type.PaymentInfoType;
import org.broadleafcommerce.core.pricing.service.exception.PricingException;
import org.broadleafcommerce.core.workflow.WorkflowException;
import org.broadleafcommerce.profile.core.domain.Customer;

import java.util.List;

/**
 * The general interface for interacting with shopping carts and completed Orders.
 * In Broadleaf Commerce, a Cart and an Order are the same thing. A "cart" becomes 
 * an order after it has been submitted.
 *
 * Most of the methods in this order are used to modify the cart. However, it is also
 * common to use this service for "named" orders (aka wishlists).
 */
public interface OrderService {

    /**
     * Creates a new Order for the given customer. Generally, you will want to use the customer
     * that is on the current request, which can be grabbed by utilizing the CustomerState 
     * utility class.
     * 
     * The default Broadleaf implementation of this method will provision a new Order in the 
     * database and set the current customer as the owner of the order. If the customer has an
     * email address associated with their profile, that will be copied as well. If the customer
     * is a new, anonymous customer, his username will be set to his database id.
     * 
     * @see org.broadleafcommerce.profile.web.core.CustomerState#getCustomer()
     * 
     * @param customer
     * @return the newly created order
     */
    public Order createNewCartForCustomer(Customer customer);

    /**
     * Creates a new Order for the given customer with the given name. Typically, this represents
     * a "wishlist" order that the customer can save but not check out with.
     *
     * @param name the wishlist name
     * @param customer
     * @param args additional arguments to be used by Broadleaf extensions
     * @return the newly created named order
     */
    public Order createNamedOrderForCustomer(String name, Customer customer);

    /**
     * Looks up an Order by the given customer and a specified order name.
     * 
     * This is typically used to retrieve a "wishlist" order.
     * 
     * @see #createNamedOrderForCustomer(String name, Customer customer)
     * 
     * @param name
     * @param customer
     * @param args additional arguments to be used by Broadleaf extensions
     * @return the named order requested
     */
    public Order findNamedOrderForCustomer(String name, Customer customer);
    
    /**
     * Looks up an Order by its database id
     * 
     * @param orderId
     * @return the requested Order
     */
    public Order findOrderById(Long orderId);
    
    /**
     * Looks up the current shopping cart for the customer. Note that a shopping cart is
     * simply an Order with OrderStatus = IN_PROCESS. If for some reason the given customer
     * has more than one current IN_PROCESS Order, the default Broadleaf implementation will
     * return the first match found. Furthermore, also note that the current shopping cart
     * for a customer must never be named -- an Order with a non-null "name" property indicates
     * that it is a wishlist and not a shopping cart.
     * 
     * @param customer
     * @return the current shopping cart for the customer
     */
    public Order findCartForCustomer(Customer customer);
    
    /**
     * Looks up all Orders for the specified customer, regardless of current OrderStatus
     * 
     * @param customer
     * @return the requested Orders
     */
    public List<Order> findOrdersForCustomer(Customer customer);
    
    /**
     * Looks up all Orders for the specified customer that are in the specified OrderStatus.
     * 
     * @param customer
     * @param status
     * @return the requested Orders
     */
    public List<Order> findOrdersForCustomer(Customer customer, OrderStatus status);
    
    /**
     * Looks up Orders and returns the order matching the given orderNumber
     * 
     * @param orderNumber
     * @return the requested Order
     */
    public Order findOrderByOrderNumber(String orderNumber);
    
    /**
     * Returns all PaymentInfo objects that are associated with the given order
     * 
     * @param order
     * @return the list of all PaymentInfo objects
     */
    public List<PaymentInfo> findPaymentInfosForOrder(Order order);

    /**
     * Associates a given PaymentInfo with an Order. Note that it is acceptable for the 
     * securePaymentInfo to be null. For example, if the secure credit card details are 
     * handled by a third party, a given application may never have associated securePaymentInfos
     * 
     * @param order
     * @param payment
     * @param securePaymentInfo - null if it doesn't exist
     * @return the persisted version of the PaymentInfo
     */
    public PaymentInfo addPaymentToOrder(Order order, PaymentInfo payment, Referenced securePaymentInfo);
    
    /**
     * Persists the given order to the database. If the priceOrder flag is set to true,
     * the pricing workflow will execute before the order is written to the database.
     * Generally, you will want to price the order in every request scope once, and
     * preferrably on the last call to save() for performance reasons.
     * 
     * However, if you have logic that depends on the Order being priced, there are no
     * issues with saving as many times as necessary.
     * 
     * @param order
     * @param priceOrder
     * @return the persisted Order, which will be a different instance than the Order passed in
     * @throws PricingException
     */
    public Order save(Order order, Boolean priceOrder) throws PricingException;
    
    /**
     * Deletes the given order. Note that the default Broadleaf implementation in 
     * OrderServiceImpl will actually remove the Order instance from the database.
     * 
     * @param order
     */
    public void cancelOrder(Order order);
    
    /**
     * Adds the given OfferCode to the order. Optionally prices the order as well
     * 
     * @param order
     * @param offerCode
     * @param priceOrder
     * @return the modified Order
     * @throws PricingException
     * @throws OfferMaxUseExceededException
     */
    public Order addOfferCode(Order order, OfferCode offerCode, boolean priceOrder) throws PricingException, OfferMaxUseExceededException;
    
    /**
     * Remove the given OfferCode for the order. Optionally prices the order as well.
     * 
     * @param order
     * @param offerCode 
     * @param priceOrder
     * @return the modified Order
     * @throws PricingException
     */
    public Order removeOfferCode(Order order, OfferCode offerCode, boolean priceOrder) throws PricingException;
    
    /**
     * Removes all offer codes for the given order. Optionally prices the order as well.
     * 
     * @param order
     * @param priceOrder
     * @return the modified Order
     * @throws PricingException
     */
    public Order removeAllOfferCodes(Order order, boolean priceOrder) throws PricingException;
    
    /**
     * The null order is the default order for all customers when they initially
     * enter the site. Upon the first addition of a product to a cart, a non-null order
     * will be provisioned for the user.
     * 
     * @see org.broadleafcommerce.core.order.domain.NullOrderImpl for more information
     * 
     * @return a shared, static, unmodifiable NullOrder
     */
    public Order getNullOrder();
    
    /**
     * @see #setAutomaticallyMergeLikeItems(boolean)
     * 
     * @return whether or not like-items will be automatically merged
     */
    public boolean getAutomaticallyMergeLikeItems();

    /**
     * When set to true, the system when items are added to the cart, they will
     * automatically be merged. For example, when a user adds an item to the cart
     * and then adds the item again, the item will have its quantity changed to 2
     * instead of the cart containing two separate items.
     *
     * If this logic needs to be more complex, it is possible to extend the behavior by
     * overriding OrderOfferProcessor.buildIdentifier().
     *
     * @param automaticallyMergeLikeItems
     */
    public void setAutomaticallyMergeLikeItems(boolean automaticallyMergeLikeItems);
    
    /**
     * Changes the OrderStatus to SUBMITTED
     * 
     * @param order to confirm
     * @return the order that was confirmed
     */
    public Order confirmOrder(Order order);
    
    /**
     * Looks through the given order and returns the latest added OrderItem that matches on the skuId
     * and productId. Generally, this is used to retrieve the OrderItem that was just added to the cart.
     * The default Broadleaf implementation will attempt to match on skuId first, and failing that, it will
     * look at the productId.
     * 
     * Note that the behavior is slightly undeterministic in the case that {@link setAutomaticallyMergeLikeItems}
     * is set to true and the last added sku matches on a previously added sku. In this case, the sku that has the
     * merged items would be returned, so the total quantity of the OrderItem might not match exactly what was 
     * just added.
     * 
     * @param order
     * @param skuId
     * @param productId
     * @return the best matching OrderItem with highest index in the list of OrderItems in the order
     */
    public OrderItem findLastMatchingItem(Order order, Long skuId, Long productId);
    
    /**
     * Adds a GiftWrapItem to the order based on the itemRequest. A GiftWrapItem is a product (for example,
     * a "Gift Box with Red Ribbon") that contains a list of OrderItems that should be wrapped by this
     * GiftWrapItem.
     * 
     * The OrderItems must already exist and belong to an order before they are able to be wrapped by the
     * GiftWrapItem
     * 
     * @param order
     * @param itemRequest
     * @param priceOrder
     * @return the GiftWrapItem instance that was created and attached to the order
     * @throws PricingException
     */
    public OrderItem addGiftWrapItemToOrder(Order order, GiftWrapOrderItemRequest itemRequest, boolean priceOrder) throws PricingException;
    
    /**
     * Initiates the addItem workflow that will attempt to add the given quantity of the specified item
     * to the Order. The item to be added can be determined in a few different ways. For example, the 
     * SKU can be specified directly or it can be determine based on a Product and potentially some
     * specified ProductOptions for that given product.
     *
     * The minimum required parameters for OrderItemRequest are: productId and quantity or alternatively, skuId and quantity
     *
     * When priceOrder is false, the system will not reprice the order.   This is more performant in
     * cases such as bulk adds where the repricing could be done for the last item only.
     * 
     * This method differs from the {@link #addItemWithPriceOverrides(Long, OrderItemRequestDTO, boolean)} in that it
     * will clear any values set on the {@link OrderItemRequestDTO} for the overrideSalePrice or overrideRetailPrice.
     * 
     * This design is intended to ensure that override pricing is not called by mistake.   Implementors should
     * use this method when no manual price overrides are allowed.
     *
     * @see OrderItemRequestDTO
     * @param orderId
     * @param orderItemRequest
     * @param priceOrder
     * @return the order the item was added to
     * @throws WorkflowException 
     * @throws Throwable 
     */
    public Order addItem(Long orderId, OrderItemRequestDTO orderItemRequestDTO, boolean priceOrder) throws AddToCartException;
    
    /**
     * Initiates the addItem workflow that will attempt to add the given quantity of the specified item
     * to the Order. The item to be added can be determined in a few different ways. For example, the 
     * SKU can be specified directly or it can be determine based on a Product and potentially some
     * specified ProductOptions for that given product.
     *
     * The minimum required parameters for OrderItemRequest are: productId and quantity or alternatively, skuId and quantity
     *
     * When priceOrder is false, the system will not reprice the order.   This is more performant in
     * cases such as bulk adds where the repricing could be done for the last item only.
     * 
     * As opposed to the {@link #addItem(Long, OrderItemRequestDTO, boolean)} method, this method allows
     * the passed in {@link OrderItemRequestDTO} to contain values for the overrideSale or overrideRetail
     * price fields.
     * 
     * This design is intended to ensure that override pricing is not called by mistake.   Implementors should
     * use this method when manual price overrides are allowed.
     *
     * @see OrderItemRequestDTO
     * @param orderId
     * @param orderItemRequest
     * @param priceOrder
     * @return the order the item was added to
     * @throws WorkflowException 
     * @throws Throwable 
     */
    public Order addItemWithPriceOverrides(Long orderId, OrderItemRequestDTO orderItemRequestDTO, boolean priceOrder) throws AddToCartException;

    /**
     * Initiates the updateItem workflow that will attempt to update the item quantity for the specified
     * OrderItem in the given Order. The new quantity is specified in the OrderItemRequestDTO
     * 
     * Minimum required parameters for OrderItemRequest: orderItemId, quantity
     * 
     * @see OrderItemRequestDTO
     * @param orderId
     * @param orderItemRequest
     * @param priceOrder
     * @return the order the item was added to
     * @throws UpdateCartException
     * @throws RemoveFromCartException 
     */
    public Order updateItemQuantity(Long orderId, OrderItemRequestDTO orderItemRequestDTO, boolean priceOrder) throws UpdateCartException, RemoveFromCartException;
    
    /**
     * Initiates the removeItem workflow that will attempt to remove the specified OrderItem from 
     * the given Order
     * 
     * @see OrderItemRequestDTO
     * @param orderId
     * @param orderItemId
     * @param priceOrder
     * @return the order the item was added to
     * @throws RemoveFromCartException 
     */
    public Order removeItem(Long orderId, Long orderItemId, boolean priceOrder) throws RemoveFromCartException;
    
    /**
     * @see #setMoveNamedOrderItems(boolean)
     * @return whether items will be removed from the wishlist when added to the cart
     */
    public boolean isMoveNamedOrderItems();

    /**
     * Determines whether or not items will be removed from the named order (wishlist)
     * when they are moved to the Customer's current cart.
     * 
     * @param moveNamedOrderItems
     */
    public void setMoveNamedOrderItems(boolean moveNamedOrderItems);

    /**
     * @see #setDeleteEmptyNamedOrders(boolean)
     * @return whether empty wishlists will be deleted automatically
     */
    public boolean isDeleteEmptyNamedOrders();

    /**
     * Sets whether or not to delete named orders once all items have been removed.
     * 
     * @param deleteEmptyNamedOrders
     */
    public void setDeleteEmptyNamedOrders(boolean deleteEmptyNamedOrders);

    /**
     * Adds the passed in orderItem to the current cart for the same Customer that owns the
     * named order. This method will remove the item from the wishlist based on whether the 
     * {@link setMoveNamedOrderItems} flag is set.
     * 
     * Note that if an item was in a wishlist and is no longer able to be added to the cart,
     * the item will still be removed from the wishlist.
     * 
     * Note that this method does not change the association of the OrderItems to the new
     * order -- instead, those OrderItems is completely removed and a new OrderItem that mirrors
     * it is created.
     * 
     * @param namedOrder 
     * @param orderItem 
     * @param priceOrder 
     * @return the cart with the requested orderItem added to it
     * @throws RemoveFromCartException
     * @throws AddToCartException
     */
    public Order addItemFromNamedOrder(Order namedOrder, OrderItem orderItem, boolean priceOrder) throws RemoveFromCartException, AddToCartException;
    
    /**
     * This method performs the same function as addItemFromNamedOrder(Order, OrderItem, boolean)
     * except that instead of adding all of the quantity from the named order to the cart, it will
     * only add/move the specific quantity requested.
     * 
     * @see #addItemFromNamedOrder(Order, OrderItem, boolean)
     * 
     * @param namedOrder 
     * @param orderItem 
     * @param quantity
     * @param priceOrder 
     * @return the cart with the requested orderItem added to it
     * @throws RemoveFromCartException
     * @throws AddToCartException
     * @throws UpdateCartException 
     */
    public Order addItemFromNamedOrder(Order namedOrder, OrderItem orderItem, int quantity, boolean priceOrder) throws RemoveFromCartException, AddToCartException, UpdateCartException;

    /**
     * Adds all orderItems to the current cart from the same Customer that owns the named
     * order. This method will remove the item from the wishlist based on whether the 
     * {@link setMoveNamedOrderItems} flag is set.
     * 
     * Note that any items that are in the wishlist but are no longer able to be added to a cart
     * will still be removed from the wishlist.
     * 
     * Note that this method does not change the association of the OrderItems to the new
     * order -- instead, those OrderItems is completely removed and a new OrderItem that mirrors
     * it is created.
     * 
     * @param namedOrder
     * @param priceOrder
     * @return
     * @throws RemoveFromCartException
     * @throws AddToCartException
     */
    public Order addAllItemsFromNamedOrder(Order namedOrder, boolean priceOrder) throws RemoveFromCartException, AddToCartException;

    /**
     * Deletes all the Payment Info's on the order.
     *
     * @param order
     */
    public void removeAllPaymentsFromOrder(Order order);

    /**
     * Deletes the Payment Info of the passed in type from the order
     * Note that this method will also delete any associated Secure Payment Infos if necessary.
     *
     * @param order
     * @param paymentInfoType
     */
    public void removePaymentsFromOrder(Order order, PaymentInfoType paymentInfoType);

    /**
     * Deletes the Payment Info from the order.
     * Note that this method will also delete any associated Secure Payment Infos if necessary.
     *
     * @param order
     * @param paymentInfo
     */
    public void removePaymentFromOrder(Order order, PaymentInfo paymentInfo);

    public void deleteOrder(Order cart);

    Order removeInactiveItems(Long orderId, boolean priceOrder) throws RemoveFromCartException;

    /**
<<<<<<< HEAD
     * Since required product option can be added after the item is in the cart, we use this method 
     * to apply product option on an existing item in the cart. No validation will happen at this time, as the validation 
     * at checkout will take care of any missing product options. 
     * 
     * @param orderId
     * @param orderItemRequestDTO
     * @param priceOrder
     * @return Order
     * @throws UpdateCartException
     */
    Order updateProductOptionsForItem(Long orderId, OrderItemRequestDTO orderItemRequestDTO, boolean priceOrder) throws UpdateCartException;

=======
     * This debugging method will print out a console-suitable representation of the current state of the order, including
     * the items in the order and all pricing related information for the order.
     * 
     * @param order the order to debug
     * @param log the Log to use to print a debug-level message
     */
    public void printOrder(Order order, Log log);
>>>>>>> 334e218d
}<|MERGE_RESOLUTION|>--- conflicted
+++ resolved
@@ -484,7 +484,6 @@
     Order removeInactiveItems(Long orderId, boolean priceOrder) throws RemoveFromCartException;
 
     /**
-<<<<<<< HEAD
      * Since required product option can be added after the item is in the cart, we use this method 
      * to apply product option on an existing item in the cart. No validation will happen at this time, as the validation 
      * at checkout will take care of any missing product options. 
@@ -497,7 +496,7 @@
      */
     Order updateProductOptionsForItem(Long orderId, OrderItemRequestDTO orderItemRequestDTO, boolean priceOrder) throws UpdateCartException;
 
-=======
+    /**
      * This debugging method will print out a console-suitable representation of the current state of the order, including
      * the items in the order and all pricing related information for the order.
      * 
@@ -505,5 +504,4 @@
      * @param log the Log to use to print a debug-level message
      */
     public void printOrder(Order order, Log log);
->>>>>>> 334e218d
 }