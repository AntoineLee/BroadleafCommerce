--- conflicted
+++ resolved
@@ -69,11 +69,8 @@
      */
     public OrderItemRequestDTO buildOrderItemRequestDTOFromOrderItem(OrderItem item);
 
-<<<<<<< HEAD
-    OrderItem updateDiscreteOrderItem(OrderItem orderItem, DiscreteOrderItemRequest itemRequest);
-=======
+    public OrderItem updateDiscreteOrderItem(OrderItem orderItem, DiscreteOrderItemRequest itemRequest);
+
     public OrderItem createOrderItem(OrderItemRequest itemRequest);
 
->>>>>>> b487eae3
-
 }