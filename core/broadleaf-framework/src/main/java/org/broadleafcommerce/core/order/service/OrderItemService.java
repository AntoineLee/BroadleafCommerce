/*
 * #%L
 * BroadleafCommerce Framework
 * %%
 * Copyright (C) 2009 - 2016 Broadleaf Commerce
 * %%
 * Licensed under the Broadleaf Fair Use License Agreement, Version 1.0
 * (the "Fair Use License" located  at http://license.broadleafcommerce.org/fair_use_license-1.0.txt)
 * unless the restrictions on use therein are violated and require payment to Broadleaf in which case
 * the Broadleaf End User License Agreement (EULA), Version 1.1
 * (the "Commercial License" located at http://license.broadleafcommerce.org/commercial_license-1.1.txt)
 * shall apply.
 * 
 * Alternatively, the Commercial License may be replaced with a mutually agreed upon license (the "Custom License")
 * between you and Broadleaf Commerce. You may not use this file except in compliance with the applicable license.
 * #L%
 */
package org.broadleafcommerce.core.order.service;

import org.broadleafcommerce.core.catalog.domain.Product;
import org.broadleafcommerce.core.order.domain.BundleOrderItem;
import org.broadleafcommerce.core.order.domain.DiscreteOrderItem;
import org.broadleafcommerce.core.order.domain.GiftWrapOrderItem;
import org.broadleafcommerce.core.order.domain.Order;
import org.broadleafcommerce.core.order.domain.OrderItem;
import org.broadleafcommerce.core.order.domain.PersonalMessage;
import org.broadleafcommerce.core.order.service.call.BundleOrderItemRequest;
import org.broadleafcommerce.core.order.service.call.ConfigurableOrderItemRequest;
import org.broadleafcommerce.core.order.service.call.DiscreteOrderItemRequest;
import org.broadleafcommerce.core.order.service.call.GiftWrapOrderItemRequest;
import org.broadleafcommerce.core.order.service.call.OrderItemRequest;
import org.broadleafcommerce.core.order.service.call.OrderItemRequestDTO;
import org.broadleafcommerce.core.order.service.call.ProductBundleOrderItemRequest;

import java.util.Date;
import java.util.HashMap;
import java.util.Set;

public interface OrderItemService {
    
    public OrderItem readOrderItemById(Long orderItemId);

    public OrderItem saveOrderItem(OrderItem orderItem);
    
    public void delete(OrderItem item);
    
    public PersonalMessage createPersonalMessage();

    public DiscreteOrderItem createDiscreteOrderItem(DiscreteOrderItemRequest itemRequest);
    
    public DiscreteOrderItem createDynamicPriceDiscreteOrderItem(final DiscreteOrderItemRequest itemRequest, @SuppressWarnings("rawtypes") HashMap skuPricingConsiderations);

    public GiftWrapOrderItem createGiftWrapOrderItem(GiftWrapOrderItemRequest itemRequest);

    /**
     * Used to create "manual" product bundles.   Manual product bundles are primarily designed
     * for grouping items in the cart display.    Typically ProductBundle will be used to
     * achieve non programmer related bundles.
     *
     *
     * @param itemRequest
     * @return
     */
    public BundleOrderItem createBundleOrderItem(BundleOrderItemRequest itemRequest);

    public BundleOrderItem createBundleOrderItem(ProductBundleOrderItemRequest itemRequest);

    public BundleOrderItem createBundleOrderItem(ProductBundleOrderItemRequest itemRequest, boolean saveItem);

    /**
     * Creates an OrderItemRequestDTO object that most closely resembles the given OrderItem.
     * That is, it will copy the SKU and quantity and attempt to copy the product and category
     * if they exist.
     * 
     * @param item the item to copy
     * @return the OrderItemRequestDTO that mirrors the item
     */
    public OrderItemRequestDTO buildOrderItemRequestDTOFromOrderItem(OrderItem item);

    public OrderItem updateDiscreteOrderItem(OrderItem orderItem, DiscreteOrderItemRequest itemRequest);

    public OrderItem createOrderItem(OrderItemRequest itemRequest);

    public OrderItem buildOrderItemFromDTO(Order order, OrderItemRequestDTO orderItemRequestDTO);

    public void priceOrderItem(OrderItem item);

    public Set<Product> findAllProductsInRequest(ConfigurableOrderItemRequest itemRequest);

    public void applyAdditionalOrderItemProperties(OrderItem orderItem);

<<<<<<< HEAD
    public ConfigurableOrderItemRequest createConfigurableOrderItemRequestFromProduct(Product product);

    public void modifyOrderItemRequest(ConfigurableOrderItemRequest itemRequest);

    public void mergeOrderItemRequest(ConfigurableOrderItemRequest itemRequest, OrderItem orderItem);
=======
    public List<OrderItem> findOrderItemsForCustomersInDateRange(List<Long> customerIds, Date startDate, Date endDate);
>>>>>>> 1dcd6113
}<|MERGE_RESOLUTION|>--- conflicted
+++ resolved
@@ -89,13 +89,9 @@
 
     public void applyAdditionalOrderItemProperties(OrderItem orderItem);
 
-<<<<<<< HEAD
     public ConfigurableOrderItemRequest createConfigurableOrderItemRequestFromProduct(Product product);
 
     public void modifyOrderItemRequest(ConfigurableOrderItemRequest itemRequest);
 
     public void mergeOrderItemRequest(ConfigurableOrderItemRequest itemRequest, OrderItem orderItem);
-=======
-    public List<OrderItem> findOrderItemsForCustomersInDateRange(List<Long> customerIds, Date startDate, Date endDate);
->>>>>>> 1dcd6113
 }