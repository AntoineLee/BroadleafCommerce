/*
 * #%L
 * BroadleafCommerce Framework
 * %%
 * Copyright (C) 2009 - 2015 Broadleaf Commerce
 * %%
 * Licensed under the Apache License, Version 2.0 (the "License");
 * you may not use this file except in compliance with the License.
 * You may obtain a copy of the License at
 * 
 *       http://www.apache.org/licenses/LICENSE-2.0
 * 
 * Unless required by applicable law or agreed to in writing, software
 * distributed under the License is distributed on an "AS IS" BASIS,
 * WITHOUT WARRANTIES OR CONDITIONS OF ANY KIND, either express or implied.
 * See the License for the specific language governing permissions and
 * limitations under the License.
 * #L%
 */
package org.broadleafcommerce.core.spec.search.service.solr

import org.broadleafcommerce.common.locale.service.LocaleService
import org.broadleafcommerce.common.sandbox.SandBoxHelper
import org.broadleafcommerce.core.catalog.dao.ProductDao
import org.broadleafcommerce.core.catalog.dao.SkuDao
import org.broadleafcommerce.core.catalog.domain.ProductImpl
import org.broadleafcommerce.core.catalog.domain.Sku
import org.broadleafcommerce.core.catalog.domain.SkuImpl
import org.broadleafcommerce.core.search.dao.IndexFieldDao
import org.broadleafcommerce.core.search.dao.SolrIndexDao
import org.broadleafcommerce.core.search.domain.Field
import org.broadleafcommerce.core.search.domain.FieldEntity
import org.broadleafcommerce.core.search.service.solr.SolrContext
import org.broadleafcommerce.core.search.service.solr.SolrHelperService
import org.broadleafcommerce.core.search.service.solr.SolrHelperServiceImpl
import org.broadleafcommerce.core.search.service.solr.index.SolrIndexServiceExtensionHandler
import org.broadleafcommerce.core.search.service.solr.index.SolrIndexServiceExtensionManager
import org.broadleafcommerce.core.search.service.solr.index.SolrIndexServiceImpl
import org.springframework.transaction.PlatformTransactionManager

import spock.lang.Specification


class SolrIndexServiceSpec extends Specification {
    
    SolrIndexServiceImpl service
    SolrIndexDao mockSolrIndexDao = Mock()
    IndexFieldDao mockFieldDao = Mock()
    PlatformTransactionManager mockTransactionManager = Mock()
    ProductDao mockProductDao = Mock()
    SkuDao mockSkuDao = Mock()
    LocaleService mockLocaleService = Mock()
    SolrHelperService mockShs = Spy(SolrHelperServiceImpl)
    SolrIndexServiceExtensionManager mockExtensionManager = Mock()
    SandBoxHelper mockSandBoxHelper = Mock()
    
    
    def setup() {
        mockLocaleService.findAllLocales() >> new ArrayList<Locale>()
        mockExtensionManager.getProxy() >> Mock(SolrSearchServiceExtensionHandler)
        
        service = Spy(SolrIndexServiceImpl)
        service.solrIndexDao = mockSolrIndexDao
        service.indexFieldDao = mockFieldDao
        service.transactionManager = mockTransactionManager
        service.productDao = mockProductDao
        service.skuDao = mockSkuDao
        service.localeService = mockLocaleService
        service.shs = mockShs
        service.extensionManager = mockExtensionManager
        service.sandBoxHelper = mockSandBoxHelper
    }
    
    def "Test that Categories are being properly associated to skus when creating the solr index"(){
        setup:
<<<<<<< HEAD
        mockExtensionManager.getProxy() >> Mock(SolrIndexServiceExtensionHandler)
        mockFieldDao.readFieldsByEntityType(FieldEntity.SKU) >> new ArrayList<Field>()
=======
        mockFieldDao.readAllSkuFields() >> new ArrayList<Field>()
>>>>>>> ea586b8c
        
        service.buildDocument(*_) >> null
        service.useSku = true;
        
        SkuImpl testSku1 = Mock(SkuImpl)
        SkuImpl testSku2 = Mock(SkuImpl)
        ProductImpl testProduct1 = Mock(ProductImpl)
        ProductImpl testProduct2 = Mock(ProductImpl)
        
        testProduct1.getId() >> 1
        testProduct2.getId() >> 2
        
        testSku1.getProduct() >> testProduct1
        testSku2.getProduct() >> testProduct2
        
        List<Sku> skus = [testSku1, testSku2]
        
        List<Long> productIds = [1, 2]
     
        when:
        service.buildIncrementalIndex(skus, SolrContext.getReindexServer())
        
        then:
        1 * mockSolrIndexDao.populateProductCatalogStructure(productIds, _)
        
    }
    
    def "Test that Categories are being properly associated to skus when creating the solr index for out of order skus"(){
        setup:
<<<<<<< HEAD
        mockExtensionManager.getProxy() >> Mock(SolrIndexServiceExtensionHandler)
        mockFieldDao.readFieldsByEntityType(FieldEntity.SKU) >> new ArrayList<Field>()
=======
        mockFieldDao.readAllSkuFields() >> new ArrayList<Field>()
>>>>>>> ea586b8c
        
        service.buildDocument(*_) >> null
        service.useSku = true;
        
        SkuImpl testSku1 = Mock(SkuImpl)
        SkuImpl testSku2 = Mock(SkuImpl)
        SkuImpl testSku3 = Mock(SkuImpl)
        ProductImpl testProduct1 = Mock(ProductImpl)
        ProductImpl testProduct2 = Mock(ProductImpl)
        ProductImpl testProduct3 = Mock(ProductImpl)
        
        testProduct1.getId() >> 1
        testProduct2.getId() >> 2
        testProduct3.getId() >> 3
        
        testSku1.getProduct() >> testProduct1
        testSku2.getProduct() >> testProduct2
        testSku3.getProduct() >> testProduct3
        
        List<Sku> skus = [testSku3, testSku1, testSku2]
        
        List<Long> productIds = [3, 1, 2]
     
        when:
        service.buildIncrementalIndex(skus, SolrContext.getReindexServer())
        
        then:
        1 * mockSolrIndexDao.populateProductCatalogStructure(productIds, _)
        
    }
}<|MERGE_RESOLUTION|>--- conflicted
+++ resolved
@@ -43,7 +43,7 @@
 
 class SolrIndexServiceSpec extends Specification {
     
-    SolrIndexServiceImpl service
+    SolrIndexServiceImpl service;
     SolrIndexDao mockSolrIndexDao = Mock()
     IndexFieldDao mockFieldDao = Mock()
     PlatformTransactionManager mockTransactionManager = Mock()
@@ -58,7 +58,7 @@
     def setup() {
         mockLocaleService.findAllLocales() >> new ArrayList<Locale>()
         mockExtensionManager.getProxy() >> Mock(SolrSearchServiceExtensionHandler)
-        
+
         service = Spy(SolrIndexServiceImpl)
         service.solrIndexDao = mockSolrIndexDao
         service.indexFieldDao = mockFieldDao
@@ -73,16 +73,12 @@
     
     def "Test that Categories are being properly associated to skus when creating the solr index"(){
         setup:
-<<<<<<< HEAD
         mockExtensionManager.getProxy() >> Mock(SolrIndexServiceExtensionHandler)
         mockFieldDao.readFieldsByEntityType(FieldEntity.SKU) >> new ArrayList<Field>()
-=======
-        mockFieldDao.readAllSkuFields() >> new ArrayList<Field>()
->>>>>>> ea586b8c
         
         service.buildDocument(*_) >> null
         service.useSku = true;
-        
+
         SkuImpl testSku1 = Mock(SkuImpl)
         SkuImpl testSku2 = Mock(SkuImpl)
         ProductImpl testProduct1 = Mock(ProductImpl)
@@ -108,16 +104,12 @@
     
     def "Test that Categories are being properly associated to skus when creating the solr index for out of order skus"(){
         setup:
-<<<<<<< HEAD
         mockExtensionManager.getProxy() >> Mock(SolrIndexServiceExtensionHandler)
         mockFieldDao.readFieldsByEntityType(FieldEntity.SKU) >> new ArrayList<Field>()
-=======
-        mockFieldDao.readAllSkuFields() >> new ArrayList<Field>()
->>>>>>> ea586b8c
         
         service.buildDocument(*_) >> null
         service.useSku = true;
-        
+
         SkuImpl testSku1 = Mock(SkuImpl)
         SkuImpl testSku2 = Mock(SkuImpl)
         SkuImpl testSku3 = Mock(SkuImpl)
