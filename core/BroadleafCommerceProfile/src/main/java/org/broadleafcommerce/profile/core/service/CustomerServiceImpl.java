/*
 * Copyright 2008-2009 the original author or authors.
 *
 * Licensed under the Apache License, Version 2.0 (the "License");
 * you may not use this file except in compliance with the License.
 * You may obtain a copy of the License at
 *
 *      http://www.apache.org/licenses/LICENSE-2.0
 *
 * Unless required by applicable law or agreed to in writing, software
 * distributed under the License is distributed on an "AS IS" BASIS,
 * WITHOUT WARRANTIES OR CONDITIONS OF ANY KIND, either express or implied.
 * See the License for the specific language governing permissions and
 * limitations under the License.
 */
package org.broadleafcommerce.profile.core.service;

import java.util.ArrayList;
import java.util.Iterator;
import java.util.List;

import javax.annotation.Resource;

<<<<<<< HEAD
import org.broadleafcommerce.gwt.server.security.util.PasswordChange;
import org.broadleafcommerce.gwt.server.security.util.PasswordReset;
=======
import org.broadleafcommerce.openadmin.server.security.util.PasswordChange;
import org.broadleafcommerce.openadmin.server.security.util.PasswordReset;
>>>>>>> 41c8781c
import org.broadleafcommerce.profile.core.dao.CustomerDao;
import org.broadleafcommerce.profile.core.dao.RoleDao;
import org.broadleafcommerce.profile.core.domain.Customer;
import org.broadleafcommerce.profile.core.domain.CustomerRole;
import org.broadleafcommerce.profile.core.domain.CustomerRoleImpl;
import org.broadleafcommerce.profile.core.domain.Role;
import org.broadleafcommerce.profile.core.service.handler.PasswordUpdatedHandler;
import org.broadleafcommerce.profile.core.service.listener.PostRegistrationObserver;
import org.broadleafcommerce.profile.core.util.PasswordUtils;
import org.springframework.security.authentication.encoding.PasswordEncoder;
import org.springframework.stereotype.Service;

@Service("blCustomerService")
public class CustomerServiceImpl implements CustomerService {
	
    @Resource(name="blCustomerDao")
    protected CustomerDao customerDao;

    @Resource(name="blIdGenerationService")
    protected IdGenerationService idGenerationService;

    @Resource(name="blPasswordEncoder")
    protected PasswordEncoder passwordEncoder;
    
    @Resource(name="blRoleDao")
    protected RoleDao roleDao;
   
    protected final List<PostRegistrationObserver> postRegisterListeners = new ArrayList<PostRegistrationObserver>();
    protected List<PasswordUpdatedHandler> passwordResetHandlers = new ArrayList<PasswordUpdatedHandler>();
    protected List<PasswordUpdatedHandler> passwordChangedHandlers = new ArrayList<PasswordUpdatedHandler>();

    public Customer saveCustomer(Customer customer) {
        return saveCustomer(customer, true);
    }

    public Customer saveCustomer(Customer customer, boolean register) {
        if (register && !customer.isRegistered()) {
            customer.setRegistered(true);
        }
        if (customer.getUnencodedPassword() != null) {
            customer.setPassword(passwordEncoder.encodePassword(customer.getUnencodedPassword(), null));
        }

        // let's make sure they entered a new challenge answer (we will populate
        // the password field with hashed values so check that they have changed
        // id
        if (customer.getUnencodedChallengeAnswer() != null && !customer.getUnencodedChallengeAnswer().equals(customer.getChallengeAnswer())) {
            customer.setChallengeAnswer(passwordEncoder.encodePassword(customer.getUnencodedChallengeAnswer(), null));
        }
        return customerDao.save(customer);
    }

    public Customer registerCustomer(Customer customer, String password, String passwordConfirm) {
        // TODO: Service level validation
        customer.setRegistered(true);

        // When unencodedPassword is set the save() will encode it
        if (customer.getId() == null) {
            customer.setId(idGenerationService.findNextId("org.broadleafcommerce.profile.core.domain.Customer"));
        }
        customer.setUnencodedPassword(password);
        Customer retCustomer = saveCustomer(customer);
        Role role = roleDao.readRoleByName("ROLE_USER");
        CustomerRole customerRole = new CustomerRoleImpl();
        customerRole.setRole(role);
        customerRole.setCustomer(retCustomer);
        roleDao.addRoleToCustomer(customerRole);
        notifyPostRegisterListeners(retCustomer);
        return retCustomer;
    }

    public Customer readCustomerByEmail(String emailAddress) {
        return customerDao.readCustomerByEmail(emailAddress);
    }

    public Customer changePassword(PasswordChange passwordChange) {
        Customer customer = readCustomerByUsername(passwordChange.getUsername());
        customer.setUnencodedPassword(passwordChange.getNewPassword());
        customer.setPasswordChangeRequired(passwordChange.getPasswordChangeRequired());
        customer = saveCustomer(customer);
        
        for (PasswordUpdatedHandler handler : passwordChangedHandlers) {
        	handler.passwordChanged(passwordChange, customer, passwordChange.getNewPassword());
        }
        
        return customer;
    }
    
	public Customer resetPassword(PasswordReset passwordReset) {
        Customer customer = readCustomerByUsername(passwordReset.getUsername());
        String newPassword = PasswordUtils.generateTemporaryPassword(passwordReset.getPasswordLength());
        customer.setUnencodedPassword(newPassword);
        customer.setPasswordChangeRequired(passwordReset.getPasswordChangeRequired());
        customer = saveCustomer(customer);
        
        for (PasswordUpdatedHandler handler : passwordResetHandlers) {
        	handler.passwordChanged(passwordReset, customer, newPassword);
        }
        
        return customer;
    }

    public void addPostRegisterListener(PostRegistrationObserver postRegisterListeners) {
        this.postRegisterListeners.add(postRegisterListeners);
    }

    public void removePostRegisterListener(PostRegistrationObserver postRegisterListeners) {
        if (this.postRegisterListeners.contains(postRegisterListeners)) {
            this.postRegisterListeners.remove(postRegisterListeners);
        }
    }

    protected void notifyPostRegisterListeners(Customer customer) {
        for (Iterator<PostRegistrationObserver> iter = postRegisterListeners.iterator(); iter.hasNext();) {
            PostRegistrationObserver listener = iter.next();
            listener.processRegistrationEvent(customer);
        }
    }

    public Customer createCustomerFromId(Long customerId) {
        Customer customer = customerId != null ? readCustomerById(customerId) : null;
        if (customer == null) {
            customer = customerDao.create();
            if (customerId != null) {
                customer.setId(customerId);
            } else {
                customer.setId(idGenerationService.findNextId("org.broadleafcommerce.profile.core.domain.Customer"));
            }
        }
        return customer;
    }

    public Customer readCustomerByUsername(String username) {
        return customerDao.readCustomerByUsername(username);
    }

    public Customer readCustomerById(Long id) {
        return customerDao.readCustomerById(id);
    }

    public void setCustomerDao(CustomerDao customerDao) {
        this.customerDao = customerDao;
    }

    public void setPasswordEncoder(PasswordEncoder passwordEncoder) {
        this.passwordEncoder = passwordEncoder;
    }

	public List<PasswordUpdatedHandler> getPasswordResetHandlers() {
		return passwordResetHandlers;
	}

	public void setPasswordResetHandlers(List<PasswordUpdatedHandler> passwordResetHandlers) {
		this.passwordResetHandlers = passwordResetHandlers;
	}

	public List<PasswordUpdatedHandler> getPasswordChangedHandlers() {
		return passwordChangedHandlers;
	}

	public void setPasswordChangedHandlers(List<PasswordUpdatedHandler> passwordChangedHandlers) {
		this.passwordChangedHandlers = passwordChangedHandlers;
	}
    
}
<|MERGE_RESOLUTION|>--- conflicted
+++ resolved
@@ -1,195 +1,190 @@
-/*
- * Copyright 2008-2009 the original author or authors.
- *
- * Licensed under the Apache License, Version 2.0 (the "License");
- * you may not use this file except in compliance with the License.
- * You may obtain a copy of the License at
- *
- *      http://www.apache.org/licenses/LICENSE-2.0
- *
- * Unless required by applicable law or agreed to in writing, software
- * distributed under the License is distributed on an "AS IS" BASIS,
- * WITHOUT WARRANTIES OR CONDITIONS OF ANY KIND, either express or implied.
- * See the License for the specific language governing permissions and
- * limitations under the License.
- */
-package org.broadleafcommerce.profile.core.service;
-
-import java.util.ArrayList;
-import java.util.Iterator;
-import java.util.List;
-
-import javax.annotation.Resource;
-
-<<<<<<< HEAD
-import org.broadleafcommerce.gwt.server.security.util.PasswordChange;
-import org.broadleafcommerce.gwt.server.security.util.PasswordReset;
-=======
-import org.broadleafcommerce.openadmin.server.security.util.PasswordChange;
-import org.broadleafcommerce.openadmin.server.security.util.PasswordReset;
->>>>>>> 41c8781c
-import org.broadleafcommerce.profile.core.dao.CustomerDao;
-import org.broadleafcommerce.profile.core.dao.RoleDao;
-import org.broadleafcommerce.profile.core.domain.Customer;
-import org.broadleafcommerce.profile.core.domain.CustomerRole;
-import org.broadleafcommerce.profile.core.domain.CustomerRoleImpl;
-import org.broadleafcommerce.profile.core.domain.Role;
-import org.broadleafcommerce.profile.core.service.handler.PasswordUpdatedHandler;
-import org.broadleafcommerce.profile.core.service.listener.PostRegistrationObserver;
-import org.broadleafcommerce.profile.core.util.PasswordUtils;
-import org.springframework.security.authentication.encoding.PasswordEncoder;
-import org.springframework.stereotype.Service;
-
-@Service("blCustomerService")
-public class CustomerServiceImpl implements CustomerService {
-	
-    @Resource(name="blCustomerDao")
-    protected CustomerDao customerDao;
-
-    @Resource(name="blIdGenerationService")
-    protected IdGenerationService idGenerationService;
-
-    @Resource(name="blPasswordEncoder")
-    protected PasswordEncoder passwordEncoder;
-    
-    @Resource(name="blRoleDao")
-    protected RoleDao roleDao;
-   
-    protected final List<PostRegistrationObserver> postRegisterListeners = new ArrayList<PostRegistrationObserver>();
-    protected List<PasswordUpdatedHandler> passwordResetHandlers = new ArrayList<PasswordUpdatedHandler>();
-    protected List<PasswordUpdatedHandler> passwordChangedHandlers = new ArrayList<PasswordUpdatedHandler>();
-
-    public Customer saveCustomer(Customer customer) {
-        return saveCustomer(customer, true);
-    }
-
-    public Customer saveCustomer(Customer customer, boolean register) {
-        if (register && !customer.isRegistered()) {
-            customer.setRegistered(true);
-        }
-        if (customer.getUnencodedPassword() != null) {
-            customer.setPassword(passwordEncoder.encodePassword(customer.getUnencodedPassword(), null));
-        }
-
-        // let's make sure they entered a new challenge answer (we will populate
-        // the password field with hashed values so check that they have changed
-        // id
-        if (customer.getUnencodedChallengeAnswer() != null && !customer.getUnencodedChallengeAnswer().equals(customer.getChallengeAnswer())) {
-            customer.setChallengeAnswer(passwordEncoder.encodePassword(customer.getUnencodedChallengeAnswer(), null));
-        }
-        return customerDao.save(customer);
-    }
-
-    public Customer registerCustomer(Customer customer, String password, String passwordConfirm) {
-        // TODO: Service level validation
-        customer.setRegistered(true);
-
-        // When unencodedPassword is set the save() will encode it
-        if (customer.getId() == null) {
-            customer.setId(idGenerationService.findNextId("org.broadleafcommerce.profile.core.domain.Customer"));
-        }
-        customer.setUnencodedPassword(password);
-        Customer retCustomer = saveCustomer(customer);
-        Role role = roleDao.readRoleByName("ROLE_USER");
-        CustomerRole customerRole = new CustomerRoleImpl();
-        customerRole.setRole(role);
-        customerRole.setCustomer(retCustomer);
-        roleDao.addRoleToCustomer(customerRole);
-        notifyPostRegisterListeners(retCustomer);
-        return retCustomer;
-    }
-
-    public Customer readCustomerByEmail(String emailAddress) {
-        return customerDao.readCustomerByEmail(emailAddress);
-    }
-
-    public Customer changePassword(PasswordChange passwordChange) {
-        Customer customer = readCustomerByUsername(passwordChange.getUsername());
-        customer.setUnencodedPassword(passwordChange.getNewPassword());
-        customer.setPasswordChangeRequired(passwordChange.getPasswordChangeRequired());
-        customer = saveCustomer(customer);
-        
-        for (PasswordUpdatedHandler handler : passwordChangedHandlers) {
-        	handler.passwordChanged(passwordChange, customer, passwordChange.getNewPassword());
-        }
-        
-        return customer;
-    }
-    
-	public Customer resetPassword(PasswordReset passwordReset) {
-        Customer customer = readCustomerByUsername(passwordReset.getUsername());
-        String newPassword = PasswordUtils.generateTemporaryPassword(passwordReset.getPasswordLength());
-        customer.setUnencodedPassword(newPassword);
-        customer.setPasswordChangeRequired(passwordReset.getPasswordChangeRequired());
-        customer = saveCustomer(customer);
-        
-        for (PasswordUpdatedHandler handler : passwordResetHandlers) {
-        	handler.passwordChanged(passwordReset, customer, newPassword);
-        }
-        
-        return customer;
-    }
-
-    public void addPostRegisterListener(PostRegistrationObserver postRegisterListeners) {
-        this.postRegisterListeners.add(postRegisterListeners);
-    }
-
-    public void removePostRegisterListener(PostRegistrationObserver postRegisterListeners) {
-        if (this.postRegisterListeners.contains(postRegisterListeners)) {
-            this.postRegisterListeners.remove(postRegisterListeners);
-        }
-    }
-
-    protected void notifyPostRegisterListeners(Customer customer) {
-        for (Iterator<PostRegistrationObserver> iter = postRegisterListeners.iterator(); iter.hasNext();) {
-            PostRegistrationObserver listener = iter.next();
-            listener.processRegistrationEvent(customer);
-        }
-    }
-
-    public Customer createCustomerFromId(Long customerId) {
-        Customer customer = customerId != null ? readCustomerById(customerId) : null;
-        if (customer == null) {
-            customer = customerDao.create();
-            if (customerId != null) {
-                customer.setId(customerId);
-            } else {
-                customer.setId(idGenerationService.findNextId("org.broadleafcommerce.profile.core.domain.Customer"));
-            }
-        }
-        return customer;
-    }
-
-    public Customer readCustomerByUsername(String username) {
-        return customerDao.readCustomerByUsername(username);
-    }
-
-    public Customer readCustomerById(Long id) {
-        return customerDao.readCustomerById(id);
-    }
-
-    public void setCustomerDao(CustomerDao customerDao) {
-        this.customerDao = customerDao;
-    }
-
-    public void setPasswordEncoder(PasswordEncoder passwordEncoder) {
-        this.passwordEncoder = passwordEncoder;
-    }
-
-	public List<PasswordUpdatedHandler> getPasswordResetHandlers() {
-		return passwordResetHandlers;
-	}
-
-	public void setPasswordResetHandlers(List<PasswordUpdatedHandler> passwordResetHandlers) {
-		this.passwordResetHandlers = passwordResetHandlers;
-	}
-
-	public List<PasswordUpdatedHandler> getPasswordChangedHandlers() {
-		return passwordChangedHandlers;
-	}
-
-	public void setPasswordChangedHandlers(List<PasswordUpdatedHandler> passwordChangedHandlers) {
-		this.passwordChangedHandlers = passwordChangedHandlers;
-	}
-    
-}
+/*
+ * Copyright 2008-2009 the original author or authors.
+ *
+ * Licensed under the Apache License, Version 2.0 (the "License");
+ * you may not use this file except in compliance with the License.
+ * You may obtain a copy of the License at
+ *
+ *      http://www.apache.org/licenses/LICENSE-2.0
+ *
+ * Unless required by applicable law or agreed to in writing, software
+ * distributed under the License is distributed on an "AS IS" BASIS,
+ * WITHOUT WARRANTIES OR CONDITIONS OF ANY KIND, either express or implied.
+ * See the License for the specific language governing permissions and
+ * limitations under the License.
+ */
+package org.broadleafcommerce.profile.core.service;
+
+import java.util.ArrayList;
+import java.util.Iterator;
+import java.util.List;
+
+import javax.annotation.Resource;
+
+import org.broadleafcommerce.openadmin.server.security.util.PasswordChange;
+import org.broadleafcommerce.openadmin.server.security.util.PasswordReset;
+import org.broadleafcommerce.profile.core.dao.CustomerDao;
+import org.broadleafcommerce.profile.core.dao.RoleDao;
+import org.broadleafcommerce.profile.core.domain.Customer;
+import org.broadleafcommerce.profile.core.domain.CustomerRole;
+import org.broadleafcommerce.profile.core.domain.CustomerRoleImpl;
+import org.broadleafcommerce.profile.core.domain.Role;
+import org.broadleafcommerce.profile.core.service.handler.PasswordUpdatedHandler;
+import org.broadleafcommerce.profile.core.service.listener.PostRegistrationObserver;
+import org.broadleafcommerce.profile.core.util.PasswordUtils;
+import org.springframework.security.authentication.encoding.PasswordEncoder;
+import org.springframework.stereotype.Service;
+
+@Service("blCustomerService")
+public class CustomerServiceImpl implements CustomerService {
+	
+    @Resource(name="blCustomerDao")
+    protected CustomerDao customerDao;
+
+    @Resource(name="blIdGenerationService")
+    protected IdGenerationService idGenerationService;
+
+    @Resource(name="blPasswordEncoder")
+    protected PasswordEncoder passwordEncoder;
+    
+    @Resource(name="blRoleDao")
+    protected RoleDao roleDao;
+   
+    protected final List<PostRegistrationObserver> postRegisterListeners = new ArrayList<PostRegistrationObserver>();
+    protected List<PasswordUpdatedHandler> passwordResetHandlers = new ArrayList<PasswordUpdatedHandler>();
+    protected List<PasswordUpdatedHandler> passwordChangedHandlers = new ArrayList<PasswordUpdatedHandler>();
+
+    public Customer saveCustomer(Customer customer) {
+        return saveCustomer(customer, true);
+    }
+
+    public Customer saveCustomer(Customer customer, boolean register) {
+        if (register && !customer.isRegistered()) {
+            customer.setRegistered(true);
+        }
+        if (customer.getUnencodedPassword() != null) {
+            customer.setPassword(passwordEncoder.encodePassword(customer.getUnencodedPassword(), null));
+        }
+
+        // let's make sure they entered a new challenge answer (we will populate
+        // the password field with hashed values so check that they have changed
+        // id
+        if (customer.getUnencodedChallengeAnswer() != null && !customer.getUnencodedChallengeAnswer().equals(customer.getChallengeAnswer())) {
+            customer.setChallengeAnswer(passwordEncoder.encodePassword(customer.getUnencodedChallengeAnswer(), null));
+        }
+        return customerDao.save(customer);
+    }
+
+    public Customer registerCustomer(Customer customer, String password, String passwordConfirm) {
+        // TODO: Service level validation
+        customer.setRegistered(true);
+
+        // When unencodedPassword is set the save() will encode it
+        if (customer.getId() == null) {
+            customer.setId(idGenerationService.findNextId("org.broadleafcommerce.profile.core.domain.Customer"));
+        }
+        customer.setUnencodedPassword(password);
+        Customer retCustomer = saveCustomer(customer);
+        Role role = roleDao.readRoleByName("ROLE_USER");
+        CustomerRole customerRole = new CustomerRoleImpl();
+        customerRole.setRole(role);
+        customerRole.setCustomer(retCustomer);
+        roleDao.addRoleToCustomer(customerRole);
+        notifyPostRegisterListeners(retCustomer);
+        return retCustomer;
+    }
+
+    public Customer readCustomerByEmail(String emailAddress) {
+        return customerDao.readCustomerByEmail(emailAddress);
+    }
+
+    public Customer changePassword(PasswordChange passwordChange) {
+        Customer customer = readCustomerByUsername(passwordChange.getUsername());
+        customer.setUnencodedPassword(passwordChange.getNewPassword());
+        customer.setPasswordChangeRequired(passwordChange.getPasswordChangeRequired());
+        customer = saveCustomer(customer);
+        
+        for (PasswordUpdatedHandler handler : passwordChangedHandlers) {
+        	handler.passwordChanged(passwordChange, customer, passwordChange.getNewPassword());
+        }
+        
+        return customer;
+    }
+    
+	public Customer resetPassword(PasswordReset passwordReset) {
+        Customer customer = readCustomerByUsername(passwordReset.getUsername());
+        String newPassword = PasswordUtils.generateTemporaryPassword(passwordReset.getPasswordLength());
+        customer.setUnencodedPassword(newPassword);
+        customer.setPasswordChangeRequired(passwordReset.getPasswordChangeRequired());
+        customer = saveCustomer(customer);
+        
+        for (PasswordUpdatedHandler handler : passwordResetHandlers) {
+        	handler.passwordChanged(passwordReset, customer, newPassword);
+        }
+        
+        return customer;
+    }
+
+    public void addPostRegisterListener(PostRegistrationObserver postRegisterListeners) {
+        this.postRegisterListeners.add(postRegisterListeners);
+    }
+
+    public void removePostRegisterListener(PostRegistrationObserver postRegisterListeners) {
+        if (this.postRegisterListeners.contains(postRegisterListeners)) {
+            this.postRegisterListeners.remove(postRegisterListeners);
+        }
+    }
+
+    protected void notifyPostRegisterListeners(Customer customer) {
+        for (Iterator<PostRegistrationObserver> iter = postRegisterListeners.iterator(); iter.hasNext();) {
+            PostRegistrationObserver listener = iter.next();
+            listener.processRegistrationEvent(customer);
+        }
+    }
+
+    public Customer createCustomerFromId(Long customerId) {
+        Customer customer = customerId != null ? readCustomerById(customerId) : null;
+        if (customer == null) {
+            customer = customerDao.create();
+            if (customerId != null) {
+                customer.setId(customerId);
+            } else {
+                customer.setId(idGenerationService.findNextId("org.broadleafcommerce.profile.core.domain.Customer"));
+            }
+        }
+        return customer;
+    }
+
+    public Customer readCustomerByUsername(String username) {
+        return customerDao.readCustomerByUsername(username);
+    }
+
+    public Customer readCustomerById(Long id) {
+        return customerDao.readCustomerById(id);
+    }
+
+    public void setCustomerDao(CustomerDao customerDao) {
+        this.customerDao = customerDao;
+    }
+
+    public void setPasswordEncoder(PasswordEncoder passwordEncoder) {
+        this.passwordEncoder = passwordEncoder;
+    }
+
+	public List<PasswordUpdatedHandler> getPasswordResetHandlers() {
+		return passwordResetHandlers;
+	}
+
+	public void setPasswordResetHandlers(List<PasswordUpdatedHandler> passwordResetHandlers) {
+		this.passwordResetHandlers = passwordResetHandlers;
+	}
+
+	public List<PasswordUpdatedHandler> getPasswordChangedHandlers() {
+		return passwordChangedHandlers;
+	}
+
+	public void setPasswordChangedHandlers(List<PasswordUpdatedHandler> passwordChangedHandlers) {
+		this.passwordChangedHandlers = passwordChangedHandlers;
+	}
+    
+}