/*
 * #%L
 * BroadleafCommerce Profile
 * %%
 * Copyright (C) 2009 - 2013 Broadleaf Commerce
 * %%
 * Licensed under the Apache License, Version 2.0 (the "License");
 * you may not use this file except in compliance with the License.
 * You may obtain a copy of the License at
 * 
 *       http://www.apache.org/licenses/LICENSE-2.0
 * 
 * Unless required by applicable law or agreed to in writing, software
 * distributed under the License is distributed on an "AS IS" BASIS,
 * WITHOUT WARRANTIES OR CONDITIONS OF ANY KIND, either express or implied.
 * See the License for the specific language governing permissions and
 * limitations under the License.
 * #L%
 */
package org.broadleafcommerce.profile.core.service;

import org.broadleafcommerce.common.config.domain.ModuleConfiguration;
import org.broadleafcommerce.common.config.service.ModuleConfigurationService;
import org.broadleafcommerce.common.config.service.type.ModuleConfigurationType;
import org.broadleafcommerce.common.util.TransactionUtils;
import org.broadleafcommerce.profile.core.dao.AddressDao;
import org.broadleafcommerce.profile.core.domain.Address;
import org.broadleafcommerce.profile.core.service.exception.AddressVerificationException;
import org.springframework.stereotype.Service;
import org.springframework.transaction.annotation.Transactional;

import java.util.ArrayList;
import java.util.List;

import javax.annotation.Resource;

@Service("blAddressService")
public class AddressServiceImpl implements AddressService {

    protected boolean mustValidateAddresses = false;

    @Resource(name="blAddressDao")
    protected AddressDao addressDao;

    @Resource(name = "blModuleConfigurationService")
    protected ModuleConfigurationService moduleConfigService;

    @Resource(name = "blAddressVerificationProviders")
    protected List<AddressVerificationProvider> providers;

    @Override
<<<<<<< HEAD
    @Transactional("blTransactionManager")
=======
    @Transactional(TransactionUtils.DEFAULT_TRANSACTION_MANAGER)
>>>>>>> 69210a32
    public Address saveAddress(Address address) {
        return addressDao.save(address);
    }

    @Override
    public Address readAddressById(Long addressId) {
        return addressDao.readAddressById(addressId);
    }

    @Override
    @Transactional(TransactionUtils.DEFAULT_TRANSACTION_MANAGER)
    public Address create() {
        return addressDao.create();
    }

    @Override
    @Transactional(TransactionUtils.DEFAULT_TRANSACTION_MANAGER)
    public void delete(Address address) {
        addressDao.delete(address);
    }

    @Override
    public List<Address> verifyAddress(Address address) throws AddressVerificationException {
        if (address.getStandardized() != null && Boolean.TRUE.equals(address.getStandardized())) {
            //If this address is already standardized, don't waste a call.
            ArrayList<Address> out = new ArrayList<Address>();
            out.add(address);
            return out;
        }

        if (providers != null && !providers.isEmpty()) {

            List<ModuleConfiguration> moduleConfigs = moduleConfigService.findActiveConfigurationsByType(ModuleConfigurationType.ADDRESS_VERIFICATION);

            if (moduleConfigs != null && !moduleConfigs.isEmpty()) {
                //Try to find a default configuration
                ModuleConfiguration config = null;
                for (ModuleConfiguration configuration : moduleConfigs) {
                    if (configuration.getIsDefault()) {
                        config = configuration;
                        break;
                    }
                }

                if (config == null) {
                    //if there wasn't a default one, use the first active one...
                    config = moduleConfigs.get(0);
                }

                for (AddressVerificationProvider provider : providers) {
                    if (provider.canRespond(config)) {
                        return provider.validateAddress(address, config);
                    }
                }
            }
        }
        if (mustValidateAddresses) {
            throw new AddressVerificationException("No providers were configured to handle address validation");
        }
        ArrayList<Address> out = new ArrayList<Address>();
        out.add(address);
        return out;
    }

    /**
     * Default is false. If set to true, the verifyAddress method will throw an exception if there are no providers to handle the request.
     * @param mustValidateAddresses
     */
    public void setMustValidateAddresses(boolean mustValidateAddresses) {
        this.mustValidateAddresses = mustValidateAddresses;
    }
}<|MERGE_RESOLUTION|>--- conflicted
+++ resolved
@@ -49,11 +49,7 @@
     protected List<AddressVerificationProvider> providers;
 
     @Override
-<<<<<<< HEAD
-    @Transactional("blTransactionManager")
-=======
     @Transactional(TransactionUtils.DEFAULT_TRANSACTION_MANAGER)
->>>>>>> 69210a32
     public Address saveAddress(Address address) {
         return addressDao.save(address);
     }
