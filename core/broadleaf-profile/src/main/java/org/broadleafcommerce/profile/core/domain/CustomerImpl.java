/*
 * Copyright 2008-2012 the original author or authors.
 *
 * Licensed under the Apache License, Version 2.0 (the "License");
 * you may not use this file except in compliance with the License.
 * You may obtain a copy of the License at
 *
 *       http://www.apache.org/licenses/LICENSE-2.0
 *
 * Unless required by applicable law or agreed to in writing, software
 * distributed under the License is distributed on an "AS IS" BASIS,
 * WITHOUT WARRANTIES OR CONDITIONS OF ANY KIND, either express or implied.
 * See the License for the specific language governing permissions and
 * limitations under the License.
 */

package org.broadleafcommerce.profile.core.domain;

import java.util.ArrayList;
import java.util.List;

import javax.persistence.CascadeType;
import javax.persistence.Column;
import javax.persistence.Embedded;
import javax.persistence.Entity;
import javax.persistence.EntityListeners;
import javax.persistence.Id;
import javax.persistence.Inheritance;
import javax.persistence.InheritanceType;
import javax.persistence.JoinColumn;
import javax.persistence.ManyToOne;
import javax.persistence.OneToMany;
import javax.persistence.Table;
import javax.persistence.Transient;
import javax.persistence.UniqueConstraint;

import org.broadleafcommerce.common.audit.Auditable;
import org.broadleafcommerce.common.audit.AuditableListener;
import org.broadleafcommerce.common.locale.domain.Locale;
import org.broadleafcommerce.common.locale.domain.LocaleImpl;
import org.broadleafcommerce.common.presentation.*;
import org.broadleafcommerce.common.presentation.client.AddMethodType;
import org.broadleafcommerce.common.presentation.client.VisibilityEnum;
import org.hibernate.annotations.BatchSize;
import org.hibernate.annotations.Cache;
import org.hibernate.annotations.CacheConcurrencyStrategy;
import org.hibernate.annotations.Cascade;
import org.hibernate.annotations.Index;

@Entity
@EntityListeners(value = { AuditableListener.class })
@Inheritance(strategy = InheritanceType.JOINED)
@Table(name = "BLC_CUSTOMER", uniqueConstraints = @UniqueConstraint(columnNames = { "USER_NAME" }))
@Cache(usage = CacheConcurrencyStrategy.NONSTRICT_READ_WRITE, region="blStandardElements")
@AdminPresentationClass(populateToOneFields = PopulateToOneFieldsEnum.TRUE, friendlyName = "CustomerImpl_baseCustomer")
public class CustomerImpl implements Customer {

    private static final long serialVersionUID = 1L;

    @Id
    @Column(name = "CUSTOMER_ID")
    @AdminPresentation(friendlyName = "CustomerImpl_Customer_Id", group = "CustomerImpl_Primary_Key", visibility = VisibilityEnum.HIDDEN_ALL)
    protected Long id;

    @Embedded
    protected Auditable auditable = new Auditable();

    @Column(name = "USER_NAME")
    @AdminPresentation(friendlyName = "CustomerImpl_UserName", order=1, group = "CustomerImpl_Customer", prominent=true)
    protected String username;

    @Column(name = "PASSWORD")
    @AdminPresentation(excluded = true)
    protected String password;

    @Column(name = "FIRST_NAME")
    @AdminPresentation(friendlyName = "CustomerImpl_First_Name", order=2, group = "CustomerImpl_Customer", prominent=true)
    protected String firstName;

    @Column(name = "LAST_NAME")
    @AdminPresentation(friendlyName = "CustomerImpl_Last_Name", order=3, group = "CustomerImpl_Customer", prominent=true)
    protected String lastName;

    @Column(name = "EMAIL_ADDRESS")
    @Index(name="CUSTOMER_EMAIL_INDEX", columnNames={"EMAIL_ADDRESS"})
    @AdminPresentation(friendlyName = "CustomerImpl_Email_Address", order=4, group = "CustomerImpl_Customer")
    protected String emailAddress;

    @ManyToOne(targetEntity = ChallengeQuestionImpl.class)
    @JoinColumn(name = "CHALLENGE_QUESTION_ID")
    @Index(name="CUSTOMER_CHALLENGE_INDEX", columnNames={"CHALLENGE_QUESTION_ID"})
    @AdminPresentation(friendlyName = "CustomerImpl_Challenge_Question",order=5, group = "CustomerImpl_Customer", excluded = true, visibility = VisibilityEnum.GRID_HIDDEN)
    protected ChallengeQuestion challengeQuestion;

    @Column(name = "CHALLENGE_ANSWER")
    @AdminPresentation(excluded = true)
    protected String challengeAnswer;

    @Column(name = "PASSWORD_CHANGE_REQUIRED")
    @AdminPresentation(excluded = true)
    protected Boolean passwordChangeRequired = false;

    @Column(name = "RECEIVE_EMAIL")
    @AdminPresentation(friendlyName = "CustomerImpl_Customer_Receive_Email",order=6, group = "CustomerImpl_Customer")
    protected Boolean receiveEmail = true;

    @Column(name = "IS_REGISTERED")
    @AdminPresentation(friendlyName = "CustomerImpl_Customer_Registered", order=7,group = "CustomerImpl_Customer")
    protected Boolean registered = false;
    
    @Column(name = "DEACTIVATED")
    @AdminPresentation(friendlyName = "CustomerImpl_Customer_Deactivated", order=8,group = "CustomerImpl_Customer")
    protected Boolean deactivated = false;

    @ManyToOne(targetEntity = LocaleImpl.class)
    @JoinColumn(name = "LOCALE_CODE")
    @AdminPresentation(friendlyName = "CustomerImpl_Customer_Locale",order=9, group = "CustomerImpl_Customer", excluded = true, visibility = VisibilityEnum.GRID_HIDDEN)
    protected Locale customerLocale;
    
    @OneToMany(mappedBy = "customer", targetEntity = CustomerAttributeImpl.class, cascade = {CascadeType.ALL})
    @Cascade(value={org.hibernate.annotations.CascadeType.ALL, org.hibernate.annotations.CascadeType.DELETE_ORPHAN})    
    @Cache(usage = CacheConcurrencyStrategy.READ_WRITE, region="blStandardElements")
    @BatchSize(size = 50)
    @AdminPresentationCollection(addType = AddMethodType.PERSIST, friendlyName = "CustomerImpl_Attributes", dataSourceName = "customerAttributeDS")
    protected List<CustomerAttribute> customerAttributes  = new ArrayList<CustomerAttribute>();

    @OneToMany(mappedBy = "customer", targetEntity = CustomerAddressImpl.class, cascade = {CascadeType.ALL})
    @Cascade(value={org.hibernate.annotations.CascadeType.ALL, org.hibernate.annotations.CascadeType.DELETE_ORPHAN})
    @Cache(usage = CacheConcurrencyStrategy.READ_WRITE, region="blStandardElements")
    @AdminPresentationCollection(addType = AddMethodType.PERSIST, friendlyName = "CustomerImpl_Customer_Addresses", dataSourceName = "customerAddressesDS")
    protected List<CustomerAddress> customerAddresses = new ArrayList<CustomerAddress>();

    @OneToMany(mappedBy = "customer", targetEntity = CustomerPhoneImpl.class, cascade = {CascadeType.ALL})
    @Cascade(value={org.hibernate.annotations.CascadeType.ALL, org.hibernate.annotations.CascadeType.DELETE_ORPHAN})
    @Cache(usage = CacheConcurrencyStrategy.READ_WRITE, region="blStandardElements")
    @AdminPresentationCollection(addType = AddMethodType.PERSIST, friendlyName = "CustomerImpl_Customer_Phones", dataSourceName = "customerPhonesDS")
    protected List<CustomerPhone> customerPhones = new ArrayList<CustomerPhone>();

    @OneToMany(mappedBy = "customer", targetEntity = CustomerPaymentImpl.class, cascade = {CascadeType.ALL})
    @Cascade(value={org.hibernate.annotations.CascadeType.ALL, org.hibernate.annotations.CascadeType.DELETE_ORPHAN})
    @Cache(usage = CacheConcurrencyStrategy.READ_WRITE, region="blStandardElements")
    @BatchSize(size = 50)
    @AdminPresentationCollection(addType = AddMethodType.PERSIST, friendlyName = "CustomerImpl_Customer_Payments", dataSourceName = "customerPaymentsDS")
    protected List<CustomerPayment> customerPayments  = new ArrayList<CustomerPayment>();

    @Transient
    protected String unencodedPassword;

    @Transient
    protected String unencodedChallengeAnswer;
    
    @Transient
    protected boolean anonymous;

    @Transient
    protected boolean cookied;

    @Transient
    protected boolean loggedIn;

    @Override
    public Long getId() {
        return id;
    }

    @Override
    public void setId(Long id) {
        this.id = id;
    }

    @Override
    public String getUsername() {
        return username;
    }

    @Override
    public void setUsername(String username) {
        this.username = username;
    }

    @Override
    public String getPassword() {
        return password;
    }

    @Override
    public void setPassword(String password) {
        this.password = password;
    }

    @Override
    public boolean isPasswordChangeRequired() {
        if (passwordChangeRequired == null) {
            return false;
        } else {
            return passwordChangeRequired.booleanValue();
        }
    }

    @Override
    public void setPasswordChangeRequired(boolean passwordChangeRequired) {
        this.passwordChangeRequired = Boolean.valueOf(passwordChangeRequired);
    }

    @Override
    public String getFirstName() {
        return firstName;
    }

    @Override
    public void setFirstName(String firstName) {
        this.firstName = firstName;
    }

    @Override
    public String getLastName() {
        return lastName;
    }

    @Override
    public void setLastName(String lastName) {
        this.lastName = lastName;
    }

    @Override
    public String getEmailAddress() {
        return emailAddress;
    }

    @Override
    public void setEmailAddress(String emailAddress) {
        this.emailAddress = emailAddress;
    }

    @Override
    public ChallengeQuestion getChallengeQuestion() {
        return challengeQuestion;
    }

    @Override
    public void setChallengeQuestion(ChallengeQuestion challengeQuestion) {
        this.challengeQuestion = challengeQuestion;
    }

    @Override
    public String getChallengeAnswer() {
        return challengeAnswer;
    }

    @Override
    public void setChallengeAnswer(String challengeAnswer) {
        this.challengeAnswer = challengeAnswer;
    }

    @Override
    public String getUnencodedPassword() {
        return unencodedPassword;
    }

    @Override
    public void setUnencodedPassword(String unencodedPassword) {
        this.unencodedPassword = unencodedPassword;
    }

    @Override
    public boolean isReceiveEmail() {
        if (receiveEmail == null) {
            return false;
        } else {
            return receiveEmail.booleanValue();
        }
    }

    @Override
    public void setReceiveEmail(boolean receiveEmail) {
        this.receiveEmail = Boolean.valueOf(receiveEmail);
    }

    @Override
    public boolean isRegistered() {
        if (registered == null) {
            return true;
        } else {
            return registered.booleanValue();
        }
    }

    @Override
    public void setRegistered(boolean registered) {
        this.registered = Boolean.valueOf(registered);
    }

    @Override
    public String getUnencodedChallengeAnswer() {
        return unencodedChallengeAnswer;
    }

    @Override
    public void setUnencodedChallengeAnswer(String unencodedChallengeAnswer) {
        this.unencodedChallengeAnswer = unencodedChallengeAnswer;
    }

    @Override
    public Auditable getAuditable() {
        return auditable;
    }

    @Override
    public void setAuditable(Auditable auditable) {
        this.auditable = auditable;
    }

    @Override
    public boolean isAnonymous() {
        return anonymous;
    }

    @Override
    public boolean isCookied() {
        return cookied;
    }

    @Override
    public boolean isLoggedIn() {
        return loggedIn;
    }

    @Override
    public void setAnonymous(boolean anonymous) {
        this.anonymous = anonymous;
        if (anonymous) {
            cookied = false;
            loggedIn = false;
        }
    }

    @Override
    public void setCookied(boolean cookied) {
        this.cookied = cookied;
        if (cookied) {
            anonymous = false;
            loggedIn = false;
        }
    }

    @Override
    public void setLoggedIn(boolean loggedIn) {
        this.loggedIn = loggedIn;
        if (loggedIn) {
            anonymous = false;
            cookied = false;
        }
    }

    @Override
    public Locale getCustomerLocale() {
        return customerLocale;
    }

    @Override
    public void setCustomerLocale(Locale customerLocale) {
        this.customerLocale = customerLocale;
    }

    @Override
    public List<CustomerAttribute> getCustomerAttributes() {
        return customerAttributes;
    }
    
    @Override
    public CustomerAttribute getCustomerAttributeByName(String name) {
        for (CustomerAttribute attribute : getCustomerAttributes()) {
            if (attribute.getName().equals(name)) {
                return attribute;
            }
        }
        return null;
    }

    @Override
    public void setCustomerAttributes(List<CustomerAttribute> customerAttributes) {
        this.customerAttributes = customerAttributes;
    }
    
    @Override
    public boolean isDeactivated() {
        if (deactivated == null) {
            return false;
        } else {
            return deactivated.booleanValue();
        }
    }

    @Override
    public void setDeactivated(boolean deactivated) {
        this.deactivated = Boolean.valueOf(deactivated);
    }
<<<<<<< HEAD

    @Override
    public List<CustomerAddress> getCustomerAddresses() {
        return customerAddresses;
    }

    @Override
    public void setCustomerAddresses(List<CustomerAddress> customerAddresses) {
        this.customerAddresses = customerAddresses;
    }

    @Override
    public List<CustomerPhone> getCustomerPhones() {
        return customerPhones;
    }

    @Override
    public void setCustomerPhones(List<CustomerPhone> customerPhones) {
        this.customerPhones = customerPhones;
    }

    @Override
    public List<CustomerPayment> getCustomerPayments() {
        return customerPayments;
    }

    @Override
    public void setCustomerPayments(List<CustomerPayment> customerPayments) {
        this.customerPayments = customerPayments;
    }

    @Override
=======

    @Override
>>>>>>> 92286fde
    public boolean equals(Object obj) {
        if (this == obj) {
            return true;
        }
        if (obj == null) {
            return false;
        }
        if (getClass() != obj.getClass()) {
            return false;
        }
        CustomerImpl other = (CustomerImpl) obj;

        if (id != null && other.id != null) {
            return id.equals(other.id);
        }

        if (username == null) {
            if (other.username != null) {
                return false;
            }
        } else if (!username.equals(other.username)) {
            return false;
        }
        return true;
    }

    @Override
    public int hashCode() {
        final int prime = 31;
        int result = 1;
        result = prime * result + ((username == null) ? 0 : username.hashCode());
        return result;
    }
}<|MERGE_RESOLUTION|>--- conflicted
+++ resolved
@@ -38,7 +38,10 @@
 import org.broadleafcommerce.common.audit.AuditableListener;
 import org.broadleafcommerce.common.locale.domain.Locale;
 import org.broadleafcommerce.common.locale.domain.LocaleImpl;
-import org.broadleafcommerce.common.presentation.*;
+import org.broadleafcommerce.common.presentation.AdminPresentation;
+import org.broadleafcommerce.common.presentation.AdminPresentationClass;
+import org.broadleafcommerce.common.presentation.AdminPresentationCollection;
+import org.broadleafcommerce.common.presentation.PopulateToOneFieldsEnum;
 import org.broadleafcommerce.common.presentation.client.AddMethodType;
 import org.broadleafcommerce.common.presentation.client.VisibilityEnum;
 import org.hibernate.annotations.BatchSize;
@@ -395,7 +398,6 @@
     public void setDeactivated(boolean deactivated) {
         this.deactivated = Boolean.valueOf(deactivated);
     }
-<<<<<<< HEAD
 
     @Override
     public List<CustomerAddress> getCustomerAddresses() {
@@ -428,10 +430,6 @@
     }
 
     @Override
-=======
-
-    @Override
->>>>>>> 92286fde
     public boolean equals(Object obj) {
         if (this == obj) {
             return true;
