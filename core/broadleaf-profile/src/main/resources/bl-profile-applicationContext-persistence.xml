--- conflicted
+++ resolved
@@ -11,13 +11,8 @@
            http://www.springframework.org/schema/aop
            http://www.springframework.org/schema/aop/spring-aop-3.1.xsd
            http://www.springframework.org/schema/util
-<<<<<<< HEAD
-           http://www.springframework.org/schema/util/spring-util-3.0.xsd">
-
-=======
            http://www.springframework.org/schema/util/spring-util-3.1.xsd">
-      
->>>>>>> 8065bcc8
+
     <bean id="entityManagerFactory" class="org.springframework.orm.jpa.LocalContainerEntityManagerFactoryBean" depends-on="blCacheManager">
 		<property name="jpaVendorAdapter">
 			<bean class="org.springframework.orm.jpa.vendor.HibernateJpaVendorAdapter"/>
