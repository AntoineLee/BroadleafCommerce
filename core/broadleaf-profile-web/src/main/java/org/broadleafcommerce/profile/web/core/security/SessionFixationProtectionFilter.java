--- conflicted
+++ resolved
@@ -72,12 +72,7 @@
             chain.doFilter(request, response);
         }
         
-<<<<<<< HEAD
-
-        String activeIdSessionValue = session == null ? null : (String) session.getAttribute(SESSION_ATTR);
-=======
         String activeIdSessionValue = (session == null) ? null : (String) session.getAttribute(SESSION_ATTR);
->>>>>>> 945c9a9b
         
         if (StringUtils.isNotBlank(activeIdSessionValue) && request.isSecure()) {
             // The request is secure and and we've set a session fixation protection cookie
