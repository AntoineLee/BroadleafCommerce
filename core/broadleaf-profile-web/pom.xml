<?xml version="1.0" encoding="UTF-8"?>
<project xmlns="http://maven.apache.org/POM/4.0.0" xmlns:xsi="http://www.w3.org/2001/XMLSchema-instance" xsi:schemaLocation="http://maven.apache.org/POM/4.0.0 http://maven.apache.org/maven-v4_0_0.xsd">
    <parent>
        <artifactId>core</artifactId>
        <groupId>org.broadleafcommerce</groupId>
<<<<<<< HEAD
        <version>3.2.0-ALPHA-ENT-PERF-1</version>
=======
        <version>3.2.0-ALPHA-ENT-12</version>
>>>>>>> c5dd6d23
    </parent>
    <modelVersion>4.0.0</modelVersion>
    <artifactId>broadleaf-profile-web</artifactId>
    <name>BroadleafCommerce Profile Web</name>
    <description>BroadleafCommerce Profile Web</description>
    <url>http://www.broadleafcommerce.org</url>
    <properties>
        <project.uri>${project.baseUri}/../../</project.uri>
    </properties>
    <licenses>
        <license>
            <name>Apache 2</name>
            <url>http://www.apache.org/licenses/LICENSE-2.0.txt</url>
            <distribution>repo</distribution>
            <comments>A business-friendly OSS license</comments>
        </license>
    </licenses>
    <developers>
        <developer>
            <id>jeff</id>
            <name>Jeff Fischer</name>
            <email>jfischer@broadleafcommerce.org</email>
            <organization>Broadleaf Commerce</organization>
            <organizationUrl>http://www.broadleafcommerce.org</organizationUrl>
            <roles>
                <role>cto</role>
                <role>architect</role>
                <role>developer</role>
            </roles>
            <timezone>-6</timezone>
        </developer>
        <developer>
            <id>brian</id>
            <name>Brian Polster</name>
            <email>bpolster@broadleafcommerce.org</email>
            <organization>Broadleaf Commerce</organization>
            <organizationUrl>http://www.broadleafcommerce.org</organizationUrl>
            <roles>
                <role>president</role>
                <role>architect</role>
                <role>developer</role>
            </roles>
            <timezone>-6</timezone>
        </developer>
    </developers>
    <build>
        <plugins>
        <plugin>
                <groupId>org.apache.maven.plugins</groupId>
                <artifactId>maven-source-plugin</artifactId>
                <version>${maven.source.plugin.version}</version>
                <executions>
                  <execution>
                    <id>attach-sources</id>
                    <phase>verify</phase>
                    <goals>
                      <goal>jar-no-fork</goal>
                    </goals>
                  </execution>
                </executions>
            </plugin>
        </plugins>
    </build>
    <profiles>
        <profile>
            <id>blc-development</id>
            <build>
                <plugins>
                    <plugin>
                        <groupId>org.zeroturnaround</groupId>
                        <artifactId>jrebel-maven-plugin</artifactId>
                        <executions>
                            <execution>
                                <id>generate-rebel-xml</id>
                                <phase>process-resources</phase>
                                <goals>
                                    <goal>generate</goal>
                                </goals>
                            </execution>
                        </executions>
                 
                    </plugin>
                </plugins>
            </build>
        </profile>
    </profiles>
    <dependencies>
        <dependency>
            <groupId>javax.servlet</groupId>
            <artifactId>servlet-api</artifactId>
        </dependency>
        <dependency>
            <groupId>org.broadleafcommerce</groupId>
            <artifactId>broadleaf-profile</artifactId>
        </dependency>
        <dependency>
            <groupId>org.springframework</groupId>
            <artifactId>spring-webmvc</artifactId>
        </dependency>
        <dependency>
            <groupId>javax.servlet.jsp</groupId>
            <artifactId>jsp-api</artifactId>
        </dependency>
        <dependency>
            <groupId>jstl</groupId>
            <artifactId>jstl</artifactId>
        </dependency>
        <dependency>
            <groupId>taglibs</groupId>
            <artifactId>standard</artifactId>
        </dependency>
        <dependency>
            <groupId>org.springframework.security</groupId>
            <artifactId>spring-security-acl</artifactId>
        </dependency>
        <dependency>
            <groupId>org.springframework.security</groupId>
            <artifactId>spring-security-taglibs</artifactId>
        </dependency>
        <dependency>
            <groupId>org.springframework.security</groupId>
            <artifactId>spring-security-config</artifactId>
        </dependency>
        <dependency>
            <groupId>org.springframework</groupId>
            <artifactId>spring-oxm</artifactId>
        </dependency>
        <dependency>
            <groupId>com.thoughtworks.xstream</groupId>
            <artifactId>xstream</artifactId>
        </dependency>
    </dependencies>
</project><|MERGE_RESOLUTION|>--- conflicted
+++ resolved
@@ -3,11 +3,7 @@
     <parent>
         <artifactId>core</artifactId>
         <groupId>org.broadleafcommerce</groupId>
-<<<<<<< HEAD
-        <version>3.2.0-ALPHA-ENT-PERF-1</version>
-=======
         <version>3.2.0-ALPHA-ENT-12</version>
->>>>>>> c5dd6d23
     </parent>
     <modelVersion>4.0.0</modelVersion>
     <artifactId>broadleaf-profile-web</artifactId>
