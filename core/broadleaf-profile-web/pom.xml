<?xml version="1.0" encoding="UTF-8"?>
<project xmlns="http://maven.apache.org/POM/4.0.0" xmlns:xsi="http://www.w3.org/2001/XMLSchema-instance" xsi:schemaLocation="http://maven.apache.org/POM/4.0.0 http://maven.apache.org/maven-v4_0_0.xsd">
    <parent>
        <artifactId>core</artifactId>
        <groupId>org.broadleafcommerce</groupId>
<<<<<<< HEAD
        <version>2.2.0-SNAPSHOT</version>
=======
        <version>2.2.1-SNAPSHOT</version>
>>>>>>> 9dd881a1
    </parent>
    <modelVersion>4.0.0</modelVersion>
    <artifactId>broadleaf-profile-web</artifactId>
    <name>BroadleafCommerce Profile Web</name>
    <description>BroadleafCommerce Profile Web</description>
    <url>http://www.broadleafcommerce.org</url>
    <licenses>
        <license>
            <name>Apache 2</name>
            <url>http://www.apache.org/licenses/LICENSE-2.0.txt</url>
            <distribution>repo</distribution>
            <comments>A business-friendly OSS license</comments>
        </license>
    </licenses>
    <developers>
        <developer>
            <id>jeff</id>
            <name>Jeff Fischer</name>
            <email>jfischer@broadleafcommerce.org</email>
            <organization>Broadleaf Commerce</organization>
            <organizationUrl>http://www.broadleafcommerce.org</organizationUrl>
            <roles>
                <role>cto</role>
                <role>architect</role>
                <role>developer</role>
            </roles>
            <timezone>-6</timezone>
        </developer>
        <developer>
            <id>brian</id>
            <name>Brian Polster</name>
            <email>bpolster@broadleafcommerce.org</email>
            <organization>Broadleaf Commerce</organization>
            <organizationUrl>http://www.broadleafcommerce.org</organizationUrl>
            <roles>
                <role>president</role>
                <role>architect</role>
                <role>developer</role>
            </roles>
            <timezone>-6</timezone>
        </developer>
    </developers>
    <profiles>
        <profile>
            <id>blc-development</id>
            <build>
                <plugins>
                    <plugin>
                        <groupId>org.zeroturnaround</groupId>
                        <artifactId>jrebel-maven-plugin</artifactId>
                        <executions>
                            <execution>
                                <id>generate-rebel-xml</id>
                                <phase>process-resources</phase>
                                <goals>
                                    <goal>generate</goal>
                                </goals>
                            </execution>
                        </executions>
                 
                    </plugin>
                </plugins>
            </build>
        </profile>
    </profiles>
    <dependencies>
        <dependency>
            <groupId>javax.servlet</groupId>
            <artifactId>servlet-api</artifactId>
        </dependency>
        <dependency>
            <groupId>org.broadleafcommerce</groupId>
            <artifactId>broadleaf-profile</artifactId>
        </dependency>
        <dependency>
            <groupId>org.springframework</groupId>
            <artifactId>spring-webmvc</artifactId>
        </dependency>
        <dependency>
            <groupId>javax.servlet.jsp</groupId>
            <artifactId>jsp-api</artifactId>
        </dependency>
        <dependency>
            <groupId>jstl</groupId>
            <artifactId>jstl</artifactId>
        </dependency>
        <dependency>
            <groupId>taglibs</groupId>
            <artifactId>standard</artifactId>
        </dependency>
        <dependency>
            <groupId>org.springframework.security</groupId>
            <artifactId>spring-security-acl</artifactId>
        </dependency>
        <dependency>
            <groupId>org.springframework.security</groupId>
            <artifactId>spring-security-taglibs</artifactId>
        </dependency>
        <dependency>
            <groupId>org.springframework.security</groupId>
            <artifactId>spring-security-config</artifactId>
        </dependency>
        <dependency>
            <groupId>org.springframework</groupId>
            <artifactId>spring-oxm</artifactId>
        </dependency>
        <dependency>
            <groupId>com.thoughtworks.xstream</groupId>
            <artifactId>xstream</artifactId>
        </dependency>
    </dependencies>
</project><|MERGE_RESOLUTION|>--- conflicted
+++ resolved
@@ -3,11 +3,7 @@
     <parent>
         <artifactId>core</artifactId>
         <groupId>org.broadleafcommerce</groupId>
-<<<<<<< HEAD
-        <version>2.2.0-SNAPSHOT</version>
-=======
         <version>2.2.1-SNAPSHOT</version>
->>>>>>> 9dd881a1
     </parent>
     <modelVersion>4.0.0</modelVersion>
     <artifactId>broadleaf-profile-web</artifactId>
