--- conflicted
+++ resolved
@@ -35,17 +35,12 @@
     <G extends Throwable> void runStreamingTransactionalOperation(StreamCapableTransactionalOperation
                                                                           streamOperation, Class<G> exceptionType) throws G;
 
-<<<<<<< HEAD
+    <G extends Throwable> void runTransactionalOperation(StreamCapableTransactionalOperation operation,
+                Class<G> exceptionType, PlatformTransactionManager transactionManager) throws G;
+
     <G extends Throwable> void runStreamingTransactionalOperation(StreamCapableTransactionalOperation streamOperation,
                                                                   Class<G> exceptionType, int transactionBehavior,
                                                                   int isolationLevel) throws G;
-=======
-    <G extends Throwable> void runTransactionalOperation(StreamCapableTransactionalOperation operation,
-            Class<G> exceptionType, PlatformTransactionManager transactionManager) throws G;
-
-    <G extends Throwable> void runStreamingTransactionalOperation(final StreamCapableTransactionalOperation
-                                                                          streamOperation, Class<G> exceptionType, int transactionBehavior, int isolationLevel) throws G;
->>>>>>> 1b34f022
 
     <G extends Throwable> void runTransactionalOperation(StreamCapableTransactionalOperation operation,
                                                                     Class<G> exceptionType) throws G;
