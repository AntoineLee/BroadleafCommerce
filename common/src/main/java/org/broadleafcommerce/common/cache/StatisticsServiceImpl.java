--- conflicted
+++ resolved
@@ -27,10 +27,6 @@
 import org.springframework.jmx.export.naming.SelfNaming;
 import org.springframework.jmx.support.ObjectNameManager;
 import org.springframework.stereotype.Service;
-<<<<<<< HEAD
-
-=======
->>>>>>> 338e0b0e
 import java.math.BigDecimal;
 import java.util.Collections;
 import java.util.HashMap;
@@ -104,24 +100,16 @@
 
     @Override
     public void activateLogging() {
-<<<<<<< HEAD
-        //LogManager.getLogManager().getLogger(StatisticsServiceImpl.class.getName()).setLevel(Level.INFO);
-=======
         if (getAdapter() != null) {
             getAdapter().activateLogging(StatisticsServiceImpl.class);
         }
->>>>>>> 338e0b0e
     }
 
     @Override
     public void disableLogging() {
-<<<<<<< HEAD
-        //LogManager.getLogger(StatisticsServiceImpl.class).setLevel(Level.DEBUG);
-=======
         if (getAdapter() != null) {
             getAdapter().disableLogging(StatisticsServiceImpl.class);
         }
->>>>>>> 338e0b0e
     }
 
     public String getAppName() {
