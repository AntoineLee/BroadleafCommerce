--- conflicted
+++ resolved
@@ -28,13 +28,7 @@
  * 
  * @author Andre Azzolini (apazzolini)
  */
-<<<<<<< HEAD
-public class GeneratedResource extends InMemoryResource implements Serializable {
-    
-    private static final long serialVersionUID = 1L;
-=======
 public class GeneratedResource extends InMemoryResource {
->>>>>>> f4170210
     
     protected long timeGenerated;
     protected String hashRepresentation;
