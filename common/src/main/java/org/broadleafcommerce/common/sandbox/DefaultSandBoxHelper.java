--- conflicted
+++ resolved
@@ -100,12 +100,12 @@
     }
 
     @Override
-<<<<<<< HEAD
+    public void ignoreCloneCache(boolean ignoreCache) {
+        //do nothing
+    }
+
+    @Override
     public <T> T getTopMostOriginalRecord(T record) {
         return null;
-=======
-    public void ignoreCloneCache(boolean ignoreCache) {
-        //do nothing
->>>>>>> bef98293
     }
 }