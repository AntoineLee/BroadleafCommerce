--- conflicted
+++ resolved
@@ -100,12 +100,12 @@
     }
 
     @Override
-<<<<<<< HEAD
+    public <T> T getTopMostOriginalRecord(T record) {
+        return null;
+    }
+
+    @Override
     public void ignoreCloneCache(boolean ignoreCache) {
         //do nothing
-=======
-    public <T> T getTopMostOriginalRecord(T record) {
-        return null;
->>>>>>> b996d210
     }
 }