/*
 * #%L
 * BroadleafCommerce Common Libraries
 * %%
 * Copyright (C) 2009 - 2013 Broadleaf Commerce
 * %%
 * Licensed under the Apache License, Version 2.0 (the "License");
 * you may not use this file except in compliance with the License.
 * You may obtain a copy of the License at
 * 
 *       http://www.apache.org/licenses/LICENSE-2.0
 * 
 * Unless required by applicable law or agreed to in writing, software
 * distributed under the License is distributed on an "AS IS" BASIS,
 * WITHOUT WARRANTIES OR CONDITIONS OF ANY KIND, either express or implied.
 * See the License for the specific language governing permissions and
 * limitations under the License.
 * #L%
 */
package org.broadleafcommerce.common.encryption;

import org.apache.commons.logging.Log;
import org.apache.commons.logging.LogFactory;
import org.broadleafcommerce.common.config.RuntimeEnvironmentKeyResolver;
import org.broadleafcommerce.common.config.SystemPropertyRuntimeEnvironmentKeyResolver;

/**
 * The default encryption module simply passes through the decrypt and encrypt text.
 * A real implementation should adhere to PCI compliance, which requires robust key
 * management, including regular key rotation. An excellent solution would be a module
 * for interacting with the StrongKey solution. Refer to this discussion:
 *
 * http://www.strongauth.com/forum/index.php?topic=44.0
 *
 * @author jfischer
 *
 */
public class PassthroughEncryptionModule implements EncryptionModule {
<<<<<<< HEAD
    
    private static final Log LOG = LogFactory.getLog(PassthroughEncryptionModule.class);
    
=======

    private static final Log LOG = LogFactory.getLog(PassthroughEncryptionModule.class);

>>>>>>> 338e0b0e
    protected RuntimeEnvironmentKeyResolver keyResolver = new SystemPropertyRuntimeEnvironmentKeyResolver();

    public PassthroughEncryptionModule() {
        if ("production".equals(keyResolver.resolveRuntimeEnvironmentKey())) {
            LOG.warn("This passthrough encryption module provides NO ENCRYPTION and should NOT be used in production.");
        }
    }

    @Override
    public String decrypt(String cipherText) {
        return cipherText;
    }

    @Override
    public String encrypt(String plainText) {
        return plainText;
    }

}<|MERGE_RESOLUTION|>--- conflicted
+++ resolved
@@ -36,15 +36,9 @@
  *
  */
 public class PassthroughEncryptionModule implements EncryptionModule {
-<<<<<<< HEAD
-    
-    private static final Log LOG = LogFactory.getLog(PassthroughEncryptionModule.class);
-    
-=======
 
     private static final Log LOG = LogFactory.getLog(PassthroughEncryptionModule.class);
 
->>>>>>> 338e0b0e
     protected RuntimeEnvironmentKeyResolver keyResolver = new SystemPropertyRuntimeEnvironmentKeyResolver();
 
     public PassthroughEncryptionModule() {
