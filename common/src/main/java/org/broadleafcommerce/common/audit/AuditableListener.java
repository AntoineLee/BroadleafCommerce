--- conflicted
+++ resolved
@@ -33,56 +33,20 @@
 
     @PrePersist
     public void setAuditCreatedBy(Object entity) throws Exception {
-<<<<<<< HEAD
         setAuditCreatedBy(entity, new Auditable());
-=======
-        if (entity.getClass().isAnnotationPresent(Entity.class)) {
-            Field field = getSingleField(entity.getClass(), "auditable");
-            field.setAccessible(true);
-            if (field.isAnnotationPresent(Embedded.class)) {
-                Object auditable = field.get(entity);
-                if (auditable == null) {
-                    field.set(entity, new Auditable());
-                    auditable = field.get(entity);
-                }
-                Field temporalField = auditable.getClass().getDeclaredField("dateCreated");
-                Field agentField = auditable.getClass().getDeclaredField("createdBy");
-                setAuditValueTemporal(temporalField, auditable);
-                setAuditValueAgent(agentField, auditable);
-            }
-        }
->>>>>>> c147888a
     }
     
     @PreUpdate
     public void setAuditUpdatedBy(Object entity) throws Exception {
-<<<<<<< HEAD
         setAuditUpdatedBy(entity, new Auditable());
-=======
-        if (entity.getClass().isAnnotationPresent(Entity.class)) {
-            Field field = getSingleField(entity.getClass(), "auditable");
-            field.setAccessible(true);
-            if (field.isAnnotationPresent(Embedded.class)) {
-                Object auditable = field.get(entity);
-                if (auditable == null) {
-                    field.set(entity, new Auditable());
-                    auditable = field.get(entity);
-                }
-                Field temporalField = auditable.getClass().getDeclaredField("dateUpdated");
-                Field agentField = auditable.getClass().getDeclaredField("updatedBy");
-                setAuditValueTemporal(temporalField, auditable);
-                setAuditValueAgent(agentField, auditable);
-            }
-        }
->>>>>>> c147888a
     }
-    
+
     protected void setAuditValueTemporal(Field field, Object entity) throws IllegalArgumentException, IllegalAccessException {
         Calendar cal = SystemTime.asCalendar();
         field.setAccessible(true);
         field.set(entity, cal.getTime());
     }
-    
+
     protected void setAuditValueAgent(Field field, Object entity) throws IllegalArgumentException, IllegalAccessException {
         try {
             BroadleafRequestContext context = BroadleafRequestContext.getBroadleafRequestContext();
@@ -126,5 +90,5 @@
             return null;
         }
     }
-    
+
 }