--- conflicted
+++ resolved
@@ -1,11 +1,11 @@
 /*
- * Copyright 2008-2013 the original author or authors.
+ * Copyright 2008-2012 the original author or authors.
  *
  * Licensed under the Apache License, Version 2.0 (the "License");
  * you may not use this file except in compliance with the License.
  * You may obtain a copy of the License at
  *
- *        http://www.apache.org/licenses/LICENSE-2.0
+ *       http://www.apache.org/licenses/LICENSE-2.0
  *
  * Unless required by applicable law or agreed to in writing, software
  * distributed under the License is distributed on an "AS IS" BASIS,
@@ -80,13 +80,8 @@
         Long customerId = 0L;
         try {
             BroadleafRequestContext requestContext = BroadleafRequestContext.getBroadleafRequestContext();
-<<<<<<< HEAD
-            if (requestContext != null && requestContext.getRequest() != null) {
-                Object customer = requestContext.getRequest().getAttribute(customerRequestAttributeName);
-=======
             if (requestContext != null) {
                 Object customer = requestContext.getWebRequest().getAttribute(customerRequestAttributeName, RequestAttributes.SCOPE_REQUEST);
->>>>>>> 44d1cd01
                 if (customer != null) {
                     Class<?> customerClass = customer.getClass();
                     Field userNameField = getSingleField(customerClass, "username");
