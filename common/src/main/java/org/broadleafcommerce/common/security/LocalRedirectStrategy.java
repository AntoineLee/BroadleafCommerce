/*
 * #%L
 * BroadleafCommerce Common Libraries
 * %%
 * Copyright (C) 2009 - 2013 Broadleaf Commerce
 * %%
 * Licensed under the Apache License, Version 2.0 (the "License");
 * you may not use this file except in compliance with the License.
 * You may obtain a copy of the License at
 * 
 *       http://www.apache.org/licenses/LICENSE-2.0
 * 
 * Unless required by applicable law or agreed to in writing, software
 * distributed under the License is distributed on an "AS IS" BASIS,
 * WITHOUT WARRANTIES OR CONDITIONS OF ANY KIND, either express or implied.
 * See the License for the specific language governing permissions and
 * limitations under the License.
 * #L%
 */
package org.broadleafcommerce.common.security;

<<<<<<< HEAD
import org.apache.commons.lang.StringUtils;
import org.apache.commons.logging.Log;
import org.apache.commons.logging.LogFactory;
import org.springframework.security.web.RedirectStrategy;

import java.io.IOException;
import java.net.MalformedURLException;
import java.net.URL;

import javax.servlet.http.HttpServletRequest;
import javax.servlet.http.HttpServletResponse;
=======
import org.apache.commons.lang.StringUtils;
import org.apache.commons.logging.Log;
import org.apache.commons.logging.LogFactory;
import org.springframework.security.web.RedirectStrategy;

import java.io.IOException;
import java.net.MalformedURLException;
import java.net.URL;
>>>>>>> 338e0b0e

import javax.servlet.http.HttpServletRequest;
import javax.servlet.http.HttpServletResponse;

/**
 * This class insures that if using the successUrl or failureUrl request
 * parameter, then the urls are valid and are local to the application
 * (preventing a user modifying to go somewhere else on login success/failure)
 */
public class LocalRedirectStrategy implements RedirectStrategy {
<<<<<<< HEAD

    
    private boolean contextRelative = false;
    private static final Log LOG = LogFactory.getLog(LocalRedirectStrategy.class);
=======


    private boolean contextRelative = false;
    private static final Log LOG = LogFactory.getLog(LocalRedirectStrategy.class);
>>>>>>> 338e0b0e
    private boolean enforcePortMatch = false;

    /*
     * (non-Javadoc)
     * 
     * @see
     * org.springframework.security.web.RedirectStrategy#sendRedirect(javax.
     * servlet.http.HttpServletRequest, javax.servlet.http.HttpServletResponse,
     * java.lang.String)
     */
<<<<<<< HEAD
    @Override
=======
    @Override
>>>>>>> 338e0b0e
    public void sendRedirect(HttpServletRequest request, HttpServletResponse response, String url) throws IOException {
        if (!url.startsWith("/")) {
            if (StringUtils.equals(request.getParameter("successUrl"), url) || StringUtils.equals(request.getParameter("failureUrl"), url)) {
                validateRedirectUrl(request.getContextPath(), url, request.getServerName(), request.getServerPort());
            }
        }
        String redirectUrl = calculateRedirectUrl(request.getContextPath(), url);
        redirectUrl = response.encodeRedirectURL(redirectUrl);
        if (LOG.isDebugEnabled()) {
            LOG.debug("Redirecting to '" + url + "'");
        }

        response.sendRedirect(redirectUrl);
    }

    /**
     * Create the redirect url
     *
     * @param contextPath
     * @param url
     * @return
     */
    protected String calculateRedirectUrl(String contextPath, String url) {
        if ((!(url.startsWith("http://"))) && (!(url.startsWith("https://")))) {
            if (this.contextRelative) {
                return url;
            }
            return contextPath + url;
        }

        if (!(this.contextRelative)) {
            return url;
        }

        url = url.substring(url.indexOf("://") + 3);
        url = url.substring(url.indexOf(contextPath) + contextPath.length());

        if ((url.length() > 1) && (url.charAt(0) == '/')) {
            url = url.substring(1);
        }

        return url;
    }

    /**
     * Insure the url is valid (must begin with http or https) and local to the
     * application
     *
     * @param contextPath
     *            the application context path
     * @param url
     *            the url to validate
     * @param requestServerName
     *            the server name of the request
     * @param requestServerPort
     *            the port of the request
     * @throws MalformedURLException
     *             if the url is invalid
     */
    private void validateRedirectUrl(String contextPath, String url, String requestServerName, int requestServerPort) throws MalformedURLException {
        URL urlObject = new URL(url);
        if (urlObject.getProtocol().equals("http") || urlObject.getProtocol().equals("https")) {
            if (StringUtils.equals(requestServerName, urlObject.getHost())) {
                if (!enforcePortMatch || requestServerPort == urlObject.getPort()) {
                    if (StringUtils.isEmpty(contextPath) || urlObject.getPath().startsWith("/" + contextPath)) {
                        return;
                    }
                }
            }
        }
        String errorMessage = "Invalid redirect url specified.  Must be of the form /<relative view> or http[s]://<server name>[:<server port>][/<context path>]/...";
        LOG.warn(errorMessage + ":  " + url);
        throw new MalformedURLException(errorMessage + ":  " + url);
    }

    /**
     * This forces the redirect url port to match the request port. This could
     * be problematic when switching between secure and non-secure (e.g.
     * http://localhost:8080 to https://localhost:8443)
     *
     * @param enforcePortMatch
     */
    public void setEnforcePortMatch(boolean enforcePortMatch) {
        this.enforcePortMatch = enforcePortMatch;
    }

    /**
     * Set whether or not the context should be included in the redirect path. If true, the context
     * is excluded from the generated path, otherwise it is included.
     *
     * @param contextRelative
     */
    public void setContextRelative(boolean contextRelative) {
        this.contextRelative = contextRelative;
    }

}<|MERGE_RESOLUTION|>--- conflicted
+++ resolved
@@ -17,160 +17,134 @@
  * limitations under the License.
  * #L%
  */
-package org.broadleafcommerce.common.security;
-
-<<<<<<< HEAD
-import org.apache.commons.lang.StringUtils;
+package org.broadleafcommerce.common.security;
+
+import org.apache.commons.lang.StringUtils;
 import org.apache.commons.logging.Log;
 import org.apache.commons.logging.LogFactory;
-import org.springframework.security.web.RedirectStrategy;
-
-import java.io.IOException;
-import java.net.MalformedURLException;
-import java.net.URL;
-
-import javax.servlet.http.HttpServletRequest;
-import javax.servlet.http.HttpServletResponse;
-=======
-import org.apache.commons.lang.StringUtils;
-import org.apache.commons.logging.Log;
-import org.apache.commons.logging.LogFactory;
-import org.springframework.security.web.RedirectStrategy;
-
-import java.io.IOException;
-import java.net.MalformedURLException;
-import java.net.URL;
->>>>>>> 338e0b0e
-
+import org.springframework.security.web.RedirectStrategy;
+
+import java.io.IOException;
+import java.net.MalformedURLException;
+import java.net.URL;
+
 import javax.servlet.http.HttpServletRequest;
 import javax.servlet.http.HttpServletResponse;
 
-/**
- * This class insures that if using the successUrl or failureUrl request
- * parameter, then the urls are valid and are local to the application
- * (preventing a user modifying to go somewhere else on login success/failure)
- */
-public class LocalRedirectStrategy implements RedirectStrategy {
-<<<<<<< HEAD
-
-    
-    private boolean contextRelative = false;
+/**
+ * This class insures that if using the successUrl or failureUrl request
+ * parameter, then the urls are valid and are local to the application
+ * (preventing a user modifying to go somewhere else on login success/failure)
+ */
+public class LocalRedirectStrategy implements RedirectStrategy {
+
+    private boolean contextRelative = false;
     private static final Log LOG = LogFactory.getLog(LocalRedirectStrategy.class);
-=======
-
-
-    private boolean contextRelative = false;
-    private static final Log LOG = LogFactory.getLog(LocalRedirectStrategy.class);
->>>>>>> 338e0b0e
-    private boolean enforcePortMatch = false;
-
-    /*
-     * (non-Javadoc)
-     * 
-     * @see
-     * org.springframework.security.web.RedirectStrategy#sendRedirect(javax.
-     * servlet.http.HttpServletRequest, javax.servlet.http.HttpServletResponse,
-     * java.lang.String)
-     */
-<<<<<<< HEAD
+    private boolean enforcePortMatch = false;
+
+    /*
+     * (non-Javadoc)
+     * 
+     * @see
+     * org.springframework.security.web.RedirectStrategy#sendRedirect(javax.
+     * servlet.http.HttpServletRequest, javax.servlet.http.HttpServletResponse,
+     * java.lang.String)
+     */
     @Override
-=======
-    @Override
->>>>>>> 338e0b0e
-    public void sendRedirect(HttpServletRequest request, HttpServletResponse response, String url) throws IOException {
-        if (!url.startsWith("/")) {
-            if (StringUtils.equals(request.getParameter("successUrl"), url) || StringUtils.equals(request.getParameter("failureUrl"), url)) {
-                validateRedirectUrl(request.getContextPath(), url, request.getServerName(), request.getServerPort());
-            }
-        }
-        String redirectUrl = calculateRedirectUrl(request.getContextPath(), url);
-        redirectUrl = response.encodeRedirectURL(redirectUrl);
+    public void sendRedirect(HttpServletRequest request, HttpServletResponse response, String url) throws IOException {
+        if (!url.startsWith("/")) {
+            if (StringUtils.equals(request.getParameter("successUrl"), url) || StringUtils.equals(request.getParameter("failureUrl"), url)) {
+                validateRedirectUrl(request.getContextPath(), url, request.getServerName(), request.getServerPort());
+            }
+        }
+        String redirectUrl = calculateRedirectUrl(request.getContextPath(), url);
+        redirectUrl = response.encodeRedirectURL(redirectUrl);
         if (LOG.isDebugEnabled()) {
             LOG.debug("Redirecting to '" + url + "'");
-        }
-
-        response.sendRedirect(redirectUrl);
-    }
-
-    /**
-     * Create the redirect url
+        }
+
+        response.sendRedirect(redirectUrl);
+    }
+
+    /**
+     * Create the redirect url
      *
-     * @param contextPath
-     * @param url
-     * @return
-     */
-    protected String calculateRedirectUrl(String contextPath, String url) {
-        if ((!(url.startsWith("http://"))) && (!(url.startsWith("https://")))) {
-            if (this.contextRelative) {
-                return url;
-            }
-            return contextPath + url;
-        }
-
-        if (!(this.contextRelative)) {
-            return url;
-        }
-
-        url = url.substring(url.indexOf("://") + 3);
-        url = url.substring(url.indexOf(contextPath) + contextPath.length());
-
-        if ((url.length() > 1) && (url.charAt(0) == '/')) {
-            url = url.substring(1);
-        }
-
-        return url;
-    }
-
-    /**
-     * Insure the url is valid (must begin with http or https) and local to the
-     * application
+     * @param contextPath
+     * @param url
+     * @return
+     */
+    protected String calculateRedirectUrl(String contextPath, String url) {
+        if ((!(url.startsWith("http://"))) && (!(url.startsWith("https://")))) {
+            if (this.contextRelative) {
+                return url;
+            }
+            return contextPath + url;
+        }
+
+        if (!(this.contextRelative)) {
+            return url;
+        }
+
+        url = url.substring(url.indexOf("://") + 3);
+        url = url.substring(url.indexOf(contextPath) + contextPath.length());
+
+        if ((url.length() > 1) && (url.charAt(0) == '/')) {
+            url = url.substring(1);
+        }
+
+        return url;
+    }
+
+    /**
+     * Insure the url is valid (must begin with http or https) and local to the
+     * application
      *
-     * @param contextPath
-     *            the application context path
-     * @param url
-     *            the url to validate
-     * @param requestServerName
-     *            the server name of the request
-     * @param requestServerPort
-     *            the port of the request
-     * @throws MalformedURLException
-     *             if the url is invalid
-     */
-    private void validateRedirectUrl(String contextPath, String url, String requestServerName, int requestServerPort) throws MalformedURLException {
-        URL urlObject = new URL(url);
-        if (urlObject.getProtocol().equals("http") || urlObject.getProtocol().equals("https")) {
-            if (StringUtils.equals(requestServerName, urlObject.getHost())) {
-                if (!enforcePortMatch || requestServerPort == urlObject.getPort()) {
-                    if (StringUtils.isEmpty(contextPath) || urlObject.getPath().startsWith("/" + contextPath)) {
-                        return;
-                    }
-                }
-            }
-        }
-        String errorMessage = "Invalid redirect url specified.  Must be of the form /<relative view> or http[s]://<server name>[:<server port>][/<context path>]/...";
+     * @param contextPath
+     *            the application context path
+     * @param url
+     *            the url to validate
+     * @param requestServerName
+     *            the server name of the request
+     * @param requestServerPort
+     *            the port of the request
+     * @throws MalformedURLException
+     *             if the url is invalid
+     */
+    private void validateRedirectUrl(String contextPath, String url, String requestServerName, int requestServerPort) throws MalformedURLException {
+        URL urlObject = new URL(url);
+        if (urlObject.getProtocol().equals("http") || urlObject.getProtocol().equals("https")) {
+            if (StringUtils.equals(requestServerName, urlObject.getHost())) {
+                if (!enforcePortMatch || requestServerPort == urlObject.getPort()) {
+                    if (StringUtils.isEmpty(contextPath) || urlObject.getPath().startsWith("/" + contextPath)) {
+                        return;
+                    }
+                }
+            }
+        }
+        String errorMessage = "Invalid redirect url specified.  Must be of the form /<relative view> or http[s]://<server name>[:<server port>][/<context path>]/...";
         LOG.warn(errorMessage + ":  " + url);
-        throw new MalformedURLException(errorMessage + ":  " + url);
-    }
-
-    /**
-     * This forces the redirect url port to match the request port. This could
-     * be problematic when switching between secure and non-secure (e.g.
-     * http://localhost:8080 to https://localhost:8443)
+        throw new MalformedURLException(errorMessage + ":  " + url);
+    }
+
+    /**
+     * This forces the redirect url port to match the request port. This could
+     * be problematic when switching between secure and non-secure (e.g.
+     * http://localhost:8080 to https://localhost:8443)
      *
-     * @param enforcePortMatch
-     */
-    public void setEnforcePortMatch(boolean enforcePortMatch) {
-        this.enforcePortMatch = enforcePortMatch;
-    }
-
-    /**
-     * Set whether or not the context should be included in the redirect path. If true, the context
-     * is excluded from the generated path, otherwise it is included.
+     * @param enforcePortMatch
+     */
+    public void setEnforcePortMatch(boolean enforcePortMatch) {
+        this.enforcePortMatch = enforcePortMatch;
+    }
+
+    /**
+     * Set whether or not the context should be included in the redirect path. If true, the context
+     * is excluded from the generated path, otherwise it is included.
      *
-     * @param contextRelative
-     */
-    public void setContextRelative(boolean contextRelative) {
-        this.contextRelative = contextRelative;
-    }
-
-}+     * @param contextRelative
+     */
+    public void setContextRelative(boolean contextRelative) {
+        this.contextRelative = contextRelative;
+    }
+
+}