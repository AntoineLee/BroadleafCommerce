/*
 * Copyright 2008-2012 the original author or authors.
 *
 * Licensed under the Apache License, Version 2.0 (the "License");
 * you may not use this file except in compliance with the License.
 * You may obtain a copy of the License at
 *
 *       http://www.apache.org/licenses/LICENSE-2.0
 *
 * Unless required by applicable law or agreed to in writing, software
 * distributed under the License is distributed on an "AS IS" BASIS,
 * WITHOUT WARRANTIES OR CONDITIONS OF ANY KIND, either express or implied.
 * See the License for the specific language governing permissions and
 * limitations under the License.
 */

package org.broadleafcommerce.common.extensibility.context.merge;

import org.apache.commons.logging.Log;
import org.apache.commons.logging.LogFactory;
import org.broadleafcommerce.common.extensibility.context.ResourceInputStream;
import org.broadleafcommerce.common.extensibility.context.merge.exceptions.MergeException;
import org.broadleafcommerce.common.extensibility.context.merge.exceptions.MergeManagerSetupException;
import org.broadleafcommerce.common.extensibility.context.merge.handlers.MergeHandler;
import org.broadleafcommerce.common.extensibility.context.merge.handlers.MergeHandlerAdapter;
import org.w3c.dom.Document;
import org.w3c.dom.Node;

import javax.xml.parsers.DocumentBuilder;
import javax.xml.parsers.DocumentBuilderFactory;
import javax.xml.parsers.ParserConfigurationException;
import javax.xml.transform.OutputKeys;
import javax.xml.transform.Transformer;
import javax.xml.transform.TransformerFactory;
import javax.xml.transform.dom.DOMSource;
import javax.xml.transform.stream.StreamResult;
import java.io.BufferedWriter;
import java.io.ByteArrayInputStream;
import java.io.ByteArrayOutputStream;
import java.io.IOException;
import java.io.InputStream;
import java.io.InputStreamReader;
import java.io.OutputStreamWriter;
import java.util.ArrayList;
import java.util.Arrays;
import java.util.Collections;
import java.util.Comparator;
import java.util.List;
import java.util.Properties;

/**
 * This class manages all xml merge interactions with callers. It is responsible for
 * not only loading the handler configurations, but also for cycling through the handlers
 * in a prioritized fashion and exporting the final merged document.
 *
 * @author jfischer
 *
 */
public class MergeManager {

    /**
     * Additional merge points may be added by the caller. Also default merge points
     * may be overriden to change their current behavior. This is accomplished by
     * specifying the system property denoted by the key MergeManager.MERGE_DEFINITION_SYSTEM_PROPERTY
     * with a value stating the fully qualified path of user-created property file. Please refer
     * to the default properties file located at org/broadleafcommerce/profile/extensibility/context/merge/default.properties
     * for more details.
     *
     */
    public static final String MERGE_DEFINITION_SYSTEM_PROPERTY = "org.broadleafcommerce.extensibility.context.merge.handlers.merge.properties";

    private static final Log LOG = LogFactory.getLog(MergeManager.class);

    private static DocumentBuilder builder;

    static {
        DocumentBuilderFactory dbf = DocumentBuilderFactory.newInstance();
        try {
            builder = dbf.newDocumentBuilder();
        } catch (ParserConfigurationException e) {
            LOG.error("Unable to create document builder", e);
            throw new RuntimeException(e);
        }
    }

    private MergeHandler[] handlers;

    public MergeManager() throws MergeManagerSetupException {
        try {
            Properties props = loadProperties();
            setHandlers(props);
        } catch (IOException e) {
            throw new MergeManagerSetupException(e);
        } catch (ClassNotFoundException e) {
            throw new MergeManagerSetupException(e);
        } catch (IllegalAccessException e) {
            throw new MergeManagerSetupException(e);
        } catch (InstantiationException e) {
            throw new MergeManagerSetupException(e);
        }
    }

    /**
     * Merge 2 xml document streams together into a final resulting stream. During
     * the merge, various merge business rules are followed based on configuration
     * defined for various merge points.
     *
     * @param stream1
     * @param stream2
     * @return the stream representing the merged document
     * @throws org.broadleafcommerce.common.extensibility.context.merge.exceptions.MergeException
     */
    public ResourceInputStream merge(ResourceInputStream stream1, ResourceInputStream stream2) throws MergeException {
        try {
            Document doc1 = builder.parse(stream1);
            Document doc2 = builder.parse(stream2);

            List<Node> exhaustedNodes = new ArrayList<Node>();

            //process any defined handlers
<<<<<<< HEAD
            for (int j=0;j<this.handlers.length;j++){
                if (LOG.isDebugEnabled()) {
                    LOG.debug("Processing handler: " + this.handlers[j].getXPath());
                }
                MergePoint point = new MergePoint(this.handlers[j], doc1, doc2);
=======
            for (MergeHandler handler : this.handlers) {
                if (LOG.isDebugEnabled()) {
                    LOG.debug("Processing handler: " + handler.getXPath());
                }
                MergePoint point = new MergePoint(handler, doc1, doc2);
>>>>>>> 92286fde
                Node[] list = point.merge(exhaustedNodes);
                if (list != null) {
                    Collections.addAll(exhaustedNodes, list);
                }
            }

            TransformerFactory tFactory = TransformerFactory.newInstance();
            Transformer xmlTransformer = tFactory.newTransformer();
            xmlTransformer.setOutputProperty(OutputKeys.VERSION, "1.0");
            xmlTransformer.setOutputProperty(OutputKeys.ENCODING, "UTF-8");
            xmlTransformer.setOutputProperty(OutputKeys.METHOD, "xml");
            xmlTransformer.setOutputProperty(OutputKeys.INDENT, "yes");

            DOMSource source = new DOMSource(doc1);
            ByteArrayOutputStream baos = new ByteArrayOutputStream();
            BufferedWriter writer = new BufferedWriter(new OutputStreamWriter(baos));
            StreamResult result = new StreamResult(writer);
            xmlTransformer.transform(source, result);

            byte[] itemArray = baos.toByteArray();

            return new ResourceInputStream(new ByteArrayInputStream(itemArray), stream2.getName(), stream1.getNames());
        } catch (Exception e) {
            throw new MergeException(e);
        }
    }

    private void setHandlers(Properties props) throws ClassNotFoundException, IllegalAccessException, InstantiationException {
        ArrayList<MergeHandler> handlers = new ArrayList<MergeHandler>();
        String[] keys = props.keySet().toArray(new String[props.keySet().size()]);
        for (String key : keys) {
            if (key.startsWith("handler.")) {
                MergeHandler temp = (MergeHandler) Class.forName(props.getProperty(key)).newInstance();
                String name = key.substring(8, key.length());
                temp.setName(name);
                String priority = props.getProperty("priority." + name);
                if (priority != null) {
                    temp.setPriority(Integer.parseInt(priority));
                }
                String xpath = props.getProperty("xpath." + name);
                if (priority != null) {
                    temp.setXPath(xpath);
                }
                handlers.add(temp);
            }
        }
        MergeHandler[] explodedView = {};
        explodedView = handlers.toArray(explodedView);
        Comparator<Object> nameCompare = new Comparator<Object>() {
            public int compare(Object arg0, Object arg1) {
                return ((MergeHandler) arg0).getName().compareTo(((MergeHandler) arg1).getName());
            }
        };
        Arrays.sort(explodedView, nameCompare);
        ArrayList<MergeHandler> finalHandlers = new ArrayList<MergeHandler>();
        for (MergeHandler temp : explodedView) {
            if (temp.getName().contains(".")) {
                final String parentName = temp.getName().substring(0, temp.getName().lastIndexOf("."));
                int pos = Arrays.binarySearch(explodedView, new MergeHandlerAdapter() {
                    @Override
                    public String getName() {
                        return parentName;
                    }
                }, nameCompare);
                if (pos >= 0) {
                    MergeHandler[] parentHandlers = explodedView[pos].getChildren();
                    MergeHandler[] newHandlers = new MergeHandler[parentHandlers.length + 1];
                    System.arraycopy(parentHandlers, 0, newHandlers, 0, parentHandlers.length);
                    newHandlers[newHandlers.length - 1] = temp;
                    Arrays.sort(newHandlers);
                    explodedView[pos].setChildren(newHandlers);
                }
            } else {
                finalHandlers.add(temp);
            }
        }

        this.handlers = new MergeHandler[0];
        this.handlers = finalHandlers.toArray(this.handlers);
        Arrays.sort(this.handlers);
    }

    private Properties loadProperties() throws IOException {
        Properties defaultProperties = new Properties();
        defaultProperties.load(MergeManager.class.getResourceAsStream("default.properties"));
        Properties props;
        String overrideFileClassPath = System.getProperty(MERGE_DEFINITION_SYSTEM_PROPERTY);
        if (overrideFileClassPath != null) {
            props = new Properties(defaultProperties);
            props.load(MergeManager.class.getClassLoader().getResourceAsStream(overrideFileClassPath));
        } else {
            props = defaultProperties;
        }

        return props;
    }

    public String serialize(InputStream in) {
        InputStreamReader reader = null;
        int temp;
        StringBuilder item = new StringBuilder();
        boolean eof = false;
        try {
            reader = new InputStreamReader(in);
            while (!eof) {
                temp = reader.read();
                if (temp == -1) {
                    eof = true;
                } else {
                    item.append((char) temp);
                }
            }
        } catch (IOException e) {
            LOG.error("Unable to merge source and patch locations", e);
        } finally {
            if (reader != null) {
                try{ reader.close(); } catch (Throwable e) {
                    LOG.error("Unable to merge source and patch locations", e);
                }
            }
        }

        return item.toString();
    }

}<|MERGE_RESOLUTION|>--- conflicted
+++ resolved
@@ -118,19 +118,11 @@
             List<Node> exhaustedNodes = new ArrayList<Node>();
 
             //process any defined handlers
-<<<<<<< HEAD
-            for (int j=0;j<this.handlers.length;j++){
-                if (LOG.isDebugEnabled()) {
-                    LOG.debug("Processing handler: " + this.handlers[j].getXPath());
-                }
-                MergePoint point = new MergePoint(this.handlers[j], doc1, doc2);
-=======
             for (MergeHandler handler : this.handlers) {
                 if (LOG.isDebugEnabled()) {
                     LOG.debug("Processing handler: " + handler.getXPath());
                 }
                 MergePoint point = new MergePoint(handler, doc1, doc2);
->>>>>>> 92286fde
                 Node[] list = point.merge(exhaustedNodes);
                 if (list != null) {
                     Collections.addAll(exhaustedNodes, list);
