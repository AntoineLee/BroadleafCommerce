--- conflicted
+++ resolved
@@ -461,17 +461,6 @@
                 skips.add(dto.isSkipOverlaps());
                 renames.add(dto.isRenameMethodOverlaps());
             }
-<<<<<<< HEAD
-            // For each of the templates being applied, ensure that they all have configured the right overlap configs
-            // Looping through templates and not templateTokens because 1 template token can drive multiple templates
-            // (e.g. 
-            for (int i = 0; i < templates.size(); i++) {
-                skips.add(dto.isSkipOverlaps());
-                renames.add(dto.isRenameMethodOverlaps());
-            }
-            
-=======
->>>>>>> f057fc17
             response.setXformVals(templates.toArray(new String[templates.size()]));
             response.setXformSkipOverlaps(skips.toArray(new Boolean[skips.size()]));
             response.setXformRenameMethodOverlaps(renames.toArray(new Boolean[renames.size()]));
