--- conflicted
+++ resolved
@@ -19,7 +19,25 @@
  */
 package org.broadleafcommerce.common.extensibility.jpa.copy;
 
-<<<<<<< HEAD
+import org.apache.commons.lang3.StringUtils;
+import org.broadleafcommerce.common.extensibility.jpa.convert.BroadleafClassTransformer;
+import org.broadleafcommerce.common.logging.LifeCycleEvent;
+import org.broadleafcommerce.common.logging.SupportLogManager;
+import org.broadleafcommerce.common.logging.SupportLogger;
+
+import java.io.ByteArrayInputStream;
+import java.lang.instrument.IllegalClassFormatException;
+import java.security.ProtectionDomain;
+import java.util.ArrayList;
+import java.util.Arrays;
+import java.util.HashMap;
+import java.util.HashSet;
+import java.util.Iterator;
+import java.util.List;
+import java.util.Map;
+import java.util.Properties;
+import java.util.Set;
+
 import javassist.ClassPool;
 import javassist.CtClass;
 import javassist.CtConstructor;
@@ -37,38 +55,8 @@
 import javassist.bytecode.annotation.MemberValue;
 import javassist.bytecode.annotation.StringMemberValue;
 
-import org.apache.commons.lang3.StringUtils;
-=======
-import org.apache.commons.lang.StringUtils;
->>>>>>> cea5a309
-import org.broadleafcommerce.common.extensibility.jpa.convert.BroadleafClassTransformer;
-import org.broadleafcommerce.common.logging.LifeCycleEvent;
-import org.broadleafcommerce.common.logging.SupportLogManager;
-import org.broadleafcommerce.common.logging.SupportLogger;
-
-import java.io.ByteArrayInputStream;
-import java.lang.instrument.IllegalClassFormatException;
-import java.security.ProtectionDomain;
-import java.util.ArrayList;
-import java.util.Arrays;
-import java.util.HashMap;
-import java.util.HashSet;
-import java.util.Iterator;
-import java.util.List;
-import java.util.Map;
-import java.util.Properties;
-import java.util.Set;
-
 import javax.annotation.Resource;
 import javax.persistence.EntityListeners;
-
-import javassist.ClassPool;
-import javassist.CtClass;
-import javassist.CtConstructor;
-import javassist.CtField;
-import javassist.CtMethod;
-import javassist.LoaderClassPath;
-import javassist.NotFoundException;
 
 /**
  * This class transformer will copy fields, methods, and interface definitions from a source class to a target class,
@@ -106,7 +94,12 @@
     @Override
     public byte[] transform(ClassLoader loader, String className, Class<?> classBeingRedefined,
             ProtectionDomain protectionDomain, byte[] classfileBuffer) throws IllegalClassFormatException {
-<<<<<<< HEAD
+
+        // Lambdas and anonymous methods in Java 8 do not have a class name defined and so no transformation should be done
+        if (className == null) {
+            return null;
+        }
+
         //Be careful with Apache library usage in this class (e.g. ArrayUtils). Usage will likely cause a ClassCircularityError
         //under JRebel. Favor not including outside libraries and unnecessary classes.
         CtClass clazz = null;
@@ -115,17 +108,6 @@
             boolean myRenameMethodOverlaps = renameMethodOverlaps;
             String convertedClassName = className.replace('/', '.');
             ClassPool classPool = null;
-=======
-        
-        // Lambdas and anonymous methods in Java 8 do not have a class name defined and so no transformation should be done
-        if (className == null) {
-            return null;
-        }
-        
-        String convertedClassName = className.replace('/', '.');
-        
-        if (xformTemplates.containsKey(convertedClassName)) {
->>>>>>> cea5a309
             String xformKey = convertedClassName;
             String[] xformVals = null;
             Boolean[] xformSkipOverlaps = null;
