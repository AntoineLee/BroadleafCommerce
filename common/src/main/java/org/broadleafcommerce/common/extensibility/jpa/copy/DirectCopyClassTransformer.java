/*
 * #%L
 * BroadleafCommerce Common Libraries
 * %%
 * Copyright (C) 2009 - 2016 Broadleaf Commerce
 * %%
 * Licensed under the Broadleaf Fair Use License Agreement, Version 1.0
 * (the "Fair Use License" located  at http://license.broadleafcommerce.org/fair_use_license-1.0.txt)
 * unless the restrictions on use therein are violated and require payment to Broadleaf in which case
 * the Broadleaf End User License Agreement (EULA), Version 1.1
 * (the "Commercial License" located at http://license.broadleafcommerce.org/commercial_license-1.1.txt)
 * shall apply.
 * 
 * Alternatively, the Commercial License may be replaced with a mutually agreed upon license (the "Custom License")
 * between you and Broadleaf Commerce. You may not use this file except in compliance with the applicable license.
 * #L%
 */
package org.broadleafcommerce.common.extensibility.jpa.copy;

import javassist.ClassPool;
import javassist.CtClass;
import javassist.CtConstructor;
import javassist.CtField;
import javassist.CtMethod;
import javassist.LoaderClassPath;
import javassist.NotFoundException;
import javassist.bytecode.AnnotationsAttribute;
import javassist.bytecode.ClassFile;
import javassist.bytecode.ConstPool;
import javassist.bytecode.annotation.Annotation;
import javassist.bytecode.annotation.AnnotationMemberValue;
import javassist.bytecode.annotation.ArrayMemberValue;
import javassist.bytecode.annotation.BooleanMemberValue;
import javassist.bytecode.annotation.MemberValue;
import javassist.bytecode.annotation.StringMemberValue;

import org.apache.commons.lang3.StringUtils;
import org.apache.commons.logging.Log;
import org.apache.commons.logging.LogFactory;
import org.broadleafcommerce.common.extensibility.jpa.convert.BroadleafClassTransformer;
import org.broadleafcommerce.common.logging.LifeCycleEvent;
import org.broadleafcommerce.common.weave.ConditionalDirectCopyTransformMemberDto;
import org.broadleafcommerce.common.weave.ConditionalDirectCopyTransformersManager;

import java.io.ByteArrayInputStream;
import java.lang.instrument.IllegalClassFormatException;
import java.security.ProtectionDomain;
import java.util.ArrayList;
import java.util.Arrays;
import java.util.HashMap;
import java.util.HashSet;
import java.util.Iterator;
import java.util.LinkedHashMap;
import java.util.List;
import java.util.Map;
import java.util.Properties;
import java.util.Set;

import javax.annotation.Resource;
import javax.persistence.EntityListeners;

/**
 * This class transformer will copy fields, methods, and interface definitions from a source class to a target class,
 * based on the xformTemplates map. It will fail if it encounters any duplicate definitions.
 *
 * @author Andre Azzolini (apazzolini)
 * @author Jeff Fischer
 */
public class DirectCopyClassTransformer extends AbstractClassTransformer implements BroadleafClassTransformer {

    protected static List<String> transformedMethods = new ArrayList<String>();
    protected static List<String> annotationTransformedClasses = new ArrayList<String>();

    private static final Log logger = LogFactory.getLog(DirectCopyClassTransformer.class);

    protected String moduleName;
    protected Map<String, String> xformTemplates = new HashMap<String, String>();
    protected Boolean renameMethodOverlaps = false;
    protected String renameMethodPrefix = "__";
    protected Boolean skipOverlaps = true;
    protected Map<String, String> templateTokens = new HashMap<String, String>();

    @Resource(name="blDirectCopyIgnorePatterns")
    protected List<DirectCopyIgnorePattern> ignorePatterns = new ArrayList<DirectCopyIgnorePattern>();

    @Resource(name="blConditionalDirectCopyTransformersManager")
    protected ConditionalDirectCopyTransformersManager conditionalDirectCopyTransformersManager;

    public DirectCopyClassTransformer(String moduleName) {
        this.moduleName = moduleName;
    }

    @Override
    public void compileJPAProperties(Properties props, Object key) throws Exception {
        // When simply copying properties over for Java class files, JPA properties do not need modification
    }

    @Override
    public byte[] transform(ClassLoader loader, String className, Class<?> classBeingRedefined,
            ProtectionDomain protectionDomain, byte[] classfileBuffer) throws IllegalClassFormatException {

        // Lambdas and anonymous methods in Java 8 do not have a class name defined and so no transformation should be done
        if (className == null) {
            return null;
        }

        //Be careful with Apache library usage in this class (e.g. ArrayUtils). Usage will likely cause a ClassCircularityError
        //under JRebel. Favor not including outside libraries and unnecessary classes.
        CtClass clazz = null;
        try {
            boolean mySkipOverlaps = skipOverlaps;
            boolean myRenameMethodOverlaps = renameMethodOverlaps;
            String convertedClassName = className.replace('/', '.');
            ClassPool classPool = null;
            String xformKey = convertedClassName;
            Set<String> buildXFormVals = new HashSet<String>();
            Boolean[] xformSkipOverlaps = null;
            Boolean[] xformRenameMethodOverlaps = null;
            if (!xformTemplates.isEmpty()) {
                if (xformTemplates.containsKey(xformKey)) {
                    buildXFormVals.addAll(Arrays.asList(xformTemplates.get(xformKey).split(",")));
                    classPool = ClassPool.getDefault();
                    clazz = classPool.makeClass(new ByteArrayInputStream(classfileBuffer), false);
                }
            } else {
                if (annotationTransformedClasses.contains(convertedClassName)) {
                    logger.warn(convertedClassName + " has already been transformed by a previous instance of " +
                            "DirectCopyTransfomer. " +
                            "Skipping this annotation based transformation. Generally, annotation-based " +
                            "transformation is handled " +
                            "by bean id blAnnotationDirectCopyClassTransformer with template tokens being added to " +
                            "blDirectCopyTransformTokenMap via EarlyStageMergeBeanPostProcessor.");
                }
                boolean isValidPattern = true;
                List<DirectCopyIgnorePattern> matchedPatterns = new ArrayList<DirectCopyIgnorePattern>();
                for (DirectCopyIgnorePattern pattern : ignorePatterns) {
                    boolean isPatternMatch = false;
                    for (String patternString : pattern.getPatterns()) {
                        isPatternMatch = convertedClassName.matches(patternString);
                        if (isPatternMatch) {
                            break;
                        }
                    }
                    if (isPatternMatch) {
                        matchedPatterns.add(pattern);
                    }
                    isValidPattern = !(isPatternMatch && pattern.getTemplateTokenPatterns() == null);
                    if (!isValidPattern) {
                        return null;
                    }
                }
                if (isValidPattern) {
                    classPool = ClassPool.getDefault();
                    clazz = classPool.makeClass(new ByteArrayInputStream(classfileBuffer), false);
                    XFormParams params = reviewDirectCopyTransformAnnotations(clazz, mySkipOverlaps,
                            myRenameMethodOverlaps, matchedPatterns);
                    XFormParams conditionalParams = reviewConditionalDirectCopyTransforms(convertedClassName,
                            matchedPatterns);
                    if (conditionalParams != null && !conditionalParams.isEmpty()) {
                        params = combineXFormParams(params, conditionalParams);
                    }
                    if (params.getXformVals() != null && params.getXformVals().length > 0) {
                        buildXFormVals.addAll(Arrays.asList(params.getXformVals()));
                    }
                    xformSkipOverlaps = params.getXformSkipOverlaps();
                    xformRenameMethodOverlaps = params.getXformRenameMethodOverlaps();
                }
            }
            if (buildXFormVals.size() > 0) {
                String[] xformVals = buildXFormVals.toArray(new String[buildXFormVals.size()]);
                logger.debug(String.format("[%s] - Transform - Copying into [%s] from [%s]", LifeCycleEvent.END, xformKey,
                        StringUtils.join(xformVals, ",")));
                // Load the destination class and defrost it so it is eligible for modifications
                clazz.defrost();

                int index = 0;
                for (String xformVal : xformVals) {
                    // Load the source class
                    String trimmed = xformVal.trim();
                    classPool.appendClassPath(new LoaderClassPath(Class.forName(trimmed).getClassLoader()));
                    CtClass template = classPool.get(trimmed);

                    // Add in extra interfaces
                    CtClass[] interfacesToCopy = template.getInterfaces();
                    for (CtClass i : interfacesToCopy) {
                        checkInterfaces: {
                            CtClass[] myInterfaces = clazz.getInterfaces();
                            for (CtClass myInterface : myInterfaces) {
                                if (myInterface.getName().equals(i.getName())) {
                                    if (xformSkipOverlaps != null && xformSkipOverlaps[index]) {
                                        break checkInterfaces;
                                    } else {
                                        throw new RuntimeException("Duplicate interface detected " + myInterface.getName());
                                    }
                                }
                            }
                            logger.debug(String.format("Adding interface [%s]", i.getName()));
                            clazz.addInterface(i);
                        }
                    }

                    //copy over any EntityListeners
                    ClassFile classFile = clazz.getClassFile();
                    ClassFile templateFile = template.getClassFile();
                    ConstPool constantPool = classFile.getConstPool();
                    buildClassLevelAnnotations(classFile, templateFile, constantPool);

                    // Copy over all declared fields from the template class
                    // Note that we do not copy over fields with the @NonCopiedField annotation
                    CtField[] fieldsToCopy = template.getDeclaredFields();
                    for (CtField field : fieldsToCopy) {
                        if (field.hasAnnotation(NonCopied.class)) {
                            logger.debug(String.format("Not adding field [%s]", field.getName()));
                        } else {
                            try {
                                CtField ctField = clazz.getDeclaredField(field.getName());
                                String originalSignature = ctField.getSignature();
                                String mySignature = field.getSignature();
                                if (!originalSignature.equals(mySignature)) {
                                    throw new IllegalArgumentException("Field with name ("+field.getName()+") and signature " +
                                            "("+field.getSignature()+") is targeted for weaving into ("+clazz.getName()+"). " +
                                            "An incompatible field of the same name and signature of ("+ctField.getSignature()+") " +
                                            "already exists. The field in the target class should be updated to a different name, " +
                                            "or made to have a matching type.");
                                }
                                if (xformSkipOverlaps != null && xformSkipOverlaps[index]) {
                                    logger.debug(String.format("Skipping overlapped field [%s]", field.getName()));
                                    continue;
                                }
                                clazz.removeField(ctField);
                            } catch (NotFoundException e) {
                                //do nothing -- field does not exist
                            }
                            logger.debug(String.format("Adding field [%s]", field.getName()));
                            CtField copiedField = new CtField(field, clazz);

                            boolean defaultConstructorFound = false;

                            String implClass = getImplementationType(field.getType().getName());

                            // Look through all of the constructors in the implClass to see
                            // if there is one that takes zero parameters
                            try {
                                CtConstructor[] implConstructors = classPool.get(implClass).getConstructors();
                                if (implConstructors != null) {
                                    for (CtConstructor cons : implConstructors) {
                                        if (cons.getParameterTypes().length == 0) {
                                            defaultConstructorFound = true;
                                            break;
                                        }
                                    }
                                }
                            } catch (NotFoundException e) {
                                // Do nothing -- if we don't find this implementation, it's probably because it's
                                // an array. In this case, we will not initialize the field.
                            }

                            if (defaultConstructorFound) {
                                clazz.addField(copiedField, "new " + implClass + "()");
                            } else {
                                clazz.addField(copiedField);
                            }
                        }
                    }

                    // Copy over all declared methods from the template class
                    CtMethod[] methodsToCopy = template.getDeclaredMethods();
                    for (CtMethod method : methodsToCopy) {
                        if (method.hasAnnotation(NonCopied.class)) {
                            logger.debug(String.format("Not adding method [%s]", method.getName()));
                        } else {
                            try {
                                CtClass[] paramTypes = method.getParameterTypes();
                                CtMethod originalMethod = clazz.getDeclaredMethod(method.getName(), paramTypes);

                                if (xformSkipOverlaps != null && xformSkipOverlaps[index]) {
                                    logger.debug(String.format("Skipping overlapped method [%s]", methodDescription(originalMethod)));
                                    continue;
                                }

                                if (transformedMethods.contains(methodDescription(originalMethod))) {
                                    throw new RuntimeException("Method already replaced " + methodDescription(originalMethod));
                                } else {
                                    logger.debug(String.format("Marking as replaced [%s]", methodDescription(originalMethod)));
                                    transformedMethods.add(methodDescription(originalMethod));
                                }

                                logger.debug(String.format("Removing method [%s]", method.getName()));
                                if (xformRenameMethodOverlaps != null && xformRenameMethodOverlaps[index]) {
                                    originalMethod.setName(renameMethodPrefix + method.getName());
                                } else {
                                    clazz.removeMethod(originalMethod);
                                }
                            } catch (NotFoundException e) {
                                // Do nothing -- we don't need to remove a method because it doesn't exist
                            }

                            logger.debug(String.format("Adding method [%s]", method.getName()));
                            CtMethod copiedMethod = new CtMethod(method, clazz, null);
                            clazz.addMethod(copiedMethod);
                        }
                    }
                    index++;
                }

                if (xformTemplates.isEmpty()) {
                    annotationTransformedClasses.add(convertedClassName);
                }
                logger.debug(String.format("[%s] - Transform - Copying into [%s] from [%s]", LifeCycleEvent.END, xformKey,
                                    StringUtils.join(xformVals, ",")));
                return clazz.toBytecode();
            }
        } catch (ClassCircularityError error) {
            error.printStackTrace();
            throw error;
        } catch (Exception e) {
            throw new RuntimeException("Unable to transform class", e);
        } finally {
            if (clazz != null) {
                try {
                    clazz.detach();
                } catch (Exception e) {
                    //do nothing
                }
            }
        }

        return null;
    }


    /**
     * Combines two {@link org.broadleafcommerce.common.extensibility.jpa.copy.DirectCopyClassTransformer.XFormParams} together with
     * first passed in xformParama supercedes the second passed in parameter.
     *
     * @param defaultParams
     * @param conditionalParams
     * @return
     */
    protected XFormParams combineXFormParams(XFormParams defaultParams, XFormParams conditionalParams) {

        XFormParams response = new XFormParams();
        Map<String, Boolean> templateSkipMap = new LinkedHashMap<>();
        List<String> templates = new ArrayList<String>();
        List<Boolean> skips = new ArrayList<Boolean>();
        List<Boolean> renames = new ArrayList<Boolean>();
        // Add the default Params
        if (!defaultParams.isEmpty()) {
            for (int iter = 0; iter < defaultParams.getXformVals().length; iter++) {
                String defaultParam = defaultParams.getXformVals()[iter];
                if (!templateSkipMap.containsKey(defaultParam)) {
                    templateSkipMap.put(defaultParam, true);
                    templates.add(defaultParam);
                    skips.add(defaultParams.getXformSkipOverlaps()[iter]);
                    renames.add(defaultParams.getXformRenameMethodOverlaps()[iter]);
                }
            }
        }

        // Only add Conditional Params if they are not already included
        for (int iter = 0; iter < conditionalParams.getXformVals().length; iter++) {
            String conditionalValue = conditionalParams.getXformVals()[iter];
            if (!templateSkipMap.containsKey(conditionalValue)) {
                templates.add(conditionalValue);
                skips.add(conditionalParams.getXformSkipOverlaps()[iter]);
                renames.add(conditionalParams.getXformRenameMethodOverlaps()[iter]);
            }
        }


        // convert list to arrays
        response.setXformVals(templates.toArray(new String[templates.size()]));
        response.setXformSkipOverlaps(skips.toArray(new Boolean[skips.size()]));
        response.setXformRenameMethodOverlaps(renames.toArray(new Boolean[renames.size()]));
        return response;
    }

    /**
     * Retrieves {@link DirectCopyTransformTypes} that are placed as annotations on classes.
     * @param clazz
     * @param mySkipOverlaps
     * @param myRenameMethodOverlaps
     * @param matchedPatterns
     * @return
     */
    protected XFormParams reviewDirectCopyTransformAnnotations(CtClass clazz, boolean mySkipOverlaps, boolean myRenameMethodOverlaps, List<DirectCopyIgnorePattern> matchedPatterns) {
        List<?> attributes = clazz.getClassFile().getAttributes();
        Iterator<?> itr = attributes.iterator();
        List<String> templates = new ArrayList<String>();
        List<Boolean> skips = new ArrayList<Boolean>();
        List<Boolean> renames = new ArrayList<Boolean>();
        XFormParams response = new XFormParams();
        check: {
            while(itr.hasNext()) {
                Object object = itr.next();
                if (AnnotationsAttribute.class.isAssignableFrom(object.getClass())) {
                    AnnotationsAttribute attr = (AnnotationsAttribute) object;
                    Annotation[] items = attr.getAnnotations();
                    for (Annotation annotation : items) {
                        String typeName = annotation.getTypeName();
                        if (typeName.equals(DirectCopyTransform.class.getName())) {
                            ArrayMemberValue arrayMember = (ArrayMemberValue) annotation.getMemberValue("value");
                            for (MemberValue arrayMemberValue : arrayMember.getValue()) {
                                AnnotationMemberValue member = (AnnotationMemberValue) arrayMemberValue;
                                Annotation memberAnnot = member.getValue();
                                ArrayMemberValue annot = (ArrayMemberValue) memberAnnot.getMemberValue("templateTokens");
<<<<<<< HEAD
                                int tokenLength = 0;
                                for (MemberValue memberValue : annot.getValue()) {
                                    String val = ((StringMemberValue) memberValue).getValue();
                                    tokenLength += reviewTemplateTokens(matchedPatterns, templates, val);
=======
                                List<String> addedTemplates = new ArrayList<String>();
                                for (MemberValue memberValue : annot.getValue()) {
                                    String val = ((StringMemberValue) memberValue).getValue();
                                    addedTemplates.addAll(reviewTemplateTokens(matchedPatterns, val));
>>>>>>> cc34791e
                                }
                                templates.addAll(addedTemplates);
                                BooleanMemberValue skipAnnot = (BooleanMemberValue) memberAnnot.getMemberValue("skipOverlaps");
<<<<<<< HEAD
                                for (int j=0;j<tokenLength;j++) {
                                    if (skipAnnot != null) {
                                        skips.add(skipAnnot.getValue());
                                    } else {
=======
                                if (skipAnnot != null) {
                                    for (int j=0;j<addedTemplates.size();j++) {
                                        skips.add(skipAnnot.getValue());
                                    }
                                } else {
                                    for (int j=0;j<addedTemplates.size();j++) {
>>>>>>> cc34791e
                                        skips.add(mySkipOverlaps);
                                    }
                                }
                                BooleanMemberValue renameAnnot = (BooleanMemberValue) memberAnnot.getMemberValue("renameMethodOverlaps");
<<<<<<< HEAD
                                for (int j=0;j<tokenLength;j++) {
                                    if (renameAnnot != null) {
                                        renames.add(renameAnnot.getValue());
                                    } else {
=======
                                if (renameAnnot != null) {
                                    for (int j=0;j<addedTemplates.size();j++) {
                                        renames.add(renameAnnot.getValue());
                                    }
                                } else {
                                    for (int j=0;j<addedTemplates.size();j++) {
>>>>>>> cc34791e
                                        renames.add(myRenameMethodOverlaps);
                                    }
                                }
                            }
                            response.setXformVals(templates.toArray(new String[templates.size()]));
                            response.setXformSkipOverlaps(skips.toArray(new Boolean[skips.size()]));
                            response.setXformRenameMethodOverlaps(renames.toArray(new Boolean[renames.size()]));
                            break check;
                        }
                    }
                }
            }
        }
        return response;
    }

    /**
     * Retrieves {@link DirectCopyTransformTypes} that are conditionally/optionally included via properties file.
     * @see org.broadleafcommerce.common.weave.ConditionalDirectCopyTransformersManager
     *
     * @param convertedClassName
     * @param matchedPatterns
     * @return
     */
    protected XFormParams reviewConditionalDirectCopyTransforms(String convertedClassName, List<DirectCopyIgnorePattern> matchedPatterns) {
        XFormParams response = new XFormParams();
        List<String> templates = new ArrayList<String>();
        List<Boolean> skips = new ArrayList<Boolean>();
        List<Boolean> renames = new ArrayList<Boolean>();
        if (conditionalDirectCopyTransformersManager.isEntityEnabled(convertedClassName)) {
            ConditionalDirectCopyTransformMemberDto dto = conditionalDirectCopyTransformersManager.getTransformMember(convertedClassName);
            List<String> addedTemplates = new ArrayList<String>();
            for (String templateToken : dto.getTemplateTokens()) {
                addedTemplates.addAll(reviewTemplateTokens(matchedPatterns, templateToken));
            }
            templates.addAll(addedTemplates);
            for (int j=0;j<addedTemplates.size();j++) {
                skips.add(dto.isSkipOverlaps());
                renames.add(dto.isRenameMethodOverlaps());
            }
            response.setXformVals(templates.toArray(new String[templates.size()]));
            response.setXformSkipOverlaps(skips.toArray(new Boolean[skips.size()]));
            response.setXformRenameMethodOverlaps(renames.toArray(new Boolean[renames.size()]));
        }
        return response;
    }

<<<<<<< HEAD
    protected int reviewTemplateTokens(List<DirectCopyIgnorePattern> matchedPatterns, List<String> templates, String val) {
        int response = 0;
=======
    protected List<String> reviewTemplateTokens(List<DirectCopyIgnorePattern> matchedPatterns, String val) {
        List<String> addedTemplates = new ArrayList<String>();
>>>>>>> cc34791e
        if (val != null && templateTokens.containsKey(val)) {
            templateCheck: {
                for (DirectCopyIgnorePattern matchedPattern : matchedPatterns) {
                    for (String ignoreToken : matchedPattern.getTemplateTokenPatterns()) {
                        if (val.matches(ignoreToken)) {
                            break templateCheck;
                        }
                    }
                }
                String[] templateVals = templateTokens.get(val).split(",");
<<<<<<< HEAD
                templates.addAll(Arrays.asList(templateVals));
                response = templateVals.length;
            }
        }
        return response;
=======
                addedTemplates.addAll(Arrays.asList(templateVals));
            }
        }
        return addedTemplates;
>>>>>>> cc34791e
    }

    protected void buildClassLevelAnnotations(ClassFile classFile, ClassFile templateClassFile, ConstPool constantPool) throws NotFoundException {
        List<?> templateAttributes = templateClassFile.getAttributes();
        Iterator<?> templateItr = templateAttributes.iterator();
        Annotation templateEntityListeners = null;
        while(templateItr.hasNext()) {
            Object object = templateItr.next();
            if (AnnotationsAttribute.class.isAssignableFrom(object.getClass())) {
                AnnotationsAttribute attr = (AnnotationsAttribute) object;
                Annotation[] items = attr.getAnnotations();
                for (Annotation annotation : items) {
                    String typeName = annotation.getTypeName();
                    if (typeName.equals(EntityListeners.class.getName())) {
                        templateEntityListeners = annotation;
                    }
                }
            }
        }

        if (templateEntityListeners != null) {
            AnnotationsAttribute annotationsAttribute = new AnnotationsAttribute(constantPool, AnnotationsAttribute.visibleTag);
            List<?> attributes = classFile.getAttributes();
            Iterator<?> itr = attributes.iterator();
            Annotation existingEntityListeners = null;
            while(itr.hasNext()) {
                Object object = itr.next();
                if (AnnotationsAttribute.class.isAssignableFrom(object.getClass())) {
                    AnnotationsAttribute attr = (AnnotationsAttribute) object;
                    Annotation[] items = attr.getAnnotations();
                    for (Annotation annotation : items) {
                        String typeName = annotation.getTypeName();
                        if (typeName.equals(EntityListeners.class.getName())) {
                            logger.debug("Stripping out previous EntityListeners annotation at the class level - will merge into new EntityListeners");
                            existingEntityListeners = annotation;
                            continue;
                        }
                        annotationsAttribute.addAnnotation(annotation);
                    }
                    itr.remove();
                }
            }

            Annotation entityListeners = getEntityListeners(constantPool, existingEntityListeners, templateEntityListeners);
            annotationsAttribute.addAnnotation(entityListeners);

            classFile.addAttribute(annotationsAttribute);
        }
    }

    protected Annotation getEntityListeners(ConstPool constantPool, Annotation existingEntityListeners, Annotation templateEntityListeners) {
        Annotation listeners = new Annotation(EntityListeners.class.getName(), constantPool);
        ArrayMemberValue listenerArray = new ArrayMemberValue(constantPool);
        Set<MemberValue> listenerMemberValues = new HashSet<MemberValue>();
        {
            ArrayMemberValue templateListenerValues = (ArrayMemberValue) templateEntityListeners.getMemberValue("value");
            listenerMemberValues.addAll(Arrays.asList(templateListenerValues.getValue()));
            logger.debug("Adding template values to new EntityListeners");
        }
        if (existingEntityListeners != null) {
            ArrayMemberValue oldListenerValues = (ArrayMemberValue) existingEntityListeners.getMemberValue("value");
            listenerMemberValues.addAll(Arrays.asList(oldListenerValues.getValue()));
            logger.debug("Adding previous values to new EntityListeners");
        }
        listenerArray.setValue(listenerMemberValues.toArray(new MemberValue[listenerMemberValues.size()]));
        listeners.addMemberValue("value", listenerArray);

        return listeners;

    }

    /**
     * This method will do its best to return an implementation type for a given classname. This will allow weaving
     * template classes to have initialized values.
     *
     * We provide default implementations for List, Map, and Set, and will attempt to utilize a default constructor for
     * other classes.
     *
     * If the className contains an '[', we will return null.
     */
    protected String getImplementationType(String className) {
        if (className.equals("java.util.List")) {
            return "java.util.ArrayList";
        } else if (className.equals("java.util.Map")) {
            return "java.util.HashMap";
        } else if (className.equals("java.util.Set")) {
            return "java.util.HashSet";
        } else if (className.contains("[")) {
            return null;
        }

        return className;
    }

    protected String methodDescription(CtMethod method) {
        return method.getDeclaringClass().getName() + "|" + method.getName() + "|" + method.getSignature();
    }

    public Map<String, String> getXformTemplates() {
        return xformTemplates;
    }

    public void setXformTemplates(Map<String, String> xformTemplates) {
        this.xformTemplates = xformTemplates;
    }

    public Boolean getRenameMethodOverlaps() {
        return renameMethodOverlaps;
    }

    public void setRenameMethodOverlaps(Boolean renameMethodOverlaps) {
        this.renameMethodOverlaps = renameMethodOverlaps;
    }

    public String getRenameMethodPrefix() {
        return renameMethodPrefix;
    }

    public void setRenameMethodPrefix(String renameMethodPrefix) {
        this.renameMethodPrefix = renameMethodPrefix;
    }

    public Boolean getSkipOverlaps() {
        return skipOverlaps;
    }

    public void setSkipOverlaps(Boolean skipOverlaps) {
        this.skipOverlaps = skipOverlaps;
    }

    public Map<String, String> getTemplateTokens() {
        return templateTokens;
    }

    public void setTemplateTokens(Map<String, String> templateTokens) {
        this.templateTokens = templateTokens;
    }

    public List<DirectCopyIgnorePattern> getIgnorePatterns() {
        return ignorePatterns;
    }

    public void setIgnorePatterns(List<DirectCopyIgnorePattern> ignorePatterns) {
        this.ignorePatterns = ignorePatterns;
    }

    private class XFormParams {

        String[] xformVals = null;
        Boolean[] xformSkipOverlaps = null;
        Boolean[] xformRenameMethodOverlaps = null;

        public String[] getXformVals() {
            return xformVals;
        }

        public void setXformVals(String[] xformVals) {
            this.xformVals = xformVals;
        }

        public Boolean[] getXformSkipOverlaps() {
            return xformSkipOverlaps;
        }

        public void setXformSkipOverlaps(Boolean[] xformSkipOverlaps) {
            this.xformSkipOverlaps = xformSkipOverlaps;
        }

        public Boolean[] getXformRenameMethodOverlaps() {
            return xformRenameMethodOverlaps;
        }

        public void setXformRenameMethodOverlaps(Boolean[] xformRenameMethodOverlaps) {
            this.xformRenameMethodOverlaps = xformRenameMethodOverlaps;
        }

        public boolean isEmpty() {
            return xformVals == null || xformVals.length == 0;
        }
    }
}<|MERGE_RESOLUTION|>--- conflicted
+++ resolved
@@ -124,10 +124,8 @@
                 }
             } else {
                 if (annotationTransformedClasses.contains(convertedClassName)) {
-                    logger.warn(convertedClassName + " has already been transformed by a previous instance of " +
-                            "DirectCopyTransfomer. " +
-                            "Skipping this annotation based transformation. Generally, annotation-based " +
-                            "transformation is handled " +
+                    logger.warn(convertedClassName + " has already been transformed by a previous instance of DirectCopyTransfomer. " +
+                            "Skipping this annotation based transformation. Generally, annotation-based transformation is handled " +
                             "by bean id blAnnotationDirectCopyClassTransformer with template tokens being added to " +
                             "blDirectCopyTransformTokenMap via EarlyStageMergeBeanPostProcessor.");
                 }
@@ -152,10 +150,8 @@
                 if (isValidPattern) {
                     classPool = ClassPool.getDefault();
                     clazz = classPool.makeClass(new ByteArrayInputStream(classfileBuffer), false);
-                    XFormParams params = reviewDirectCopyTransformAnnotations(clazz, mySkipOverlaps,
-                            myRenameMethodOverlaps, matchedPatterns);
-                    XFormParams conditionalParams = reviewConditionalDirectCopyTransforms(convertedClassName,
-                            matchedPatterns);
+                    XFormParams params = reviewDirectCopyTransformAnnotations(clazz, mySkipOverlaps, myRenameMethodOverlaps, matchedPatterns);
+                    XFormParams conditionalParams = reviewConditionalDirectCopyTransforms(convertedClassName, matchedPatterns);
                     if (conditionalParams != null && !conditionalParams.isEmpty()) {
                         params = combineXFormParams(params, conditionalParams);
                     }
@@ -404,50 +400,29 @@
                                 AnnotationMemberValue member = (AnnotationMemberValue) arrayMemberValue;
                                 Annotation memberAnnot = member.getValue();
                                 ArrayMemberValue annot = (ArrayMemberValue) memberAnnot.getMemberValue("templateTokens");
-<<<<<<< HEAD
-                                int tokenLength = 0;
-                                for (MemberValue memberValue : annot.getValue()) {
-                                    String val = ((StringMemberValue) memberValue).getValue();
-                                    tokenLength += reviewTemplateTokens(matchedPatterns, templates, val);
-=======
                                 List<String> addedTemplates = new ArrayList<String>();
                                 for (MemberValue memberValue : annot.getValue()) {
                                     String val = ((StringMemberValue) memberValue).getValue();
                                     addedTemplates.addAll(reviewTemplateTokens(matchedPatterns, val));
->>>>>>> cc34791e
                                 }
                                 templates.addAll(addedTemplates);
                                 BooleanMemberValue skipAnnot = (BooleanMemberValue) memberAnnot.getMemberValue("skipOverlaps");
-<<<<<<< HEAD
-                                for (int j=0;j<tokenLength;j++) {
-                                    if (skipAnnot != null) {
-                                        skips.add(skipAnnot.getValue());
-                                    } else {
-=======
                                 if (skipAnnot != null) {
                                     for (int j=0;j<addedTemplates.size();j++) {
                                         skips.add(skipAnnot.getValue());
                                     }
                                 } else {
                                     for (int j=0;j<addedTemplates.size();j++) {
->>>>>>> cc34791e
                                         skips.add(mySkipOverlaps);
                                     }
                                 }
                                 BooleanMemberValue renameAnnot = (BooleanMemberValue) memberAnnot.getMemberValue("renameMethodOverlaps");
-<<<<<<< HEAD
-                                for (int j=0;j<tokenLength;j++) {
-                                    if (renameAnnot != null) {
-                                        renames.add(renameAnnot.getValue());
-                                    } else {
-=======
                                 if (renameAnnot != null) {
                                     for (int j=0;j<addedTemplates.size();j++) {
                                         renames.add(renameAnnot.getValue());
                                     }
                                 } else {
                                     for (int j=0;j<addedTemplates.size();j++) {
->>>>>>> cc34791e
                                         renames.add(myRenameMethodOverlaps);
                                     }
                                 }
@@ -495,13 +470,8 @@
         return response;
     }
 
-<<<<<<< HEAD
-    protected int reviewTemplateTokens(List<DirectCopyIgnorePattern> matchedPatterns, List<String> templates, String val) {
-        int response = 0;
-=======
     protected List<String> reviewTemplateTokens(List<DirectCopyIgnorePattern> matchedPatterns, String val) {
         List<String> addedTemplates = new ArrayList<String>();
->>>>>>> cc34791e
         if (val != null && templateTokens.containsKey(val)) {
             templateCheck: {
                 for (DirectCopyIgnorePattern matchedPattern : matchedPatterns) {
@@ -512,18 +482,10 @@
                     }
                 }
                 String[] templateVals = templateTokens.get(val).split(",");
-<<<<<<< HEAD
-                templates.addAll(Arrays.asList(templateVals));
-                response = templateVals.length;
-            }
-        }
-        return response;
-=======
                 addedTemplates.addAll(Arrays.asList(templateVals));
             }
         }
         return addedTemplates;
->>>>>>> cc34791e
     }
 
     protected void buildClassLevelAnnotations(ClassFile classFile, ClassFile templateClassFile, ConstPool constantPool) throws NotFoundException {
