/*
 * #%L
 * BroadleafCommerce Common Libraries
 * %%
 * Copyright (C) 2009 - 2013 Broadleaf Commerce
 * %%
 * Licensed under the Apache License, Version 2.0 (the "License");
 * you may not use this file except in compliance with the License.
 * You may obtain a copy of the License at
 * 
 *       http://www.apache.org/licenses/LICENSE-2.0
 * 
 * Unless required by applicable law or agreed to in writing, software
 * distributed under the License is distributed on an "AS IS" BASIS,
 * WITHOUT WARRANTIES OR CONDITIONS OF ANY KIND, either express or implied.
 * See the License for the specific language governing permissions and
 * limitations under the License.
 * #L%
 */
package org.broadleafcommerce.common.extensibility.jpa;

import org.apache.commons.logging.Log;
import org.apache.commons.logging.LogFactory;
import org.broadleafcommerce.common.exception.ExceptionHelper;
import org.broadleafcommerce.common.extensibility.jpa.convert.BroadleafClassTransformer;
import org.broadleafcommerce.common.extensibility.jpa.convert.EntityMarkerClassTransformer;
import org.broadleafcommerce.common.extensibility.jpa.copy.NullClassTransformer;
import org.springframework.core.io.support.ResourcePatternResolver;
import org.springframework.instrument.classloading.LoadTimeWeaver;
import org.springframework.orm.jpa.persistenceunit.DefaultPersistenceUnitManager;
import org.springframework.orm.jpa.persistenceunit.MutablePersistenceUnitInfo;
import org.springframework.orm.jpa.persistenceunit.SmartPersistenceUnitInfo;
import org.springframework.util.ClassUtils;

import java.lang.reflect.Constructor;
import java.lang.reflect.Field;
import java.lang.reflect.InvocationHandler;
import java.lang.reflect.Method;
import java.lang.reflect.Proxy;
import java.net.URL;
import java.util.ArrayList;
import java.util.Collection;
import java.util.HashMap;
import java.util.List;
import java.util.Map;
import java.util.Properties;
import java.util.Set;

import javax.annotation.PostConstruct;
import javax.annotation.Resource;
import javax.persistence.spi.PersistenceUnitInfo;
import javax.sql.DataSource;

/**
 * Merges jars, class names and mapping file names from several persistence.xml files. The
 * MergePersistenceUnitManager will continue to keep track of individual persistence unit
 * names (including individual data sources). When a specific PersistenceUnitInfo is requested
 * by unit name, the appropriate PersistenceUnitInfo is returned with modified jar files
 * urls, class names and mapping file names that include the comprehensive collection of these
 * values from all persistence.xml files.
 *
 *
 * @author jfischer, jjacobs
 */
public class MergePersistenceUnitManager extends DefaultPersistenceUnitManager {

    private static final Log LOG = LogFactory.getLog(MergePersistenceUnitManager.class);

    protected HashMap<String, PersistenceUnitInfo> mergedPus = new HashMap<String, PersistenceUnitInfo>();
    protected final boolean jpa2ApiPresent = ClassUtils.hasMethod(PersistenceUnitInfo.class, "getSharedCacheMode");
    protected List<BroadleafClassTransformer> classTransformers = new ArrayList<BroadleafClassTransformer>();

    @Resource(name = "blMergedPersistenceXmlLocations")
    protected Set<String> mergedPersistenceXmlLocations;

    @Resource(name = "blMergedDataSources")
    protected Map<String, DataSource> mergedDataSources;

    @Resource(name = "blMergedClassTransformers")
    protected Set<BroadleafClassTransformer> mergedClassTransformers;

    @Resource(name="blEntityMarkerClassTransformer")
    protected EntityMarkerClassTransformer entityMarkerClassTransformer;

    @PostConstruct
    public void configureMergedItems() {
        String[] tempLocations;
        try {
            Field persistenceXmlLocations = DefaultPersistenceUnitManager.class.getDeclaredField("persistenceXmlLocations");
            persistenceXmlLocations.setAccessible(true);
            tempLocations = (String[]) persistenceXmlLocations.get(this);
        } catch (Exception e) {
            throw new RuntimeException(e);
        }
        for (String legacyLocation : tempLocations) {
            if (!legacyLocation.endsWith("/persistence.xml")) {
                //do not add the default JPA persistence location by default
                mergedPersistenceXmlLocations.add(legacyLocation);
            }
        }
        setPersistenceXmlLocations(mergedPersistenceXmlLocations.toArray(new String[mergedPersistenceXmlLocations.size()]));

        if (!mergedDataSources.isEmpty()) {
            setDataSources(mergedDataSources);
        }
    }

    @PostConstruct
    public void configureClassTransformers() throws InstantiationException, IllegalAccessException, ClassNotFoundException {
        classTransformers.addAll(mergedClassTransformers);
    }

    protected PersistenceUnitInfo getMergedUnit(String persistenceUnitName, MutablePersistenceUnitInfo newPU) {
        if (!mergedPus.containsKey(persistenceUnitName)) {
            PersistenceUnitInfo puiToStore = newPU;
            if (jpa2ApiPresent) {
                puiToStore = createPersistenceUnit(newPU);
            }
            mergedPus.put(persistenceUnitName, puiToStore);
        }
        return mergedPus.get(persistenceUnitName);
    }

    @Override
    @SuppressWarnings({ "unchecked", "ToArrayCallWithZeroLengthArrayArgument" })
    public void preparePersistenceUnitInfos() {
        //Need to use reflection to try and execute the logic in the DefaultPersistenceUnitManager
        //SpringSource added a block of code in version 3.1 to "protect" the user from having more than one PU with
        //the same name.  Of course, in our case, this happens before a merge occurs.  They have added
        //a block of code to throw an exception if more than one PU has the same name.  We want to
        //use the logic of the DefaultPersistenceUnitManager without the exception in the case of
        //a duplicate name. This will require reflection in order to do what we need.
        try {
            Set<String> persistenceUnitInfoNames = null;
            Map<String, PersistenceUnitInfo> persistenceUnitInfos = null;
            ResourcePatternResolver resourcePatternResolver = null;
            Field[] fields = getClass().getSuperclass().getDeclaredFields();
            for (Field field : fields) {
                if ("persistenceUnitInfoNames".equals(field.getName())) {
                    field.setAccessible(true);
                    persistenceUnitInfoNames = (Set<String>) field.get(this);
                } else if ("persistenceUnitInfos".equals(field.getName())) {
                    field.setAccessible(true);
                    persistenceUnitInfos = (Map<String, PersistenceUnitInfo>) field.get(this);
                } else if ("resourcePatternResolver".equals(field.getName())) {
                    field.setAccessible(true);
                    resourcePatternResolver = (ResourcePatternResolver) field.get(this);
                }
            }

            persistenceUnitInfoNames.clear();
            persistenceUnitInfos.clear();

            Method readPersistenceUnitInfos =
                    getClass().
                            getSuperclass().
                            getDeclaredMethod("readPersistenceUnitInfos");
            readPersistenceUnitInfos.setAccessible(true);

            //In Spring 3.0 this returns an array
            //In Spring 3.1 this returns a List
            Object pInfosObject = readPersistenceUnitInfos.invoke(this);
            Object[] puis;
            if (pInfosObject.getClass().isArray()) {
                puis = (Object[]) pInfosObject;
            } else {
                puis = ((Collection) pInfosObject).toArray();
            }

            for (Object pui : puis) {
                MutablePersistenceUnitInfo mPui = (MutablePersistenceUnitInfo) pui;
                if (mPui.getPersistenceUnitRootUrl() == null) {
                    Method determineDefaultPersistenceUnitRootUrl =
                            getClass().
                                    getSuperclass().
                                    getDeclaredMethod("determineDefaultPersistenceUnitRootUrl");
                    determineDefaultPersistenceUnitRootUrl.setAccessible(true);
                    mPui.setPersistenceUnitRootUrl((URL) determineDefaultPersistenceUnitRootUrl.invoke(this));
                }
                ConfigurationOnlyState state = ConfigurationOnlyState.getState();
                if ((state == null || !state.isConfigurationOnly()) && mPui.getNonJtaDataSource() == null) {
                    mPui.setNonJtaDataSource(getDefaultDataSource());
                }
                if (super.getLoadTimeWeaver() != null) {
                    Method puiInitMethod = mPui.getClass().getDeclaredMethod("init", LoadTimeWeaver.class);
                    puiInitMethod.setAccessible(true);
                    puiInitMethod.invoke(pui, getLoadTimeWeaver());
                }
                else {
                    Method puiInitMethod = mPui.getClass().getDeclaredMethod("init", ClassLoader.class);
                    puiInitMethod.setAccessible(true);
                    puiInitMethod.invoke(pui, resourcePatternResolver.getClassLoader());
                }
                postProcessPersistenceUnitInfo((MutablePersistenceUnitInfo) pui);
                String name = mPui.getPersistenceUnitName();
                persistenceUnitInfoNames.add(name);

                PersistenceUnitInfo puiToStore = mPui;
                if (jpa2ApiPresent) {
                    puiToStore = this.createPersistenceUnit(mPui);
                }
                persistenceUnitInfos.put(name, puiToStore);
            }
        } catch (Exception e) {
            throw new RuntimeException("An error occured reflectively invoking methods on " +
                    "class: " + getClass().getSuperclass().getName(), e);
        }

        try {
            List<String> managedClassNames = new ArrayList<String>();

            for (PersistenceUnitInfo pui : mergedPus.values()) {
                for (BroadleafClassTransformer transformer : classTransformers) {
                    try {
                        if (!(transformer instanceof NullClassTransformer) && pui.getPersistenceUnitName().equals("blPU")) {
                            pui.addTransformer(transformer);
                        }
<<<<<<< HEAD
                    } catch (Exception e) {
                        Exception refined = ExceptionHelper.refineException(IllegalStateException.class, RuntimeException.class, e);
                        if (refined instanceof IllegalStateException) {
                            LOG.warn("A BroadleafClassTransformer is configured for this persistence unit, but Spring " +
                                    "reported a problem (likely that a LoadTimeWeaver is not registered). As a result, " +
                                    "the Broadleaf Commerce ClassTransformer ("+transformer.getClass().getName()+") is " +
                                    "not being registered with the persistence unit.");
                        } else {
                            throw refined;
                        }
=======
                    } catch (IllegalStateException e) {
                        LOG.warn("A BroadleafClassTransformer is configured for this persistence unit, but Spring reported a problem (likely that a LoadTimeWeaver is not registered). As a result, the Broadleaf Commerce ClassTransformer (" + transformer.getClass().getName() + ") is not being registered with the persistence unit.", e);
>>>>>>> abdbcf68
                    }
                }
            }

            for (PersistenceUnitInfo pui : mergedPus.values()) {
                for (String managedClassName : pui.getManagedClassNames()) {
                    if (!managedClassNames.contains(managedClassName)) {
                        // Force-load this class so that we are able to ensure our instrumentation happens globally.
                        Class.forName(managedClassName, true, getClass().getClassLoader());
                        managedClassNames.add(managedClassName);
                    }
                }
            }
            
            // If a class happened to be loaded by the ClassLoader before we had a chance to set up our instrumentation,
            // it may not be in a consistent state. We'll detect that here and force the class to be reloaded
            for (PersistenceUnitInfo pui : mergedPus.values()) {
                for (String managedClassName : pui.getManagedClassNames()) {
                    if (!entityMarkerClassTransformer.getTransformedClassNames().contains(managedClassName)) {
                        LOG.trace("Should have transformed " + managedClassName + " but didn't");
                    }
                }
            }
        } catch (Exception e) {
            throw new RuntimeException(e);
        }
    }

    @Override
    protected void postProcessPersistenceUnitInfo(MutablePersistenceUnitInfo newPU) {
        super.postProcessPersistenceUnitInfo(newPU);
        ConfigurationOnlyState state = ConfigurationOnlyState.getState();
        String persistenceUnitName = newPU.getPersistenceUnitName();
        MutablePersistenceUnitInfo temp;
        PersistenceUnitInfo pui = getMergedUnit(persistenceUnitName, newPU);
        if (pui != null && Proxy.isProxyClass(pui.getClass())) {
            // JPA 2.0 PersistenceUnitInfo decorator with a SpringPersistenceUnitInfo as target
            InvocationHandler dec = Proxy.getInvocationHandler(pui);
            temp = (MutablePersistenceUnitInfo) this.getDeclaredFieldValue(dec, "target");
        }
        else {
            // Must be a raw JPA 1.0 SpringPersistenceUnitInfo instance
            temp = (MutablePersistenceUnitInfo) pui;
        }

        List<String> managedClassNames = newPU.getManagedClassNames();
        for (String managedClassName : managedClassNames) {
            if (!temp.getManagedClassNames().contains(managedClassName)) {
                temp.addManagedClassName(managedClassName);
            }
        }
        List<String> mappingFileNames = newPU.getMappingFileNames();
        for (String mappingFileName : mappingFileNames) {
            if (!temp.getMappingFileNames().contains(mappingFileName)) {
                temp.addMappingFileName(mappingFileName);
            }
        }
        temp.setExcludeUnlistedClasses(newPU.excludeUnlistedClasses());
        for (URL url : newPU.getJarFileUrls()) {
            // Avoid duplicate class scanning by Ejb3Configuration. Do not re-add the URL to the list of jars for this
            // persistence unit or duplicate the persistence unit root URL location (both types of locations are scanned)
            if (!temp.getJarFileUrls().contains(url) && !temp.getPersistenceUnitRootUrl().equals(url)) {
                temp.addJarFileUrl(url);
            }
        }
        if (temp.getProperties() == null) {
            temp.setProperties(newPU.getProperties());
        } else {
            Properties props = newPU.getProperties();
            if (props != null) {
                for (Object key : props.keySet()) {
                    temp.getProperties().put(key, props.get(key));
                    for (BroadleafClassTransformer transformer : classTransformers) {
                        try {
                            transformer.compileJPAProperties(props, key);
                        } catch (Exception e) {
                            throw new RuntimeException(e);
                        }
                    }
                }
            }
        }
        if (state == null || !state.isConfigurationOnly()) {
            if (newPU.getJtaDataSource() != null) {
                temp.setJtaDataSource(newPU.getJtaDataSource());
            }
            if (newPU.getNonJtaDataSource() != null) {
                temp.setNonJtaDataSource(newPU.getNonJtaDataSource());
            }
        } else {
            temp.getProperties().setProperty("hibernate.hbm2ddl.auto", "none");
            temp.getProperties().setProperty("hibernate.temp.use_jdbc_metadata_defaults", "false");
        }
        temp.setTransactionType(newPU.getTransactionType());
        if (newPU.getPersistenceProviderClassName() != null) {
            temp.setPersistenceProviderClassName(newPU.getPersistenceProviderClassName());
        }
        if (newPU.getPersistenceProviderPackageName() != null) {
            temp.setPersistenceProviderPackageName(newPU.getPersistenceProviderPackageName());
        }
    }

    /* (non-Javadoc)
     * @see org.springframework.orm.jpa.persistenceunit.DefaultPersistenceUnitManager#obtainPersistenceUnitInfo(java.lang.String)
     */
    @Override
    public PersistenceUnitInfo obtainPersistenceUnitInfo(String persistenceUnitName) {
        return mergedPus.get(persistenceUnitName);
    }

    /* (non-Javadoc)
     * @see org.springframework.orm.jpa.persistenceunit.DefaultPersistenceUnitManager#obtainDefaultPersistenceUnitInfo()
     */
    @Override
    public PersistenceUnitInfo obtainDefaultPersistenceUnitInfo() {
        throw new IllegalStateException("Default Persistence Unit is not supported. The persistence unit name must be specified at the entity manager factory.");
    }

    public List<BroadleafClassTransformer> getClassTransformers() {
        return classTransformers;
    }

    public void setClassTransformers(List<BroadleafClassTransformer> classTransformers) {
        this.classTransformers = classTransformers;
    }

    private Object getDeclaredFieldValue(Object source, String name) throws IllegalArgumentException, SecurityException {
        Field declaredField;
        try {
            declaredField = source.getClass().getDeclaredField(name);
            declaredField.setAccessible(true);
            Object value = declaredField.get(source);
            return value;
        } catch (Exception e) {
            throw new IllegalArgumentException(e);
        }
    }

    private PersistenceUnitInfo createPersistenceUnit(PersistenceUnitInfo mPui) throws IllegalArgumentException, SecurityException {
        InvocationHandler jpa2PersistenceUnitInfoDecorator = null;
        Class<?>[] classes = getClass().getSuperclass().getDeclaredClasses();
        for (Class<?> clz : classes) {
            if ("org.springframework.orm.jpa.persistenceunit.DefaultPersistenceUnitManager$Jpa2PersistenceUnitInfoDecorator".equals(clz.getName())) {
                Constructor<?> constructor;
                try {
                    constructor = clz.getConstructor(Class.forName("org.springframework.orm.jpa.persistenceunit.SpringPersistenceUnitInfo"));
                    constructor.setAccessible(true);
                    jpa2PersistenceUnitInfoDecorator = (InvocationHandler) constructor.newInstance(mPui);
                } catch (Exception e) {
                    throw new IllegalArgumentException(e);
                }
                break;
            }
        }

        PersistenceUnitInfo puiToStore = (PersistenceUnitInfo) Proxy.newProxyInstance(SmartPersistenceUnitInfo.class.getClassLoader(),
                new Class[] { SmartPersistenceUnitInfo.class }, jpa2PersistenceUnitInfoDecorator);
        return puiToStore;
    }
}<|MERGE_RESOLUTION|>--- conflicted
+++ resolved
@@ -215,7 +215,6 @@
                         if (!(transformer instanceof NullClassTransformer) && pui.getPersistenceUnitName().equals("blPU")) {
                             pui.addTransformer(transformer);
                         }
-<<<<<<< HEAD
                     } catch (Exception e) {
                         Exception refined = ExceptionHelper.refineException(IllegalStateException.class, RuntimeException.class, e);
                         if (refined instanceof IllegalStateException) {
@@ -226,10 +225,6 @@
                         } else {
                             throw refined;
                         }
-=======
-                    } catch (IllegalStateException e) {
-                        LOG.warn("A BroadleafClassTransformer is configured for this persistence unit, but Spring reported a problem (likely that a LoadTimeWeaver is not registered). As a result, the Broadleaf Commerce ClassTransformer (" + transformer.getClass().getName() + ") is not being registered with the persistence unit.", e);
->>>>>>> abdbcf68
                     }
                 }
             }
