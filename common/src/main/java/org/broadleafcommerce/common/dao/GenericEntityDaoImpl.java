/*
 * #%L
 * BroadleafCommerce Profile Web
 * %%
 * Copyright (C) 2009 - 2016 Broadleaf Commerce
 * %%
 * Licensed under the Broadleaf Fair Use License Agreement, Version 1.0
 * (the "Fair Use License" located  at http://license.broadleafcommerce.org/fair_use_license-1.0.txt)
 * unless the restrictions on use therein are violated and require payment to Broadleaf in which case
 * the Broadleaf End User License Agreement (EULA), Version 1.1
 * (the "Commercial License" located at http://license.broadleafcommerce.org/commercial_license-1.1.txt)
 * shall apply.
 * 
 * Alternatively, the Commercial License may be replaced with a mutually agreed upon license (the "Custom License")
 * between you and Broadleaf Commerce. You may not use this file except in compliance with the applicable license.
 * #L%
 */

package org.broadleafcommerce.common.dao;

import org.broadleafcommerce.common.persistence.EntityConfiguration;
import org.broadleafcommerce.common.util.dao.DynamicDaoHelperImpl;
import org.broadleafcommerce.common.util.dao.TypedQueryBuilder;
import org.hibernate.FlushMode;
import org.hibernate.Session;
import org.hibernate.ejb.HibernateEntityManager;
import org.hibernate.type.AbstractSingleColumnStandardBasicType;
import org.hibernate.type.IntegerType;
import org.hibernate.type.LongType;
import org.springframework.beans.BeansException;
import org.springframework.beans.factory.NoSuchBeanDefinitionException;
import org.springframework.context.ApplicationContext;
import org.springframework.context.ApplicationContextAware;
import org.springframework.stereotype.Repository;

import java.io.Serializable;
import java.lang.reflect.Field;
import java.util.List;
import java.util.Map;

import javax.annotation.Resource;
import javax.persistence.EntityManager;
import javax.persistence.PersistenceContext;
import javax.persistence.TypedQuery;
import javax.persistence.criteria.CriteriaBuilder;
import javax.persistence.criteria.CriteriaQuery;
import javax.persistence.criteria.Root;


@Repository("blGenericEntityDao")
public class GenericEntityDaoImpl implements GenericEntityDao, ApplicationContextAware {

    private static ApplicationContext applicationContext;
    private static GenericEntityDaoImpl dao;

    public static GenericEntityDaoImpl getGenericEntityDao() {
        if (applicationContext == null) {
            return null;
        }
        if (dao == null) {
            dao = (GenericEntityDaoImpl) applicationContext.getBean("blGenericEntityDao");
        }
        return dao;
    }

    @PersistenceContext(unitName = "blPU")
    protected EntityManager em;

    @Resource(name = "blEntityConfiguration")
    protected EntityConfiguration entityConfiguration;
    
    protected DynamicDaoHelperImpl daoHelper = new DynamicDaoHelperImpl();

    @Override
    public void setApplicationContext(ApplicationContext applicationContext) throws BeansException {
        this.applicationContext = applicationContext;
    }
    
    @Override
    public <T> T readGenericEntity(Class<T> clazz, Object id) {
        clazz = (Class<T>) DynamicDaoHelperImpl.getNonProxyImplementationClassIfNecessary(clazz);
        Map<String, Object> md = daoHelper.getIdMetadata(clazz, (HibernateEntityManager) em);
        AbstractSingleColumnStandardBasicType type = (AbstractSingleColumnStandardBasicType) md.get("type");
        
        if (type instanceof LongType) {
            id = Long.parseLong(String.valueOf(id));
        } else if (type instanceof IntegerType) {
            id = Integer.parseInt(String.valueOf(id));
        }

        return em.find(clazz, id);
    }

    @Override
    public <T> Long readCountGenericEntity(Class<T> clazz) {
        clazz = (Class<T>) DynamicDaoHelperImpl.getNonProxyImplementationClassIfNecessary(clazz);
        TypedQuery<Long> q = new TypedQueryBuilder<T>(clazz, "root").toCountQuery(em);
        return q.getSingleResult();
    }

    @Override
    public <T> List<T> readAllGenericEntity(Class<T> clazz, int limit, int offset) {
        clazz = (Class<T>) DynamicDaoHelperImpl.getNonProxyImplementationClassIfNecessary(clazz);
        TypedQuery<T> q = new TypedQueryBuilder<T>(clazz, "root").toQuery(em);
        q.setMaxResults(limit);
        q.setFirstResult(offset);
        return q.getResultList();
    }

    @Override
    public <T> List<T> readAllGenericEntity(Class<T> clazz) {
        clazz = (Class<T>) DynamicDaoHelperImpl.getNonProxyImplementationClassIfNecessary(clazz);
        TypedQuery<T> q = new TypedQueryBuilder<T>(clazz, "root").toQuery(em);
        return q.getResultList();
    }

    @Override
    public List<Long> readAllGenericEntityId(Class<?> clazz) {
        clazz = DynamicDaoHelperImpl.getNonProxyImplementationClassIfNecessary(clazz);
        CriteriaBuilder builder = em.getCriteriaBuilder();
        CriteriaQuery<Long> criteria = builder.createQuery(Long.class);
        Root root = criteria.from(clazz);
        criteria.select(root.get(getIdField(clazz).getName()).as(Long.class));
        criteria.orderBy(builder.asc(root.get(getIdField(clazz).getName())));

        return em.createQuery(criteria).getResultList();
    }

    @Override
    public Class<?> getImplClass(String className) {
        Class<?> clazz = null;
        try {
            clazz = entityConfiguration.lookupEntityClass(className);
        } catch (NoSuchBeanDefinitionException e) {
            //do nothing
        }
        if (clazz == null) {
            clazz = getCeilingImplClass(className);
        }
        return clazz;
    }
    
    @Override
    public Class<?> getCeilingImplClass(String className) {
        Class<?> clazz;
        try {
            clazz = Class.forName(className);
        } catch (ClassNotFoundException e) {
            throw new RuntimeException(e);
        }
        Class<?>[] entitiesFromCeiling = daoHelper.getAllPolymorphicEntitiesFromCeiling(clazz, em.unwrap(Session.class).getSessionFactory(), true, true);
        if (entitiesFromCeiling == null || entitiesFromCeiling.length < 1) {
            clazz = DynamicDaoHelperImpl.getNonProxyImplementationClassIfNecessary(clazz);
            entitiesFromCeiling = daoHelper.getAllPolymorphicEntitiesFromCeiling(clazz, em.unwrap(Session.class).getSessionFactory(), true, true);
        }
        if (entitiesFromCeiling == null || entitiesFromCeiling.length < 1) {
            throw new IllegalArgumentException(String.format("Unable to find ceiling implementation for the requested class name (%s)", className));
        }
        clazz = entitiesFromCeiling[entitiesFromCeiling.length - 1];
        return clazz;
    }

    @Override
    public Serializable getIdentifier(Object entity) {
        return daoHelper.getIdentifier(entity, em);
    }

    protected Field getIdField(Class<?> clazz) {
        return daoHelper.getIdField(clazz, em);
    }
    
    @Override
    public <T> T save(T object) {
        return em.merge(object);
    }

    @Override
    public void persist(Object object) {
        em.persist(object);
    }

    @Override
    public void remove(Object object) {
        em.remove(object);
    }

    @Override
    public void flush() {
        em.flush();
    }

    @Override
    public void clearAutoFlushMode() {
        em.unwrap(Session.class).setFlushMode(FlushMode.MANUAL);
    }

    @Override
    public void enableAutoFlushMode() {
        em.unwrap(Session.class).setFlushMode(FlushMode.AUTO);
    }

    @Override
    public void clear() {
        em.clear();
    }

    @Override
    public boolean sessionContains(Object object) {
        return em.contains(object);
    }

    @Override
    public boolean idAssigned(Object object) {
        return getIdentifier(object) != null;
    }

    @Override
    public EntityManager getEntityManager() {
        return em;
    }
<<<<<<< HEAD

    @Override
    public List<Long> readOtherEntitiesWithPropertyValue(Serializable instance, String propertyName, String value) {
        Class clazz = DynamicDaoHelperImpl.getNonProxyImplementationClassIfNecessary(instance.getClass());

        CriteriaBuilder builder = em.getCriteriaBuilder();
        CriteriaQuery<Long> criteria = builder.createQuery(Long.class);
        Root root = criteria.from(clazz);
        Path idField = root.get(getIdField(clazz).getName());
        criteria.select(idField.as(Long.class));

        List<Predicate> restrictions = new ArrayList<Predicate>();
        restrictions.add(builder.equal(root.get(propertyName), value));
        restrictions.add(builder.notEqual(idField, getIdentifier(instance)));

        if (instance instanceof Status) {
            restrictions.add(builder.or(
                    builder.isNull(root.get("archiveStatus").get("archived")),
                    builder.equal(root.get("archiveStatus").get("archived"), 'N')));
        }

        criteria.where(restrictions.toArray(new Predicate[restrictions.size()]));

        return em.createQuery(criteria).getResultList();
    }

=======
>>>>>>> 1b34f022
}<|MERGE_RESOLUTION|>--- conflicted
+++ resolved
@@ -218,33 +218,4 @@
     public EntityManager getEntityManager() {
         return em;
     }
-<<<<<<< HEAD
-
-    @Override
-    public List<Long> readOtherEntitiesWithPropertyValue(Serializable instance, String propertyName, String value) {
-        Class clazz = DynamicDaoHelperImpl.getNonProxyImplementationClassIfNecessary(instance.getClass());
-
-        CriteriaBuilder builder = em.getCriteriaBuilder();
-        CriteriaQuery<Long> criteria = builder.createQuery(Long.class);
-        Root root = criteria.from(clazz);
-        Path idField = root.get(getIdField(clazz).getName());
-        criteria.select(idField.as(Long.class));
-
-        List<Predicate> restrictions = new ArrayList<Predicate>();
-        restrictions.add(builder.equal(root.get(propertyName), value));
-        restrictions.add(builder.notEqual(idField, getIdentifier(instance)));
-
-        if (instance instanceof Status) {
-            restrictions.add(builder.or(
-                    builder.isNull(root.get("archiveStatus").get("archived")),
-                    builder.equal(root.get("archiveStatus").get("archived"), 'N')));
-        }
-
-        criteria.where(restrictions.toArray(new Predicate[restrictions.size()]));
-
-        return em.createQuery(criteria).getResultList();
-    }
-
-=======
->>>>>>> 1b34f022
 }