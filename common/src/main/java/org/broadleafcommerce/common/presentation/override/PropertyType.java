/*
 * #%L
 * BroadleafCommerce Common Libraries
 * %%
 * Copyright (C) 2009 - 2016 Broadleaf Commerce
 * %%
 * Licensed under the Broadleaf Fair Use License Agreement, Version 1.0
 * (the "Fair Use License" located  at http://license.broadleafcommerce.org/fair_use_license-1.0.txt)
 * unless the restrictions on use therein are violated and require payment to Broadleaf in which case
 * the Broadleaf End User License Agreement (EULA), Version 1.1
 * (the "Commercial License" located at http://license.broadleafcommerce.org/commercial_license-1.1.txt)
 * shall apply.
 * 
 * Alternatively, the Commercial License may be replaced with a mutually agreed upon license (the "Custom License")
 * between you and Broadleaf Commerce. You may not use this file except in compliance with the applicable license.
 * #L%
 */
package org.broadleafcommerce.common.presentation.override;

/**
 * @author Jeff Fischer
 */
public class PropertyType {


    public static class AdminTabPresentation {
        public static final String NAME = "name";
        public static final String ORDER = "order";
    }

    public static class AdminGroupPresentation {
        public static final String NAME = "name";
        public static final String ORDER = "order";
        public static final String COLUMN = "column";
        public static final String UNTITLED = "untitled";
        public static final String TOOLTIP = "tooltip";
        public static final String COLLAPSED = "collapsed";
    }

    public static class AdminPresentation {
        public static final String FRIENDLYNAME = "friendlyName";
        public static final String ADDFRIENDLYNAME = "addFriendlyName";
        public static final String SECURITYLEVEL = "securityLevel";
        public static final String ORDER = "order";
        public static final String GRIDORDER = "gridOrder";
        public static final String VISIBILITY = "visibility";
        public static final String FIELDTYPE = "fieldType";
        public static final String LARGEENTRY = "largeEntry";
        public static final String PROMINENT = "prominent";
        public static final String COLUMNWIDTH = "columnWidth";
        public static final String BROADLEAFENUMERATION = "broadleafEnumeration";
        public static final String HIDEENUMERATIONIFEMPTY = "hideEnumerationIfEmpty";
        public static final String FIELDCOMPONENTRENDERER = "fieldComponentRenderer";
        public static final String REQUIREDOVERRIDE = "requiredOverride";
        public static final String EXCLUDED = "excluded";
        public static final String TOOLTIP = "tooltip";
        public static final String HELPTEXT = "helpText";
        public static final String HINT = "hint";
        public static final String SHOWIFPROPERTY = "showIfProperty";
        public static final String SHOWIFFIELDEQUALS = "showIfFieldEquals";
        public static final String CURRENCYCODEFIELD = "currencyCodeField";
        public static final String RULEIDENTIFIER = "ruleIdentifier";
        public static final String READONLY = "readOnly";
        public static final String VALIDATIONCONFIGURATIONS = "validationConfigurations";
        public static final String DEFAULTVALUE = "defaultValue";
        public static final String GROUP = "group";
        public static final String TAB = "tab";
        public static final String CANLINKTOEXTERNALENTITY = "canLinkToExternalEntity";
<<<<<<< HEAD
        public static final String TRANSLATABLE = "translatable";
=======
        public static final String ASSOCIATEDFIELDNAME = "associatedFieldName";
>>>>>>> 52979d29

        @Deprecated
        public static final String GROUPORDER = "groupOrder";
        @Deprecated
        public static final String GROUPCOLLAPSED = "groupCollapsed";
        @Deprecated
        public static final String TABORDER = "tabOrder";
    }

    public static class AdminPresentationToOneLookup {
        public static final String LOOKUPDISPLAYPROPERTY = "lookupDisplayProperty";
        public static final String USESERVERSIDEINSPECTIONCACHE = "useServerSideInspectionCache";
        public static final String LOOKUPTYPE = "lookupType";
        public static final String CUSTOMCRITERIA = "customCriteria";
        public static final String FORCEPOPULATECHILDPROPERTIES = "forcePopulateChildProperties";
        public static final String ENABLETYPEAHEADLOOKUP = "enableTypeaheadLookup";
    }

    public static class AdminPresentationDataDrivenEnumeration {
        public static final String OPTIONLISTENTITY = "optionListEntity";
        public static final String OPTIONVALUEFIELDNAME = "optionValueFieldName";
        public static final String OPTIONDISPLAYFIELDNAME = "optionDisplayFieldName";
        public static final String OPTIONCANEDITVALUES = "optionCanEditValues";
        public static final String OPTIONFILTERPARAMS = "optionFilterParams";
        public static final String OPTIONHIDEIFEMPTY = "optionHideIfEmpty";
    }

    public static class AdminPresentationAdornedTargetCollection {
        public static final String FRIENDLYNAME = "friendlyName";
        public static final String SECURITYLEVEL = "securityLevel";
        public static final String EXCLUDED = "excluded";
        public static final String SHOWIFPROPERTY = "showIfProperty";
        public static final String SHOWIFFIELDEQUALS = "showIfFieldEquals";
        public static final String READONLY = "readOnly";
        public static final String USESERVERSIDEINSPECTIONCACHE = "useServerSideInspectionCache";
        public static final String PARENTOBJECTPROPERTY = "parentObjectProperty";
        public static final String PARENTOBJECTIDPROPERTY = "parentObjectIdProperty";
        public static final String TARGETOBJECTPROPERTY = "targetObjectProperty";
        public static final String MAINTAINEDADORNEDTARGETFIELDS = "maintainedAdornedTargetFields";
        public static final String GRIDVISIBLEFIELDS = "gridVisibleFields";
        public static final String SELECTIZEVISIBLEFIELD = "selectizeVisibleField";
        public static final String TARGETOBJECTIDPROPERTY = "targetObjectIdProperty";
        public static final String JOINENTITYCLASS = "joinEntityClass";
        public static final String SORTPROPERTY = "sortProperty";
        public static final String SORTASCENDING = "sortAscending";
        public static final String IGNOREADORNEDPROPERTIES = "ignoreAdornedProperties";
        public static final String ORDER = "order";
        public static final String CUSTOMCRITERIA = "customCriteria";
        public static final String CURRENCYCODEFIELD = "currencyCodeField";
        public static final String OPERATIONTYPES = "operationTypes";
        public static final String GROUP = "group";
        public static final String ADORNEDTARGETADDTYPE = "adornedTargetAddType";

        @Deprecated
        public static final String TAB = "tab";
        @Deprecated
        public static final String TABORDER = "tabOrder";
    }

    public static class AdminPresentationCollection {
        public static final String FRIENDLYNAME = "friendlyName";
        public static final String ADDFRIENDLYNAME = "addFriendlyName";
        public static final String SECURITYLEVEL = "securityLevel";
        public static final String EXCLUDED = "excluded";
        public static final String READONLY = "readOnly";
        public static final String USESERVERSIDEINSPECTIONCACHE = "useServerSideInspectionCache";
        public static final String ADDTYPE = "addType";
        public static final String SELECTIZEVISIBLEFIELD = "selectizeVisibleField";
        public static final String MANYTOFIELD = "manyToField";
        public static final String ORDER = "order";
        public static final String SORTPROPERTY = "sortProperty";
        public static final String SORTASCENDING = "sortAscending";
        public static final String CUSTOMCRITERIA = "customCriteria";
        public static final String OPERATIONTYPES = "operationTypes";
        public static final String SHOWIFPROPERTY = "showIfProperty";
        public static final String SHOWIFFIELDEQUALS = "showIfFieldEquals";
        public static final String CURRENCYCODEFIELD = "currencyCodeField";
        public static final String GROUP = "group";

        @Deprecated
        public static final String TAB = "tab";
        @Deprecated
        public static final String TABORDER = "tabOrder";
    }

    public static class AdminPresentationMap {
        public static final String FRIENDLYNAME = "friendlyName";
        public static final String SECURITYLEVEL = "securityLevel";
        public static final String EXCLUDED = "excluded";
        public static final String READONLY = "readOnly";
        public static final String USESERVERSIDEINSPECTIONCACHE = "useServerSideInspectionCache";
        public static final String ORDER = "order";
        public static final String KEYCLASS = "keyClass";
        public static final String MAPKEYVALUEPROPERTY = "mapKeyValueProperty";
        public static final String KEYPROPERTYFRIENDLYNAME = "keyPropertyFriendlyName";
        public static final String VALUECLASS = "valueClass";
        public static final String DELETEENTITYUPONREMOVE = "deleteEntityUponRemove";
        public static final String VALUEPROPERTYFRIENDLYNAME = "valuePropertyFriendlyName";
        public static final String ISSIMPLEVALUE = "isSimpleValue";
        public static final String MEDIAFIELD = "mediaField";
        public static final String KEYS = "keys";
        public static final String FORCEFREEFORMKEYS = "forceFreeFormKeys";
        public static final String MANYTOFIELD = "manyToField";
        public static final String MAPKEYOPTIONENTITYCLASS = "mapKeyOptionEntityClass";
        public static final String MAPKEYOPTIONENTITYDISPLAYFIELD = "mapKeyOptionEntityDisplayField";
        public static final String MAPKEYOPTIONENTITYVALUEFIELD = "mapKeyOptionEntityValueField";
        public static final String CUSTOMCRITERIA = "customCriteria";
        public static final String OPERATIONTYPES = "operationTypes";
        public static final String SHOWIFPROPERTY = "showIfProperty";
        public static final String SHOWIFFIELDEQUALS = "showIfFieldEquals";
        public static final String CURRENCYCODEFIELD = "currencyCodeField";
        public static final String GROUP = "group";

        @Deprecated
        public static final String TAB = "tab";
        @Deprecated
        public static final String TABORDER = "tabOrder";
    }
}<|MERGE_RESOLUTION|>--- conflicted
+++ resolved
@@ -66,11 +66,8 @@
         public static final String GROUP = "group";
         public static final String TAB = "tab";
         public static final String CANLINKTOEXTERNALENTITY = "canLinkToExternalEntity";
-<<<<<<< HEAD
         public static final String TRANSLATABLE = "translatable";
-=======
         public static final String ASSOCIATEDFIELDNAME = "associatedFieldName";
->>>>>>> 52979d29
 
         @Deprecated
         public static final String GROUPORDER = "groupOrder";
