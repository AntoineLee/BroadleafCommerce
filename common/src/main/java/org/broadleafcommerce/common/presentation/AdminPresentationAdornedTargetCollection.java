--- conflicted
+++ resolved
@@ -286,7 +286,17 @@
      * @return the currency property field
      */
     String currencyCodeField() default "";
-<<<<<<< HEAD
+    
+    /**
+     * <p>Optional - fields are eagerly fetched by default</p>
+     *
+     * <p>Specify true if this field should be lazily fetched</p>
+     *
+     * @return whether or not the field should be fetched
+     */
+   
+    boolean lazyFetch() default true;
+ 
 
     /**
      * Used to map the collection to a group defined in AdminPresentationClass using AdminGroupPresentation.
@@ -334,17 +344,4 @@
      * @return Field visible in the selectize collection UI in the admin tool
      */
     String selectizeVisibleField() default "";
-=======
-    
-    /**
-     * <p>Optional - fields are eagerly fetched by default</p>
-     *
-     * <p>Specify true if this field should be lazily fetched</p>
-     *
-     * @return whether or not the field should be fetched
-     */
-   
-    boolean lazyFetch() default true;
- 
->>>>>>> 50a8ed9c
 }