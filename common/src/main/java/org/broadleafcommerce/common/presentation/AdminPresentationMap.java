/*
 * #%L
 * BroadleafCommerce Common Libraries
 * %%
 * Copyright (C) 2009 - 2013 Broadleaf Commerce
 * %%
 * Licensed under the Apache License, Version 2.0 (the "License");
 * you may not use this file except in compliance with the License.
 * You may obtain a copy of the License at
 * 
 *       http://www.apache.org/licenses/LICENSE-2.0
 * 
 * Unless required by applicable law or agreed to in writing, software
 * distributed under the License is distributed on an "AS IS" BASIS,
 * WITHOUT WARRANTIES OR CONDITIONS OF ANY KIND, either express or implied.
 * See the License for the specific language governing permissions and
 * limitations under the License.
 * #L%
 */
package org.broadleafcommerce.common.presentation;

import org.broadleafcommerce.common.presentation.client.OperationType;
import org.broadleafcommerce.common.presentation.client.UnspecifiedBooleanType;

import java.lang.annotation.ElementType;
import java.lang.annotation.Retention;
import java.lang.annotation.RetentionPolicy;
import java.lang.annotation.Target;

import javax.persistence.MapKey;

/**
 * This annotation is used to describe a persisted map structure for use in the
 * admin tool
 *
 * @author Jeff Fischer
 */
@Retention(RetentionPolicy.RUNTIME)
@Target({ElementType.FIELD})
public @interface AdminPresentationMap {

    /**
     * <p>Optional - field name will be used if not specified</p>
     *
     * <p>The friendly name to present to a user for this field in a GUI. If supporting i18N,
     * the friendly name may be a key to retrieve a localized friendly name using
     * the GWT support for i18N.</p>
     *
     * @return the friendly name
     */
    String friendlyName() default "";

    /**
     * <p>Optional - only required if you wish to apply security to this field</p>
     *
     * <p>If a security level is specified, it is registered with the SecurityManager.
     * The SecurityManager checks the permission of the current user to
     * determine if this field should be disabled based on the specified level.</p>
     *
     * @return the security level
     */
    String securityLevel() default "";

    /**
     * <p>Optional - fields are not excluded by default</p>
     *
     * <p>Specify if this field should be excluded from inclusion in the
     * admin presentation layer</p>
     *
     * @return whether or not the field should be excluded
     */
    boolean excluded() default false;

    /**
     * Optional - only required if you want to make the field immutable
     *
     * Explicityly specify whether or not this field is mutable.
     *
     * @return whether or not this field is read only
     */
    boolean readOnly() default false;

    /**
     * <p>Optional - only required if you want to make the field ignore caching</p>
     *
     * <p>Explicitly specify whether or not this field will use server-side
     * caching during inspection</p>
     *
     * @return whether or not this field uses caching
     */
    boolean useServerSideInspectionCache() default true;

    /**
     * <p>Optional - only required if you want to specify ordering for this field</p>
     *
     * <p>The order in which this field will appear in a GUI relative to other collections from the same class</p>
     *
     * @return the display order
     */
    int order() default 99999;

    /**
     * Optional - only required if you want the field to appear under a different tab
     * 
     * Specify a GUI tab for this field
     * 
     * @return the tab for this field
     */
    @Deprecated
    String tab() default "General";

    /**
     * Optional - only required if you want to order the appearance of the tabs in the UI
     * 
     * Specify an order for this tab. Tabs will be sorted int he resulting form in 
     * ascending order based on this parameter.
     * 
     * The default tab will render with an order of 100.
     * 
     * @return the order for this tab
     */
    @Deprecated
    int tabOrder() default 100;

    /**
     * <p>Optional - only required if the type for the key of this map
     * is other than java.lang.String, or if the map is not a generic
     * type from which the key type can be derived</p>
     *
     * <p>The type for the key of this map</p>
     *
     * @return The type for the key of this map
     */
    Class<?> keyClass() default void.class;
    
    /**
     * <p>Optional - only required if you wish to specify a key different from the one on the
     * {@link MapKey} annotation for the same field.
     * 
     * @return the property for the key
     */
    String mapKeyValueProperty() default "";

    /**
     * <p>Optional - only required if the key field title for this
     * map should be translated to another lang, or should be
     * something other than the constant "Key"</p>
     *
     * <p>The friendly name to present to a user for this key field title in a GUI. If supporting i18N,
     * the friendly name may be a key to retrieve a localized friendly name using
     * the GWT support for i18N.</p>
     *
     * @return the friendly name
     */
    String keyPropertyFriendlyName() default "Key";

    /**
     * <p>Optional - only required if the type for the value of this map
     * is other than java.lang.String, or if the map is not a generic
     * type from which the value type can be derived, or if there is
     * not a @ManyToMany annotation used from which a targetEntity
     * can be inferred.</p>
     *
     * <p>The type for the value of this map</p>
     *
     * @return The type for the value of this map
     */
    Class<?> valueClass() default void.class;

    /**
     * <p>Optional - only required if the value class is a
     * JPA managed type and the persisted entity should
     * be deleted upon removal from this map</p>
     *
     * <p>Whether or not a complex (JPA managed) value should
     * be deleted upon removal from this map</p>
     *
     * @return Whether or not a complex value is deleted upon map removal
     */
    boolean deleteEntityUponRemove() default false;

    /**
     * <p>Optional - only required if the value property for this map
     * is simple (Not JPA managed - e.g. java.lang.String) and if the
     * value field title for this map should be translated to another lang, or
     * should be something other than the constant "Value"</p>
     *
     * <p>The friendly name to present to a user for this value field title in a GUI. If supporting i18N,
     * the friendly name may be a key to retrieve a localized friendly name using
     * the GWT support for i18N.</p>
     *
     * @return the friendly name
     */
    String valuePropertyFriendlyName() default "Value";

    /**
     * <p>Optional - only required if the value type cannot be derived from the map
     * declaration in the JPA managed entity and the value type is complex (JPA managed entity)</p>
     *
     * <p>Whether or not the value type for the map is complex (JPA managed entity), rather than an simple
     * type (e.g. java.lang.String). This can usually be inferred from the parameterized type of the map
     * (if available), or from the targetEntity property of a @ManyToMany annotation for the map (if available).</p>
     *
     * @return Whether or not the value type for the map is complex
     */
    UnspecifiedBooleanType isSimpleValue() default UnspecifiedBooleanType.UNSPECIFIED;

    /**
     * <p>Optional - if the intended map value is actually buried inside of a modelled join entity, specify the
     * the path to that value here. For example, SkuImpl.skuMedia uses SkuMediaXrefImpl, but the intended value
     * is Media, so the toOneTargetProperty annotation param is "media"</p>
     *
     * @return the path to the intended map value field in the join entity
     */
    String toOneTargetProperty() default "";

    /**
     * <p>Optional - if the intended map value is actually buried inside of a modelled join entity, specify the
     * the path to that parent here. For example, SkuImpl.skuMedia uses SkuMediaXrefImpl, and the parent reference
     * inside SkuMediaXrefImpl is to Sku, so the toOneParentProperty annotation param is "sku"</p>
     *
     * @return the path to the parent in the join entity
     */
    String toOneParentProperty() default "";

    /**
     * <p>Optional - only required if the value type for the map is complex (JPA managed) and one of the fields
     * of the complex value provides a URL value that points to a resolvable image url.</p>
     *
     * <p>The field name of complex value that provides an image url</p>
     *
     * @return The field name of complex value that provides an image url
     */
    String mediaField() default "";

    /**
     * <p>Optional - only required when the user should select from a list of pre-defined
     * keys when adding/editing this map. Either this value, or the mapKeyOptionEntityClass
     * should be user - not both.</p>
     *
     * <p>Specify the keys available for the user to select from</p>
     *
     * @return the array of keys from which the user can select
     */
    AdminPresentationMapKey[] keys() default {};

    /**
     * <p>Optional - only required when you want to allow the user to create his/her own
     * key value, rather than select from a pre-defined list. The default is to
     * force selection from a pre-defined list.</p>
     *
     * @return whether or not the user will create their own key values.
     */
    boolean forceFreeFormKeys() default false;

    /**
     * <p>Optional - only required with a complex value class that has a bi-directional
     * association back to the parent class containing the map. This can generally
     * be inferred by the system from a "mappedBy" attribute for maps of a OneToMany
     * type. For map configurations without a mappedBy value, or if you wish to
     * explicitly set a bi-directional association field on the complex value, use
     * this property.</p>
     *
     * @return the bi-directional association field on the complex value, if any
     */
    String manyToField() default "";

    /**
     * <p>Optional - only required when the user should select from a list of database
     * persisted values for keys when adding/editing this map. Either this value, or the
     * keys parameter should be user - not both</p>
     *
     * <p>Specify the entity class that represents the table in the database that contains
     * the key values for this map</p>
     *
     * @return the entity class for the map keys
     */
    Class<?> mapKeyOptionEntityClass() default void.class;

    /**
     * <p>Optional - only required when the user should select from a list of database
     * persisted values for keys when adding/editing this map.</p>
     *
     * <p>Specify the field in the option entity class that contains the value that will
     * be shown to the user. This can be the same field as the value field. This option
     * does not support i18n out-of-the-box.</p>
     *
     * @return the display field in the entity class
     */
    String mapKeyOptionEntityDisplayField() default "";

    /**
     * <p>Optional - only required when the user should select from a list of database
     * persisted values for keys when adding/editing this map.</p>
     *
     * <p>Specify the field in the option entity class that contains the value that will
     * actually be saved for the selected key. This can be the same field as the display
     * field.</p>
     *
     * @return the value field in the entity class
     */
    String mapKeyOptionEntityValueField() default "";

    /**
     * <p>Optional - only required if you need to specially handle crud operations for this
     * specific collection on the server</p>
     *
     * <p>Custom string values that will be passed to the server during CRUD operations on this
     * collection. These criteria values can be detected in a custom persistence handler
     * (@CustomPersistenceHandler) in order to engage special handling through custom server
     * side code for this collection.</p>
     *
     * @return the custom string array to pass to the server during CRUD operations
     */
    String[] customCriteria() default {};

    /**
     * <p>Optional - only required if a special operation type is required for a CRUD operation. This
     * setting is not normally changed and is an advanced setting</p>
     *
     * <p>The operation type for a CRUD operation</p>
     *
     * @return the operation type
     */
    AdminPresentationOperationTypes operationTypes() default @AdminPresentationOperationTypes(addType = OperationType.MAP, fetchType = OperationType.MAP, inspectType = OperationType.MAP, removeType = OperationType.MAP, updateType = OperationType.MAP);

    /**
     * <p>Optional - propertyName , only required if you want hide the field based on this property's value</p>
     *
     * <p>If the property is defined and found to be set to false, in the AppConfiguraionService, then this field will be excluded in the
     * admin presentation layer</p>
     *
     * @return name of the property 
     */
    String showIfProperty() default "";

    /**
     * Optional - If you have FieldType set to SupportedFieldType.MONEY,      *
     * then you can specify a money currency property field.
     *
     * @return the currency property field
     */
    String currencyCodeField() default "";

    /**
<<<<<<< HEAD
     * Used to map the collection to a group defined in AdminPresentationClass using AdminGroupPresentation.
     *
     * If the group cannot be found in AdminPresentationClass, then the tab specified in AdminPresentationMap
     * is used to map the collection to a tab defined in AdminPresentationClass using AdminTabPresentation.
     * If the tab cannot be found, then the collection will be placed in a tab created using the information
     * specified in AdminPresentationMap.
     *
     * Optional - only required if you want the field to appear under a specific group
     *
     * Specify a GUI group for this collection
     *
     * @return the group for this collection
     */
    String group() default "";
=======
     * <p>Optional - fields are eagerly fetched by default</p>
     *
     * <p>Specify true if this field should be lazily fetched</p>
     *
     * @return whether or not the field should be fetched eagerly
     */
    boolean lazyFetch() default true;
>>>>>>> 50a8ed9c

}<|MERGE_RESOLUTION|>--- conflicted
+++ resolved
@@ -343,7 +343,15 @@
     String currencyCodeField() default "";
 
     /**
-<<<<<<< HEAD
+     * <p>Optional - fields are eagerly fetched by default</p>
+     *
+     * <p>Specify true if this field should be lazily fetched</p>
+     *
+     * @return whether or not the field should be fetched eagerly
+     */
+    boolean lazyFetch() default true;
+
+    /**
      * Used to map the collection to a group defined in AdminPresentationClass using AdminGroupPresentation.
      *
      * If the group cannot be found in AdminPresentationClass, then the tab specified in AdminPresentationMap
@@ -358,14 +366,5 @@
      * @return the group for this collection
      */
     String group() default "";
-=======
-     * <p>Optional - fields are eagerly fetched by default</p>
-     *
-     * <p>Specify true if this field should be lazily fetched</p>
-     *
-     * @return whether or not the field should be fetched eagerly
-     */
-    boolean lazyFetch() default true;
->>>>>>> 50a8ed9c
 
 }