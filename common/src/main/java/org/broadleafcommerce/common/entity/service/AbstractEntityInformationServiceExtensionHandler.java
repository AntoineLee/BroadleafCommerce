--- conflicted
+++ resolved
@@ -46,12 +46,12 @@
         return ExtensionResultStatusType.NOT_HANDLED;
     }
 
-<<<<<<< HEAD
     @Override public ExtensionResultStatusType getDefaultCatalogIdForSite(Site site, ExtensionResultHolder<Long> erh) {
-=======
+        return ExtensionResultStatusType.NOT_HANDLED;
+    }
+
     @Override
     public ExtensionResultStatusType findAllCatalogs(ExtensionResultHolder<List<Catalog>> erh) {
->>>>>>> d87e9ebc
         return ExtensionResultStatusType.NOT_HANDLED;
     }
 }