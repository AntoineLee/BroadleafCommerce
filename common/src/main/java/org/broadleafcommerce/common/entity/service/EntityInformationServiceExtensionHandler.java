--- conflicted
+++ resolved
@@ -75,14 +75,6 @@
     ExtensionResultStatusType getOkayToUseSiteDiscriminator(Object o, ExtensionResultHolder<Boolean> erh);
 
     /**
-<<<<<<< HEAD
-     * Handler implementations will populate the {@link ExtensionResultHolder} with a valid default catalog id for the site
-     *
-     * @param site {@link Site} the Site to get the catalog id from
-     * @param erh {@link ExtensionResultHolder} a container for the result
-     */
-    ExtensionResultStatusType getDefaultCatalogIdForSite(Site site, ExtensionResultHolder<Long> erh);
-=======
      * Handler implementations will set the value of {@link ExtensionResultHolder} to a list of all catalogs,
      * specifically when running in a Multi-Tenant Broadleaf implementation.
      *
@@ -91,5 +83,11 @@
      */
     ExtensionResultStatusType findAllCatalogs(ExtensionResultHolder<List<Catalog>> erh);
 
->>>>>>> d87e9ebc
+    /**
+     * Handler implementations will populate the {@link ExtensionResultHolder} with a valid default catalog id for the site
+     *
+     * @param site {@link Site} the Site to get the catalog id from
+     * @param erh {@link ExtensionResultHolder} a container for the result
+     */
+    ExtensionResultStatusType getDefaultCatalogIdForSite(Site site, ExtensionResultHolder<Long> erh);
 }