--- conflicted
+++ resolved
@@ -173,11 +173,7 @@
             localeCountryCode += "_" + locale.getCountry();
         }
         
-<<<<<<< HEAD
-        if (TranslationBatchReadCache.getCache() != null && TranslationBatchReadCache.getCache().getSize() != 0) {
-=======
         if (TranslationBatchReadCache.hasCache()) {
->>>>>>> cc34791e
             Translation translation = TranslationBatchReadCache.getFromCache(entityType, entityId, property, localeCountryCode);
             if (translation != null) {
                 return translation.getTranslatedValue();
