--- conflicted
+++ resolved
@@ -59,17 +59,6 @@
         return false;
     }
     
-<<<<<<< HEAD
-    private HttpServletRequest request;
-    private HttpServletResponse response;
-    private SandBox sandbox;
-    private Locale locale;
-    private BroadleafCurrency broadleafCurrency;
-    private Site site;
-    private Theme theme;
-    public java.util.Locale javaLocale;
-    public Currency javaCurrency;
-=======
     protected HttpServletRequest request;
     protected HttpServletResponse response;
     protected WebRequest webRequest;
@@ -80,7 +69,6 @@
     protected Theme theme;
     protected java.util.Locale javaLocale;
     protected Currency javaCurrency;
->>>>>>> f5414826
 
     /**
      * Gets the current request on the context
