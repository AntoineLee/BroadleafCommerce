--- conflicted
+++ resolved
@@ -154,16 +154,6 @@
     }
     
     protected boolean isIFrameRequest() {
-<<<<<<< HEAD
-        HttpServletRequest request = ((ServletRequestAttributes) RequestContextHolder.getRequestAttributes()).getRequest();
-    	String iFrameParameter = request.getParameter("blcIFrame");
-    	return  (iFrameParameter != null && "true".equals(iFrameParameter));
-    }
-    
-    protected boolean isAjaxRequest() {
-        HttpServletRequest request = ((ServletRequestAttributes) RequestContextHolder.getRequestAttributes()).getRequest();
-        return BroadleafControllerUtility.isAjaxRequest(request);
-=======
     	if (BroadleafRequestContext.getBroadleafRequestContext() != null && BroadleafRequestContext.getBroadleafRequestContext().getRequest() != null) {
 	        HttpServletRequest request = BroadleafRequestContext.getBroadleafRequestContext().getRequest();
 	    	String iFrameParameter = request.getParameter("blcIFrame");
@@ -178,7 +168,6 @@
     		return BroadleafControllerUtility.isAjaxRequest(request);
     	}
     	return false;
->>>>>>> 68c5c874
     }
 
     /**
