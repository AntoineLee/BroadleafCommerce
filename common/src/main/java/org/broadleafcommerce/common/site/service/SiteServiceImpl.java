/*
 * #%L
 * BroadleafCommerce Common Libraries
 * %%
 * Copyright (C) 2009 - 2016 Broadleaf Commerce
 * %%
 * Licensed under the Broadleaf Fair Use License Agreement, Version 1.0
 * (the "Fair Use License" located  at http://license.broadleafcommerce.org/fair_use_license-1.0.txt)
 * unless the restrictions on use therein are violated and require payment to Broadleaf in which case
 * the Broadleaf End User License Agreement (EULA), Version 1.1
 * (the "Commercial License" located at http://license.broadleafcommerce.org/commercial_license-1.1.txt)
 * shall apply.
 * 
 * Alternatively, the Commercial License may be replaced with a mutually agreed upon license (the "Custom License")
 * between you and Broadleaf Commerce. You may not use this file except in compliance with the applicable license.
 * #L%
 */
package org.broadleafcommerce.common.site.service;

import org.broadleafcommerce.common.site.dao.SiteDao;
import org.broadleafcommerce.common.site.domain.Catalog;
import org.broadleafcommerce.common.site.domain.Site;
import org.broadleafcommerce.common.site.domain.SiteCatalogXref;
import org.broadleafcommerce.common.util.BLCSystemProperty;
import org.broadleafcommerce.common.util.StreamCapableTransactionalOperationAdapter;
import org.broadleafcommerce.common.util.StreamingTransactionCapableUtil;
import org.broadleafcommerce.common.util.TransactionUtils;
import org.springframework.orm.jpa.JpaTransactionManager;
import org.springframework.stereotype.Service;
import org.springframework.transaction.annotation.Transactional;
import org.springframework.transaction.support.TransactionSynchronizationManager;

import java.util.ArrayList;
import java.util.List;

import javax.annotation.Resource;

@Service("blSiteService")
public class SiteServiceImpl implements SiteService {

    @Resource(name="blStreamingTransactionCapableUtil")
    protected StreamingTransactionCapableUtil transUtil;

    @Resource(name = "blSiteDao")
    protected SiteDao siteDao;

    @Resource(name = "blSiteServiceExtensionManager")
    protected SiteServiceExtensionManager extensionManager;
    
    @Override
    public Site createSite() {
        return siteDao.create();
    }

    @Override
    @Deprecated
    public Site retrieveSiteById(final Long id) {
        return retrieveNonPersistentSiteById(id);
    }
    
    @Override
    public Site retrieveNonPersistentSiteById(final Long id) {
        return retrieveSiteById(id, false);
    }

    @Override
    public Site retrievePersistentSiteById(final Long id) {
        return retrieveSiteById(id, true);
    }
    
    protected Site retrieveSiteById(final Long id, final boolean persistentResult) {
        //Provide an entity manager in view, if we don't already have one, to facilitate a larger scope
        //for the session and avoid lazy init problems. This should only cause a connection borrow from the
        //connection pool if L2 cache is not effective.
        if (id == null) { return null; }
        final Site[] response = new Site[1];
        transUtil.runOptionalEntityManagerInViewOperation(new Runnable() {
            @Override
            public void run() {
                Site site = siteDao.retrieve(id);
                if (persistentResult) {
                    response[0] = site;
                } else {
                    response[0] = getNonPersistentSite(site);
                }
            }
        });

        return response[0];
    }
    
    @Override
    public Site retrieveNonPersistentSiteByIdentifer(String identifier) {
        return retrieveSiteByIdentifier(identifier, false);
    }
    
    @Override
    public Site retrievePersistentSiteByIdentifier(String identifier) {
        return retrieveSiteByIdentifier(identifier, true);
    }
    
    protected Site retrieveSiteByIdentifier(final String identifier, final boolean persistentResult) {
          //Since the methods on this class are frequently called during regular page requests and transactions are expensive,
          //only run the operation under a transaction if there is not already an entity manager in the view
          if (identifier == null) { return null; }
          final Site[] response = new Site[1];
          transUtil.runOptionalTransactionalOperation(new StreamCapableTransactionalOperationAdapter() {
              @Override
              public void execute() throws Throwable {
                  Site site = siteDao.retrieveSiteByIdentifier(identifier);
                  if (persistentResult) {
                      response[0] = site;
                  } else {
                      response[0] = getNonPersistentSite(site);
                  }
              }
          }, RuntimeException.class, !TransactionSynchronizationManager.hasResource(((JpaTransactionManager) transUtil.getTransactionManager()).getEntityManagerFactory()));

          return response[0];
      }
    
    @Override
    @Deprecated
    public Site retrieveSiteByDomainName(final String domainName) {
        return retrieveNonPersistentSiteByDomainName(domainName);
    }
    
    @Override
    public Site retrieveNonPersistentSiteByDomainName(final String domainName) {
        return retrieveSiteByDomainName(domainName, false);
    }

    @Override
    public Site retrievePersistentSiteByDomainName(final String domainName) {
        return retrieveSiteByDomainName(domainName, true);
    }
    
    public Site retrieveSiteByDomainName(final String domainName, final boolean persistentResult) {
        //Provide an entity manager in view, if we don't already have one, to facilitate a larger scope
        //for the session and avoid lazy init problems. This should only cause a connection borrow from the
        //connection pool if L2 cache is not effective.
        final Site[] response = new Site[1];
        transUtil.runOptionalEntityManagerInViewOperation(new Runnable() {
            @Override
            public void run() {
                String domainPrefix = null;
                String domain = domainName;
                if (domainName != null) {
                    int pos = domainName.indexOf('.');
                    if (pos >= 0) {
                        domainPrefix = domainName.substring(0, pos);
                        if (stripSubdomain(domainPrefix)) {
                            domain = domainName.substring(domainPrefix.length() + 1);
                        }
                    } else {
                        domainPrefix = domainName;
                    }
                }

                Site site = siteDao.retrieveSiteByDomainOrDomainPrefix(domain, domainPrefix);
                if (persistentResult) {
                    response[0] = site;
                } else {
                    response[0] = getNonPersistentSite(site);
                }
            }
        });

        return response[0];
    }

    /**
     * Checks whether the provided subdomain is one to be stripped/removed from the full domain name
     *
     * @param subDomain
     * @return boolean if subdomain is a candiate to be removed - true indicates it is eligible to be removed
     */
    protected boolean stripSubdomain(String subDomain) {
        if (subDomain != null) {
            String propStripPrefixes = BLCSystemProperty.resolveSystemProperty("site.domain.resolver.strip.subdomains");
            if (propStripPrefixes != null) {
                String[] prefixes = propStripPrefixes.split(",");
                for(String prefix : prefixes) {
                    if (subDomain.equals(prefix)) {
                        return true;
                    }
                }
            }
        }
        return false;
    }

    @Override
    @Deprecated
    @Transactional("blTransactionManager")
    public Site save(Site site) {
        return saveAndReturnNonPersisted(site);
    }
    
    @Override
    @Transactional("blTransactionManager")
    public Site saveAndReturnNonPersisted(Site site) {
        return getNonPersistentSite(saveAndReturnPersisted(site));
    }

    @Override
    @Transactional("blTransactionManager")
    public Site saveAndReturnPersisted(Site site) {
        return siteDao.save(site);
    }

    @Override
    public Catalog findCatalogById(Long id) {
        return siteDao.retrieveCatalog(id);
    }
    
    @Override
    public Catalog findCatalogByName(String name) {
        return siteDao.retrieveCatalogByName(name);
    }

    @Override
    @Deprecated
    public Site retrieveDefaultSite() {
        return retrieveNonPersistentDefaultSite();
    }
    
    @Override
    public Site retrieveNonPersistentDefaultSite() {
        return getNonPersistentSite(retrievePersistentDefaultSite());
    }

    @Override
    public Site retrievePersistentDefaultSite() {
        return retrieveDefaultSite(true);
    }
    
    protected Site retrieveDefaultSite(final boolean persistentResult) {
        //Provide an entity manager in view, if we don't already have one, to facilitate a larger scope
        //for the session and avoid lazy init problems. This should only cause a connection borrow from the
        //connection pool if L2 cache is not effective.
        final Site[] response = new Site[1];
        transUtil.runOptionalEntityManagerInViewOperation(new Runnable() {
            @Override
            public void run() {
                Site defaultSite = siteDao.retrieveDefaultSite();
                if (persistentResult) {
                    response[0] = defaultSite;
                } else {
                    response[0] = getNonPersistentSite(defaultSite);
                }
            }
        });

        return response[0];
    }
    
    @Override
    @Deprecated
    public List<Site> findAllActiveSites() {
        return findAllNonPersistentActiveSites();
    }
    
    @Override
    public List<Site> findAllNonPersistentActiveSites() {
        return findAllSites(false);
    }

    @Override
    public List<Site> findAllPersistentActiveSites() {
        return findAllSites(true);
    }
    
    protected List<Site> findAllSites(final boolean persistentResult) {
<<<<<<< HEAD
        //Since the methods on this class are frequently called during regular page requests and transactions are expensive,
          //only run the operation under a transaction if there is not already an entity manager in the view
          final List<Site> response = new ArrayList<>();
          transUtil.runOptionalTransactionalOperation(new StreamCapableTransactionalOperationAdapter() {
              @Override
              public void execute() throws Throwable {
                  List<Site> sites = siteDao.readAllActiveSites();
                  for (Site site : sites) {
                      if (persistentResult) {
                          response.add(site);
                      } else {
                          response.add(getNonPersistentSite(site));
                      }
=======
        //Provide an entity manager in view, if we don't already have one, to facilitate a larger scope
        //for the session and avoid lazy init problems. This should only cause a connection borrow from the
        //connection pool if L2 cache is not effective.
        final List<Site> response = new ArrayList<Site>();
        transUtil.runOptionalEntityManagerInViewOperation(new Runnable() {
            @Override
            public void run() {
              List<Site> sites = siteDao.readAllActiveSites();
              for (Site site : sites) {
                  if (persistentResult) {
                      response.add(site);
                  } else {
                      response.add(getNonPersistentSite(site));
>>>>>>> 317954fb
                  }
              }
          }
        });

        return response;
      }
    
    protected Site getNonPersistentSite(Site persistentSite) {
        if (persistentSite == null) {
            return null;
        }
        NonPersistentSiteTheadLocalCache cache = NonPersistentSiteTheadLocalCache.getSitesCache();
        Site clone = cache.getSites().get(persistentSite.getId());
        if (clone == null) {
            clone = persistentSite.clone();
            extensionManager.getProxy().contributeNonPersitentSiteProperties(persistentSite, clone);
            cache.getSites().put(persistentSite.getId(), clone);
        }
        return clone;
    }

    @Override
    public Catalog createCatalog() {
        return siteDao.createCatalog();
    }

    @Override
    public SiteCatalogXref createSiteCatalog() {
        return siteDao.createSiteCatalog();
    }

    @Override
    @Transactional(TransactionUtils.DEFAULT_TRANSACTION_MANAGER)
    public Catalog save(Catalog catalog) {
        return siteDao.save(catalog);
    }
    
    @Override
    public List<Catalog> findAllCatalogs() {
        return siteDao.retrieveAllCatalogs();
    }

}<|MERGE_RESOLUTION|>--- conflicted
+++ resolved
@@ -272,21 +272,6 @@
     }
     
     protected List<Site> findAllSites(final boolean persistentResult) {
-<<<<<<< HEAD
-        //Since the methods on this class are frequently called during regular page requests and transactions are expensive,
-          //only run the operation under a transaction if there is not already an entity manager in the view
-          final List<Site> response = new ArrayList<>();
-          transUtil.runOptionalTransactionalOperation(new StreamCapableTransactionalOperationAdapter() {
-              @Override
-              public void execute() throws Throwable {
-                  List<Site> sites = siteDao.readAllActiveSites();
-                  for (Site site : sites) {
-                      if (persistentResult) {
-                          response.add(site);
-                      } else {
-                          response.add(getNonPersistentSite(site));
-                      }
-=======
         //Provide an entity manager in view, if we don't already have one, to facilitate a larger scope
         //for the session and avoid lazy init problems. This should only cause a connection borrow from the
         //connection pool if L2 cache is not effective.
@@ -300,12 +285,10 @@
                       response.add(site);
                   } else {
                       response.add(getNonPersistentSite(site));
->>>>>>> 317954fb
                   }
               }
           }
         });
-
         return response;
       }
     
