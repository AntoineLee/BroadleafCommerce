--- conflicted
+++ resolved
@@ -98,10 +98,7 @@
      * @param sandbox
      */
     public void setProductionSandbox(SandBox sandbox);
-
-<<<<<<< HEAD
-    public Site clone();
-=======
+    
     /**
      * Intended to be used along with the #getSiteIdentifierValue()
      * by an implementation of SiteResolver to determine 
@@ -117,6 +114,6 @@
      * @param siteResolutionType
      */
     public void setSiteResolutionType(SiteResolutionType siteResolutionType);
-
->>>>>>> e5dda9c9
+    
+    public Site clone();
 }