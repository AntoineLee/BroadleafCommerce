/*
 * Copyright 2008-2012 the original author or authors.
 *
 * Licensed under the Apache License, Version 2.0 (the "License");
 * you may not use this file except in compliance with the License.
 * You may obtain a copy of the License at
 *
 *       http://www.apache.org/licenses/LICENSE-2.0
 *
 * Unless required by applicable law or agreed to in writing, software
 * distributed under the License is distributed on an "AS IS" BASIS,
 * WITHOUT WARRANTIES OR CONDITIONS OF ANY KIND, either express or implied.
 * See the License for the specific language governing permissions and
 * limitations under the License.
 */

package org.broadleafcommerce.common.site.domain;

import org.apache.commons.logging.Log;
import org.apache.commons.logging.LogFactory;
import org.broadleafcommerce.common.presentation.AdminPresentation;
import org.broadleafcommerce.common.presentation.client.VisibilityEnum;
import org.broadleafcommerce.common.sandbox.domain.SandBox;
import org.broadleafcommerce.common.sandbox.domain.SandBoxImpl;
import org.broadleafcommerce.common.site.service.type.SiteResolutionType;
import org.hibernate.annotations.Cache;
import org.hibernate.annotations.CacheConcurrencyStrategy;
import org.hibernate.annotations.Index;

import javax.persistence.Column;
import javax.persistence.Entity;
import javax.persistence.GeneratedValue;
import javax.persistence.GenerationType;
import javax.persistence.Id;
import javax.persistence.Inheritance;
import javax.persistence.InheritanceType;
import javax.persistence.JoinColumn;
import javax.persistence.ManyToOne;
import javax.persistence.Table;
import javax.persistence.TableGenerator;
import java.lang.reflect.Method;

/**
 * Created by bpolster.
 */
@Entity
@Inheritance(strategy = InheritanceType.JOINED)
@Table(name = "BLC_SITE")
@Cache(usage= CacheConcurrencyStrategy.NONSTRICT_READ_WRITE, region="blCMSElements")
public class SiteImpl implements Site {

    private static final long serialVersionUID = 1L;
    private static final Log LOG = LogFactory.getLog(SiteImpl.class);

    @Id
    @GeneratedValue(generator = "SiteId", strategy = GenerationType.TABLE)
    @TableGenerator(name = "SiteId", table = "SEQUENCE_GENERATOR", pkColumnName = "ID_NAME", valueColumnName = "ID_VAL", pkColumnValue = "SiteImpl", allocationSize = 10)
    @Column(name = "SITE_ID")
    protected Long id;

    @Column (name = "NAME")
    @AdminPresentation(friendlyName = "SiteImpl_Site_Name", order=1, group = "SiteImpl_Site")
    protected String name;

    @Column (name = "SITE_IDENTIFIER_TYPE")
    @AdminPresentation(friendlyName = "SiteImpl_Site_Identifier_Type", order=2, group = "SiteImpl_Site")
    protected String siteIdentifierType;

    @Column (name = "SITE_IDENTIFIER_VALUE")
    @AdminPresentation(friendlyName = "SiteImpl_Site_Identifier_Value", order=3, group = "SiteImpl_Site")
    @Index(name = "BLC_SITE_ID_VAL_INDEX", columnNames = { "SITE_IDENTIFIER_VALUE" })
    protected String siteIdentifierValue;

    @ManyToOne(targetEntity = SandBoxImpl.class)
    @JoinColumn(name = "PRODUCTION_SANDBOX_ID")
    @AdminPresentation(friendlyName = "SiteImpl_Production_SandBox", order=4, group = "SiteImpl_Site", visibility = VisibilityEnum.HIDDEN_ALL)
    protected SandBox productionSandbox;

    @Override
    public Long getId() {
        return id;
    }

    @Override
    public void setId(Long id) {
        this.id = id;
    }

    @Override
    public String getName() {
        return name;
    }

    @Override
    public void setName(String name) {
        this.name = name;
    }

    @Override
    public String getSiteIdentifierType() {
        return siteIdentifierType;
    }

    @Override
    public void setSiteIdentifierType(String siteIdentifierType) {
        this.siteIdentifierType = siteIdentifierType;
    }

    @Override
    public String getSiteIdentifierValue() {
        return siteIdentifierValue;
    }

    @Override
    public void setSiteIdentifierValue(String siteIdentifierValue) {
        this.siteIdentifierValue = siteIdentifierValue;
    }

    @Override
    public SandBox getProductionSandbox() {
        return productionSandbox;
    }

    @Override
    public void setProductionSandbox(SandBox productionSandbox) {
        this.productionSandbox = productionSandbox;
    }

<<<<<<< HEAD
    public void checkCloneable(Site site) throws CloneNotSupportedException, SecurityException, NoSuchMethodException {
        Method cloneMethod = site.getClass().getMethod("clone", new Class[]{});
        if (cloneMethod.getDeclaringClass().getName().startsWith("org.broadleafcommerce") && !site.getClass().getName().startsWith("org.broadleafcommerce")) {
            //subclass is not implementing the clone method
            throw new CloneNotSupportedException("Custom extensions and implementations should implement clone.");
        }
    }

    @Override
    public Site clone() {
        Site clone;
        try {
            clone = (Site) Class.forName(this.getClass().getName()).newInstance();
            try {
                checkCloneable(clone);
            } catch (CloneNotSupportedException e) {
                LOG.warn("Clone implementation missing in inheritance hierarchy outside of Broadleaf: " + clone.getClass().getName(), e);
            }
            clone.setId(id);
            clone.setName(name);
            clone.setSiteIdentifierType(siteIdentifierType);
            clone.setSiteIdentifierValue(siteIdentifierValue);

            //don't clone productionSandbox, as it would cause a recursion
        } catch (Exception e) {
            throw new RuntimeException(e);
        }

        return clone;
=======
    @Override
    public SiteResolutionType getSiteResolutionType() {
        return SiteResolutionType.getInstance(siteIdentifierType);
    }

    @Override
    public void setSiteResolutionType(SiteResolutionType siteResolutionType) {
        this.siteIdentifierType = siteResolutionType.getType();
>>>>>>> e5dda9c9
    }
}
<|MERGE_RESOLUTION|>--- conflicted
+++ resolved
@@ -126,7 +126,16 @@
         this.productionSandbox = productionSandbox;
     }
 
-<<<<<<< HEAD
+    @Override
+    public SiteResolutionType getSiteResolutionType() {
+        return SiteResolutionType.getInstance(siteIdentifierType);
+    }
+
+    @Override
+    public void setSiteResolutionType(SiteResolutionType siteResolutionType) {
+        this.siteIdentifierType = siteResolutionType.getType();
+    }
+
     public void checkCloneable(Site site) throws CloneNotSupportedException, SecurityException, NoSuchMethodException {
         Method cloneMethod = site.getClass().getMethod("clone", new Class[]{});
         if (cloneMethod.getDeclaringClass().getName().startsWith("org.broadleafcommerce") && !site.getClass().getName().startsWith("org.broadleafcommerce")) {
@@ -149,6 +158,7 @@
             clone.setName(name);
             clone.setSiteIdentifierType(siteIdentifierType);
             clone.setSiteIdentifierValue(siteIdentifierValue);
+            clone.setSiteResolutionType(getSiteResolutionType());
 
             //don't clone productionSandbox, as it would cause a recursion
         } catch (Exception e) {
@@ -156,15 +166,5 @@
         }
 
         return clone;
-=======
-    @Override
-    public SiteResolutionType getSiteResolutionType() {
-        return SiteResolutionType.getInstance(siteIdentifierType);
-    }
-
-    @Override
-    public void setSiteResolutionType(SiteResolutionType siteResolutionType) {
-        this.siteIdentifierType = siteResolutionType.getType();
->>>>>>> e5dda9c9
     }
 }
