/*
 * #%L
 * BroadleafCommerce Common Libraries
 * %%
 * Copyright (C) 2009 - 2016 Broadleaf Commerce
 * %%
 * Licensed under the Broadleaf Fair Use License Agreement, Version 1.0
 * (the "Fair Use License" located  at http://license.broadleafcommerce.org/fair_use_license-1.0.txt)
 * unless the restrictions on use therein are violated and require payment to Broadleaf in which case
 * the Broadleaf End User License Agreement (EULA), Version 1.1
 * (the "Commercial License" located at http://license.broadleafcommerce.org/commercial_license-1.1.txt)
 * shall apply.
 * 
 * Alternatively, the Commercial License may be replaced with a mutually agreed upon license (the "Custom License")
 * between you and Broadleaf Commerce. You may not use this file except in compliance with the applicable license.
 * #L%
 */
package org.broadleafcommerce.common.site.dao;

import org.apache.commons.collections.CollectionUtils;
import org.broadleafcommerce.common.persistence.EntityConfiguration;
import org.broadleafcommerce.common.site.domain.Catalog;
import org.broadleafcommerce.common.site.domain.CatalogImpl;
import org.broadleafcommerce.common.site.domain.Site;
import org.broadleafcommerce.common.site.domain.SiteCatalogXref;
import org.broadleafcommerce.common.site.domain.SiteImpl;
import org.broadleafcommerce.common.site.service.type.SiteResolutionType;
import org.broadleafcommerce.common.util.dao.TypedQueryBuilder;
import org.hibernate.ejb.QueryHints;
import org.springframework.stereotype.Repository;

import java.util.List;

import javax.annotation.Resource;
import javax.persistence.EntityManager;
import javax.persistence.PersistenceContext;
import javax.persistence.TypedQuery;
import javax.persistence.criteria.CriteriaBuilder;
import javax.persistence.criteria.CriteriaQuery;
import javax.persistence.criteria.Root;

@Repository("blSiteDao")
public class SiteDaoImpl implements SiteDao {

    @PersistenceContext(unitName = "blPU")
    protected EntityManager em;

    @Resource(name = "blEntityConfiguration")
    protected EntityConfiguration entityConfiguration;

    @Override
    public Site create() {
        return (Site) entityConfiguration.createEntityInstance(Site.class.getName());
    }

    @Override
    public Site retrieve(Long id) {
        return em.find(SiteImpl.class, id);
    }
    
    @Override
    public Catalog retrieveCatalog(Long id) {
        return em.find(CatalogImpl.class, id);
    }
    
    @Override
    public Catalog retrieveCatalogByName(String name) {
        TypedQuery<Catalog> catalogByName = new TypedQueryBuilder<>(Catalog.class, "c")
            .addRestriction("c.name", "=", name)
            .toQuery(em);
        
        List<Catalog> catalogs = catalogByName.getResultList();
        if (CollectionUtils.isNotEmpty(catalogs)) {
            return catalogs.get(0);
        } else {
            return null;
        }
    }

    @Override
    public Catalog createCatalog() {
        return (Catalog) entityConfiguration.createEntityInstance(Catalog.class.getName());
    }

    @Override
    public SiteCatalogXref createSiteCatalog() {
        return (SiteCatalogXref) entityConfiguration.createEntityInstance(SiteCatalogXref.class.getName());
    }

    @Override
    public List<Site> readAllActiveSites() {
        CriteriaBuilder builder = em.getCriteriaBuilder();
        CriteriaQuery<Site> criteria = builder.createQuery(Site.class);
        Root<SiteImpl> site = criteria.from(SiteImpl.class);
        criteria.select(site);
        criteria.where(
            builder.and(
                builder.or(builder.isNull(site.get("archiveStatus").get("archived").as(String.class)),
                    builder.notEqual(site.get("archiveStatus").get("archived").as(Character.class), 'Y')),
                builder.or(builder.isNull(site.get("deactivated").as(Boolean.class)),
                    builder.notEqual(site.get("deactivated").as(Boolean.class), true))
            )
        );
        
        TypedQuery<Site> query = em.createQuery(criteria);
        query.setHint(QueryHints.HINT_CACHEABLE, true);
        query.setHint(QueryHints.HINT_CACHE_REGION, "blSiteElementsQuery");
        
        return query.getResultList();
    }

    @Override
    public Site retrieveSiteByDomainOrDomainPrefix(String domain, String domainPrefix) {
        if (domain == null) {
            return null;
        }

<<<<<<< HEAD
        List<Site> results = retrieveSitesByPotentialIdentifiers(domain, domainPrefix);
=======
        List<String> siteIdentifiers = new ArrayList<String>();
        siteIdentifiers.add(domain);
        siteIdentifiers.add(domainPrefix);

        CriteriaBuilder builder = em.getCriteriaBuilder();
        CriteriaQuery<Site> criteria = builder.createQuery(Site.class);
        Root<SiteImpl> site = criteria.from(SiteImpl.class);
        criteria.select(site);

        criteria.where(builder.and(site.get("siteIdentifierValue").as(String.class).in(siteIdentifiers),
                builder.and(
                    builder.or(builder.isNull(site.get("archiveStatus").get("archived").as(String.class)),
                        builder.notEqual(site.get("archiveStatus").get("archived").as(Character.class), 'Y')),
                    builder.or(builder.isNull(site.get("deactivated").as(Boolean.class)),
                        builder.notEqual(site.get("deactivated").as(Boolean.class), true))
                )
            )
        );
        TypedQuery<Site> query = em.createQuery(criteria);
        query.setHint(QueryHints.HINT_CACHEABLE, true);
        query.setHint(QueryHints.HINT_CACHE_REGION, "blSiteElementsQuery");

        List<Site> results = query.getResultList();
>>>>>>> 317954fb
        
        for (Site currentSite : results) {
            if (SiteResolutionType.DOMAIN.equals(currentSite.getSiteResolutionType())) {
                if (domain.equals(currentSite.getSiteIdentifierValue())) {
                    return currentSite;
                }
            }

            if (SiteResolutionType.DOMAIN_PREFIX.equals(currentSite.getSiteResolutionType())) {
                if (domainPrefix.equals(currentSite.getSiteIdentifierValue())) {
                    return currentSite;
                }
            }
        }

        return null;
    }
    
    @Override
    public Site retrieveSiteByIdentifier(String identifier) {
        List<Site> sites = retrieveSitesByPotentialIdentifiers(identifier);
        return CollectionUtils.isNotEmpty(sites) ? sites.get(0) : null;
    }
    
    public List<Site> retrieveSitesByPotentialIdentifiers(String... potentialIdentifiers) {
        CriteriaBuilder builder = em.getCriteriaBuilder();
        CriteriaQuery<Site> criteria = builder.createQuery(Site.class);
        Root<SiteImpl> site = criteria.from(SiteImpl.class);
        criteria.select(site);

        criteria.where(builder.and(site.get("siteIdentifierValue").as(String.class).in(potentialIdentifiers),
                builder.and(
                    builder.or(builder.isNull(site.get("archiveStatus").get("archived").as(String.class)),
                        builder.notEqual(site.get("archiveStatus").get("archived").as(Character.class), 'Y')),
                    builder.or(builder.isNull(site.get("deactivated").as(Boolean.class)),
                        builder.notEqual(site.get("deactivated").as(Boolean.class), true))
                )
            )
        );
        TypedQuery<Site> query = em.createQuery(criteria);
        query.setHint(QueryHints.HINT_CACHEABLE, true);
        return query.getResultList();
    }

    @Override
    public Site save(Site site) {
        return em.merge(site);
    }

    @Override
    public Site retrieveDefaultSite() {
        return null;
    }
    
    @Override
    public Catalog save(Catalog catalog) {
        return em.merge(catalog);
    }
    
    @Override
    public List<Catalog> retrieveAllCatalogs() {
        TypedQuery<Catalog> q = new TypedQueryBuilder<>(Catalog.class, "c")
                .toQuery(em);
        return q.getResultList();
    }

}<|MERGE_RESOLUTION|>--- conflicted
+++ resolved
@@ -115,33 +115,7 @@
             return null;
         }
 
-<<<<<<< HEAD
         List<Site> results = retrieveSitesByPotentialIdentifiers(domain, domainPrefix);
-=======
-        List<String> siteIdentifiers = new ArrayList<String>();
-        siteIdentifiers.add(domain);
-        siteIdentifiers.add(domainPrefix);
-
-        CriteriaBuilder builder = em.getCriteriaBuilder();
-        CriteriaQuery<Site> criteria = builder.createQuery(Site.class);
-        Root<SiteImpl> site = criteria.from(SiteImpl.class);
-        criteria.select(site);
-
-        criteria.where(builder.and(site.get("siteIdentifierValue").as(String.class).in(siteIdentifiers),
-                builder.and(
-                    builder.or(builder.isNull(site.get("archiveStatus").get("archived").as(String.class)),
-                        builder.notEqual(site.get("archiveStatus").get("archived").as(Character.class), 'Y')),
-                    builder.or(builder.isNull(site.get("deactivated").as(Boolean.class)),
-                        builder.notEqual(site.get("deactivated").as(Boolean.class), true))
-                )
-            )
-        );
-        TypedQuery<Site> query = em.createQuery(criteria);
-        query.setHint(QueryHints.HINT_CACHEABLE, true);
-        query.setHint(QueryHints.HINT_CACHE_REGION, "blSiteElementsQuery");
-
-        List<Site> results = query.getResultList();
->>>>>>> 317954fb
         
         for (Site currentSite : results) {
             if (SiteResolutionType.DOMAIN.equals(currentSite.getSiteResolutionType())) {
@@ -183,6 +157,7 @@
         );
         TypedQuery<Site> query = em.createQuery(criteria);
         query.setHint(QueryHints.HINT_CACHEABLE, true);
+        query.setHint(QueryHints.HINT_CACHE_REGION, "blSiteElementsQuery");
         return query.getResultList();
     }
 
