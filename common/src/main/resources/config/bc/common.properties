--- conflicted
+++ resolved
@@ -109,7 +109,6 @@
 # directory where you want your temporary files to reside
 file.service.temp.file.base.directory=
 
-<<<<<<< HEAD
 #Used to set the default page size for StreamingTransactionCapableUtil. Used to drive the page size per transaction and
 #helps to control transaction times for operations that span many members.
 streaming.transaction.item.page.size=100
@@ -133,8 +132,4 @@
 ignore.no.process.detail.logger.configuration=false
 
 #Whether or not ProcessDetailLogger will attempt to log anything at all (the ProcessDetailLogger functionality can be completely turned off here)
-disable.all.process.detail.logging=false
-=======
-# Cache timeout in seconds for system properties, by default, set to -1 which is an eternal cache
-system.property.cache.timeout=-1
->>>>>>> 9eb0da70
+disable.all.process.detail.logging=false