<?xml version="1.0" encoding="UTF-8"?>
<!--
  #%L
  BroadleafCommerce Common Libraries
  %%
  Copyright (C) 2009 - 2016 Broadleaf Commerce
  %%
  Licensed under the Broadleaf Fair Use License Agreement, Version 1.0
  (the "Fair Use License" located  at http://license.broadleafcommerce.org/fair_use_license-1.0.txt)
  unless the restrictions on use therein are violated and require payment to Broadleaf in which case
  the Broadleaf End User License Agreement (EULA), Version 1.1
  (the "Commercial License" located at http://license.broadleafcommerce.org/commercial_license-1.1.txt)
  shall apply.
  
  Alternatively, the Commercial License may be replaced with a mutually agreed upon license (the "Custom License")
  between you and Broadleaf Commerce. You may not use this file except in compliance with the applicable license.
  #L%
  -->

<beans xmlns="http://www.springframework.org/schema/beans"
    xmlns:xsi="http://www.w3.org/2001/XMLSchema-instance"
    xmlns:context="http://www.springframework.org/schema/context"
    xmlns:aop="http://www.springframework.org/schema/aop"
    xmlns:util="http://www.springframework.org/schema/util"
    xsi:schemaLocation="http://www.springframework.org/schema/beans http://www.springframework.org/schema/beans/spring-beans.xsd
           http://www.springframework.org/schema/context http://www.springframework.org/schema/context/spring-context.xsd
           http://www.springframework.org/schema/aop http://www.springframework.org/schema/aop/spring-aop.xsd
           http://www.springframework.org/schema/util http://www.springframework.org/schema/util/spring-util.xsd">

    <import resource="bl-common-applicationContext-persistence.xml"/>
    <context:component-scan base-package="org.broadleafcommerce.common"/>
    
    <!-- Override Spring's default ApplicationEventMultiCaster with one that is a little smarter about asynchronous -->
    <bean id="applicationEventMulticaster" class="org.broadleafcommerce.common.event.BroadleafApplicationEventMulticaster"/>

    <bean id="blExploitProtectionService" class="org.broadleafcommerce.common.security.service.ExploitProtectionServiceImpl">
        <property name="xsrfProtectionEnabled" value="${exploitProtection.xsrfEnabled}" />
        <property name="xssProtectionEnabled" value="${exploitProtection.xssEnabled}" />
    </bean>

<<<<<<< HEAD
    <bean id="blConfiguration" class="org.springframework.context.support.PropertySourcesPlaceholderConfigurer">
        <property name="ignoreUnresolvablePlaceholders" value="true"/>
    </bean>

    <!--<bean id="blOverridableProperyLocations" class="org.springframework.beans.factory.config.SetFactoryBean">-->
        <!--<property name="sourceSet">-->
            <!--<set>-->
            <!--</set>-->
        <!--</property>-->
    <!--</bean>-->

    <!--<bean id="blProperyLocations" class="org.springframework.beans.factory.config.SetFactoryBean">-->
        <!--<property name="sourceSet">-->
            <!--<set>-->
            <!--</set>-->
        <!--</property>-->
    <!--</bean>-->

    <!--Moved to micro-common-->
    <!--<bean id="blConfigurationManager" class="org.broadleafcommerce.common.config.RuntimeEnvironmentPropertiesManager"/>-->

=======
>>>>>>> 3fc5560c
    <bean id="blMessageCreator" class="org.broadleafcommerce.common.email.service.message.NullMessageCreator">
        <constructor-arg ref="blMailSender"/>
    </bean>

    <bean id="blDirectCopyIgnorePatterns" class="org.springframework.beans.factory.config.ListFactoryBean">
        <property name="sourceList">
            <list>
                <bean class="org.broadleafcommerce.common.extensibility.jpa.copy.DirectCopyIgnorePattern">
                    <property name="patterns">
                        <array>
                            <value>org\.apache.*</value>
                            <value>org\.springframework.*</value>
                            <value>javassist.*</value>
                            <value>javax.*</value>
                            <value>org.broadleafcommerce.openadmin.web.compatibility.JSCompatibilityRequestWrapper</value>
                        </array>
                    </property>
                </bean>
            </list>
        </property>
    </bean>
    
    <bean id="blBaseUrlResolver" class="org.broadleafcommerce.common.web.BaseUrlResolverImpl" />

    <bean id="blDirectCopyTransformTokenMap" class="org.springframework.beans.factory.config.MapFactoryBean">
        <property name="sourceMap">
            <map>
                <entry key="archiveOnly" value="org.broadleafcommerce.common.weave.WeaveArchiveStatus"/>
                <entry key="auditableOnly" value="org.broadleafcommerce.openadmin.weave.WeaveAdminAuditable"/>
            </map>
        </property>
    </bean>
    
    <!-- With WebLogic 12c and JRockit 1.6, there seems to be a problem with the instrumentation of domain clases related 
         to the fact that certain support classes are either not loaded or not initialized when they are referenced from DirectCopyClassTransformer, 
         EntityMarkerClassTransformer, and others.  These include javassist classes and certain Broadleaf enums and Annotations.
         The solution is to pre-load those classes before trying to use them.  This factory provides a list to support this mechanism. -->
    <bean id="blDirectCopyClassPreLoadPatterns" class="org.springframework.beans.factory.config.ListFactoryBean">
        <property name="sourceList">
            <list>
            	<value>javassist.ClassPool</value>
            	<value>javassist.CtClass</value>
            	<value>javassist.CtConstructor</value>
            	<value>javassist.CtField</value>
            	<value>javassist.CtMethod</value>
            	<value>javassist.LoaderClassPath</value>
            	<value>javassist.NotFoundException</value>
            	<value>javassist.bytecode.AnnotationsAttribute</value>
            	<value>javassist.bytecode.ClassFile</value>
            	<value>javassist.bytecode.ConstPool</value>
            	<value>javassist.bytecode.annotation.Annotation</value>
            	<value>javassist.bytecode.annotation.AnnotationMemberValue</value>
            	<value>javassist.bytecode.annotation.ArrayMemberValue</value>
            	<value>javassist.bytecode.annotation.BooleanMemberValue</value>
            	<value>javassist.bytecode.annotation.MemberValue</value>
            	<value>javassist.bytecode.annotation.StringMemberValue</value>
            	<value>javax.annotation.Resource</value>
            	<value>javax.persistence.EntityListeners</value>
            	<value>javax.persistence.Embeddable</value>
            	<value>javax.persistence.Entity</value>
            	<value>javax.persistence.MappedSuperclass</value>
            	<value>org.apache.commons.lang3.StringUtils</value>
            	<value>org.broadleafcommerce.common.logging.LifeCycleEvent</value>
            	<value>org.broadleafcommerce.common.logging.SupportLogManager</value>
            	<value>org.broadleafcommerce.common.logging.SupportLogger</value>
            	<value>org.broadleafcommerce.common.extensibility.jpa.copy.NonCopied</value>
            </list>
        </property>
    </bean> 

    <!--This class transformer is responsible for picking up @DirectCopyTransform annotations on entities -->
    <bean id="blAnnotationDirectCopyClassTransformer" class="org.broadleafcommerce.common.extensibility.jpa.copy.DirectCopyClassTransformer">
        <constructor-arg name="moduleName" value="Annotated Transformation" />
        <property name="templateTokens" ref="blDirectCopyTransformTokenMap"/>
        <property name="preLoadClassNamePatterns" ref="blDirectCopyClassPreLoadPatterns"/>
    </bean>

    <bean id="blEntityMarkerClassTransformer" class="org.broadleafcommerce.common.extensibility.jpa.convert.EntityMarkerClassTransformer" >
    	<property name="preLoadClassNamePatterns" ref="blDirectCopyClassPreLoadPatterns"/>
    </bean>
    
    <bean id="blConditionalFieldAnnotationClassTransformer" class="org.broadleafcommerce.common.extensibility.jpa.copy.ConditionalFieldAnnotationsClassTransformer">
        <constructor-arg name="moduleName" value="Conditional Field Annotation Transformation" />
    </bean>

    <!-- to be overriden by 3rd party modules -->
    <bean id="blMergedClassTransformers" class="org.springframework.beans.factory.config.ListFactoryBean">
        <property name="sourceList">
            <list>
                <ref bean="blAnnotationDirectCopyClassTransformer"/>
                <ref bean="blEntityMarkerClassTransformer"/>
                <ref bean="blConditionalFieldAnnotationClassTransformer"/>
            </list>
        </property>
    </bean>

    <bean id="blServerInfo" class="org.broadleafcommerce.common.email.service.info.ServerInfo">
        <property name="serverName" value="localhost"/>
        <property name="serverPort" value="8080"/>
    </bean>

    <bean id="blMailSender" class="org.springframework.mail.javamail.JavaMailSenderImpl">
        <property name="host"><value>localhost</value></property>
        <property name="port"><value>25</value></property>
        <property name="protocol"><value>smtp</value></property>
        <property name="javaMailProperties">
            <props>
                <prop key="mail.smtp.starttls.enable">true</prop>
                <prop key="mail.smtp.timeout">25000</prop>
            </props>
        </property>
    </bean>
    
    <bean id="blSpringCacheManager" class="org.springframework.cache.ehcache.EhCacheCacheManager">
        <property name="cacheManager" ref="blCacheManager"/>
    </bean>    

    <!-- This mail sender will log the html content generated for the email to the console  -->
    <!-- To enable logging set log level in Log4j to INFO  -->
    <bean id="blLoggingMailSender" class="org.broadleafcommerce.common.email.service.LoggingMailSender" />

    <bean id="blVelocityEngine" class="org.springframework.ui.velocity.VelocityEngineFactoryBean">
      <property name="velocityProperties">
         <value>
            resource.loader=class
            class.resource.loader.class=org.apache.velocity.runtime.resource.loader.ClasspathResourceLoader
            <!-- class.resource.loader.path=classpath:/config/velocity/templates/ -->
            <!-- Note that jar specification for the .path configuration property conforms to the same rules for the java.net.JarUrlConnection class-->
            <!-- jar.resource.loader.class =org.apache.velocity.runtime.resource.loader.JarResourceLoader
            jar.resource.loader.path = jar:file:/broadleaf-profile.jar/emailTemplates
            file.resource.loader.class=org.apache.velocity.runtime.resource.loader.FileResourceLoader
            file.resource.loader.cache = false
            file.resource.loader.path=${file.root}/WEB-INF/config/velocity/templates-->
         </value>
      </property>
   </bean>
    
    <bean id="blEmailInfo" class="org.broadleafcommerce.common.email.service.info.EmailInfo" />
    <bean id="blNullEmailInfo" class="org.broadleafcommerce.common.email.service.info.NullEmailInfo" />
    
    <bean id="blSiteResolver" class="org.broadleafcommerce.common.web.NullBroadleafSiteResolver" />
    <bean id="blThemeResolver" class="org.broadleafcommerce.common.web.NullBroadleafThemeResolver" />
    
    <!-- Resource Resolver Chains  -->
    <bean id="blSiteResourceResolvers" class="org.springframework.beans.factory.config.ListFactoryBean" >
        <property name="sourceList">
            <list>
                <ref bean="blBLCJSUrlPathResolver" />                         
                <ref bean="blCacheResourceResolver" />                
                <ref bean="blVersionResourceResolver" />
                <ref bean="blBundleResourceResolver" />
                <ref bean="blBLCJSResolver" />
                <ref bean="blSystemPropertyJSResolver" />              
                <ref bean="blPathResourceResolver" />
            </list>
        </property>
    </bean>     
    
    <!--  Spring 4.1 Resource Handling -->
    <bean id="blJsLocations" class="org.springframework.beans.factory.config.ListFactoryBean" >
        <property name="sourceList">
            <list>
                <value>classpath:/common_style/js/</value>
                <value>classpath:/extensions/js/</value><!-- To allow a common place for modules or extensions to put js files. -->
            </list>
        </property>
    </bean>
    
    <bean id="blCssLocations" class="org.springframework.beans.factory.config.ListFactoryBean" >
        <property name="sourceList">
            <list>
                <value>classpath:/common_style/css/</value>
            </list>
        </property>
    </bean>

    <bean id="blFontLocations" class="org.springframework.beans.factory.config.ListFactoryBean" >
        <property name="sourceList">
            <list>
                <value>classpath:/common_style/fonts/</value>
            </list>
        </property>
    </bean>

    <bean id="blImageLocations" class="org.springframework.beans.factory.config.ListFactoryBean" >
        <property name="sourceList">
            <list>
                <value>classpath:/common_style/img/</value>
            </list>
        </property>
    </bean>
    
    <bean id="blJsFileList" class="org.springframework.beans.factory.config.ListFactoryBean" >
        <property name="sourceList">
            <list>
            </list>
        </property>
    </bean>

    <bean id="blAdminJsLibFileList" class="org.springframework.beans.factory.config.ListFactoryBean" >
        <property name="sourceList">
            <list>
            </list>
        </property>
    </bean>
    
    <bean id="blCssFileList" class="org.springframework.beans.factory.config.ListFactoryBean" >
        <property name="sourceList">
            <list>
            </list>
        </property>
    </bean>

    <!--  Spring 4.1 Resource Resolvers -->
    <bean id="blJsResourceResolvers" class="org.springframework.beans.factory.config.ListFactoryBean" >
        <property name="sourceList">
            <list>             
            </list>
        </property>
    </bean>
    
    <bean id="blCssResourceResolvers" class="org.springframework.beans.factory.config.ListFactoryBean" >
        <property name="sourceList">
            <list>         
            </list>
        </property>
    </bean>

    <!--  Spring 4.1 Resource Transformers -->
    <bean id="blJsResourceTransformers" class="org.springframework.beans.factory.config.ListFactoryBean" >
        <property name="sourceList">
            <list>
                <ref bean="blCachingResourceTransformer" />
                <ref bean="blMinifyResourceTransformer" />                
            </list>
        </property>
    </bean>
    
    <bean id="blCssResourceTransformers" class="org.springframework.beans.factory.config.ListFactoryBean" >
        <property name="sourceList">
            <list>
                <ref bean="blCachingResourceTransformer" />
                <ref bean="blMinifyResourceTransformer" />
            </list>
        </property>
    </bean>

    <!--  Spring 4.1 Site Resource Handling Base Classes -->
    <bean id="siteResourceHttpRequestHandlerBase" abstract="true" 
            class="org.broadleafcommerce.common.web.resource.BroadleafResourceHttpRequestHandler">
        <property name="cacheSeconds" value="${staticResourceBrowserCacheSeconds}" />    
        <property name="resourceResolvers" ref="blSiteResourceResolvers" />
    </bean>
    
    <bean id="siteJsResourceRequestHandlerBase" abstract="true" parent="siteResourceHttpRequestHandlerBase">
        <property name="locations" ref="blJsLocations" />
        <property name="resourceTransformers" ref="blJsResourceTransformers" />    
    </bean>
    
    <bean id="siteCssResourceRequestHandlerBase" abstract="true" parent="siteResourceHttpRequestHandlerBase">
        <property name="locations" ref="blCssLocations" />
        <property name="resourceTransformers" ref="blCssResourceTransformers" />
    </bean>

    <bean id="siteImageResourceRequestHandlerBase" abstract="true" parent="siteResourceHttpRequestHandlerBase">
        <property name="locations" ref="blImageLocations" />
    </bean>
    
    <bean id="siteFontResourceRequestHandlerBase" abstract="true" parent="siteResourceHttpRequestHandlerBase">
        <property name="locations" ref="blFontLocations"/>            
    </bean>
   
   <!--  End Spring 4.1 Resource Handling Configuration -->
   
    <bean id="blFileServiceProviders" class="org.springframework.beans.factory.config.ListFactoryBean" >
        <property name="sourceList">
            <list>
            </list>
        </property>
    </bean>   
     
    
    <bean id="blPaymentGatewayConfigurationServices" class="org.springframework.beans.factory.config.ListFactoryBean" >
        <property name="sourceList">
            <list>
            </list>
        </property>
    </bean>
    
    <bean id="blSiteMapGenerators" class="org.springframework.beans.factory.config.ListFactoryBean">
        <property name="sourceList">
            <list>
                <ref bean="blCustomSiteMapGenerator" />
            </list>
        </property>
    </bean>

    <bean id="blFrameworkBeanDefinitionPostProcessor" class="org.broadleafcommerce.common.extensibility.FrameworkBeanDefinitionPostProcessor"/>

    <bean id="blStatisticsServiceLogAdapter" class="org.broadleafcommerce.common.cache.NoOpStatisticsServiceLogAdapter"/>

    <bean id="blStatisticsService" class="org.broadleafcommerce.common.cache.StatisticsServiceImpl">
        <property name="appName" ref="blJmxNamingBean"/>
        <property name="adapter" ref="blStatisticsServiceLogAdapter"/>
    </bean>

    <bean id="blEntityExtensionManagers" class="org.springframework.beans.factory.config.MapFactoryBean">
        <property name="sourceMap">
            <map>
            </map>
        </property>
    </bean>
    
    <bean id="blTranslationExceptionProperties" class="org.springframework.beans.factory.config.ListFactoryBean" >
        <property name="sourceList">
            <list>
                <value>pageTemplate.*</value>
            </list>
        </property>
    </bean>

    <bean id="blConditionalDirectCopyTransformers" class="org.springframework.beans.factory.config.MapFactoryBean">
        <property name="sourceMap">
            <map>
            </map>
        </property>
    </bean>

    <bean id="blConditionalEntities" class="org.springframework.beans.factory.config.MapFactoryBean">
        <property name="sourceMap">
            <map>
            </map>
        </property>
    </bean>

    <bean id="blConditionalOrmFiles" class="org.springframework.beans.factory.config.MapFactoryBean">
        <property name="sourceMap">
            <map>
            </map>
        </property>
    </bean>
    
    <bean id="blConditionalFieldAnnotationCopyTransformers" class="org.springframework.beans.factory.config.MapFactoryBean">
        <property name="sourceMap">
            <map>
            </map>
        </property>
    </bean>

    <bean id="blPrecompressedArtifactFileExtensionWhitelist" class="org.springframework.beans.factory.config.ListFactoryBean" scope="prototype">
        <property name="sourceList">
            <list>
                <value>.html</value>
                <value>.js</value>
                <value>.css</value>
                <value>.ico</value>
                <value>.woff</value>
                <value>.txt</value>
            </list>
        </property>
    </bean>

</beans><|MERGE_RESOLUTION|>--- conflicted
+++ resolved
@@ -38,30 +38,6 @@
         <property name="xssProtectionEnabled" value="${exploitProtection.xssEnabled}" />
     </bean>
 
-<<<<<<< HEAD
-    <bean id="blConfiguration" class="org.springframework.context.support.PropertySourcesPlaceholderConfigurer">
-        <property name="ignoreUnresolvablePlaceholders" value="true"/>
-    </bean>
-
-    <!--<bean id="blOverridableProperyLocations" class="org.springframework.beans.factory.config.SetFactoryBean">-->
-        <!--<property name="sourceSet">-->
-            <!--<set>-->
-            <!--</set>-->
-        <!--</property>-->
-    <!--</bean>-->
-
-    <!--<bean id="blProperyLocations" class="org.springframework.beans.factory.config.SetFactoryBean">-->
-        <!--<property name="sourceSet">-->
-            <!--<set>-->
-            <!--</set>-->
-        <!--</property>-->
-    <!--</bean>-->
-
-    <!--Moved to micro-common-->
-    <!--<bean id="blConfigurationManager" class="org.broadleafcommerce.common.config.RuntimeEnvironmentPropertiesManager"/>-->
-
-=======
->>>>>>> 3fc5560c
     <bean id="blMessageCreator" class="org.broadleafcommerce.common.email.service.message.NullMessageCreator">
         <constructor-arg ref="blMailSender"/>
     </bean>
