<?xml version="1.0" encoding="UTF-8"?>
<!--
  #%L
  BroadleafCommerce Common Libraries
  %%
  Copyright (C) 2009 - 2013 Broadleaf Commerce
  %%
  Licensed under the Apache License, Version 2.0 (the "License");
  you may not use this file except in compliance with the License.
  You may obtain a copy of the License at
  
        http://www.apache.org/licenses/LICENSE-2.0
  
  Unless required by applicable law or agreed to in writing, software
  distributed under the License is distributed on an "AS IS" BASIS,
  WITHOUT WARRANTIES OR CONDITIONS OF ANY KIND, either express or implied.
  See the License for the specific language governing permissions and
  limitations under the License.
  #L%
  -->

<beans xmlns="http://www.springframework.org/schema/beans"
    xmlns:xsi="http://www.w3.org/2001/XMLSchema-instance"
    xmlns:context="http://www.springframework.org/schema/context"
    xmlns:aop="http://www.springframework.org/schema/aop"
    xmlns:util="http://www.springframework.org/schema/util"
    xsi:schemaLocation="http://www.springframework.org/schema/beans http://www.springframework.org/schema/beans/spring-beans-4.1.xsd
           http://www.springframework.org/schema/context http://www.springframework.org/schema/context/spring-context-4.1.xsd
           http://www.springframework.org/schema/aop http://www.springframework.org/schema/aop/spring-aop-4.1.xsd
           http://www.springframework.org/schema/util http://www.springframework.org/schema/util/spring-util-4.0.xsd">

    <context:component-scan base-package="org.broadleafcommerce.common"/>
    
    <!-- Override Spring's default ApplicationEventMultiCaster with one that is a little smarter about asynchronous -->
    <bean id="applicationEventMulticaster" class="org.broadleafcommerce.common.event.BroadleafApplicationEventMulticaster"/>

    <bean id="blExploitProtectionService" class="org.broadleafcommerce.common.security.service.ExploitProtectionServiceImpl">
        <property name="xsrfProtectionEnabled" value="${exploitProtection.xsrfEnabled}" />
        <property name="xssProtectionEnabled" value="${exploitProtection.xssEnabled}" />
    </bean>

    <bean id="blConfiguration" class="org.broadleafcommerce.common.config.RuntimeEnvironmentPropertiesConfigurer" />

    <bean id="blConfigurationManager" class="org.broadleafcommerce.common.config.RuntimeEnvironmentPropertiesManager"/>

    <bean id="blMessageCreator" class="org.broadleafcommerce.common.email.service.message.NullMessageCreator">
        <constructor-arg ref="blMailSender"/>
    </bean>

    <bean id="blDirectCopyIgnorePatterns" class="org.springframework.beans.factory.config.ListFactoryBean">
        <property name="sourceList">
            <list>
                <bean class="org.broadleafcommerce.common.extensibility.jpa.copy.DirectCopyIgnorePattern">
                    <property name="patterns">
                        <array>
                            <value>org\.apache.*</value>
                            <value>org\.springframework.*</value>
                            <value>javassist.*</value>
                            <value>javax.*</value>
                            <value>org.broadleafcommerce.openadmin.web.compatibility.JSCompatibilityRequestWrapper</value>
                        </array>
                    </property>
                </bean>
            </list>
        </property>
    </bean>
    
    <bean id="blBaseUrlResolver" class="org.broadleafcommerce.common.web.BaseUrlResolverImpl" />

    <bean id="blDirectCopyTransformTokenMap" class="org.springframework.beans.factory.config.MapFactoryBean">
        <property name="sourceMap">
            <map>
                <entry key="archiveOnly" value="org.broadleafcommerce.common.weave.WeaveArchiveStatus"/>
            </map>
        </property>
    </bean>
    
    <!-- With WebLogic 12c and JRockit 1.6, there seems to be a problem with the instrumentation of domain clases related 
         to the fact that certain support classes are either not loaded or not initialized when they are referenced from DirectCopyClassTransformer, 
         EntityMarkerClassTransformer, and others.  These include javassist classes and certain Broadleaf enums and Annotations.
         The solution is to pre-load those classes before trying to use them.  This factory provides a list to support this mechanism. -->
    <bean id="blDirectCopyClassPreLoadPatterns" class="org.springframework.beans.factory.config.ListFactoryBean">
        <property name="sourceList">
            <list>
            	<value>javassist.ClassPool</value>
            	<value>javassist.CtClass</value>
            	<value>javassist.CtConstructor</value>
            	<value>javassist.CtField</value>
            	<value>javassist.CtMethod</value>
            	<value>javassist.LoaderClassPath</value>
            	<value>javassist.NotFoundException</value>
            	<value>javassist.bytecode.AnnotationsAttribute</value>
            	<value>javassist.bytecode.ClassFile</value>
            	<value>javassist.bytecode.ConstPool</value>
            	<value>javassist.bytecode.annotation.Annotation</value>
            	<value>javassist.bytecode.annotation.AnnotationMemberValue</value>
            	<value>javassist.bytecode.annotation.ArrayMemberValue</value>
            	<value>javassist.bytecode.annotation.BooleanMemberValue</value>
            	<value>javassist.bytecode.annotation.MemberValue</value>
            	<value>javassist.bytecode.annotation.StringMemberValue</value>
            	<value>javax.annotation.Resource</value>
            	<value>javax.persistence.EntityListeners</value>
            	<value>javax.persistence.Embeddable</value>
            	<value>javax.persistence.Entity</value>
            	<value>javax.persistence.MappedSuperclass</value>
            	<value>org.apache.commons.lang3.StringUtils</value>
            	<value>org.broadleafcommerce.common.logging.LifeCycleEvent</value>
            	<value>org.broadleafcommerce.common.logging.SupportLogManager</value>
            	<value>org.broadleafcommerce.common.logging.SupportLogger</value>
            	<value>org.broadleafcommerce.common.extensibility.jpa.copy.NonCopied</value>
            </list>
        </property>
    </bean> 

    <!--This class transformer is responsible for picking up @DirectCopyTransform annotations on entities -->
    <bean id="blAnnotationDirectCopyClassTransformer" class="org.broadleafcommerce.common.extensibility.jpa.copy.DirectCopyClassTransformer">
        <constructor-arg name="moduleName" value="Annotated Transformation" />
        <property name="templateTokens" ref="blDirectCopyTransformTokenMap"/>
        <property name="preLoadClassNamePatterns" ref="blDirectCopyClassPreLoadPatterns"/>
    </bean>

    <bean id="blEntityMarkerClassTransformer" class="org.broadleafcommerce.common.extensibility.jpa.convert.EntityMarkerClassTransformer" >
    	<property name="preLoadClassNamePatterns" ref="blDirectCopyClassPreLoadPatterns"/>
    </bean>
    
    <bean id="blConditionalFieldAnnotationClassTransformer" class="org.broadleafcommerce.common.extensibility.jpa.copy.ConditionalFieldAnnotationsClassTransformer">
        <constructor-arg name="moduleName" value="Conditional Field Annotation Transformation" />
    </bean>

    <!-- NOTE: Remove this transformer when Thymeleaf 2.1.5 is released. See the Javadocs for org.broadleafcommerce.common.web.patch.EvaluationUtilPatch -->
    <bean id="blEvaluationUtilPatchClassTransformer" class="org.broadleafcommerce.common.extensibility.jpa.copy.DirectCopyClassTransformer">
        <constructor-arg name="moduleName" value="EvaluationUtil Patch Transformation" />
        <property name="xformTemplates">
            <map>
                <entry key="org.thymeleaf.util.EvaluationUtil"
                       value="org.broadleafcommerce.common.web.patch.EvaluationUtilPatch"/>
            </map>
        </property>
    </bean>
    <!-- END NOTE -->

    <!-- to be overriden by 3rd party modules -->
    <bean id="blMergedClassTransformers" class="org.springframework.beans.factory.config.ListFactoryBean">
        <property name="sourceList">
            <list>
                <ref bean="blAnnotationDirectCopyClassTransformer"/>
                <ref bean="blEntityMarkerClassTransformer"/>
                <ref bean="blConditionalFieldAnnotationClassTransformer"/>
                <ref bean="blEvaluationUtilPatchClassTransformer"/>
            </list>
        </property>
    </bean>

    <bean id="blServerInfo" class="org.broadleafcommerce.common.email.service.info.ServerInfo">
        <property name="serverName" value="localhost"/>
        <property name="serverPort" value="8080"/>
    </bean>

    <bean id="blMailSender" class="org.springframework.mail.javamail.JavaMailSenderImpl">
        <property name="host"><value>localhost</value></property>
        <property name="port"><value>25</value></property>
        <property name="protocol"><value>smtp</value></property>
        <property name="javaMailProperties">
            <props>
                <prop key="mail.smtp.starttls.enable">true</prop>
                <prop key="mail.smtp.timeout">25000</prop>
            </props>
        </property>
    </bean>
    
    <bean id="blSpringCacheManager" class="org.springframework.cache.ehcache.EhCacheCacheManager">
        <property name="cacheManager" ref="blCacheManager"/>
    </bean>    

    <!-- This mail sender will log the html content generated for the email to the console  -->
    <!-- To enable logging set log level in Log4j to INFO  -->
    <bean id="blLoggingMailSender" class="org.broadleafcommerce.common.email.service.LoggingMailSender" />

    <bean id="blVelocityEngine" class="org.springframework.ui.velocity.VelocityEngineFactoryBean">
      <property name="velocityProperties">
         <value>
            resource.loader=class
            class.resource.loader.class=org.apache.velocity.runtime.resource.loader.ClasspathResourceLoader
            <!-- class.resource.loader.path=classpath:/config/velocity/templates/ -->
            <!-- Note that jar specification for the .path configuration property conforms to the same rules for the java.net.JarUrlConnection class-->
            <!-- jar.resource.loader.class =org.apache.velocity.runtime.resource.loader.JarResourceLoader
            jar.resource.loader.path = jar:file:/broadleaf-profile.jar/emailTemplates
            file.resource.loader.class=org.apache.velocity.runtime.resource.loader.FileResourceLoader
            file.resource.loader.cache = false
            file.resource.loader.path=${file.root}/WEB-INF/config/velocity/templates-->
         </value>
      </property>
   </bean>
    
    <bean id="blEmailInfo" class="org.broadleafcommerce.common.email.service.info.EmailInfo" />
    <bean id="blNullEmailInfo" class="org.broadleafcommerce.common.email.service.info.NullEmailInfo" />
    
    <bean id="blWebCommonClasspathTemplateResolver" class="org.thymeleaf.templateresolver.ClassLoaderTemplateResolver">
        <property name="prefix" value="common_style/templates/" />
        <property name="suffix" value=".html" />
        <property name="templateMode" value="HTML5" />        
        <property name="characterEncoding" value="UTF-8" />
        <property name="cacheable" value="${cache.page.templates}"/>
        <property name="cacheTTLMs" value="${cache.page.templates.ttl}" />
        <property name="order" value="500"/> 
    </bean>  
    
    <bean id="blSiteResolver" class="org.broadleafcommerce.common.web.NullBroadleafSiteResolver" />
    <bean id="blThemeResolver" class="org.broadleafcommerce.common.web.NullBroadleafThemeResolver" />
    
    
    <!-- Resource Resolver Chains  -->
    <bean id="blSiteResourceResolvers" class="org.springframework.beans.factory.config.ListFactoryBean" >
        <property name="sourceList">
            <list>
                <ref bean="blBLCJSUrlPathResolver" />                         
                <ref bean="blCacheResourceResolver" />                
                <ref bean="blVersionResourceResolver" />
                <ref bean="blBundleResourceResolver" />
                <ref bean="blBLCJSResolver" />
                <ref bean="blSystemPropertyJSResolver" />              
                <ref bean="blPathResourceResolver" />
            </list>
        </property>
    </bean>     
    
    <!--  Spring 4.1 Resource Handling -->
    <bean id="blJsLocations" class="org.springframework.beans.factory.config.ListFactoryBean" >
        <property name="sourceList">
            <list>
                <value>classpath:/common_style/js/</value>
                <value>classpath:/extensions/js/</value><!-- To allow a common place for modules or extensions to put js files. -->
            </list>
        </property>
    </bean>
    
    <bean id="blCssLocations" class="org.springframework.beans.factory.config.ListFactoryBean" >
        <property name="sourceList">
            <list>
                <value>classpath:/common_style/css/</value>
            </list>
        </property>
    </bean>

    <bean id="blFontLocations" class="org.springframework.beans.factory.config.ListFactoryBean" >
        <property name="sourceList">
            <list>
                <value>classpath:/common_style/fonts/</value>
            </list>
        </property>
    </bean>

    <bean id="blImageLocations" class="org.springframework.beans.factory.config.ListFactoryBean" >
        <property name="sourceList">
            <list>
                <value>classpath:/common_style/img/</value>
            </list>
        </property>
    </bean>
    
    <bean id="blJsFileList" class="org.springframework.beans.factory.config.ListFactoryBean" >
        <property name="sourceList">
            <list>
            </list>
        </property>
    </bean>

    <bean id="blAdminJsLibFileList" class="org.springframework.beans.factory.config.ListFactoryBean" >
        <property name="sourceList">
            <list>
            </list>
        </property>
    </bean>
    
    <bean id="blCssFileList" class="org.springframework.beans.factory.config.ListFactoryBean" >
        <property name="sourceList">
            <list>
            </list>
        </property>
    </bean>

    <!--  Spring 4.1 Resource Resolvers -->
    <bean id="blJsResourceResolvers" class="org.springframework.beans.factory.config.ListFactoryBean" >
        <property name="sourceList">
            <list>             
            </list>
        </property>
    </bean>
    
    <bean id="blCssResourceResolvers" class="org.springframework.beans.factory.config.ListFactoryBean" >
        <property name="sourceList">
            <list>         
            </list>
        </property>
    </bean>

    <!--  Spring 4.1 Resource Transformers -->
    <bean id="blJsResourceTransformers" class="org.springframework.beans.factory.config.ListFactoryBean" >
        <property name="sourceList">
            <list>
                <ref bean="blCachingResourceTransformer" />
                <ref bean="blMinifyResourceTransformer" />                
            </list>
        </property>
    </bean>
    
    <bean id="blCssResourceTransformers" class="org.springframework.beans.factory.config.ListFactoryBean" >
        <property name="sourceList">
            <list>
                <ref bean="blCachingResourceTransformer" />
                <ref bean="blMinifyResourceTransformer" />
            </list>
        </property>
    </bean>

    <!--  Spring 4.1 Site Resource Handling Base Classes -->
    <bean id="siteResourceHttpRequestHandlerBase" abstract="true" 
            class="org.broadleafcommerce.common.web.resource.BroadleafResourceHttpRequestHandler">
        <property name="cacheSeconds" value="${staticResourceBrowserCacheSeconds}" />    
        <property name="resourceResolvers" ref="blSiteResourceResolvers" />
    </bean>
    
    <bean id="siteJsResourceRequestHandlerBase" abstract="true" parent="siteResourceHttpRequestHandlerBase">
        <property name="locations" ref="blJsLocations" />
        <property name="resourceTransformers" ref="blJsResourceTransformers" />    
    </bean>
    
    <bean id="siteCssResourceRequestHandlerBase" abstract="true" parent="siteResourceHttpRequestHandlerBase">
        <property name="locations" ref="blCssLocations" />
        <property name="resourceTransformers" ref="blCssResourceTransformers" />
    </bean>

    <bean id="siteImageResourceRequestHandlerBase" abstract="true" parent="siteResourceHttpRequestHandlerBase">
        <property name="locations" ref="blImageLocations" />
    </bean>
    
    <bean id="siteFontResourceRequestHandlerBase" abstract="true" parent="siteResourceHttpRequestHandlerBase">
        <property name="locations" ref="blFontLocations"/>            
    </bean>
   
   <!--  End Spring 4.1 Resource Handling Configuration -->
   
    <bean id="blFileServiceProviders" class="org.springframework.beans.factory.config.ListFactoryBean" >
        <property name="sourceList">
            <list>
            </list>
        </property>
    </bean>   
     
    
    <bean id="blPaymentGatewayConfigurationServices" class="org.springframework.beans.factory.config.ListFactoryBean" >
        <property name="sourceList">
            <list>
            </list>
        </property>
    </bean>
    
    <bean id="thymeleafSpringStandardDialect" class="org.thymeleaf.spring4.dialect.SpringStandardDialect" />
    
    <bean id="blVariableExpressionEvaluator" class="org.broadleafcommerce.common.web.expression.BroadleafVariableExpressionEvaluator" />
    <bean id="blDataDrivenEnumerationProcessor" class="org.broadleafcommerce.common.web.processor.DataDrivenEnumerationProcessor" />
    <bean id="blResourceBundleProcessor" class="org.broadleafcommerce.common.web.processor.ResourceBundleProcessor" />
    <bean id="blConfigVariableProcessor" class="org.broadleafcommerce.common.web.processor.ConfigVariableProcessor" />
    <bean id="blBreadcrumbProcessor" class="org.broadleafcommerce.common.breadcrumbs.processor.BreadcrumbProcessor" />
    <bean id="blFormProcessor" class="org.broadleafcommerce.common.web.processor.FormProcessor" />
    
    <!-- This core Broadleaf dialect should not be extended by implementors. Instead, define your -->
    <!-- own dialect and add your processors there. -->
    <bean id="blDialectProcessors" class="org.springframework.beans.factory.config.SetFactoryBean">
        <property name="sourceSet">
            <set>
                <ref bean="blDataDrivenEnumerationProcessor" />
                <ref bean="blResourceBundleProcessor" />
                <ref bean="blConfigVariableProcessor" />
                <ref bean="blBreadcrumbProcessor" />
                <ref bean="blFormProcessor" />
            </set>
        </property>
    </bean>
    
    <bean id="blDialect" class="org.broadleafcommerce.common.web.dialect.BLCDialect">
        <property name="processors" ref="blDialectProcessors" />
    </bean>
    
    <!-- This list factory bean will accept classes that implment the BroadleafVariableExpression interface. -->
    <!-- This provides the ability to inject custom expression evaluators into Thymeleaf. -->
    <bean id="blVariableExpressions" class="org.springframework.beans.factory.config.ListFactoryBean">
        <property name="sourceList">
            <list>
                <bean class="org.broadleafcommerce.common.web.expression.AssetURLVariableExpression" />
                <bean class="org.broadleafcommerce.common.web.expression.NullBroadleafVariableExpression" />
                <bean class="org.broadleafcommerce.common.web.expression.BRCVariableExpression" />                
                <bean class="org.broadleafcommerce.common.web.expression.PropertiesVariableExpression" />
                <bean class="org.broadleafcommerce.common.web.payment.expression.PaymentGatewayFieldVariableExpression"/>
            </list>
        </property>
    </bean>
    
    <bean id="blSiteMapGenerators" class="org.springframework.beans.factory.config.ListFactoryBean">
        <property name="sourceList">
            <list>
                <ref bean="blCustomSiteMapGenerator" />
            </list>
        </property>
    </bean>

    <bean id="blStatisticsServiceLogAdapter" class="org.broadleafcommerce.common.cache.NoOpStatisticsServiceLogAdapter"/>

    <bean id="blStatisticsService" class="org.broadleafcommerce.common.cache.StatisticsServiceImpl">
        <property name="appName">
            <bean class="org.springframework.jndi.JndiObjectFactoryBean">
                <property name="jndiName">
                    <value>java:comp/env/appName</value>
                </property>
                <property name="defaultObject" value="broadleaf"/>
            </bean>
        </property>
        <property name="adapter" ref="blStatisticsServiceLogAdapter"/>
    </bean>

    <bean id="blEntityExtensionManagers" class="org.springframework.beans.factory.config.MapFactoryBean">
        <property name="sourceMap">
            <map>
            </map>
        </property>
    </bean>
    
    <bean id="blTranslationExceptionProperties" class="org.springframework.beans.factory.config.ListFactoryBean" >
        <property name="sourceList">
            <list>
                <value>pageTemplate.*</value>
            </list>
        </property>
    </bean>

    <bean id="blConditionalDirectCopyTransformers" class="org.springframework.beans.factory.config.MapFactoryBean">
        <property name="sourceMap">
            <map>
            </map>
        </property>
    </bean>

    <bean id="blConditionalEntities" class="org.springframework.beans.factory.config.MapFactoryBean">
        <property name="sourceMap">
            <map>
            </map>
        </property>
    </bean>

    <bean id="blConditionalOrmFiles" class="org.springframework.beans.factory.config.MapFactoryBean">
        <property name="sourceMap">
            <map>
            </map>
        </property>
    </bean>
    
    <bean id="blConditionalFieldAnnotationCopyTransformers" class="org.springframework.beans.factory.config.MapFactoryBean">
        <property name="sourceMap">
            <map>
            </map>
        </property>
    </bean>

<<<<<<< HEAD
    <!-- Start - this block should be removed in 4.1, since the DirectCopyTransform annotations will appear on these entities at that point -->
    <bean id="blSiteMapGeneratorConfigurationConditionalDirectCopyTransformerMember" class="org.broadleafcommerce.common.weave.ConditionalDirectCopyTransformMemberDto">
        <property name="templateTokens">
            <util:constant static-field="org.broadleafcommerce.common.extensibility.jpa.copy.DirectCopyTransformTypes.MULTITENANT_SITE"/>
        </property>
        <property name="conditionalProperty" value="enable.site.map.mt.disc"/>
    </bean>

    <bean id="blOptionalIncludeAdminMainEntityWeaveMap" class="org.springframework.beans.factory.config.MapFactoryBean">
        <property name="sourceMap">
            <map>
                <entry key="archiveOnly" value="org.broadleafcommerce.common.weave.WeaveArchiveStatus"/>
                <entry key="auditableOnly" value="org.broadleafcommerce.openadmin.weave.WeaveAdminAuditable"/>
            </map>
        </property>
    </bean>

    <bean class="org.broadleafcommerce.common.extensibility.context.merge.EarlyStageMergeBeanPostProcessor">
        <property name="collectionRef" value="blOptionalIncludeAdminMainEntityWeaveMap"/>
        <property name="targetRef" value="blDirectCopyTransformTokenMap"/>
    </bean>

    <bean id="blAdminUserConditionalDirectCopyTransformerMember" class="org.broadleafcommerce.common.weave.ConditionalDirectCopyTransformMemberDto">
        <property name="templateTokens">
            <util:constant static-field="org.broadleafcommerce.common.extensibility.jpa.copy.DirectCopyTransformTypes.ARCHIVE_ONLY"/>
        </property>
        <property name="conditionalProperty" value="enable.admin.user.archive"/>
    </bean>

    <bean id="blCustomerConditionalDirectCopyTransformerMember" class="org.broadleafcommerce.common.weave.ConditionalDirectCopyTransformMemberDto">
        <property name="templateTokens">
            <util:constant static-field="org.broadleafcommerce.common.extensibility.jpa.copy.DirectCopyTransformTypes.ARCHIVE_ONLY"/>
        </property>
        <property name="conditionalProperty" value="enable.customer.archive"/>
    </bean>


    <!-- This is to conditionally add workflow annotation to FulfillmentPriceBandImpl -->
    <bean id="blBandedFulfillmentOptionConditionalDirectCopyTransformerMember" class="org.broadleafcommerce.common.weave.ConditionalDirectCopyTransformMemberDto">
        <property name="templateTokens">
            <array>
                <util:constant static-field="org.broadleafcommerce.common.extensibility.jpa.copy.DirectCopyTransformTypes.SANDBOX"/>
                <util:constant static-field="org.broadleafcommerce.common.extensibility.jpa.copy.DirectCopyTransformTypes.MULTITENANT_SITE"/>
            </array>
        </property>
        <property name="conditionalProperty" value="enable.banded.ff.option.wrkflow.mt.disc"/>
    </bean>

    <!-- Start - this block should be removed in 4.1, since the DirectCopyTransform annotations will appear on these entities at that point -->
    <bean id="blSearchRedirectConditionalDirectCopyTransformerMember" class="org.broadleafcommerce.common.weave.ConditionalDirectCopyTransformMemberDto">
        <property name="templateTokens">
            <util:constant static-field="org.broadleafcommerce.common.extensibility.jpa.copy.DirectCopyTransformTypes.MULTITENANT_SITE"/>
        </property>
        <property name="conditionalProperty" value="enable.search.redirect.mt.disc"/>
    </bean>

    <bean id="blCommonConditionalDirectCopyTransformers" class="org.springframework.beans.factory.config.MapFactoryBean">
        <property name="sourceMap">
            <map>
                <entry key="org.broadleafcommerce.common.sitemap.domain.SiteMapGeneratorConfigurationImpl" value-ref="blSiteMapGeneratorConfigurationConditionalDirectCopyTransformerMember"/>
                <entry key="org.broadleafcommerce.core.search.redirect.domain.SearchRedirectImpl" value-ref="blSearchRedirectConditionalDirectCopyTransformerMember"/>
                <entry key="org.broadleafcommerce.core.order.fulfillment.domain.FulfillmentPriceBandImpl" value-ref="blBandedFulfillmentOptionConditionalDirectCopyTransformerMember"/>
                <entry key="org.broadleafcommerce.core.order.fulfillment.domain.FulfillmentWeightBandImpl" value-ref="blBandedFulfillmentOptionConditionalDirectCopyTransformerMember"/>
                <entry key="org.broadleafcommerce.openadmin.server.security.domain.AdminUserImpl" value-ref="blAdminUserConditionalDirectCopyTransformerMember" />
                <entry key="org.broadleafcommerce.profile.core.domain.CustomerImpl" value-ref="blCustomerConditionalDirectCopyTransformerMember" />
            </map>
        </property>
    </bean>
    
    <bean class="org.broadleafcommerce.common.extensibility.context.merge.EarlyStageMergeBeanPostProcessor">
        <property name="collectionRef" value="blCommonConditionalDirectCopyTransformers"/>
        <property name="targetRef" value="blConditionalDirectCopyTransformers"/>
    </bean>

    <bean id="blSiteMapConfigurationSiteMapGeneratorConfigurationConditionalFieldAnnotationTransformerMember" class="org.broadleafcommerce.common.weave.ConditionalFieldAnnotationCopyTransformMemberDTO">
        <property name="templateNames">
            <array>
                <value>org.broadleafcommerce.common.sitemap.domain.weave.OptionalEnterpriseSiteMapConfigurationSiteMapGeneratorConfigurationTemplate</value>
            </array>
        </property>
        <property name="conditionalProperty" value="enable.site.map.mt.disc"/>
    </bean>
    
    <bean id="blBandedPriceFulfillmentOptionConditionalFieldAnnotationTransformerMember" class="org.broadleafcommerce.common.weave.ConditionalFieldAnnotationCopyTransformMemberDTO">
        <property name="templateNames">
            <array>
                <value>org.broadleafcommerce.core.order.domain.weave.OptionalEnterpriseBandedPriceFulfillmentOptionTemplate</value>
            </array>
        </property>
        <property name="conditionalProperty" value="enable.banded.ff.option.wrkflow.mt.disc"/>
    </bean>
    
    <bean id="blBandedWeightFulfillmentOptionConditionalFieldAnnotationTransformerMember" class="org.broadleafcommerce.common.weave.ConditionalFieldAnnotationCopyTransformMemberDTO">
        <property name="templateNames">
            <array>
                <value>org.broadleafcommerce.core.order.domain.weave.OptionalEnterpriseBandedWeightFulfillmentOptionTemplate</value>
            </array>
        </property>
        <property name="conditionalProperty" value="enable.banded.ff.option.wrkflow.mt.disc"/>
    </bean>
    
    <bean id="blCommonConditionalFieldAnnotationCopyTransformers" class="org.springframework.beans.factory.config.MapFactoryBean">
        <property name="sourceMap">
            <map>
                <entry key="org.broadleafcommerce.core.order.fulfillment.domain.BandedPriceFulfillmentOptionImpl" value-ref="blBandedPriceFulfillmentOptionConditionalFieldAnnotationTransformerMember"/>
                <entry key="org.broadleafcommerce.core.order.fulfillment.domain.BandedWeightFulfillmentOptionImpl" value-ref="blBandedWeightFulfillmentOptionConditionalFieldAnnotationTransformerMember"/>
                <entry key="org.broadleafcommerce.common.sitemap.domain.SiteMapConfigurationImpl" value-ref="blSiteMapConfigurationSiteMapGeneratorConfigurationConditionalFieldAnnotationTransformerMember"/>
            </map>
        </property>
    </bean>
    
    <bean class="org.broadleafcommerce.common.extensibility.context.merge.EarlyStageMergeBeanPostProcessor">
        <property name="collectionRef" value="blCommonConditionalFieldAnnotationCopyTransformers"/>
        <property name="targetRef" value="blConditionalFieldAnnotationCopyTransformers"/>
    </bean>
    
    <!-- End - this block should be removed in 4.1, since the DirectCopyTransform annotations will appear on these entities at that point -->

=======
>>>>>>> b2efef58
</beans><|MERGE_RESOLUTION|>--- conflicted
+++ resolved
@@ -461,125 +461,4 @@
         </property>
     </bean>
 
-<<<<<<< HEAD
-    <!-- Start - this block should be removed in 4.1, since the DirectCopyTransform annotations will appear on these entities at that point -->
-    <bean id="blSiteMapGeneratorConfigurationConditionalDirectCopyTransformerMember" class="org.broadleafcommerce.common.weave.ConditionalDirectCopyTransformMemberDto">
-        <property name="templateTokens">
-            <util:constant static-field="org.broadleafcommerce.common.extensibility.jpa.copy.DirectCopyTransformTypes.MULTITENANT_SITE"/>
-        </property>
-        <property name="conditionalProperty" value="enable.site.map.mt.disc"/>
-    </bean>
-
-    <bean id="blOptionalIncludeAdminMainEntityWeaveMap" class="org.springframework.beans.factory.config.MapFactoryBean">
-        <property name="sourceMap">
-            <map>
-                <entry key="archiveOnly" value="org.broadleafcommerce.common.weave.WeaveArchiveStatus"/>
-                <entry key="auditableOnly" value="org.broadleafcommerce.openadmin.weave.WeaveAdminAuditable"/>
-            </map>
-        </property>
-    </bean>
-
-    <bean class="org.broadleafcommerce.common.extensibility.context.merge.EarlyStageMergeBeanPostProcessor">
-        <property name="collectionRef" value="blOptionalIncludeAdminMainEntityWeaveMap"/>
-        <property name="targetRef" value="blDirectCopyTransformTokenMap"/>
-    </bean>
-
-    <bean id="blAdminUserConditionalDirectCopyTransformerMember" class="org.broadleafcommerce.common.weave.ConditionalDirectCopyTransformMemberDto">
-        <property name="templateTokens">
-            <util:constant static-field="org.broadleafcommerce.common.extensibility.jpa.copy.DirectCopyTransformTypes.ARCHIVE_ONLY"/>
-        </property>
-        <property name="conditionalProperty" value="enable.admin.user.archive"/>
-    </bean>
-
-    <bean id="blCustomerConditionalDirectCopyTransformerMember" class="org.broadleafcommerce.common.weave.ConditionalDirectCopyTransformMemberDto">
-        <property name="templateTokens">
-            <util:constant static-field="org.broadleafcommerce.common.extensibility.jpa.copy.DirectCopyTransformTypes.ARCHIVE_ONLY"/>
-        </property>
-        <property name="conditionalProperty" value="enable.customer.archive"/>
-    </bean>
-
-
-    <!-- This is to conditionally add workflow annotation to FulfillmentPriceBandImpl -->
-    <bean id="blBandedFulfillmentOptionConditionalDirectCopyTransformerMember" class="org.broadleafcommerce.common.weave.ConditionalDirectCopyTransformMemberDto">
-        <property name="templateTokens">
-            <array>
-                <util:constant static-field="org.broadleafcommerce.common.extensibility.jpa.copy.DirectCopyTransformTypes.SANDBOX"/>
-                <util:constant static-field="org.broadleafcommerce.common.extensibility.jpa.copy.DirectCopyTransformTypes.MULTITENANT_SITE"/>
-            </array>
-        </property>
-        <property name="conditionalProperty" value="enable.banded.ff.option.wrkflow.mt.disc"/>
-    </bean>
-
-    <!-- Start - this block should be removed in 4.1, since the DirectCopyTransform annotations will appear on these entities at that point -->
-    <bean id="blSearchRedirectConditionalDirectCopyTransformerMember" class="org.broadleafcommerce.common.weave.ConditionalDirectCopyTransformMemberDto">
-        <property name="templateTokens">
-            <util:constant static-field="org.broadleafcommerce.common.extensibility.jpa.copy.DirectCopyTransformTypes.MULTITENANT_SITE"/>
-        </property>
-        <property name="conditionalProperty" value="enable.search.redirect.mt.disc"/>
-    </bean>
-
-    <bean id="blCommonConditionalDirectCopyTransformers" class="org.springframework.beans.factory.config.MapFactoryBean">
-        <property name="sourceMap">
-            <map>
-                <entry key="org.broadleafcommerce.common.sitemap.domain.SiteMapGeneratorConfigurationImpl" value-ref="blSiteMapGeneratorConfigurationConditionalDirectCopyTransformerMember"/>
-                <entry key="org.broadleafcommerce.core.search.redirect.domain.SearchRedirectImpl" value-ref="blSearchRedirectConditionalDirectCopyTransformerMember"/>
-                <entry key="org.broadleafcommerce.core.order.fulfillment.domain.FulfillmentPriceBandImpl" value-ref="blBandedFulfillmentOptionConditionalDirectCopyTransformerMember"/>
-                <entry key="org.broadleafcommerce.core.order.fulfillment.domain.FulfillmentWeightBandImpl" value-ref="blBandedFulfillmentOptionConditionalDirectCopyTransformerMember"/>
-                <entry key="org.broadleafcommerce.openadmin.server.security.domain.AdminUserImpl" value-ref="blAdminUserConditionalDirectCopyTransformerMember" />
-                <entry key="org.broadleafcommerce.profile.core.domain.CustomerImpl" value-ref="blCustomerConditionalDirectCopyTransformerMember" />
-            </map>
-        </property>
-    </bean>
-    
-    <bean class="org.broadleafcommerce.common.extensibility.context.merge.EarlyStageMergeBeanPostProcessor">
-        <property name="collectionRef" value="blCommonConditionalDirectCopyTransformers"/>
-        <property name="targetRef" value="blConditionalDirectCopyTransformers"/>
-    </bean>
-
-    <bean id="blSiteMapConfigurationSiteMapGeneratorConfigurationConditionalFieldAnnotationTransformerMember" class="org.broadleafcommerce.common.weave.ConditionalFieldAnnotationCopyTransformMemberDTO">
-        <property name="templateNames">
-            <array>
-                <value>org.broadleafcommerce.common.sitemap.domain.weave.OptionalEnterpriseSiteMapConfigurationSiteMapGeneratorConfigurationTemplate</value>
-            </array>
-        </property>
-        <property name="conditionalProperty" value="enable.site.map.mt.disc"/>
-    </bean>
-    
-    <bean id="blBandedPriceFulfillmentOptionConditionalFieldAnnotationTransformerMember" class="org.broadleafcommerce.common.weave.ConditionalFieldAnnotationCopyTransformMemberDTO">
-        <property name="templateNames">
-            <array>
-                <value>org.broadleafcommerce.core.order.domain.weave.OptionalEnterpriseBandedPriceFulfillmentOptionTemplate</value>
-            </array>
-        </property>
-        <property name="conditionalProperty" value="enable.banded.ff.option.wrkflow.mt.disc"/>
-    </bean>
-    
-    <bean id="blBandedWeightFulfillmentOptionConditionalFieldAnnotationTransformerMember" class="org.broadleafcommerce.common.weave.ConditionalFieldAnnotationCopyTransformMemberDTO">
-        <property name="templateNames">
-            <array>
-                <value>org.broadleafcommerce.core.order.domain.weave.OptionalEnterpriseBandedWeightFulfillmentOptionTemplate</value>
-            </array>
-        </property>
-        <property name="conditionalProperty" value="enable.banded.ff.option.wrkflow.mt.disc"/>
-    </bean>
-    
-    <bean id="blCommonConditionalFieldAnnotationCopyTransformers" class="org.springframework.beans.factory.config.MapFactoryBean">
-        <property name="sourceMap">
-            <map>
-                <entry key="org.broadleafcommerce.core.order.fulfillment.domain.BandedPriceFulfillmentOptionImpl" value-ref="blBandedPriceFulfillmentOptionConditionalFieldAnnotationTransformerMember"/>
-                <entry key="org.broadleafcommerce.core.order.fulfillment.domain.BandedWeightFulfillmentOptionImpl" value-ref="blBandedWeightFulfillmentOptionConditionalFieldAnnotationTransformerMember"/>
-                <entry key="org.broadleafcommerce.common.sitemap.domain.SiteMapConfigurationImpl" value-ref="blSiteMapConfigurationSiteMapGeneratorConfigurationConditionalFieldAnnotationTransformerMember"/>
-            </map>
-        </property>
-    </bean>
-    
-    <bean class="org.broadleafcommerce.common.extensibility.context.merge.EarlyStageMergeBeanPostProcessor">
-        <property name="collectionRef" value="blCommonConditionalFieldAnnotationCopyTransformers"/>
-        <property name="targetRef" value="blConditionalFieldAnnotationCopyTransformers"/>
-    </bean>
-    
-    <!-- End - this block should be removed in 4.1, since the DirectCopyTransform annotations will appear on these entities at that point -->
-
-=======
->>>>>>> b2efef58
 </beans>