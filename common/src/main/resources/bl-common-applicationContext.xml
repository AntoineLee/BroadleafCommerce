--- conflicted
+++ resolved
@@ -511,10 +511,6 @@
                 <entry key="org.broadleafcommerce.core.order.fulfillment.domain.FulfillmentPriceBandImpl" value-ref="blBandedFulfillmentOptionConditionalDirectCopyTransformerMember"/>
                 <entry key="org.broadleafcommerce.core.order.fulfillment.domain.FulfillmentWeightBandImpl" value-ref="blBandedFulfillmentOptionConditionalDirectCopyTransformerMember"/>
                 <entry key="org.broadleafcommerce.openadmin.server.security.domain.AdminUserImpl" value-ref="blAdminUserConditionalDirectCopyTransformerMember" />
-<<<<<<< HEAD
-                <entry key="org.broadleafcommerce.openadmin.server.security.domain.AdminSectionImpl" value-ref="blAdminSectionConditionalDirectCopyTransformerMember" />
-=======
->>>>>>> 87195217
                 <entry key="org.broadleafcommerce.profile.core.domain.CustomerImpl" value-ref="blCustomerConditionalDirectCopyTransformerMember" />
             </map>
         </property>
