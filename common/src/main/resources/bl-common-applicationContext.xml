--- conflicted
+++ resolved
@@ -511,11 +511,7 @@
                 <entry key="org.broadleafcommerce.core.order.fulfillment.domain.FulfillmentPriceBandImpl" value-ref="blBandedFulfillmentOptionConditionalDirectCopyTransformerMember"/>
                 <entry key="org.broadleafcommerce.core.order.fulfillment.domain.FulfillmentWeightBandImpl" value-ref="blBandedFulfillmentOptionConditionalDirectCopyTransformerMember"/>
                 <entry key="org.broadleafcommerce.openadmin.server.security.domain.AdminUserImpl" value-ref="blAdminUserConditionalDirectCopyTransformerMember" />
-<<<<<<< HEAD
-=======
-                <entry key="org.broadleafcommerce.openadmin.server.security.domain.AdminSectionImpl" value-ref="blAdminSectionConditionalDirectCopyTransformerMember" />
                 <entry key="org.broadleafcommerce.profile.core.domain.CustomerImpl" value-ref="blCustomerConditionalDirectCopyTransformerMember" />
->>>>>>> bef98293
             </map>
         </property>
     </bean>
