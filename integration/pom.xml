<?xml version="1.0" encoding="UTF-8"?>
<project xmlns="http://maven.apache.org/POM/4.0.0" xmlns:xsi="http://www.w3.org/2001/XMLSchema-instance" xsi:schemaLocation="http://maven.apache.org/POM/4.0.0 http://maven.apache.org/maven-v4_0_0.xsd">
    <parent>
        <artifactId>broadleaf</artifactId>
        <groupId>org.broadleafcommerce</groupId>
<<<<<<< HEAD
        <version>2.2.1-MULTISITE-SNAPSHOT</version>
=======
        <version>2.3.0-SNAPSHOT</version>
>>>>>>> e5dda9c9
    </parent>
    <modelVersion>4.0.0</modelVersion>
    <artifactId>integration</artifactId>
    <name>BroadleafCommerce Integration</name>
    <description>BroadleafCommerce Integration</description>
    <url>http://www.broadleafcommerce.org</url>
    <licenses>
        <license>
            <name>Apache 2</name>
            <url>http://www.apache.org/licenses/LICENSE-2.0.txt</url>
            <distribution>repo</distribution>
            <comments>A business-friendly OSS license</comments>
        </license>
    </licenses>
    <developers>
        <developer>
            <id>jeff</id>
            <name>Jeff Fischer</name>
            <email>jfischer@broadleafcommerce.org</email>
            <organization>Broadleaf Commerce</organization>
            <organizationUrl>http://www.broadleafcommerce.org</organizationUrl>
            <roles>
                <role>cto</role>
                <role>architect</role>
                <role>developer</role>
            </roles>
            <timezone>-6</timezone>
        </developer>
        <developer>
            <id>brian</id>
            <name>Brian Polster</name>
            <email>bpolster@broadleafcommerce.org</email>
            <organization>Broadleaf Commerce</organization>
            <organizationUrl>http://www.broadleafcommerce.org</organizationUrl>
            <roles>
                <role>president</role>
                <role>architect</role>
                <role>developer</role>
            </roles>
            <timezone>-6</timezone>
        </developer>
    </developers>
    <build>
        <plugins>
            <plugin>
                <groupId>org.apache.maven.plugins</groupId>
                <artifactId>maven-jar-plugin</artifactId>
                <executions>
                    <execution>
                        <goals>
                            <goal>test-jar</goal>
                        </goals>
                    </execution>
                </executions>
            </plugin>
            <plugin>
                <groupId>org.apache.maven.plugins</groupId>
                <artifactId>maven-surefire-plugin</artifactId>
                <configuration>
                    <argLine>-Xmx512m</argLine>
                </configuration>
                <executions>
                    <execution>
                        <id>default-test</id>
                        <configuration>
                            <skipTests>true</skipTests>
                        </configuration>
                    </execution>
                    <execution>
                        <id>legacy-test</id>
                        <phase>test</phase>
                        <goals>
                            <goal>test</goal>
                        </goals>
                        <configuration>
                            <excludes>
                                <exclude>**/OrderTest.java</exclude>
                                <exclude>**/CartTest.java</exclude>
                                <exclude>**/CheckoutTest.java</exclude>
                                <exclude>**/FulfillmentGroupDaoTest.java</exclude>
                                <exclude>**/OfferServiceTest.java</exclude>
                                <exclude>**/OfferTest.java</exclude>
                                <exclude>**/PricingTest.java</exclude>
                            </excludes>
                            <argLine>-Dlegacy=true</argLine>
                        </configuration>
                    </execution>
                    <execution>
                        <id>non-legacy-test</id>
                        <phase>test</phase>
                        <goals>
                            <goal>test</goal>
                        </goals>
                        <configuration>
                            <excludes>
                                <exclude>**/Legacy**Test.java</exclude>
                            </excludes>
                        </configuration>
                    </execution>
                </executions>
            </plugin>
            <plugin>
                <!-- Only delete the contents of the target folder so that it doesn't
                lose its "derived" status in Eclipse -->
                <artifactId>maven-clean-plugin</artifactId>
                <configuration>
                    <excludeDefaultDirectories>true</excludeDefaultDirectories>
                    <filesets>
                        <fileset>
                            <directory>target</directory>
                            <includes>
                                <include>**/*</include>
                            </includes>
                        </fileset>
                    </filesets>
                </configuration>
                <version>2.4.1</version>
            </plugin>
        </plugins>
    </build>
    <profiles>
        <profile>
            <id>jrebel-debug</id>
            <build>
                <plugins>
                    <plugin>
                        <groupId>org.zeroturnaround</groupId>
                        <artifactId>jrebel-maven-plugin</artifactId>
                        <executions>
                            <execution>
                                <id>generate-rebel-xml</id>
                                <phase>process-resources</phase>
                                <goals>
                                    <goal>generate</goal>
                                </goals>
                            </execution>
                        </executions>
                    </plugin>
                    <plugin>
                        <groupId>org.apache.maven.plugins</groupId>
                        <artifactId>maven-jar-plugin</artifactId>
                        <executions>
                            <execution>
                                <goals>
                                    <goal>test-jar</goal>
                                </goals>
                            </execution>
                        </executions>
                    </plugin>
                    <plugin>
                        <groupId>org.apache.maven.plugins</groupId>
                        <artifactId>maven-surefire-plugin</artifactId>
                        <executions>
                            <execution>
                                <id>legacy-test</id>
                                <configuration>
<<<<<<< HEAD
                                    <argLine>
                                        -Dlegacy=true 
                                        -Xmx512m -Xdebug -Xrunjdwp:transport=dt_socket,server=y,suspend=n,address=8083
                                        -javaagent:${jrebel.path} -Drebel.log.stdout=true
                                    </argLine>
=======
                                    <argLine>-Dlegacy=true -Xmx512m -Xdebug -Xrunjdwp:transport=dt_socket,server=y,suspend=n,address=8083 -Drebel.root=${rebel.root} -javaagent:/usr/lib/jrebel/jrebel.jar -Drebel.log.stdout=true</argLine>
>>>>>>> e5dda9c9
                                </configuration>
                            </execution>
                            <execution>
                                <id>non-legacy-test</id>
                                <configuration>
<<<<<<< HEAD
                                    <argLine>
                                        -Xmx512m -Xdebug -Xrunjdwp:transport=dt_socket,server=y,suspend=n,address=8083
                                        -javaagent:${jrebel.path} -Drebel.log.stdout=true
                                    </argLine>
=======
                                    <argLine>-Xmx512m -Xdebug -Xrunjdwp:transport=dt_socket,server=y,suspend=n,address=8083 -Drebel.root=${rebel.root} -javaagent:/usr/lib/jrebel/jrebel.jar -Drebel.log.stdout=true</argLine>
>>>>>>> e5dda9c9
                                </configuration>
                            </execution>
                        </executions>
                    </plugin>
                </plugins>
            </build>
        </profile>
    </profiles>
    <dependencies>
        <dependency>
            <groupId>org.broadleafcommerce</groupId>
            <artifactId>broadleaf-profile</artifactId>
        </dependency>
        <dependency>
            <groupId>org.broadleafcommerce</groupId>
            <artifactId>broadleaf-profile-web</artifactId>
        </dependency>
        <dependency>
            <groupId>org.broadleafcommerce</groupId>
            <artifactId>broadleaf-framework-web</artifactId>
        </dependency>
        <dependency>
            <groupId>org.broadleafcommerce</groupId>
            <artifactId>broadleaf-framework</artifactId>
        </dependency>
        <dependency>
            <groupId>org.broadleafcommerce</groupId>
            <artifactId>broadleaf-framework</artifactId>
            <version>${project.version}</version><!--$NO-MVN-MAN-VER$-->
            <classifier>tests</classifier>
        </dependency>
        <dependency>
            <groupId>org.broadleafcommerce</groupId>
            <artifactId>broadleaf-admin-module</artifactId>
        </dependency>
        <dependency>
            <groupId>org.broadleafcommerce</groupId>
            <artifactId>broadleaf-common</artifactId>
        </dependency>
        <dependency>
            <groupId>org.apache.ant</groupId>
            <artifactId>ant</artifactId>
        </dependency>
        <dependency>
            <groupId>com.icegreen</groupId>
            <artifactId>greenmail</artifactId>
        </dependency>
        <dependency>
            <groupId>org.testng</groupId>
            <artifactId>testng</artifactId>
            <type>jar</type>
            <classifier>jdk15</classifier>
        </dependency>
        <dependency>
            <groupId>org.springframework</groupId>
            <artifactId>spring-test</artifactId>
        </dependency>
        <dependency>
            <groupId>javax.servlet</groupId>
            <artifactId>servlet-api</artifactId>
        </dependency>
        <dependency>
            <groupId>javax.servlet.jsp</groupId>
            <artifactId>jsp-api</artifactId>
        </dependency>
        <dependency>
            <groupId>commons-dbcp</groupId>
            <artifactId>commons-dbcp</artifactId>
        </dependency>
        <dependency>
            <groupId>org.hsqldb</groupId>
            <artifactId>hsqldb</artifactId>
        </dependency>
        <dependency>
            <groupId>junit</groupId>
            <artifactId>junit</artifactId>
        </dependency>
        <dependency>
            <groupId>org.easymock</groupId>
            <artifactId>easymock</artifactId>
        </dependency>
        <dependency>
            <groupId>org.easymock</groupId>
            <artifactId>easymockclassextension</artifactId>
        </dependency>
    </dependencies>
</project><|MERGE_RESOLUTION|>--- conflicted
+++ resolved
@@ -3,11 +3,7 @@
     <parent>
         <artifactId>broadleaf</artifactId>
         <groupId>org.broadleafcommerce</groupId>
-<<<<<<< HEAD
         <version>2.2.1-MULTISITE-SNAPSHOT</version>
-=======
-        <version>2.3.0-SNAPSHOT</version>
->>>>>>> e5dda9c9
     </parent>
     <modelVersion>4.0.0</modelVersion>
     <artifactId>integration</artifactId>
@@ -144,6 +140,23 @@
                                     <goal>generate</goal>
                                 </goals>
                             </execution>
+                            <execution>
+                                <id>generate-test-rebel-xml</id>
+                                <phase>process-test-resources</phase>
+                                <goals>
+                                    <goal>generate</goal>
+                                </goals>
+                                <configuration>
+                                    <classpath>
+                                        <resources>
+                                            <resource>
+                                                <directory>target/test-classes</directory>
+                                            </resource>
+                                        </resources>
+                                    </classpath>
+                                    <rebelXmlDirectory>target/test-classes</rebelXmlDirectory>
+                                </configuration>
+                            </execution>
                         </executions>
                     </plugin>
                     <plugin>
@@ -164,28 +177,20 @@
                             <execution>
                                 <id>legacy-test</id>
                                 <configuration>
-<<<<<<< HEAD
                                     <argLine>
                                         -Dlegacy=true 
-                                        -Xmx512m -Xdebug -Xrunjdwp:transport=dt_socket,server=y,suspend=n,address=8083
+                                        -Xmx512m -Xdebug -Xrunjdwp:transport=dt_socket,server=y,suspend=n,address=8083 
                                         -javaagent:${jrebel.path} -Drebel.log.stdout=true
                                     </argLine>
-=======
-                                    <argLine>-Dlegacy=true -Xmx512m -Xdebug -Xrunjdwp:transport=dt_socket,server=y,suspend=n,address=8083 -Drebel.root=${rebel.root} -javaagent:/usr/lib/jrebel/jrebel.jar -Drebel.log.stdout=true</argLine>
->>>>>>> e5dda9c9
                                 </configuration>
                             </execution>
                             <execution>
                                 <id>non-legacy-test</id>
                                 <configuration>
-<<<<<<< HEAD
                                     <argLine>
-                                        -Xmx512m -Xdebug -Xrunjdwp:transport=dt_socket,server=y,suspend=n,address=8083
+                                        -Xmx512m -Xdebug -Xrunjdwp:transport=dt_socket,server=y,suspend=n,address=8083 
                                         -javaagent:${jrebel.path} -Drebel.log.stdout=true
                                     </argLine>
-=======
-                                    <argLine>-Xmx512m -Xdebug -Xrunjdwp:transport=dt_socket,server=y,suspend=n,address=8083 -Drebel.root=${rebel.root} -javaagent:/usr/lib/jrebel/jrebel.jar -Drebel.log.stdout=true</argLine>
->>>>>>> e5dda9c9
                                 </configuration>
                             </execution>
                         </executions>
