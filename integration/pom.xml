--- conflicted
+++ resolved
@@ -3,11 +3,7 @@
     <parent>
         <artifactId>broadleaf</artifactId>
         <groupId>org.broadleafcommerce</groupId>
-<<<<<<< HEAD
         <version>3.1.0-SNAPSHOT</version>
-=======
-        <version>3.0.2-SNAPSHOT</version>
->>>>>>> b487eae3
     </parent>
     <modelVersion>4.0.0</modelVersion>
     <artifactId>integration</artifactId>
