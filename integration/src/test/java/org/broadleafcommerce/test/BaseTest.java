--- conflicted
+++ resolved
@@ -34,29 +34,6 @@
 @TestExecutionListeners(inheritListeners = false, value = { MergeDependencyInjectionTestExecutionListener.class, DirtiesContextTestExecutionListener.class, MergeTransactionalTestExecutionListener.class })
 public abstract class BaseTest extends AbstractTestNGSpringContextTests {
 
-<<<<<<< HEAD
-    private static MergeClassPathXMLApplicationContext mergeContext = null;
-    
-    public static MergeClassPathXMLApplicationContext getContext() {
-            
-        try {
-            if (mergeContext == null) {
-                String[] contexts = StandardConfigLocations.retrieveAll(StandardConfigLocations.TESTCONTEXTTYPE);
-                
-                String[] additionalContexts = (ManagementFactory.getRuntimeMXBean().getInputArguments().contains("-Dlegacy=true")) 
-                        ? new String[]{"bl-applicationContext-test-legacy.xml"} 
-                        : new String[]{};
-                
-                mergeContext = new MergeClassPathXMLApplicationContext(contexts, additionalContexts);
-            }
-        } catch (Exception e) {
-            throw new RuntimeException(e);
-        }
-        return mergeContext;
-    }
-    
-=======
->>>>>>> 92286fde
     @PersistenceContext(unitName = "blPU")
     protected EntityManager em;
 
