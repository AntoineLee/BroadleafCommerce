/*
 * Copyright 2008-2009 the original author or authors.
 *
 * Licensed under the Apache License, Version 2.0 (the "License");
 * you may not use this file except in compliance with the License.
 * You may obtain a copy of the License at
 *
 *      http://www.apache.org/licenses/LICENSE-2.0
 *
 * Unless required by applicable law or agreed to in writing, software
 * distributed under the License is distributed on an "AS IS" BASIS,
 * WITHOUT WARRANTIES OR CONDITIONS OF ANY KIND, either express or implied.
 * See the License for the specific language governing permissions and
 * limitations under the License.
 */

package org.broadleafcommerce.core.checkout.service;

<<<<<<< HEAD
import java.util.ArrayList;
import java.util.HashMap;
import java.util.List;
import java.util.Map;

import javax.annotation.Resource;

=======
>>>>>>> c73a6ce1
import org.broadleafcommerce.common.encryption.EncryptionModule;
import org.broadleafcommerce.common.money.Money;
import org.broadleafcommerce.common.time.SystemTime;
import org.broadleafcommerce.core.catalog.domain.Sku;
import org.broadleafcommerce.core.catalog.domain.SkuImpl;
import org.broadleafcommerce.core.catalog.service.CatalogService;
import org.broadleafcommerce.core.checkout.service.workflow.CheckoutResponse;
<<<<<<< HEAD
=======
import org.broadleafcommerce.core.offer.dao.OfferAuditDao;
import org.broadleafcommerce.core.offer.dao.OfferCodeDao;
import org.broadleafcommerce.core.offer.dao.OfferDao;
import org.broadleafcommerce.core.offer.domain.Offer;
import org.broadleafcommerce.core.offer.domain.OfferCode;
import org.broadleafcommerce.core.offer.service.CreateOfferUtility;
import org.broadleafcommerce.core.offer.service.OfferService;
import org.broadleafcommerce.core.offer.service.exception.OfferMaxUseExceededException;
import org.broadleafcommerce.core.offer.service.type.OfferDiscountType;
import org.broadleafcommerce.core.offer.service.type.OfferType;
>>>>>>> c73a6ce1
import org.broadleafcommerce.core.order.domain.DiscreteOrderItem;
import org.broadleafcommerce.core.order.domain.DiscreteOrderItemImpl;
import org.broadleafcommerce.core.order.domain.FulfillmentGroup;
import org.broadleafcommerce.core.order.domain.FulfillmentGroupImpl;
import org.broadleafcommerce.core.order.domain.FulfillmentGroupItem;
import org.broadleafcommerce.core.order.domain.FulfillmentGroupItemImpl;
import org.broadleafcommerce.core.order.domain.Order;
import org.broadleafcommerce.core.order.domain.OrderItem;
import org.broadleafcommerce.core.order.service.CartService;
import org.broadleafcommerce.core.order.service.OrderItemService;
import org.broadleafcommerce.core.payment.domain.CreditCardPaymentInfo;
import org.broadleafcommerce.core.payment.domain.PaymentInfo;
import org.broadleafcommerce.core.payment.domain.PaymentInfoImpl;
import org.broadleafcommerce.core.payment.domain.Referenced;
import org.broadleafcommerce.core.payment.service.SecurePaymentInfoService;
import org.broadleafcommerce.core.payment.service.type.PaymentInfoType;
import org.broadleafcommerce.core.pricing.service.workflow.type.ShippingServiceType;
import org.broadleafcommerce.profile.core.domain.Address;
import org.broadleafcommerce.profile.core.domain.AddressImpl;
import org.broadleafcommerce.profile.core.domain.Country;
import org.broadleafcommerce.profile.core.domain.CountryImpl;
import org.broadleafcommerce.profile.core.domain.Customer;
import org.broadleafcommerce.profile.core.domain.State;
import org.broadleafcommerce.profile.core.domain.StateImpl;
import org.broadleafcommerce.profile.core.service.CustomerService;
import org.broadleafcommerce.test.BaseTest;
import org.springframework.transaction.annotation.Transactional;
import org.testng.annotations.Test;

public class CheckoutTest extends BaseTest {

    @Resource(name="blCheckoutService")
    private CheckoutService checkoutService;
    
    @Resource(name="blEncryptionModule")
    private EncryptionModule encryptionModule;
    
    @Resource
    private CustomerService customerService;
    
    @Resource
    private CartService cartService;
    
    @Resource
    private CatalogService catalogService;
    
    @Resource
    private OrderItemService orderItemService;

    @Resource
    private SecurePaymentInfoService securePaymentInfoService;

    @Resource
    private OfferDao offerDao;

    @Resource
    private OfferCodeDao offerCodeDao;
    
    @Resource
    private OfferAuditDao offerAuditDao;

    @Resource
    private OfferService offerService;

    @SuppressWarnings("serial")
	@Test(groups = { "checkout" }, dependsOnGroups = { "createCartForCustomer", "testShippingInsert" })
	@Transactional
    public void testCheckout() throws Exception {
        System.out.println("running test checkout");
    	String userName = "customer1";
        Customer customer = customerService.readCustomerByUsername(userName);
        Order order = cartService.createNewCartForCustomer(customer);
<<<<<<< HEAD
        
        Address address = new AddressImpl();
        address.setAddressLine1("123 Test Rd");
        address.setCity("Dallas");
        address.setFirstName("Jeff");
        address.setLastName("Fischer");
        address.setPostalCode("75240");
        address.setPrimaryPhone("972-978-9067");
        State state = new StateImpl();
        state.setAbbreviation("ALL");
        state.setName("ALL");
        address.setState(state);
        Country country = new CountryImpl();
        country.setAbbreviation("US");
        country.setName("United States");
        state.setCountry(country);
        address.setCountry(country);
         
        FulfillmentGroup group = new FulfillmentGroupImpl();
        group.setOrder(order);
        group.setAddress(address);
        List<FulfillmentGroup> groups = new ArrayList<FulfillmentGroup>();
        groups.add(group);
        order.setFulfillmentGroups(groups);
        Money total = new Money(5D);
        group.setShippingPrice(total);
        group.setMethod("standard");
        group.setService(ShippingServiceType.BANDED_SHIPPING.getType());
=======
>>>>>>> c73a6ce1

        Address address = buildAddress();
        FulfillmentGroup group = buildFulfillmentGroup(order, address);
        addSampleItemToOrder(order, group);
        order.setTotalShipping(new Money(0D));
        Map<PaymentInfo, Referenced> map = addPaymentToOrder(order, address);

        CheckoutResponse response = checkoutService.performCheckout(order, map);
        //The DummyCreditCardModule changed the reference Number - make sure it's represented
        for(PaymentInfo paymentInfo : response.getInfos().keySet()) {
            assert(paymentInfo.getReferenceNumber().equals("abc123"));
            assert(response.getInfos().get(paymentInfo).getReferenceNumber().equals("abc123"));
        }

        //confirm that the secure payment info items are not persisted
        Referenced referenced = null;
        try {
            referenced = securePaymentInfoService.findSecurePaymentInfo("abc123", PaymentInfoType.CREDIT_CARD);
        } catch (Exception e) {
            //do nothing
        }
        try {
            referenced = securePaymentInfoService.findSecurePaymentInfo("1234", PaymentInfoType.CREDIT_CARD);
        } catch (Exception e) {
            //do nothing
        }
        assert(referenced == null);

        assert (order.getTotal().greaterThan(order.getSubTotal()));
        assert (order.getTotalTax().equals(order.getSubTotal().add(order.getTotalShipping()).multiply(0.05D)));
        assert (response.getPaymentResponse().getResponseItems().size() > 0);
        //assert (order.getTotal().equals(order.getSubTotal().add(order.getTotalTax()).add(order.getTotalShipping())));
    }

/*
    @SuppressWarnings("serial")
   	@Test(groups = { "checkout" }, dependsOnGroups = { "createCartForCustomer", "testShippingInsert" })
   	@Transactional
    public void testCustomerMaxUsesPromo() throws Exception {
        String userName = "customer1";
        Customer customer = customerService.readCustomerByUsername(userName);
        Order order = cartService.createNewCartForCustomer(customer);
        CreateOfferUtility createOfferUtility = new CreateOfferUtility(offerDao, offerCodeDao, offerService);

        OfferCode code = createOfferUtility.createOfferCode("20.5 Percent Off Item Offer", OfferType.ORDER_ITEM, OfferDiscountType.PERCENT_OFF, 20.5, null, null, true, true, 10);
        Offer offer = createOfferUtility.updateOfferCodeMaxCustomerUses(code, 2l);

        Address address = buildAddress();

        FulfillmentGroup group = buildFulfillmentGroup(order, address);
        addSampleItemToOrder(order, group);
        cartService.addOfferCode(order, code, false);
        order.setTotalShipping(new Money(0D));
        Map<PaymentInfo, Referenced> map = addPaymentToOrder(order, address);
        CheckoutResponse response = checkoutService.performCheckout(order, map);
        
        assert(offerAuditDao.countUsesByCustomer(customer.getId(), offer.getId()) == 1L);
        assert(offerService.verifyMaxCustomerUsageThreshold(customer, offer) == false);

        // Now enter a 2nd order
        Order order2 = cartService.createNewCartForCustomer(customer);        
        cartService.addOfferCode(order2, code, true);
        
        Address address2 = buildAddress();
        FulfillmentGroup group2 = buildFulfillmentGroup(order2, address2);
        addSampleItemToOrder(order2, group2);
        order2.setTotalShipping(new Money(0D));
        Map<PaymentInfo, Referenced> map2 = addPaymentToOrder(order2, address2);
        CheckoutResponse response2 = checkoutService.performCheckout(order2, map2);
        
        assert(offerAuditDao.countUsesByCustomer(customer.getId(), offer.getId()) == 2L);
        assert(offerService.verifyMaxCustomerUsageThreshold(customer, offer) == true);

        // Now, try a 3rd use of the promo (should fail)
        Order order3 = cartService.createNewCartForCustomer(customer);

        boolean exceptionCaught = false;
        try {
            cartService.addOfferCode(order3, code, true);
        } catch (OfferMaxUseExceededException e) {            
            exceptionCaught = true;
        }

        // Add the code to the order directly and bypass the exception
        order3.addOfferCode(code);
        Address address3 = buildAddress();
        FulfillmentGroup group3 = buildFulfillmentGroup(order3, address3);
        addSampleItemToOrder(order3, group3);
        order3.setTotalShipping(new Money(0D));
        Map<PaymentInfo, Referenced> map3 = addPaymentToOrder(order3, address3);

        exceptionCaught = false;
        try {
            // Exception should get generated in the checkout workflow.
            CheckoutResponse response3 = checkoutService.performCheckout(order2, map2);
        } catch (OfferMaxUseExceededException e) {
            exceptionCaught = true;
        }
        assert(exceptionCaught);

        // Finally, create an order for a 2nd customer - should be no problem.
        String userName2 = "customer2";
        Customer customer2 = customerService.readCustomerByUsername(userName2);
        Order order4 = cartService.createNewCartForCustomer(customer2);
        cartService.addOfferCode(order4, code, true);

        Address address4 = buildAddress();
        FulfillmentGroup group4 = buildFulfillmentGroup(order4, address4);
        addSampleItemToOrder(order4, group4);
        order4.setTotalShipping(new Money(0D));
        Map<PaymentInfo, Referenced> map4 = addPaymentToOrder(order4, address4);
        CheckoutResponse response4 = checkoutService.performCheckout(order4, map4);

        assert(offerAuditDao.countUsesByCustomer(customer2.getId(), offer.getId()) == 1L);
        assert(offerService.verifyMaxCustomerUsageThreshold(customer2, offer) == false);
    }
    */


    private Map<PaymentInfo, Referenced> addPaymentToOrder(Order order, Address address) {
        PaymentInfo payment = new PaymentInfoImpl();
        payment.setAddress(address);
        payment.setAmount(new Money(15D + (15D * 0.05D)));
        payment.setReferenceNumber("1234");
        payment.setType(PaymentInfoType.CREDIT_CARD);
        payment.setOrder(order);

        CreditCardPaymentInfo cc = new CreditCardPaymentInfo() {

            private String referenceNumber = "1234";

			public String getCvvCode() {
				return "123";
			}

			public Integer getExpirationMonth() {
				return 11;
			}

			public Integer getExpirationYear() {
				return 2011;
			}

			public Long getId() {
				return null;
			}

			public String getPan() {
				return "1111111111111111";
			}

			public void setCvvCode(String cvvCode) {
				//do nothing
			}

			public void setExpirationMonth(Integer expirationMonth) {
				//do nothing
			}

			public void setExpirationYear(Integer expirationYear) {
				//do nothing
			}

			public void setId(Long id) {
				//do nothing
			}

			public void setPan(String pan) {
				//do nothing
			}

			public EncryptionModule getEncryptionModule() {
				return encryptionModule;
			}

			public String getReferenceNumber() {
				return referenceNumber;
			}

			public void setEncryptionModule(EncryptionModule encryptionModule) {
				//do nothing
			}

			public void setReferenceNumber(String referenceNumber) {
				this.referenceNumber = referenceNumber;
			}

        };

        Map<PaymentInfo, Referenced> map = new HashMap<PaymentInfo, Referenced>();
        map.put(payment, cc);
        return map;
    }

    private void addSampleItemToOrder(Order order, FulfillmentGroup group) {
        DiscreteOrderItem item = new DiscreteOrderItemImpl();
        item.setOrder(order);
        item.setPrice(new Money(14.99D));
        item.setRetailPrice(new Money(14.99D));
        item.setQuantity(1);

        Sku newSku = new SkuImpl();
        newSku.setName("Under Armor T-Shirt -- Red");
        newSku.setRetailPrice(new Money(14.99));
        newSku.setActiveStartDate(SystemTime.asDate());
        newSku.setDiscountable(false);
        newSku = catalogService.saveSku(newSku);
        item.setSku(newSku);

<<<<<<< HEAD
        assert (order.getTotal().greaterThan(order.getSubTotal()));
        assert (order.getTotalTax().equals(order.getSubTotal().multiply(0.05D))); // Shipping price is not taxable
        assert (response.getPaymentResponse().getResponseItems().size() > 0);
        //assert (order.getTotal().equals(order.getSubTotal().add(order.getTotalTax()).add(order.getTotalShipping())));
=======
        item = (DiscreteOrderItem) orderItemService.saveOrderItem(item);

        List<OrderItem> items = new ArrayList<OrderItem>();
        items.add(item);
        order.setOrderItems(items);

        FulfillmentGroupItem fgItem = new FulfillmentGroupItemImpl();
        fgItem.setFulfillmentGroup(group);
        fgItem.setOrderItem(item);
        fgItem.setQuantity(1);
        //fgItem.setPrice(new Money(0D));
        group.addFulfillmentGroupItem(fgItem);
    }

    private FulfillmentGroup buildFulfillmentGroup(Order order, Address address) {
        FulfillmentGroup group = new FulfillmentGroupImpl();
        group.setIsShippingPriceTaxable(true);
        group.setOrder(order);
        group.setAddress(address);
        List<FulfillmentGroup> groups = new ArrayList<FulfillmentGroup>();
        groups.add(group);
        order.setFulfillmentGroups(groups);
        Money total = new Money(5D);
        group.setShippingPrice(total);
        group.setMethod("standard");
        group.setService(ShippingServiceType.BANDED_SHIPPING.getType());
        return group;
    }

    private Address buildAddress() {
        Address address = new AddressImpl();
        address.setAddressLine1("123 Test Rd");
        address.setCity("Dallas");
        address.setFirstName("Jeff");
        address.setLastName("Fischer");
        address.setPostalCode("75240");
        address.setPrimaryPhone("972-978-9067");
        State state = new StateImpl();
        state.setAbbreviation("ALL");
        state.setName("ALL");
        address.setState(state);
        Country country = new CountryImpl();
        country.setAbbreviation("US");
        country.setName("United States");
        state.setCountry(country);
        address.setCountry(country);
        return address;
>>>>>>> c73a6ce1
    }
}<|MERGE_RESOLUTION|>--- conflicted
+++ resolved
@@ -16,16 +16,6 @@
 
 package org.broadleafcommerce.core.checkout.service;
 
-<<<<<<< HEAD
-import java.util.ArrayList;
-import java.util.HashMap;
-import java.util.List;
-import java.util.Map;
-
-import javax.annotation.Resource;
-
-=======
->>>>>>> c73a6ce1
 import org.broadleafcommerce.common.encryption.EncryptionModule;
 import org.broadleafcommerce.common.money.Money;
 import org.broadleafcommerce.common.time.SystemTime;
@@ -33,8 +23,6 @@
 import org.broadleafcommerce.core.catalog.domain.SkuImpl;
 import org.broadleafcommerce.core.catalog.service.CatalogService;
 import org.broadleafcommerce.core.checkout.service.workflow.CheckoutResponse;
-<<<<<<< HEAD
-=======
 import org.broadleafcommerce.core.offer.dao.OfferAuditDao;
 import org.broadleafcommerce.core.offer.dao.OfferCodeDao;
 import org.broadleafcommerce.core.offer.dao.OfferDao;
@@ -45,7 +33,6 @@
 import org.broadleafcommerce.core.offer.service.exception.OfferMaxUseExceededException;
 import org.broadleafcommerce.core.offer.service.type.OfferDiscountType;
 import org.broadleafcommerce.core.offer.service.type.OfferType;
->>>>>>> c73a6ce1
 import org.broadleafcommerce.core.order.domain.DiscreteOrderItem;
 import org.broadleafcommerce.core.order.domain.DiscreteOrderItemImpl;
 import org.broadleafcommerce.core.order.domain.FulfillmentGroup;
@@ -75,6 +62,12 @@
 import org.springframework.transaction.annotation.Transactional;
 import org.testng.annotations.Test;
 
+import javax.annotation.Resource;
+import java.util.ArrayList;
+import java.util.HashMap;
+import java.util.List;
+import java.util.Map;
+
 public class CheckoutTest extends BaseTest {
 
     @Resource(name="blCheckoutService")
@@ -118,37 +111,6 @@
     	String userName = "customer1";
         Customer customer = customerService.readCustomerByUsername(userName);
         Order order = cartService.createNewCartForCustomer(customer);
-<<<<<<< HEAD
-        
-        Address address = new AddressImpl();
-        address.setAddressLine1("123 Test Rd");
-        address.setCity("Dallas");
-        address.setFirstName("Jeff");
-        address.setLastName("Fischer");
-        address.setPostalCode("75240");
-        address.setPrimaryPhone("972-978-9067");
-        State state = new StateImpl();
-        state.setAbbreviation("ALL");
-        state.setName("ALL");
-        address.setState(state);
-        Country country = new CountryImpl();
-        country.setAbbreviation("US");
-        country.setName("United States");
-        state.setCountry(country);
-        address.setCountry(country);
-         
-        FulfillmentGroup group = new FulfillmentGroupImpl();
-        group.setOrder(order);
-        group.setAddress(address);
-        List<FulfillmentGroup> groups = new ArrayList<FulfillmentGroup>();
-        groups.add(group);
-        order.setFulfillmentGroups(groups);
-        Money total = new Money(5D);
-        group.setShippingPrice(total);
-        group.setMethod("standard");
-        group.setService(ShippingServiceType.BANDED_SHIPPING.getType());
-=======
->>>>>>> c73a6ce1
 
         Address address = buildAddress();
         FulfillmentGroup group = buildFulfillmentGroup(order, address);
@@ -358,12 +320,6 @@
         newSku = catalogService.saveSku(newSku);
         item.setSku(newSku);
 
-<<<<<<< HEAD
-        assert (order.getTotal().greaterThan(order.getSubTotal()));
-        assert (order.getTotalTax().equals(order.getSubTotal().multiply(0.05D))); // Shipping price is not taxable
-        assert (response.getPaymentResponse().getResponseItems().size() > 0);
-        //assert (order.getTotal().equals(order.getSubTotal().add(order.getTotalTax()).add(order.getTotalShipping())));
-=======
         item = (DiscreteOrderItem) orderItemService.saveOrderItem(item);
 
         List<OrderItem> items = new ArrayList<OrderItem>();
@@ -411,6 +367,5 @@
         state.setCountry(country);
         address.setCountry(country);
         return address;
->>>>>>> c73a6ce1
     }
 }