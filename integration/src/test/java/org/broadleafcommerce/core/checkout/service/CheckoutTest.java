/*
 * Copyright 2008-2009 the original author or authors.
 *
 * Licensed under the Apache License, Version 2.0 (the "License");
 * you may not use this file except in compliance with the License.
 * You may obtain a copy of the License at
 *
 *      http://www.apache.org/licenses/LICENSE-2.0
 *
 * Unless required by applicable law or agreed to in writing, software
 * distributed under the License is distributed on an "AS IS" BASIS,
 * WITHOUT WARRANTIES OR CONDITIONS OF ANY KIND, either express or implied.
 * See the License for the specific language governing permissions and
 * limitations under the License.
 */

package org.broadleafcommerce.core.checkout.service;

import org.broadleafcommerce.common.encryption.EncryptionModule;
import org.broadleafcommerce.common.money.Money;
import org.broadleafcommerce.common.time.SystemTime;
import org.broadleafcommerce.core.catalog.domain.Sku;
import org.broadleafcommerce.core.catalog.domain.SkuImpl;
import org.broadleafcommerce.core.catalog.service.CatalogService;
import org.broadleafcommerce.core.checkout.service.workflow.CheckoutResponse;
import org.broadleafcommerce.core.order.domain.DiscreteOrderItem;
import org.broadleafcommerce.core.order.domain.DiscreteOrderItemImpl;
import org.broadleafcommerce.core.order.domain.FulfillmentGroup;
import org.broadleafcommerce.core.order.domain.FulfillmentGroupImpl;
import org.broadleafcommerce.core.order.domain.FulfillmentGroupItem;
import org.broadleafcommerce.core.order.domain.FulfillmentGroupItemImpl;
import org.broadleafcommerce.core.order.domain.Order;
import org.broadleafcommerce.core.order.domain.OrderItem;
import org.broadleafcommerce.core.order.fulfillment.domain.FixedPriceFulfillmentOption;
import org.broadleafcommerce.core.order.fulfillment.domain.FixedPriceFulfillmentOptionImpl;
import org.broadleafcommerce.core.order.service.OrderItemService;
import org.broadleafcommerce.core.order.service.OrderService;
import org.broadleafcommerce.core.payment.domain.CreditCardPaymentInfo;
import org.broadleafcommerce.core.payment.domain.PaymentInfo;
import org.broadleafcommerce.core.payment.domain.PaymentInfoImpl;
import org.broadleafcommerce.core.payment.domain.Referenced;
import org.broadleafcommerce.core.payment.service.SecurePaymentInfoService;
import org.broadleafcommerce.core.payment.service.type.PaymentInfoType;
import org.broadleafcommerce.profile.core.domain.Address;
import org.broadleafcommerce.profile.core.domain.AddressImpl;
import org.broadleafcommerce.profile.core.domain.Country;
import org.broadleafcommerce.profile.core.domain.CountryImpl;
import org.broadleafcommerce.profile.core.domain.Customer;
import org.broadleafcommerce.profile.core.domain.State;
import org.broadleafcommerce.profile.core.domain.StateImpl;
import org.broadleafcommerce.profile.core.service.CustomerService;
import org.broadleafcommerce.test.BaseTest;
import org.springframework.transaction.annotation.Transactional;
import org.testng.annotations.Test;

import javax.annotation.Resource;

import java.util.ArrayList;
import java.util.HashMap;
import java.util.List;
import java.util.Map;

public class CheckoutTest extends BaseTest {

    @Resource(name="blCheckoutService")
    private CheckoutService checkoutService;
    
    @Resource(name="blEncryptionModule")
    private EncryptionModule encryptionModule;
    
    @Resource
    private CustomerService customerService;
    
    @Resource(name = "blOrderService")
    private OrderService orderService;
    
    @Resource
    private CatalogService catalogService;
    
    @Resource(name = "blOrderItemService")
    private OrderItemService orderItemService;

    @Resource
    private SecurePaymentInfoService securePaymentInfoService;

	@Test(groups = { "checkout" }, dependsOnGroups = { "createCartForCustomer", "testShippingInsert" })
	@Transactional
    public void testCheckout() throws Exception {
    	String userName = "customer1";
        Customer customer = customerService.readCustomerByUsername(userName);
        Order order = orderService.createNewCartForCustomer(customer);

        Address address = buildAddress();
        FulfillmentGroup group = buildFulfillmentGroup(order, address);
        addSampleItemToOrder(order, group);
        order.setTotalShipping(new Money(0D));
        Map<PaymentInfo, Referenced> map = addPaymentToOrder(order, address);

        CheckoutResponse response = checkoutService.performCheckout(order, map);
        //The DummyCreditCardModule changed the reference Number - make sure it's represented
        for(PaymentInfo paymentInfo : response.getInfos().keySet()) {
            assert(paymentInfo.getReferenceNumber().equals("abc123"));
            assert(response.getInfos().get(paymentInfo).getReferenceNumber().equals("abc123"));
        }

        //confirm that the secure payment info items are not persisted
        Referenced referenced = null;
        try {
            referenced = securePaymentInfoService.findSecurePaymentInfo("abc123", PaymentInfoType.CREDIT_CARD);
        } catch (Exception e) {
            //do nothing
        }
        try {
            referenced = securePaymentInfoService.findSecurePaymentInfo("1234", PaymentInfoType.CREDIT_CARD);
        } catch (Exception e) {
            //do nothing
        }
        assert(referenced == null);

        assert (order.getTotal().greaterThan(order.getSubTotal()));
        //Removed by Jeff to facilitate merge : assert (order.getTotalTax().equals(order.getSubTotal().add(order.getTotalShipping()).multiply(0.05D)));
        assert (response.getPaymentResponse().getResponseItems().size() > 0);
        //assert (order.getTotal().equals(order.getSubTotal().add(order.getTotalTax()).add(order.getTotalShipping())));
    }

/*
    @SuppressWarnings("serial")
   	@Test(groups = { "checkout" }, dependsOnGroups = { "createCartForCustomer", "testShippingInsert" })
   	@Transactional
    public void testCustomerMaxUsesPromo() throws Exception {
        String userName = "customer1";
        Customer customer = customerService.readCustomerByUsername(userName);
        Order order = cartService.createNewCartForCustomer(customer);
        CreateOfferUtility createOfferUtility = new CreateOfferUtility(offerDao, offerCodeDao, offerService);

        OfferCode code = createOfferUtility.createOfferCode("20.5 Percent Off Item Offer", OfferType.ORDER_ITEM, OfferDiscountType.PERCENT_OFF, 20.5, null, null, true, true, 10);
        Offer offer = createOfferUtility.updateOfferCodeMaxCustomerUses(code, 2l);

        Address address = buildAddress();

        FulfillmentGroup group = buildFulfillmentGroup(order, address);
        addSampleItemToOrder(order, group);
        cartService.addOfferCode(order, code, false);
        order.setTotalShipping(new Money(0D));
        Map<PaymentInfo, Referenced> map = addPaymentToOrder(order, address);
        CheckoutResponse response = checkoutService.performCheckout(order, map);
        
        assert(offerAuditDao.countUsesByCustomer(customer.getId(), offer.getId()) == 1L);
        assert(offerService.verifyMaxCustomerUsageThreshold(customer, offer) == false);

        // Now enter a 2nd order
        Order order2 = cartService.createNewCartForCustomer(customer);        
        cartService.addOfferCode(order2, code, true);
        
        Address address2 = buildAddress();
        FulfillmentGroup group2 = buildFulfillmentGroup(order2, address2);
        addSampleItemToOrder(order2, group2);
        order2.setTotalShipping(new Money(0D));
        Map<PaymentInfo, Referenced> map2 = addPaymentToOrder(order2, address2);
        CheckoutResponse response2 = checkoutService.performCheckout(order2, map2);
        
        assert(offerAuditDao.countUsesByCustomer(customer.getId(), offer.getId()) == 2L);
        assert(offerService.verifyMaxCustomerUsageThreshold(customer, offer) == true);

        // Now, try a 3rd use of the promo (should fail)
        Order order3 = cartService.createNewCartForCustomer(customer);

        boolean exceptionCaught = false;
        try {
            cartService.addOfferCode(order3, code, true);
        } catch (OfferMaxUseExceededException e) {            
            exceptionCaught = true;
        }

        // Add the code to the order directly and bypass the exception
        order3.addOfferCode(code);
        Address address3 = buildAddress();
        FulfillmentGroup group3 = buildFulfillmentGroup(order3, address3);
        addSampleItemToOrder(order3, group3);
        order3.setTotalShipping(new Money(0D));
        Map<PaymentInfo, Referenced> map3 = addPaymentToOrder(order3, address3);

        exceptionCaught = false;
        try {
            // Exception should get generated in the checkout workflow.
            CheckoutResponse response3 = checkoutService.performCheckout(order2, map2);
        } catch (OfferMaxUseExceededException e) {
            exceptionCaught = true;
        }
        assert(exceptionCaught);

        // Finally, create an order for a 2nd customer - should be no problem.
        String userName2 = "customer2";
        Customer customer2 = customerService.readCustomerByUsername(userName2);
        Order order4 = cartService.createNewCartForCustomer(customer2);
        cartService.addOfferCode(order4, code, true);

        Address address4 = buildAddress();
        FulfillmentGroup group4 = buildFulfillmentGroup(order4, address4);
        addSampleItemToOrder(order4, group4);
        order4.setTotalShipping(new Money(0D));
        Map<PaymentInfo, Referenced> map4 = addPaymentToOrder(order4, address4);
        CheckoutResponse response4 = checkoutService.performCheckout(order4, map4);

        assert(offerAuditDao.countUsesByCustomer(customer2.getId(), offer.getId()) == 1L);
        assert(offerService.verifyMaxCustomerUsageThreshold(customer2, offer) == false);
    }
    */


    private Map<PaymentInfo, Referenced> addPaymentToOrder(Order order, Address address) {
        PaymentInfo payment = new PaymentInfoImpl();
        payment.setAddress(address);
        payment.setAmount(new Money(15D + (15D * 0.05D)));
        payment.setReferenceNumber("1234");
        payment.setType(PaymentInfoType.CREDIT_CARD);
        payment.setOrder(order);

        CreditCardPaymentInfo cc = new CreditCardPaymentInfo() {

			private static final long serialVersionUID = 1L;
			private String referenceNumber = "1234";

			@Override
            public String getCvvCode() {
				return "123";
			}

			@Override
            public Integer getExpirationMonth() {
				return 11;
			}

			@Override
            public Integer getExpirationYear() {
				return 2011;
			}

			@Override
            public Long getId() {
				return null;
			}

			@Override
            public String getPan() {
				return "1111111111111111";
			}

<<<<<<< HEAD
            public String getNameOnCard() {
                return "Cardholder Name";
            }

=======
			@Override
>>>>>>> f32af1ef
            public void setCvvCode(String cvvCode) {
				//do nothing
			}

			@Override
            public void setExpirationMonth(Integer expirationMonth) {
				//do nothing
			}

			@Override
            public void setExpirationYear(Integer expirationYear) {
				//do nothing
			}

<<<<<<< HEAD
            public void setNameOnCard(String nameOnCard) {
                //do nothing
            }

=======
			@Override
>>>>>>> f32af1ef
            public void setId(Long id) {
				//do nothing
			}

			@Override
            public void setPan(String pan) {
				//do nothing
			}

			@Override
            public EncryptionModule getEncryptionModule() {
				return encryptionModule;
			}

			@Override
            public String getReferenceNumber() {
				return referenceNumber;
			}

			@Override
            public void setEncryptionModule(EncryptionModule encryptionModule) {
				//do nothing
			}

			@Override
            public void setReferenceNumber(String referenceNumber) {
				this.referenceNumber = referenceNumber;
			}

        };

        Map<PaymentInfo, Referenced> map = new HashMap<PaymentInfo, Referenced>();
        map.put(payment, cc);
        return map;
    }

    private void addSampleItemToOrder(Order order, FulfillmentGroup group) {
        DiscreteOrderItem item = new DiscreteOrderItemImpl();
        item.setOrder(order);
        item.setPrice(new Money(14.99D));
        item.setRetailPrice(new Money(14.99D));
        item.setQuantity(1);

        Sku newSku = new SkuImpl();
        newSku.setName("Under Armor T-Shirt -- Red");
        newSku.setRetailPrice(new Money(14.99));
        newSku.setActiveStartDate(SystemTime.asDate());
        newSku.setDiscountable(false);
        newSku = catalogService.saveSku(newSku);
        item.setSku(newSku);

        item = (DiscreteOrderItem) orderItemService.saveOrderItem(item);

        List<OrderItem> items = new ArrayList<OrderItem>();
        items.add(item);
        order.setOrderItems(items);

        FulfillmentGroupItem fgItem = new FulfillmentGroupItemImpl();
        fgItem.setFulfillmentGroup(group);
        fgItem.setOrderItem(item);
        fgItem.setQuantity(1);
        //fgItem.setPrice(new Money(0D));
        group.addFulfillmentGroupItem(fgItem);
    }

    private FulfillmentGroup buildFulfillmentGroup(Order order, Address address) {
        FulfillmentGroup group = new FulfillmentGroupImpl();
        group.setIsShippingPriceTaxable(true);
        group.setOrder(order);
        group.setAddress(address);
        List<FulfillmentGroup> groups = new ArrayList<FulfillmentGroup>();
        groups.add(group);
        order.setFulfillmentGroups(groups);
        Money total = new Money(5D);
        group.setShippingPrice(total);
        FixedPriceFulfillmentOption option = new FixedPriceFulfillmentOptionImpl();
        option.setPrice(new Money(0));
        group.setFulfillmentOption(option);
        return group;
    }

    private Address buildAddress() {
        Address address = new AddressImpl();
        address.setAddressLine1("123 Test Rd");
        address.setCity("Dallas");
        address.setFirstName("Jeff");
        address.setLastName("Fischer");
        address.setPostalCode("75240");
        address.setPrimaryPhone("972-978-9067");
        State state = new StateImpl();
        state.setAbbreviation("ALL");
        state.setName("ALL");
        address.setState(state);
        Country country = new CountryImpl();
        country.setAbbreviation("US");
        country.setName("United States");
        state.setCountry(country);
        address.setCountry(country);
        return address;
    }
}<|MERGE_RESOLUTION|>--- conflicted
+++ resolved
@@ -246,14 +246,7 @@
 				return "1111111111111111";
 			}
 
-<<<<<<< HEAD
-            public String getNameOnCard() {
-                return "Cardholder Name";
-            }
-
-=======
-			@Override
->>>>>>> f32af1ef
+			@Override
             public void setCvvCode(String cvvCode) {
 				//do nothing
 			}
@@ -268,14 +261,7 @@
 				//do nothing
 			}
 
-<<<<<<< HEAD
-            public void setNameOnCard(String nameOnCard) {
-                //do nothing
-            }
-
-=======
-			@Override
->>>>>>> f32af1ef
+			@Override
             public void setId(Long id) {
 				//do nothing
 			}
@@ -303,6 +289,16 @@
 			@Override
             public void setReferenceNumber(String referenceNumber) {
 				this.referenceNumber = referenceNumber;
+			}
+
+			@Override
+			public String getNameOnCard() {
+				return "Cardholder Name";
+			}
+
+			@Override
+			public void setNameOnCard(String nameOnCard) {
+				// do nothing
 			}
 
         };
