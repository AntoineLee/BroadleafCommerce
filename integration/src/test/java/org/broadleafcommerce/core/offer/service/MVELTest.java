/*
 * #%L
 * BroadleafCommerce Integration
 * %%
 * Copyright (C) 2009 - 2016 Broadleaf Commerce
 * %%
 * Licensed under the Broadleaf Fair Use License Agreement, Version 1.0
 * (the "Fair Use License" located  at http://license.broadleafcommerce.org/fair_use_license-1.0.txt)
 * unless the restrictions on use therein are violated and require payment to Broadleaf in which case
 * the Broadleaf End User License Agreement (EULA), Version 1.1
 * (the "Commercial License" located at http://license.broadleafcommerce.org/commercial_license-1.1.txt)
 * shall apply.
 * 
 * Alternatively, the Commercial License may be replaced with a mutually agreed upon license (the "Custom License")
 * between you and Broadleaf Commerce. You may not use this file except in compliance with the applicable license.
 * #L%
 */
package org.broadleafcommerce.core.offer.service;

import org.broadleafcommerce.common.money.Money;
import org.broadleafcommerce.core.catalog.domain.Category;
import org.broadleafcommerce.core.catalog.domain.CategoryImpl;
import org.broadleafcommerce.core.catalog.domain.CategoryProductXref;
import org.broadleafcommerce.core.catalog.domain.CategoryProductXrefImpl;
import org.broadleafcommerce.core.catalog.domain.Product;
import org.broadleafcommerce.core.catalog.domain.ProductImpl;
import org.broadleafcommerce.core.catalog.domain.Sku;
import org.broadleafcommerce.core.catalog.domain.SkuImpl;
import org.broadleafcommerce.core.catalog.service.CatalogService;
import org.broadleafcommerce.core.offer.domain.OfferImpl;
import org.broadleafcommerce.core.offer.service.type.OfferType;
import org.broadleafcommerce.core.order.domain.DiscreteOrderItemImpl;
import org.broadleafcommerce.core.order.domain.FulfillmentGroupImpl;
import org.broadleafcommerce.core.order.domain.OrderImpl;
import org.broadleafcommerce.core.order.domain.OrderItem;
import org.broadleafcommerce.core.order.service.type.FulfillmentType;
import org.broadleafcommerce.test.TestNGSiteIntegrationSetup;
import org.mvel2.MVEL;
import org.mvel2.ParserContext;
import org.springframework.transaction.annotation.Transactional;
import org.testng.annotations.Test;

import java.io.BufferedReader;
import java.io.InputStream;
import java.io.InputStreamReader;
import java.io.Serializable;
import java.util.ArrayList;
import java.util.Calendar;
import java.util.HashMap;

<<<<<<< HEAD
public class MVELTest extends TestNGSiteIntegrationSetup {
=======
import javax.annotation.Resource;

public class MVELTest extends BaseTest {
>>>>>>> 1ac596c6

    @Resource
    private CatalogService catalogService;

    private StringBuffer functions = new StringBuffer();

    public MVELTest() {
        InputStream is = this.getClass().getResourceAsStream("/org/broadleafcommerce/core/offer/service/mvelFunctions.mvel");
        try {
            BufferedReader reader = new BufferedReader(new InputStreamReader(is));
            String line;
            while ((line = reader.readLine()) != null) {
                functions.append(line);
            }
            functions.append(" ");
        } catch(Exception e){
            throw new RuntimeException(e);
        } finally {
            if (is != null) {
                try {
                    is.close();
                } catch (Exception e){
                    logger.error(e);
                }
            }
        }
    }

    @Test
    @Transactional
    public void testOfferAppliesToItemsInCategoryAndOrderValueGreaterThanFifty() {
        //----------------------------------------------------------------------------------------------------
        // Mock up some order data
        OrderImpl order = new OrderImpl();
        CategoryImpl category = new CategoryImpl();
        category.setName("t-shirt");
        Product product = createProduct();

        DiscreteOrderItemImpl orderItem = new DiscreteOrderItemImpl();
<<<<<<< HEAD
        ProductImpl product = new ProductImpl();
        ArrayList<CategoryProductXref> categories = new ArrayList<>();
=======
        ArrayList<CategoryProductXref> categories = new ArrayList<CategoryProductXref>();
>>>>>>> 1ac596c6
        CategoryProductXref categoryXref = new CategoryProductXrefImpl();
        categoryXref.setProduct(product);
        categoryXref.setCategory(category);
        categories.add(categoryXref);
        product.setAllParentCategoryXrefs(categories);
        orderItem.setProduct(product);

        order.getOrderItems().add(orderItem);
        order.setSubTotal(new Money(110D));

        //Set up MVEL Context
        ParserContext context = new ParserContext();

        //Import OfferType into the MVEL context since it may be used
        context.addImport("OfferType", OfferType.class);
        //Compile the MVEL Expression
        Serializable domainExp1 = MVEL.compileExpression("result = false; for (cat : currentItem.product.allParentCategories) {if (cat.name == 't-shirt') {result = true;}}; return result and order.subTotal.amount >= 50", context);

        //Add variables to a HashMap that should be passed in to execute the expression
        HashMap<String, Object> domainVars = new HashMap<>();
        domainVars.put("order", order);
        domainVars.put("currentItem", orderItem);

        //Execute the expression
        Boolean expressionOutcome1 = (Boolean)MVEL.executeExpression(domainExp1, domainVars);
        assert expressionOutcome1 != null && expressionOutcome1;

        //Do the same thing using a different expression.
        Serializable domainExp2 = MVEL.compileExpression("($ in currentItem.product.allParentCategories if $.name == 't-shirt') != empty and order.subTotal.amount >= 50", context);
        Boolean expressionOutcome2 = (Boolean)MVEL.executeExpression(domainExp2, domainVars);
        assert expressionOutcome2 != null && expressionOutcome2;
    }

    private Product createProduct() {
        Category category = new CategoryImpl();
        category.setName("t-shirt");

        category = catalogService.saveCategory(category);

        Product product = new ProductImpl();
        Sku sku = new SkuImpl();
        sku = catalogService.saveSku(sku);
        product.setDefaultSku(sku);
        product.setName("Lavender Soap");

        Calendar activeStartCal = Calendar.getInstance();
        activeStartCal.add(Calendar.DAY_OF_YEAR, -2);
        product.setActiveStartDate(activeStartCal.getTime());

        product.setCategory(category);
        product.getAllParentCategoryXrefs().clear();
        product = catalogService.saveProduct(product);

        CategoryProductXref categoryXref = new CategoryProductXrefImpl();
        categoryXref.setProduct(product);
        categoryXref.setCategory(category);
        product.getAllParentCategoryXrefs().add(categoryXref);

        product = catalogService.saveProduct(product);
        return product;
    }


    @Test
    public void testBasicMVELFunctions() {
        //First, set up out functions
        HashMap<String, Object> functionMap = new HashMap<>();
        StringBuffer functions = new StringBuffer("def any(x, y) { return x or y } def all(x, y) { return x and y } ");
        MVEL.eval(functions.toString(), functionMap); //This stores that functions in the map we pass in.

        HashMap<String, Object> vars = new HashMap<>(functionMap); //Now, we need to pass the functions in to our variable map
        vars.put("fg", "Hello");

        StringBuffer expression = new StringBuffer();
        expression.append("return all(fg == 'Hello', true)");
        Boolean result = (Boolean)MVEL.eval(expression.toString(), vars);
        assert result != null && result;

        expression = new StringBuffer();
        expression.append("return any(fg == 'Goodbye', false)");
        Boolean result2 = (Boolean)MVEL.eval(expression.toString(), vars);
        assert result2 != null && ! result2;
    }

    @Test
    public void testOfferAppliesToSpecificItems() {

        DiscreteOrderItemImpl orderItem = new DiscreteOrderItemImpl();
        Sku sku = new SkuImpl();
        sku.setRetailPrice(new Money("1"));
        sku.setId(1234L);
        orderItem.setSku(sku);
        OfferImpl offer = new OfferImpl();
        offer.setType(OfferType.ORDER_ITEM);

        //Set up MVEL Context
        ParserContext context = new ParserContext();

        //Import OfferType into the MVEL context since it may be used
        context.addImport("OfferType", OfferType.class);
        context.addImport("FulfillmentType", FulfillmentType.class);

        //Compile the MVEL Expression
        Serializable domainExp1 = MVEL.compileExpression("offer.type == OfferType.ORDER_ITEM and (currentItem.sku.id in [1234, 2345, 5678])", context);

        //Add variables to a HashMap that should be passed in to execute the expression
        HashMap<String, Object> domainVars = new HashMap<>();
        domainVars.put("currentItem", orderItem);
        domainVars.put("offer", offer);

        //Execute the expression
        Boolean expressionOutcome1 = (Boolean)MVEL.executeExpression(domainExp1, domainVars);
        assert expressionOutcome1 != null && expressionOutcome1;

    }

    //@Test
    //TODO fix this test
    public void testOfferAppliesToHatsWhenOneLawnmowerIsPurchased() {
        OrderImpl order = new OrderImpl();
        ArrayList<OrderItem> items = new ArrayList<>();
        order.setOrderItems(items);
        DiscreteOrderItemImpl item = new DiscreteOrderItemImpl();
        Money amount = new Money(10D);
        items.add(item);
        item.setSalePrice(amount);
        ProductImpl product = new ProductImpl();
        CategoryImpl category = new CategoryImpl();
        category.setName("hat");
        product.setDefaultCategory(category);
        item.setProduct(product);
        item.setQuantity(3);

        DiscreteOrderItemImpl item2 = new DiscreteOrderItemImpl();
        Money amount2 = new Money(250D);
        items.add(item2);
        item2.setSalePrice(amount2);
        ProductImpl product2 = new ProductImpl();
        CategoryImpl category2 = new CategoryImpl();
        category2.setName("lawnmower");
        product2.setDefaultCategory(category2);
        item2.setProduct(product2);
        item2.setQuantity(1);

        HashMap<String, Object> vars = new HashMap<>();
        vars.put("currentItem", item);
        vars.put("order", order);
        vars.put("doMark", false);

        //This test makes use of the static MVEL function "orderContains(quantity)".
        StringBuffer expression = new StringBuffer(functions);
        expression.append("def evalItemForOrderContains(item) {")
        .append("             return item.product.defaultCategory.name == 'lawnmower'")
        .append("          } ")
        .append("          return (orderContainsPlusMark(1) and currentItem.product.defaultCategory.name == 'hat');");

        Boolean result = (Boolean)MVEL.eval(expression.toString(), vars);
        assert result != null && result;
    }

    //@Test
    //No longer a valid test
//    public void testMarkLawnmowerWhenOfferAppliesToHats() {
//        OrderImpl order = new OrderImpl();
//        ArrayList<OrderItem> items = new ArrayList<OrderItem>();
//        order.setOrderItems(items);
//        DiscreteOrderItemImpl item = new DiscreteOrderItemImpl();
//        Money amount = new Money(10D);
//        items.add(item);
//        item.setSalePrice(amount);
//        ProductImpl product = new ProductImpl();
//        CategoryImpl category = new CategoryImpl();
//        category.setName("hat");
//        product.setDefaultCategory(category);
//        item.setProduct(product);
//        item.setQuantity(3);
//
//        DiscreteOrderItemImpl item2 = new DiscreteOrderItemImpl();
//        Money amount2 = new Money(250D);
//        items.add(item2);
//        item2.setSalePrice(amount2);
//        ProductImpl product2 = new ProductImpl();
//        CategoryImpl category2 = new CategoryImpl();
//        category2.setName("lawnmower");
//        product2.setDefaultCategory(category2);
//        item2.setProduct(product2);
//        item2.setQuantity(1);
//
//        HashMap<String, Object> vars = new HashMap<String, Object>();
//        vars.put("currentItem", item);
//        vars.put("order", order);
//        vars.put("doMark", true);
//
//        //This test makes use of the static MVEL function "orderContains(quantity)".
//        StringBuffer expression = new StringBuffer(functions);
//        expression.append("def evalItemForOrderContains(item) {")
//        .append("             return item.product.defaultCategory.name == 'lawnmower'")
//        .append("          } ")
//        .append("          return (orderContainsPlusMark(1) and currentItem.product.defaultCategory.name == 'hat');");
//
//        Boolean result = (Boolean)MVEL.eval(expression.toString(), vars);
//        assert result != null && result;
//        assert item2.getMarkedForOffer() == 1;
//        assert item.getMarkedForOffer() == 0;
//    }

    @Test
    public void testOfferAppliesToFulfillmentGroup() {
        OrderImpl order = new OrderImpl();
        order.setSubTotal(new Money(110D));
        FulfillmentGroupImpl group = new FulfillmentGroupImpl();
        group.setPrimary(true);

        OfferImpl offer = new OfferImpl();
        offer.setType(OfferType.FULFILLMENT_GROUP);
        order.getFulfillmentGroups().add(group);

        //Set up MVEL Context
        ParserContext context = new ParserContext();
        //Import OfferType into the MVEL context since it may be used
        context.addImport("OfferType", OfferType.class);
        context.addImport("FulfillmentType", FulfillmentType.class);

        //Compile the MVEL Expression
        //This could test SHIPPING, or PICK_UP_AT_STORE, etc.
        //Could also apply to order instead of FULFILLMENT_GROUP
        Serializable domainExp1 = MVEL.compileExpression("offer.type.equals(OfferType.FULFILLMENT_GROUP) and (($ in order.fulfillmentGroups if $.type.equals(FulfillmentType.PHYSICAL)) != empty)", context);

        //Add variables to a HashMap that should be passed in to execute the expression
        HashMap<String, Object> domainVars = new HashMap<>();
        domainVars.put("order", order);
        domainVars.put("offer", offer);

        //Execute the expression
        Boolean expressionOutcome1 = (Boolean)MVEL.executeExpression(domainExp1, domainVars);
        assert expressionOutcome1 != null && expressionOutcome1;
    }
}<|MERGE_RESOLUTION|>--- conflicted
+++ resolved
@@ -48,13 +48,7 @@
 import java.util.Calendar;
 import java.util.HashMap;
 
-<<<<<<< HEAD
 public class MVELTest extends TestNGSiteIntegrationSetup {
-=======
-import javax.annotation.Resource;
-
-public class MVELTest extends BaseTest {
->>>>>>> 1ac596c6
 
     @Resource
     private CatalogService catalogService;
@@ -94,12 +88,7 @@
         Product product = createProduct();
 
         DiscreteOrderItemImpl orderItem = new DiscreteOrderItemImpl();
-<<<<<<< HEAD
-        ProductImpl product = new ProductImpl();
-        ArrayList<CategoryProductXref> categories = new ArrayList<>();
-=======
         ArrayList<CategoryProductXref> categories = new ArrayList<CategoryProductXref>();
->>>>>>> 1ac596c6
         CategoryProductXref categoryXref = new CategoryProductXrefImpl();
         categoryXref.setProduct(product);
         categoryXref.setCategory(category);
