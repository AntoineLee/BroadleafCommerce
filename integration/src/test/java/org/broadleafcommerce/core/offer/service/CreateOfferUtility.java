/*
 * #%L
 * BroadleafCommerce Integration
 * %%
 * Copyright (C) 2009 - 2016 Broadleaf Commerce
 * %%
 * Licensed under the Broadleaf Fair Use License Agreement, Version 1.0
 * (the "Fair Use License" located  at http://license.broadleafcommerce.org/fair_use_license-1.0.txt)
 * unless the restrictions on use therein are violated and require payment to Broadleaf in which case
 * the Broadleaf End User License Agreement (EULA), Version 1.1
 * (the "Commercial License" located at http://license.broadleafcommerce.org/commercial_license-1.1.txt)
 * shall apply.
 * 
 * Alternatively, the Commercial License may be replaced with a mutually agreed upon license (the "Custom License")
 * between you and Broadleaf Commerce. You may not use this file except in compliance with the applicable license.
 * #L%
 */
package org.broadleafcommerce.core.offer.service;

import org.broadleafcommerce.common.time.SystemTime;
import org.broadleafcommerce.core.offer.dao.OfferCodeDao;
import org.broadleafcommerce.core.offer.dao.OfferDao;
import org.broadleafcommerce.core.offer.domain.Offer;
import org.broadleafcommerce.core.offer.domain.OfferCode;
import org.broadleafcommerce.core.offer.domain.OfferItemCriteria;
import org.broadleafcommerce.core.offer.domain.OfferItemCriteriaImpl;
import org.broadleafcommerce.core.offer.domain.OfferQualifyingCriteriaXref;
import org.broadleafcommerce.core.offer.domain.OfferQualifyingCriteriaXrefImpl;
import org.broadleafcommerce.core.offer.domain.OfferTargetCriteriaXref;
import org.broadleafcommerce.core.offer.domain.OfferTargetCriteriaXrefImpl;
import org.broadleafcommerce.core.offer.service.type.OfferDiscountType;
import org.broadleafcommerce.core.offer.service.type.OfferItemRestrictionRuleType;
import org.broadleafcommerce.core.offer.service.type.OfferType;

import java.math.BigDecimal;
import java.util.Calendar;
import java.util.Collections;

@SuppressWarnings("deprecation")
public class CreateOfferUtility {

    private OfferDao offerDao;
    private OfferCodeDao offerCodeDao;
    private OfferService offerService;

    public CreateOfferUtility(OfferDao offerDao, OfferCodeDao offerCodeDao, OfferService offerService) {
        this.offerDao = offerDao;
        this.offerCodeDao = offerCodeDao;
        this.offerService = offerService;
    }

<<<<<<< HEAD
    public OfferCode createOfferCode(String offerName, OfferType offerType, OfferDiscountType discountType, double value,
            String orderRule, boolean stackable, boolean combinable, int priority) {
        return createOfferCode("NONAME", offerName, offerType, discountType, value, orderRule, stackable, combinable, priority, null);
    }

    public OfferCode createOfferCode(String offerCodeName, String offerName, OfferType offerType, OfferDiscountType discountType, double value, String orderRule, boolean stackable, boolean combinable, int priority, String qualifierRule) {
        OfferCode offerCode = offerCodeDao.create();
        Offer offer = createOffer(offerName, offerType, discountType, value, orderRule, stackable, combinable, priority, qualifierRule);
=======
    public OfferCode createOfferCode(String offerName, OfferType offerType, OfferDiscountType discountType, double value, String customerRule, String orderRule, boolean stackable, boolean combinable, int priority) {
        return createOfferCode("NONAME", offerName, offerType, discountType, value, customerRule, orderRule, stackable, combinable, priority, null);
    }

    public OfferCode createOfferCode(String offerCodeName, String offerName, OfferType offerType, OfferDiscountType discountType, double value, String customerRule, String orderRule, boolean stackable, boolean combinable, int priority, String qualifierRule) {
        OfferCode offerCode = offerCodeDao.create();
        Offer offer = createOffer(offerName, offerType, discountType, value, customerRule, orderRule, stackable, combinable, priority, qualifierRule);
>>>>>>> cc34791e
        offerCode.setOffer(offer);
        offerCode.setOfferCode(offerCodeName);
        offerCode = offerService.saveOfferCode(offerCode);
        return offerCode;
    }

<<<<<<< HEAD
    public Offer createOffer(String offerName, OfferType offerType, OfferDiscountType discountType, double value,
            String orderRule, boolean stackable, boolean combinable, int priority, String qualifierRule) {
=======
    public Offer createOffer(String offerName, OfferType offerType, OfferDiscountType discountType, double value, String customerRule, String orderRule, boolean stackable, boolean combinable, int priority, String qualifierRule) {
>>>>>>> cc34791e
        Offer offer = offerDao.create();
        offer.setName(offerName);
        offer.setStartDate(SystemTime.asDate());
        Calendar calendar = Calendar.getInstance();
        calendar.add(Calendar.DATE, -1);
        offer.setStartDate(calendar.getTime());
        calendar.add(Calendar.DATE, 2);
        offer.setEndDate(calendar.getTime());
        offer.setType(offerType);
        offer.setDiscountType(discountType);
        offer.setValue(BigDecimal.valueOf(value));

        if (stackable) {
            offer.setOfferItemTargetRuleType(OfferItemRestrictionRuleType.QUALIFIER_TARGET);
        }
        
        OfferItemCriteria oic = new OfferItemCriteriaImpl();
        oic.setQuantity(1);
        oic.setMatchRule(orderRule);

        OfferTargetCriteriaXref targetXref = new OfferTargetCriteriaXrefImpl();
        targetXref.setOffer(offer);
        targetXref.setOfferItemCriteria(oic);

        offer.setTargetItemCriteriaXref(Collections.singleton(targetXref));
        offer.setCombinableWithOtherOffers(combinable);

        if (qualifierRule != null) {
            OfferItemCriteria qoic = new OfferItemCriteriaImpl();
            qoic.setQuantity(1);
            qoic.setMatchRule(qualifierRule);
            
            OfferQualifyingCriteriaXref qualifyingXref = new OfferQualifyingCriteriaXrefImpl();
            qualifyingXref.setOffer(offer);
            qualifyingXref.setOfferItemCriteria(qoic);

            offer.setQualifyingItemCriteriaXref(Collections.singleton(qualifyingXref));

            offer.setOfferItemQualifierRuleType(OfferItemRestrictionRuleType.QUALIFIER_TARGET);
        }
        offer.setPriority(priority);
        offer = offerService.save(offer);
        offer.setMaxUsesPerOrder(50);
        return offer;
    }

    public Offer updateOfferCodeMaxCustomerUses(OfferCode code, Long maxUses) {
        code.getOffer().setMaxUsesPerCustomer(maxUses);
        return offerService.save(code.getOffer());
    }
}<|MERGE_RESOLUTION|>--- conflicted
+++ resolved
@@ -49,7 +49,6 @@
         this.offerService = offerService;
     }
 
-<<<<<<< HEAD
     public OfferCode createOfferCode(String offerName, OfferType offerType, OfferDiscountType discountType, double value,
             String orderRule, boolean stackable, boolean combinable, int priority) {
         return createOfferCode("NONAME", offerName, offerType, discountType, value, orderRule, stackable, combinable, priority, null);
@@ -58,27 +57,14 @@
     public OfferCode createOfferCode(String offerCodeName, String offerName, OfferType offerType, OfferDiscountType discountType, double value, String orderRule, boolean stackable, boolean combinable, int priority, String qualifierRule) {
         OfferCode offerCode = offerCodeDao.create();
         Offer offer = createOffer(offerName, offerType, discountType, value, orderRule, stackable, combinable, priority, qualifierRule);
-=======
-    public OfferCode createOfferCode(String offerName, OfferType offerType, OfferDiscountType discountType, double value, String customerRule, String orderRule, boolean stackable, boolean combinable, int priority) {
-        return createOfferCode("NONAME", offerName, offerType, discountType, value, customerRule, orderRule, stackable, combinable, priority, null);
-    }
-
-    public OfferCode createOfferCode(String offerCodeName, String offerName, OfferType offerType, OfferDiscountType discountType, double value, String customerRule, String orderRule, boolean stackable, boolean combinable, int priority, String qualifierRule) {
-        OfferCode offerCode = offerCodeDao.create();
-        Offer offer = createOffer(offerName, offerType, discountType, value, customerRule, orderRule, stackable, combinable, priority, qualifierRule);
->>>>>>> cc34791e
         offerCode.setOffer(offer);
         offerCode.setOfferCode(offerCodeName);
         offerCode = offerService.saveOfferCode(offerCode);
         return offerCode;
     }
 
-<<<<<<< HEAD
     public Offer createOffer(String offerName, OfferType offerType, OfferDiscountType discountType, double value,
             String orderRule, boolean stackable, boolean combinable, int priority, String qualifierRule) {
-=======
-    public Offer createOffer(String offerName, OfferType offerType, OfferDiscountType discountType, double value, String customerRule, String orderRule, boolean stackable, boolean combinable, int priority, String qualifierRule) {
->>>>>>> cc34791e
         Offer offer = offerDao.create();
         offer.setName(offerName);
         offer.setStartDate(SystemTime.asDate());
@@ -94,7 +80,7 @@
         if (stackable) {
             offer.setOfferItemTargetRuleType(OfferItemRestrictionRuleType.QUALIFIER_TARGET);
         }
-        
+
         OfferItemCriteria oic = new OfferItemCriteriaImpl();
         oic.setQuantity(1);
         oic.setMatchRule(orderRule);
@@ -110,7 +96,7 @@
             OfferItemCriteria qoic = new OfferItemCriteriaImpl();
             qoic.setQuantity(1);
             qoic.setMatchRule(qualifierRule);
-            
+
             OfferQualifyingCriteriaXref qualifyingXref = new OfferQualifyingCriteriaXrefImpl();
             qualifyingXref.setOffer(offer);
             qualifyingXref.setOfferItemCriteria(qoic);
