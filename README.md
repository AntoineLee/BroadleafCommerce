--- conflicted
+++ resolved
@@ -1,133 +1,80 @@
-# BroadleafCommerce
+## Introduction
 
-[![Gitter chat](https://badges.gitter.im/BroadleafCommerce/BroadleafCommerce.png)](https://gitter.im/BroadleafCommerce/BroadleafCommerce)
+BroadleafCommerce is an open-source, e-commerce framework written entirely in Java on top of the Spring framework. It is targeted at facilitating the development of enterprise-class, commerce-driven sites by providing a robust data model, services and specialized tooling that take care of most of the "heavy lifting" work. To accomplish this goal, we have developed our platform based on the key feature sets required by world-class online retailers - and we're committed to continually expanding our feature offering. We've also taken extra steps to guarantee interoperability with today's enterprise by utilizing standards wherever possible and incorporating best-of-breed, open-source software libraries from the community.
 
-## Introduction
-Broadleaf Commerce is an open-source, e-commerce framework written entirely in Java on top of the Spring framework. It is targeted at facilitating the development of enterprise-class, commerce-driven sites by providing a robust data model, services and specialized tooling that take care of most of the "heavy lifting" work. To accomplish this goal, we have developed our platform based on the key feature sets required by world-class online retailers - and we're committed to continually expanding our feature offering. We've also taken extra steps to guarantee interoperability with today's enterprise by utilizing standards wherever possible and incorporating best-of-breed, open-source software libraries from the community.
+## Getting Started
 
-This repository does not encapsulate all of the functionality that Broadleaf provides and most other features are developed within other repositories. See [our modules page](https://www.broadleafcommerce.com/docs/core/current/modules/module-overview) for other features that Broadleaf provides outside of this repository.
+Check out our [Getting Started guide](http://docs.broadleafcommerce.org/current/Getting-Started.html) to quickly kick off your Broadleaf-enabled website.
 
-# Getting Started
+## Support
 
-The best place to get started with Broadleaf is to [check out the Heat Clinic demo site project](https://github.com/BroadleafCommerce/DemoSite). We also have a [guided getting started section on our docs](https://www.broadleafcommerce.com/docs/core/current/getting-started/running-locally) that can help with installing pre-requisites, etc.
+Broadleaf commerce offers [commercial support and training](http://broadleafcommerce.com/services) which can also include professional services. Community support is offered through the [Broadleaf forums](http://forum.broadleafcommerce.org) and/or [our GitHub issues](https://github.com/BroadleafCommerce/BroadleafCommerce).
 
-## Local Development
+## Key Features and Technologies
 
-If you are interested in a contribution Broadleaf Commerce recommends JDK 1.8, but will build/run with JDK 1.7 or 1.8. At this time Broadleaf has not been tested with Java 9.
-
-The easiest way to get the Broadleaf framework locally set up with the DemoSite is to clone this repository and execute a clean install via Maven:
-
-```sh
-mvn clean install
-```
-
-If you are using JRebel for development, add the Maven profile `blc-development` to include the necessary rebel.xml files in the built jars:
-
-```sh
-mvn clean install -Pblc-development
-```
-
-Our integration tests take a while to execute so you might also want to temporarily skip tests:
-
-```sh
-mvn clean install -Pblc-development -DskipTests
-```
-
-> Note: all contributed code must have passing tests via Maven
-
-If you need to use a specific version of Broadleaf, simply check out that version using either the branch or tag. All releases are tagged `broadleaf-<version>` whereas all active development versions are tagged either 'BroadleafCommerce-<major.minor>.x` (for all versions before 5.0) or `develop-<major.minor>.x` (all versions later than 5.0). For instance, if you would like to actively develop on the Broadleaf 5.2 line in order for your changes to be in the next GA patch release of Broadleaf 5.2, you would check out the 'develop-5.2.x' branch.
-
-```sh
-git clone git@github.com:BroadleafCommerce/BroadleafCommerce
-cd BroadleafCommerce
-
-# use 5.2.x-SNAPSHOT
-git checkout develop-5.2.x
-mvn clean install -Pblc-development
-
-# switch to a GA version
-git checkout broadleaf-5.2.0-GA
-mvn clean install -Pblc-development
-```
-
-# Support
-
-Broadleaf commerce offers [commercial support and training](http://broadleafcommerce.com/services) which can also include professional services. Community support is offered through [Stack overflow via the `broadleaf-commerce` tag](https://stackoverflow.com/questions/tagged/broadleaf-commerce). If you have a found a bug or would like to make a contribution feel free to [open an issue](https://github.com/BroadleafCommerce/BroadleafCommerce/issues) or [send us a pull request](https://github.com/BroadleafCommerce/BroadleafCommerce/pulls).
-
-# Contributing
-See [CONTRIBUTING.md](CONTRIBUTING.md)
-
-# License
-
-Broadleaf Commerce core is released under a dual license format. It may be used under the terms of the Fair Use License 1.0 (http://license.broadleafcommerce.org/fair_use_license-1.0.txt) unless the restrictions on use therein are violated and require payment to Broadleaf, in which case the Broadleaf End User License Agreement (EULA), Version 1.1 (http://license.broadleafcommerce.org/commercial_license-1.1.txt) shall apply. Alternatively, the Commercial License may be replaced with a mutually agreed upon license between you and Broadleaf Commerce.
-
-Various commercial modules that are also available (for instance, price list management) are released under the applicable commercial license. These are not included with the core Broadleaf framework.
-
-# Key Features and Technologies
-
-## Spring Framework
+### Spring Framework
 Spring is the enterprise Java platform on which BroadleafCommerce is based.  It provides numerous features, including dependency injection and transaction control.
 
-## Security
+### Security
 Spring Security provides a robust security framework for controlling authentication and authorization at both the code and page level and is utilized by BroadleafCommerce for access control.
 
-## Persistence
+### Persistence
 JPA and Hibernate represent the BroadleafCommerce ORM infrastructure for 
 controlling persistence of our rich domain model.
 
-## Search
+### Search
 Flexible domain search capabilities in BroadleafCommerce are provided through integration
 with Solr.
 
-## Task Scheduling
+### Task Scheduling
 Scheduling of repetitive tasks in BroadleafCommerce is offered through the 
 Quartz job scheduling system.
 
-## Email
+### Email
 Email support is provided throughout the BroadleafCommerce framework in either synchronous 
 or asynchronous (JMS) modes. Email presentation customization is achieved via Thymeleaf templates.
 
-## Modular Design
+### Modular Design
 Important e-commerce touchpoints are embodied in the concept of BroadleafCommerce 
 "Modules". A module can provide interaction with a credit card processor, or even a shipping provider. 
 Any number of custom modules may be developed and utilized with BroadleafCommerce.
 
-## Configurable Workflows
+### Configurable Workflows
 Key areas in the e-commerce lifecycle are represented as configurable 
 workflows. Implementors have full control over the keys steps in pricing and checkout, allowing 
 manipulation of module ordering, overriding existing module behavior and custom module execution. 
 Composite workflows are also supported to achieve more exotic, nested behavior.
 
-## Extendible Design
+### Extendible Design
 BroadleafCommerce is designed from the ground-up with extensibility in mind. 
 Almost every aspect of BroadleafCommerce can be overridden, added to or otherwise modified to enhance 
 or change the default behavior to best fit your needs. This includes all of our services, data access 
 objects and entities. Please refer to the extensibility section of our documentation.
 
-## Configuration Merging
+### Configuration Merging
 As an extra bonus to our extensibility model, we offer a custom merge facility 
 for Spring configuration files. We minimize the BroadleafCommerce configuration semantics that an 
 implementer must be aware of, allowing our users to focus on their own configuration particulars. 
 BroadleafCommerce will intelligently merge its own configuration information with that provided by 
 the implementer at runtime.
 
-## Presentation Layer Support
+### Presentation Layer Support
 BroadleafCommerce also includes a number of pre-written Spring MVC 
 controllers that help to speed development of the presentation layer of your own BroadleafCommerce-driven 
 site.
 
-## QOS
+### QOS
 BroadleafCommerce also provides quality of service monitoring for modules (both custom and 
 default modules) and provides support for several QOS handlers out-of-the-box: logging and email. 
 Additional, custom QOS handlers may be added through our open API.
 
-## Promotion System
+### Promotion System
 BroadleafCommerce includes a highly-configurable system for including your pricing 
 promotions. We provide several standard levels at which promotions may be applied: Order level, Order 
 Item level and Fulfillment Group level. In addition, your promotion business rules are represented in 
 a flexible and standardized way using the MVEL expression language.
 
-## PCI Considerations
+### PCI Considerations
 We have taken measures in the construction and design of BroadleafCommerce to 
 help you achieve PCI compliance, should you decide to store and use sensitive customer financial 
 account information. Payment account information is referenced separately, allowing you to segregate 
@@ -135,12 +82,12 @@
 inclusion of any PCI compliant encryption scheme. Also, verbose logging is included to track payment 
 interaction history.
 
-## Admin Platform
+### Admin Platform
 BroadleafCommerce includes a wholely extendible administrative application built with Spring MVC. The admin application also provides an easy-to-use interface
 for catalog, order and customer functions and provides a robust, rule-driven environment for creating
 and managing discount promotions.
 
-## Admin Customization
+### Admin Customization
 BroadleafCommerce provides a robust set of admin presentation annotations that allow configuration of domain
 class display and persistence semantics without touching any admin code. This provides an easy-to-consume approach
 for introducing entity extensions and additional fields into the admin forms so that your business users can immediately
@@ -149,12 +96,9 @@
 platform is based on Spring MVC, so your Spring knowledge will translate here as well when it comes to adding additional
 controllers, and the like.
 
-## Content Management
+### Content Management
 BroadleafCommerce includes a robust content management system for creating and
 managing static pages and content. We also include a powerful content targeting feature that allows
-<<<<<<< HEAD
-business users to dynamically drive the most appropriate content to users.
-=======
 business users to dynamically drive the most appropriate content to users.
 
 
@@ -205,5 +149,4 @@
 
 Broadleaf Commerce core is released under the terms of the Apache Software License 2 (see license.txt). However, various commercial modules that are also available (for instance, price list management) are released under a different commercial license. These are not included with the core Broadleaf framework.
 
-We also offer various levels of [enterprise support licenses](http://broadleafcommerce.com/support). Please [contact us](http://broadleafcommerce.com/contact) for information.
->>>>>>> 2193d798
+We also offer various levels of [enterprise support licenses](http://broadleafcommerce.com/support). Please [contact us](http://broadleafcommerce.com/contact) for information.