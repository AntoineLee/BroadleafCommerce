<<<<<<< HEAD
# BroadleafCommerce

## Introduction
=======
Broadleaf Commerce is an open-source, e-commerce framework written entirely in Java on top of the Spring framework. It is targeted at facilitating the development of enterprise-class, commerce-driven sites by providing a robust data model, services and specialized tooling that take care of most of the "heavy lifting" work. To accomplish this goal, we have developed our platform based on the key feature sets required by world-class online retailers - and we're committed to continually expanding our feature offering. We've also taken extra steps to guarantee interoperability with today's enterprise by utilizing standards wherever possible and incorporating best-of-breed, open-source software libraries from the community.
>>>>>>> 5281bd7a

This repository does not encapsulate all of the functionality that Broadleaf provides and most other features are developed within other repositories. See [our modules page](https://www.broadleafcommerce.com/docs/core/current/modules/module-overview) for other features that Broadleaf provides outside of this repository.

# Getting Started

Unless you are sending a pull request or making core changes to Broadleaf, this is likely not the best place to get started. Check out the [Getting Started guide](http://docs.broadleafcommerce.org/current/Getting-Started.html) to quickly kick off your Broadleaf-enabled website.

## Local Development

If you are interested in a contribution Broadleaf Commerce recommends JDK 1.8, but will build/run with JDK 1.7 or 1.8. At this time Broadleaf has not been tested with Java 9.

The easiest way to get the Broadleaf framework locally set up with the DemoSite is to clone this repository and execute a clean install via Maven:

```sh
mvn clean install
```

If you are using JRebel for development, add the Maven profile `blc-development` to include the necessary rebel.xml files in the built jars:

```sh
mvn clean install -Pblc-development
```

Our integration tests take a while to execute so you might also want to temporarily skip tests:

```sh
mvn clean install -Pblc-development -DskipTests
```

> Note: all contributed code must have passing tests via Maven

If you need to use a specific version of Broadleaf, simply check out that version using either the branch or tag. All releases are tagged 'broadleaf-<version>' whereas all active development versions are tagged 'BroadleafCommerce-<major.minor>.x'. For instance, if you would like to actively develop on the Broadleaf 2.2 line in order for your changes to be in the next GA patch release of Broadleaf 2.2, you would check out the 'BroadleafCommerce-2.2.x' branch.

```sh
git clone git@github.com:BroadleafCommerce/BroadleafCommerce
cd BroadleafCommerce

# use 4.0.x-SNAPSHOT
git checkout BroadleafCommerce-4.0.x
mvn clean install -Pblc-development

# switch to a GA version
git checkout broadleaf-4.0.21-GA
mvn clean install -Pblc-development
```

# Support

Broadleaf commerce offers [commercial support and training](http://broadleafcommerce.com/services) which can also include professional services. Community support is offered through [Stack overflow via the `broadleaf-commerce` tag](https://stackoverflow.com/questions/tagged/broadleaf-commerce). If you have a found a bug or would like to make a contribution feel free to [open an issue](https://github.com/BroadleafCommerce/BroadleafCommerce/issues) or [send us a pull request](https://github.com/BroadleafCommerce/BroadleafCommerce/pulls).

# Key Features and Technologies

## Spring Framework
Spring is the enterprise Java platform on which BroadleafCommerce is based.  It provides numerous features, including dependency injection and transaction control.

## Security
Spring Security provides a robust security framework for controlling authentication and authorization at both the code and page level and is utilized by BroadleafCommerce for access control.

## Persistence
JPA and Hibernate represent the BroadleafCommerce ORM infrastructure for 
controlling persistence of our rich domain model.

## Search
Flexible domain search capabilities in BroadleafCommerce are provided through integration
with Solr.

## Task Scheduling
Scheduling of repetitive tasks in BroadleafCommerce is offered through the 
Quartz job scheduling system.

## Email
Email support is provided throughout the BroadleafCommerce framework in either synchronous 
or asynchronous (JMS) modes. Email presentation customization is achieved via Thymeleaf templates.

## Modular Design
Important e-commerce touchpoints are embodied in the concept of BroadleafCommerce 
"Modules". A module can provide interaction with a credit card processor, or even a shipping provider. 
Any number of custom modules may be developed and utilized with BroadleafCommerce.

## Configurable Workflows
Key areas in the e-commerce lifecycle are represented as configurable 
workflows. Implementors have full control over the keys steps in pricing and checkout, allowing 
manipulation of module ordering, overriding existing module behavior and custom module execution. 
Composite workflows are also supported to achieve more exotic, nested behavior.

## Extendible Design
BroadleafCommerce is designed from the ground-up with extensibility in mind. 
Almost every aspect of BroadleafCommerce can be overridden, added to or otherwise modified to enhance 
or change the default behavior to best fit your needs. This includes all of our services, data access 
objects and entities. Please refer to the extensibility section of our documentation.

## Configuration Merging
As an extra bonus to our extensibility model, we offer a custom merge facility 
for Spring configuration files. We minimize the BroadleafCommerce configuration semantics that an 
implementer must be aware of, allowing our users to focus on their own configuration particulars. 
BroadleafCommerce will intelligently merge its own configuration information with that provided by 
the implementer at runtime.

## Presentation Layer Support
BroadleafCommerce also includes a number of pre-written Spring MVC 
controllers that help to speed development of the presentation layer of your own BroadleafCommerce-driven 
site.

## QOS
BroadleafCommerce also provides quality of service monitoring for modules (both custom and 
default modules) and provides support for several QOS handlers out-of-the-box: logging and email. 
Additional, custom QOS handlers may be added through our open API.

## Promotion System
BroadleafCommerce includes a highly-configurable system for including your pricing 
promotions. We provide several standard levels at which promotions may be applied: Order level, Order 
Item level and Fulfillment Group level. In addition, your promotion business rules are represented in 
a flexible and standardized way using the MVEL expression language.

## PCI Considerations
We have taken measures in the construction and design of BroadleafCommerce to 
help you achieve PCI compliance, should you decide to store and use sensitive customer financial 
account information. Payment account information is referenced separately, allowing you to segregate 
confidential data onto a separate, secure database platform. API methods have been added to allow 
inclusion of any PCI compliant encryption scheme. Also, verbose logging is included to track payment 
interaction history.

## Admin Platform
BroadleafCommerce includes a wholely extendible administrative application built with Spring MVC. The admin application also provides an easy-to-use interface
for catalog, order and customer functions and provides a robust, rule-driven environment for creating
and managing discount promotions.

## Admin Customization
BroadleafCommerce provides a robust set of admin presentation annotations that allow configuration of domain
class display and persistence semantics without touching any admin code. This provides an easy-to-consume approach
for introducing entity extensions and additional fields into the admin forms so that your business users can immediately
start to benefit. We also provide a full annotation or xml-based approach for overriding the admin config declared
inside BroadleafCommerce so that you can have an impact on our defaults. And for more advanced customizations, our admin
platform is based on Spring MVC, so your Spring knowledge will translate here as well when it comes to adding additional
controllers, and the like.

## Content Management
BroadleafCommerce includes a robust content management system for creating and
managing static pages and content. We also include a powerful content targeting feature that allows
business users to dynamically drive the most appropriate content to users.

## Contributing
See [CONTRIBUTING.md](CONTRIBUTING.md)

## License

Broadleaf Commerce core is released under a dual license format. It may be used under the terms of the Fair Use License 1.0 (http://license.broadleafcommerce.org/fair_use_license-1.0.txt) unless the restrictions on use therein are violated and require payment to Broadleaf, in which case the Broadleaf End User License Agreement (EULA), Version 1.1 (http://license.broadleafcommerce.org/commercial_license-1.1.txt) shall apply. Alternatively, the Commercial License may be replaced with a mutually agreed upon license between you and Broadleaf Commerce.

Various commercial modules that are also available (for instance, price list management) are released under the applicable commercial license. These are not included with the core Broadleaf framework.

<<<<<<< HEAD
We also offer various levels of [enterprise support licenses](http://broadleafcommerce.com/support). Please [contact us](http://broadleafcommerce.com/contact) for information.

## End Of Life

This version is end of life and is no longer actively supported. Our latest version is 5.0 and is licensed under a new dual license format. It may be used under the terms of the Fair Use License 1.0 (http://license.broadleafcommerce.org/fair_use_license-1.0.txt) unless the restrictions on use therein are violated and require payment to Broadleaf, in which case the Broadleaf End User License Agreement (EULA), Version 1.1 (http://license.broadleafcommerce.org/commercial_license-1.1.txt) shall apply. Alternatively, the Commercial License may be replaced with a mutually agreed upon license between you and Broadleaf Commerce.

To get started with the latest version of Broadleaf Commerce, please visit our getting started page on the web: http://www.broadleafcommerce.com/docs/core/current/getting-started
=======
We also offer various levels of [enterprise support licenses](http://broadleafcommerce.com/support). Please [contact us](http://broadleafcommerce.com/contact) for information.
>>>>>>> 5281bd7a
<|MERGE_RESOLUTION|>--- conflicted
+++ resolved
@@ -1,10 +1,7 @@
-<<<<<<< HEAD
 # BroadleafCommerce
 
 ## Introduction
-=======
 Broadleaf Commerce is an open-source, e-commerce framework written entirely in Java on top of the Spring framework. It is targeted at facilitating the development of enterprise-class, commerce-driven sites by providing a robust data model, services and specialized tooling that take care of most of the "heavy lifting" work. To accomplish this goal, we have developed our platform based on the key feature sets required by world-class online retailers - and we're committed to continually expanding our feature offering. We've also taken extra steps to guarantee interoperability with today's enterprise by utilizing standards wherever possible and incorporating best-of-breed, open-source software libraries from the community.
->>>>>>> 5281bd7a
 
 This repository does not encapsulate all of the functionality that Broadleaf provides and most other features are developed within other repositories. See [our modules page](https://www.broadleafcommerce.com/docs/core/current/modules/module-overview) for other features that Broadleaf provides outside of this repository.
 
@@ -54,6 +51,15 @@
 # Support
 
 Broadleaf commerce offers [commercial support and training](http://broadleafcommerce.com/services) which can also include professional services. Community support is offered through [Stack overflow via the `broadleaf-commerce` tag](https://stackoverflow.com/questions/tagged/broadleaf-commerce). If you have a found a bug or would like to make a contribution feel free to [open an issue](https://github.com/BroadleafCommerce/BroadleafCommerce/issues) or [send us a pull request](https://github.com/BroadleafCommerce/BroadleafCommerce/pulls).
+
+# Contributing
+See [CONTRIBUTING.md](CONTRIBUTING.md)
+
+# License
+
+Broadleaf Commerce core is released under a dual license format. It may be used under the terms of the Fair Use License 1.0 (http://license.broadleafcommerce.org/fair_use_license-1.0.txt) unless the restrictions on use therein are violated and require payment to Broadleaf, in which case the Broadleaf End User License Agreement (EULA), Version 1.1 (http://license.broadleafcommerce.org/commercial_license-1.1.txt) shall apply. Alternatively, the Commercial License may be replaced with a mutually agreed upon license between you and Broadleaf Commerce.
+
+Various commercial modules that are also available (for instance, price list management) are released under the applicable commercial license. These are not included with the core Broadleaf framework.
 
 # Key Features and Technologies
 
@@ -144,25 +150,4 @@
 ## Content Management
 BroadleafCommerce includes a robust content management system for creating and
 managing static pages and content. We also include a powerful content targeting feature that allows
-business users to dynamically drive the most appropriate content to users.
-
-## Contributing
-See [CONTRIBUTING.md](CONTRIBUTING.md)
-
-## License
-
-Broadleaf Commerce core is released under a dual license format. It may be used under the terms of the Fair Use License 1.0 (http://license.broadleafcommerce.org/fair_use_license-1.0.txt) unless the restrictions on use therein are violated and require payment to Broadleaf, in which case the Broadleaf End User License Agreement (EULA), Version 1.1 (http://license.broadleafcommerce.org/commercial_license-1.1.txt) shall apply. Alternatively, the Commercial License may be replaced with a mutually agreed upon license between you and Broadleaf Commerce.
-
-Various commercial modules that are also available (for instance, price list management) are released under the applicable commercial license. These are not included with the core Broadleaf framework.
-
-<<<<<<< HEAD
-We also offer various levels of [enterprise support licenses](http://broadleafcommerce.com/support). Please [contact us](http://broadleafcommerce.com/contact) for information.
-
-## End Of Life
-
-This version is end of life and is no longer actively supported. Our latest version is 5.0 and is licensed under a new dual license format. It may be used under the terms of the Fair Use License 1.0 (http://license.broadleafcommerce.org/fair_use_license-1.0.txt) unless the restrictions on use therein are violated and require payment to Broadleaf, in which case the Broadleaf End User License Agreement (EULA), Version 1.1 (http://license.broadleafcommerce.org/commercial_license-1.1.txt) shall apply. Alternatively, the Commercial License may be replaced with a mutually agreed upon license between you and Broadleaf Commerce.
-
-To get started with the latest version of Broadleaf Commerce, please visit our getting started page on the web: http://www.broadleafcommerce.com/docs/core/current/getting-started
-=======
-We also offer various levels of [enterprise support licenses](http://broadleafcommerce.com/support). Please [contact us](http://broadleafcommerce.com/contact) for information.
->>>>>>> 5281bd7a
+business users to dynamically drive the most appropriate content to users.