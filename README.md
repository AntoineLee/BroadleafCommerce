## Introduction

BroadleafCommerce is an open-source, e-commerce framework written entirely in Java on top of the Spring framework. It is targeted at facilitating the development of enterprise-class, commerce-driven sites by providing a robust data model, services and specialized tooling that take care of most of the "heavy lifting" work. To accomplish this goal, we have developed our platform based on the key feature sets required by world-class online retailers - and we're committed to continually expanding our feature offering. We've also taken extra steps to guarantee interoperability with today's enterprise by utilizing standards wherever possible and incorporating best-of-breed, open-source software libraries from the community.

## Getting Started

Check out our [Getting Started guide](http://docs.broadleafcommerce.org/current/Getting-Started.html) to quickly kick off your Broadleaf-enabled website.

## Support

Broadleaf commerce offers [commercial support and training](http://broadleafcommerce.com/services) which can also include professional services. Community support is offered through the [Broadleaf forums](http://forum.broadleafcommerce.org) and/or [our GitHub issues](https://github.com/BroadleafCommerce/BroadleafCommerce).

## Key Features and Technologies

### Spring Framework
Spring is the enterprise Java platform on which BroadleafCommerce is based.  It provides numerous features, including dependency injection and transaction control.

### Security
Spring Security provides a robust security framework for controlling authentication and authorization at both the code and page level and is utilized by BroadleafCommerce for access control.

### Persistence
JPA and Hibernate represent the BroadleafCommerce ORM infrastructure for 
controlling persistence of our rich domain model.

### Search
Flexible domain search capabilities in BroadleafCommerce are provided through integration
with Solr.

### Task Scheduling
Scheduling of repetitive tasks in BroadleafCommerce is offered through the 
Quartz job scheduling system.

### Email
Email support is provided throughout the BroadleafCommerce framework in either synchronous 
or asynchronous (JMS) modes. Email presentation customization is achieved via Thymeleaf templates.

### Modular Design
Important e-commerce touchpoints are embodied in the concept of BroadleafCommerce 
"Modules". A module can provide interaction with a credit card processor, or even a shipping provider. 
Any number of custom modules may be developed and utilized with BroadleafCommerce.

### Configurable Workflows
Key areas in the e-commerce lifecycle are represented as configurable 
workflows. Implementors have full control over the keys steps in pricing and checkout, allowing 
manipulation of module ordering, overriding existing module behavior and custom module execution. 
Composite workflows are also supported to achieve more exotic, nested behavior.

### Extendible Design
BroadleafCommerce is designed from the ground-up with extensibility in mind. 
Almost every aspect of BroadleafCommerce can be overridden, added to or otherwise modified to enhance 
or change the default behavior to best fit your needs. This includes all of our services, data access 
objects and entities. Please refer to the extensibility section of our documentation.

### Configuration Merging
As an extra bonus to our extensibility model, we offer a custom merge facility 
for Spring configuration files. We minimize the BroadleafCommerce configuration semantics that an 
implementer must be aware of, allowing our users to focus on their own configuration particulars. 
BroadleafCommerce will intelligently merge its own configuration information with that provided by 
the implementer at runtime.

### Presentation Layer Support
BroadleafCommerce also includes a number of pre-written Spring MVC 
controllers that help to speed development of the presentation layer of your own BroadleafCommerce-driven 
site.

### QOS
BroadleafCommerce also provides quality of service monitoring for modules (both custom and 
default modules) and provides support for several QOS handlers out-of-the-box: logging and email. 
Additional, custom QOS handlers may be added through our open API.

### Promotion System
BroadleafCommerce includes a highly-configurable system for including your pricing 
promotions. We provide several standard levels at which promotions may be applied: Order level, Order 
Item level and Fulfillment Group level. In addition, your promotion business rules are represented in 
a flexible and standardized way using the MVEL expression language.

### PCI Considerations
We have taken measures in the construction and design of BroadleafCommerce to 
help you achieve PCI compliance, should you decide to store and use sensitive customer financial 
account information. Payment account information is referenced separately, allowing you to segregate 
confidential data onto a separate, secure database platform. API methods have been added to allow 
inclusion of any PCI compliant encryption scheme. Also, verbose logging is included to track payment 
interaction history.

### Admin Platform
BroadleafCommerce includes a wholely extendible administrative application built with Spring MVC. The admin application also provides an easy-to-use interface
for catalog, order and customer functions and provides a robust, rule-driven environment for creating
and managing discount promotions.

### Admin Customization
BroadleafCommerce provides a robust set of admin presentation annotations that allow configuration of domain
class display and persistence semantics without touching any admin code. This provides an easy-to-consume approach
for introducing entity extensions and additional fields into the admin forms so that your business users can immediately
start to benefit. We also provide a full annotation or xml-based approach for overriding the admin config declared
inside BroadleafCommerce so that you can have an impact on our defaults. And for more advanced customizations, our admin
platform is based on Spring MVC, so your Spring knowledge will translate here as well when it comes to adding additional
controllers, and the like.

### Content Management
BroadleafCommerce includes a robust content management system for creating and
managing static pages and content. We also include a powerful content targeting feature that allows
business users to dynamically drive the most appropriate content to users.


## Local Framework Development

Broadleaf Commerce recommends JDK 1.7, but will build/run with JDK 1.6 or 1.7. At this time Broadleaf has not been tested with Java 8.

The easiest way to get the Broadleaf framework locally set up with the DemoSite is to clone this repository and execute a clean install via Maven:

```sh
mvn clean install
```

If you are using JRebel for development, add the Maven profile 'blc-development' to include the necessary rebel.xml files in the built jars:

```sh
mvn clean install -Pblc-development
```

Our integration tests take a while to execute so you might also want to temporarily skip tests:

```sh
mvn clean install -Pblc-development -DskipTests
```

> Note: all contributed code must have passing tests via Maven

If you need to use a specific version of Broadleaf, simply check out that version using either the branch or tag. All releases are tagged 'broadleaf-<version>' whereas all active development versions are tagged 'BroadleafCommerce-<major.minor>.x'. For instance, if you would like to actively develop on the Broadleaf 2.2 line in order for your changes to be in the next GA patch release of Broadleaf 2.2, you would check out the 'BroadleafCommerce-2.2.x' branch.

```sh
git clone git@github.com:BroadleafCommerce/BroadleafCommerce
cd BroadleafCommerce

# use 2.2.x-SNAPSHOT
git checkout BroadleafCommerce-2.2.x
mvn clean install -Pblc-development

# switch to a GA version
git checkout broadleaf-2.2.0-GA
mvn clean install -Pblc-development
```

## Contributing
See [CONTRIBUTING.md](CONTRIBUTING.md)

## License

Broadleaf Commerce core is released under the terms of the Apache Software License 2 (see license.txt). However, various commercial modules that are also available (for instance, price list management) are released under a different commercial license. These are not included with the core Broadleaf framework.

We also offer various levels of [enterprise support licenses](http://broadleafcommerce.com/support). Please [contact us](http://broadleafcommerce.com/contact) for information.

## End Of Life

<<<<<<< HEAD
This version of Broadleaf Commerce is End Of Life and is no longer actively supported.
=======
This version is end of life and is no longer actively supported. Our latest version is 5.0 and is licensed under a new dual license format. It may be used under the terms of the Fair Use License 1.0 (http://license.broadleafcommerce.org/fair_use_license-1.0.txt) unless the restrictions on use therein are violated and require payment to Broadleaf, in which case the Broadleaf End User License Agreement (EULA), Version 1.1 (http://license.broadleafcommerce.org/commercial_license-1.1.txt) shall apply. Alternatively, the Commercial License may be replaced with a mutually agreed upon license between you and Broadleaf Commerce.

To get started with the latest version of Broadleaf Commerce, please visit our getting started page on the web: http://www.broadleafcommerce.com/docs/core/current/getting-started
>>>>>>> 59d20e0d
<|MERGE_RESOLUTION|>--- conflicted
+++ resolved
@@ -152,10 +152,6 @@
 
 ## End Of Life
 
-<<<<<<< HEAD
-This version of Broadleaf Commerce is End Of Life and is no longer actively supported.
-=======
 This version is end of life and is no longer actively supported. Our latest version is 5.0 and is licensed under a new dual license format. It may be used under the terms of the Fair Use License 1.0 (http://license.broadleafcommerce.org/fair_use_license-1.0.txt) unless the restrictions on use therein are violated and require payment to Broadleaf, in which case the Broadleaf End User License Agreement (EULA), Version 1.1 (http://license.broadleafcommerce.org/commercial_license-1.1.txt) shall apply. Alternatively, the Commercial License may be replaced with a mutually agreed upon license between you and Broadleaf Commerce.
 
-To get started with the latest version of Broadleaf Commerce, please visit our getting started page on the web: http://www.broadleafcommerce.com/docs/core/current/getting-started
->>>>>>> 59d20e0d
+To get started with the latest version of Broadleaf Commerce, please visit our getting started page on the web: http://www.broadleafcommerce.com/docs/core/current/getting-started