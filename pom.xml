<?xml version="1.0" encoding="UTF-8"?>
<project xmlns="http://maven.apache.org/POM/4.0.0" xmlns:xsi="http://www.w3.org/2001/XMLSchema-instance" xsi:schemaLocation="http://maven.apache.org/POM/4.0.0 http://maven.apache.org/maven-v4_0_0.xsd">
	<modelVersion>4.0.0</modelVersion>
	<groupId>org.broadleafcommerce</groupId>
	<artifactId>BroadleafCommerce</artifactId>
	<packaging>pom</packaging>
	<name>BroadleafCommerce</name>
<<<<<<< HEAD
	<version>1.5.0-M3-SNAPSHOT</version>
=======
	<version>1.5.0-CHNGST-SNAPSHOT</version>
>>>>>>> 41c8781c
	<description>BroadleafCommerce Maven Build </description>
	<properties>
		<project.build.sourceEncoding>UTF-8</project.build.sourceEncoding>
	</properties>
	<scm>
		<developerConnection>scm:svn:https://broadleaf.svn.sourceforge.net/svnroot/broadleaf/trunk/BroadleafCommerce</developerConnection>
		<url>http://broadleaf.svn.sourceforge.net/viewvc/broadleaf/</url>
	</scm>
	<build>
		<pluginManagement>
			<plugins>
				<plugin>
					<groupId>org.apache.maven.plugins</groupId>
					<artifactId>maven-compiler-plugin</artifactId>
					<version>2.0.2</version>
					<configuration>
						<source>1.6</source>
						<target>1.6</target>
					</configuration>
				</plugin>
				<plugin>
					<groupId>org.codehaus.mojo</groupId>
					<artifactId>cobertura-maven-plugin</artifactId>
					<version>2.3</version>
				</plugin>
				<plugin>
					<groupId>org.zeroturnaround</groupId>
					<artifactId>javarebel-maven-plugin</artifactId>
					<version>1.0.5</version>
				</plugin>
				<plugin>
					<groupId>org.codehaus.mojo</groupId>
					<artifactId>gwt-maven-plugin</artifactId>
					<version>2.1.0-1</version>
				</plugin>
                <plugin>
                    <groupId>org.codehaus.mojo</groupId>
                    <artifactId>build-helper-maven-plugin</artifactId>
                    <version>1.7</version>
                </plugin>
			</plugins>
		</pluginManagement>
		<plugins>
			<plugin>
				<groupId>org.codehaus.mojo</groupId>
				<artifactId>cobertura-maven-plugin</artifactId>
				<version>2.3</version>
			</plugin>
			<plugin>
				<groupId>org.apache.maven.plugins</groupId>
				<artifactId>maven-release-plugin</artifactId>
				<version>2.0</version>
				<configuration>
					<tagBase>
						https://broadleaf.svn.sourceforge.net/svnroot/broadleaf/tags
		            </tagBase>
				</configuration>
				<dependencies>
					<dependency>
						<groupId>com.jcraft</groupId>
						<artifactId>jsch</artifactId>
						<version>0.1.42</version>
					</dependency>
				</dependencies>
			</plugin>
		</plugins>
	</build>
	<repositories>
		<repository>
			<id>smartgwt</id>
			<name>smartgwt</name>
			<url>http://www.smartclient.com/maven2</url>
		</repository>
		<repository>
			<id>com.anasoft.os.repository.releases</id>
			<name>ANASOFT OpenSource releases</name>
			<url>http://anasoft-os-repo.googlecode.com/svn/repository/releases</url>
		</repository>
		<repository>
			<id>third party releases</id>
			<name>third party releases</name>
			<url>http://www.broadleafcommerce.org/nexus/content/repositories/thirdpartypublic/</url>
		</repository>
		<repository>
			<id>jboss</id>
			<name>jboss</name>
			<url>https://repository.jboss.org/nexus/content/groups/public</url>
		</repository>
	</repositories>
	<modules>
		<module>distribute</module>
		<module>module</module>
		<module>core</module>
		<module>integration</module>
		<module>site</module>
		<module>admin</module>
    </modules>
	<dependencies>
	</dependencies>
	<reporting>
		<plugins>
			<plugin>
				<groupId>org.apache.maven.plugins</groupId>
				<artifactId>maven-javadoc-plugin</artifactId>
				<version>2.7</version>
				<configuration>
					<aggregate>true</aggregate>
					<minmemory>128m</minmemory>
					<maxmemory>1g</maxmemory>
				</configuration>
			</plugin>
		</plugins>
	</reporting>
	<distributionManagement>
		<repository>
			<id>releases</id>
			<url>http://www.broadleafcommerce.org/nexus/content/repositories/releases</url>
		</repository>
		<snapshotRepository>
			<id>snapshots</id>
			<url>http://www.broadleafcommerce.org/nexus/content/repositories/snapshots</url>
		</snapshotRepository>
	</distributionManagement>
	<profiles>
		<profile>
			<id>distribution.enable</id>
			<activation>
				<property>
					<name>distribution.enable</name>
				</property>
			</activation>
			<properties>
				<distribution.enable>true</distribution.enable>
			</properties>
		</profile>
	</profiles>
	<dependencyManagement>
		<dependencies>
			<dependency>
				<groupId>org.hibernate.javax.persistence</groupId>
				<artifactId>hibernate-jpa-2.0-api</artifactId>
				<version>1.0.0.Final</version>
				<scope>compile</scope>
			</dependency>
			<dependency>
				<groupId>org.broadleafcommerce</groupId>
				<artifactId>broadleaf-instrument</artifactId>
<<<<<<< HEAD
				<version>1.5.0-M3-SNAPSHOT</version>
=======
				<version>1.5.0-CHNGST-SNAPSHOT</version>
>>>>>>> 41c8781c
				<type>jar</type>
				<scope>provided</scope>
			</dependency>
			<dependency>
				<groupId>org.broadleafcommerce</groupId>
				<artifactId>broadleaf-usps-schemas</artifactId>
<<<<<<< HEAD
				<version>1.5.0-M3-SNAPSHOT</version>
=======
				<version>1.5.0-CHNGST-SNAPSHOT</version>
>>>>>>> 41c8781c
				<type>jar</type>
				<scope>compile</scope>
			</dependency>
			<dependency>
				<groupId>org.broadleafcommerce</groupId>
				<artifactId>broadleaf-usps</artifactId>
<<<<<<< HEAD
				<version>1.5.0-M3-SNAPSHOT</version>
=======
				<version>1.5.0-CHNGST-SNAPSHOT</version>
>>>>>>> 41c8781c
				<type>jar</type>
				<scope>compile</scope>
			</dependency>
			<dependency>
				<groupId>org.broadleafcommerce</groupId>
				<artifactId>broadleaf-cybersource-api</artifactId>
<<<<<<< HEAD
				<version>1.5.0-M3-SNAPSHOT</version>
=======
				<version>1.5.0-CHNGST-SNAPSHOT</version>
>>>>>>> 41c8781c
				<type>jar</type>
				<scope>compile</scope>
			</dependency>
			<dependency>
				<groupId>org.broadleafcommerce</groupId>
				<artifactId>broadleaf-cybersource</artifactId>
<<<<<<< HEAD
				<version>1.5.0-M3-SNAPSHOT</version>
=======
				<version>1.5.0-CHNGST-SNAPSHOT</version>
>>>>>>> 41c8781c
				<type>jar</type>
				<scope>compile</scope>
			</dependency>
			<dependency>
				<groupId>org.broadleafcommerce</groupId>
				<artifactId>broadleaf-profile</artifactId>
<<<<<<< HEAD
				<version>1.5.0-M3-SNAPSHOT</version>
=======
				<version>1.5.0-CHNGST-SNAPSHOT</version>
>>>>>>> 41c8781c
				<type>jar</type>
				<scope>compile</scope>
			</dependency>
			<dependency>
				<groupId>org.broadleafcommerce</groupId>
				<artifactId>broadleaf-profile</artifactId>
<<<<<<< HEAD
				<version>1.5.0-M3-SNAPSHOT</version>
=======
				<version>1.5.0-CHNGST-SNAPSHOT</version>
>>>>>>> 41c8781c
				<type>jar</type>
				<scope>compile</scope>
				<classifier>sources</classifier>
			</dependency>
			<dependency>
				<groupId>org.broadleafcommerce</groupId>
				<artifactId>broadleaf-profile-web</artifactId>
<<<<<<< HEAD
				<version>1.5.0-M3-SNAPSHOT</version>
=======
				<version>1.5.0-CHNGST-SNAPSHOT</version>
>>>>>>> 41c8781c
				<type>jar</type>
				<scope>compile</scope>
			</dependency>
			<dependency>
				<groupId>org.broadleafcommerce</groupId>
				<artifactId>broadleaf-framework</artifactId>
<<<<<<< HEAD
				<version>1.5.0-M3-SNAPSHOT</version>
=======
				<version>1.5.0-CHNGST-SNAPSHOT</version>
>>>>>>> 41c8781c
				<type>jar</type>
				<scope>compile</scope>
			</dependency>
			<dependency>
				<groupId>org.broadleafcommerce</groupId>
				<artifactId>broadleaf-framework</artifactId>
<<<<<<< HEAD
				<version>1.5.0-M3-SNAPSHOT</version>
=======
				<version>1.5.0-CHNGST-SNAPSHOT</version>
>>>>>>> 41c8781c
				<type>jar</type>
				<scope>compile</scope>
				<classifier>sources</classifier>
			</dependency>
			<dependency>
				<groupId>org.broadleafcommerce</groupId>
				<artifactId>broadleaf-framework-web</artifactId>
<<<<<<< HEAD
				<version>1.5.0-M3-SNAPSHOT</version>
=======
				<version>1.5.0-CHNGST-SNAPSHOT</version>
>>>>>>> 41c8781c
				<type>jar</type>
				<scope>compile</scope>
			</dependency>
			<dependency>
				<groupId>org.broadleafcommerce</groupId>
				<artifactId>broadleaf-demo</artifactId>
<<<<<<< HEAD
				<version>1.5.0-M3-SNAPSHOT</version>
=======
				<version>1.5.0-CHNGST-SNAPSHOT</version>
>>>>>>> 41c8781c
				<type>war</type>
				<scope>compile</scope>
			</dependency>
			<dependency>
				<groupId>org.broadleafcommerce</groupId>
				<artifactId>broadleaf-admin-module</artifactId>
<<<<<<< HEAD
				<version>1.5.0-M3-SNAPSHOT</version>
=======
				<version>1.5.0-CHNGST-SNAPSHOT</version>
>>>>>>> 41c8781c
				<type>jar</type>
				<scope>compile</scope>
			</dependency>
			<dependency>
				<groupId>org.broadleafcommerce</groupId>
				<artifactId>broadleaf-admin-module</artifactId>
<<<<<<< HEAD
				<version>1.5.0-M3-SNAPSHOT</version>
=======
				<version>1.5.0-CHNGST-SNAPSHOT</version>
>>>>>>> 41c8781c
				<type>jar</type>
				<scope>compile</scope>
				<classifier>sources</classifier>
			</dependency>
			<dependency>
				<groupId>org.broadleafcommerce</groupId>
				<artifactId>broadleaf-open-admin-platform</artifactId>
<<<<<<< HEAD
				<version>1.5.0-M3-SNAPSHOT</version>
=======
				<version>1.5.0-CHNGST-SNAPSHOT</version>
>>>>>>> 41c8781c
				<type>jar</type>
				<scope>compile</scope>
			</dependency>
			<dependency>
				<groupId>org.broadleafcommerce</groupId>
				<artifactId>broadleaf-open-admin-platform</artifactId>
<<<<<<< HEAD
				<version>1.5.0-M3-SNAPSHOT</version>
=======
				<version>1.5.0-CHNGST-SNAPSHOT</version>
>>>>>>> 41c8781c
				<type>jar</type>
				<scope>compile</scope>
				<classifier>sources</classifier>
			</dependency>
			<dependency>
				<groupId>org.broadleafcommerce</groupId>
				<artifactId>integration</artifactId>
<<<<<<< HEAD
				<version>1.5.0-M3-SNAPSHOT</version>
=======
				<version>1.5.0-CHNGST-SNAPSHOT</version>
>>>>>>> 41c8781c
				<type>jar</type>
				<scope>provided</scope>
			</dependency>
			<dependency>
				<groupId>org.broadleafcommerce</groupId>
				<artifactId>broadleaf-demo-launcher</artifactId>
<<<<<<< HEAD
				<version>1.5.0-M3-SNAPSHOT</version>
=======
				<version>1.5.0-CHNGST-SNAPSHOT</version>
>>>>>>> 41c8781c
				<type>jar</type>
				<scope>provided</scope>
			</dependency>
			<dependency>
				<groupId>org.hibernate</groupId>
				<artifactId>hibernate-envers</artifactId>
				<version>3.6.0.Final</version>
				<scope>compile</scope>
			</dependency>
			<dependency>
				<groupId>log4j</groupId>
				<artifactId>log4j</artifactId>
				<version>1.2.12</version>
				<type>jar</type>
				<scope>compile</scope>
			</dependency>
			<dependency>
				<groupId>org.aspectj</groupId>
				<artifactId>aspectjweaver</artifactId>
				<version>1.6.5</version>
				<type>jar</type>
				<scope>compile</scope>
			</dependency>
			<dependency>
				<groupId>commons-validator</groupId>
				<artifactId>commons-validator</artifactId>
				<version>1.3.1</version>
				<type>jar</type>
				<scope>compile</scope>
				<exclusions>
					<exclusion>
						<artifactId>commons-logging</artifactId>
						<groupId>commons-logging</groupId>
					</exclusion>
				</exclusions>
			</dependency>
			<dependency>
				<groupId>junit</groupId>
				<artifactId>junit</artifactId>
				<version>3.8.1</version>
				<scope>test</scope>
			</dependency>
			<dependency>
				<groupId>org.hibernate</groupId>
				<artifactId>hibernate-core</artifactId>
				<version>3.6.0.Final</version>
				<type>jar</type>
				<scope>compile</scope>
			</dependency>
			<dependency>
				<groupId>org.hibernate</groupId>
				<artifactId>hibernate-entitymanager</artifactId>
				<version>3.6.0.Final</version>
				<type>jar</type>
				<scope>compile</scope>
				<exclusions>
					<exclusion>
						<groupId>asm</groupId>
						<artifactId>asm</artifactId>
					</exclusion>
					<exclusion>
						<groupId>cglib</groupId>
						<artifactId>cglib</artifactId>
					</exclusion>
				</exclusions>
			</dependency>
			<dependency>
				<groupId>org.slf4j</groupId>
				<artifactId>slf4j-log4j12</artifactId>
				<version>1.6.1</version>
				<type>jar</type>
				<scope>runtime</scope>
			</dependency>
			<dependency>
				<groupId>org.slf4j</groupId>
				<artifactId>jcl-over-slf4j</artifactId>
				<version>1.6.1</version>
				<type>jar</type>
				<scope>compile</scope>
			</dependency>
			<dependency>
				<groupId>javax.annotation</groupId>
				<artifactId>jsr250-api</artifactId>
				<version>1.0</version>
				<type>jar</type>
				<scope>compile</scope>
			</dependency>
			<dependency>
				<groupId>org.apache.velocity</groupId>
				<artifactId>velocity-tools</artifactId>
				<version>2.0</version>
				<type>jar</type>
				<scope>compile</scope>
				<exclusions>
					<exclusion>
						<artifactId>commons-logging</artifactId>
						<groupId>commons-logging</groupId>
					</exclusion>
				</exclusions>
			</dependency>
			<dependency>
				<groupId>javax.mail</groupId>
				<artifactId>mail</artifactId>
				<version>1.4.1</version>
				<type>jar</type>
				<scope>compile</scope>
			</dependency>
			<dependency>
				<groupId>org.apache.velocity</groupId>
				<artifactId>velocity</artifactId>
				<version>1.6.2</version>
				<type>jar</type>
				<scope>compile</scope>
			</dependency>
			<dependency>
				<groupId>org.apache.xmlbeans</groupId>
				<artifactId>xmlbeans</artifactId>
				<version>2.4.0</version>
				<type>jar</type>
				<scope>compile</scope>
			</dependency>
			<dependency>
				<groupId>org.apache.geronimo.specs</groupId>
				<artifactId>geronimo-jms_1.1_spec</artifactId>
				<version>1.1.1</version>
				<type>jar</type>
				<scope>compile</scope>
			</dependency>
			<dependency>
				<groupId>javax.servlet</groupId>
				<artifactId>servlet-api</artifactId>
				<version>2.5</version>
				<type>jar</type>
				<scope>provided</scope>
			</dependency>
			<dependency>
				<groupId>javax.servlet.jsp</groupId>
				<artifactId>jsp-api</artifactId>
				<version>2.1</version>
				<type>jar</type>
				<scope>provided</scope>
			</dependency>
			<dependency>
				<groupId>com.icegreen</groupId>
				<artifactId>greenmail</artifactId>
				<version>1.3</version>
				<type>jar</type>
				<scope>test</scope>
			</dependency>
			<dependency>
				<groupId>org.compass-project</groupId>
				<artifactId>compass</artifactId>
				<version>2.2.0</version>
				<type>jar</type>
				<scope>compile</scope>
				<exclusions>
					<exclusion>
						<artifactId>commons-logging</artifactId>
						<groupId>commons-logging</groupId>
					</exclusion>
				</exclusions>
			</dependency>
			<dependency>
				<groupId>org.mvel</groupId>
				<artifactId>mvel2</artifactId>
				<version>2.0.11</version>
				<type>jar</type>
				<scope>compile</scope>
			</dependency>
			<dependency>
				<groupId>commons-collections</groupId>
				<artifactId>commons-collections</artifactId>
				<version>3.2.1</version>
				<type>jar</type>
				<scope>compile</scope>
			</dependency>
            <dependency>
				<groupId>commons-beanutils</groupId>
				<artifactId>commons-beanutils</artifactId>
				<version>1.8.0</version>
				<type>jar</type>
				<scope>compile</scope>
			</dependency>
			<dependency>
				<groupId>org.easymock</groupId>
				<artifactId>easymock</artifactId>
				<version>2.5.1</version>
				<type>jar</type>
				<scope>test</scope>
			</dependency>
			<dependency>
				<groupId>cglib</groupId>
				<artifactId>cglib-nodep</artifactId>
				<version>2.1_3</version>
				<type>jar</type>
				<scope>compile</scope>
			</dependency>
			<dependency>
				<groupId>asm</groupId>
				<artifactId>asm</artifactId>
				<version>2.2.3</version>
				<type>jar</type>
				<scope>compile</scope>
			</dependency>
			<dependency>
				<groupId>org.easymock</groupId>
				<artifactId>easymockclassextension</artifactId>
				<version>2.4</version>
				<type>jar</type>
				<scope>test</scope>
			</dependency>
			<dependency>
				<groupId>org.testng</groupId>
				<artifactId>testng</artifactId>
				<version>5.9</version>
				<type>jar</type>
				<classifier>jdk15</classifier>
				<scope>test</scope>
			</dependency>
			<dependency>
				<groupId>commons-dbcp</groupId>
				<artifactId>commons-dbcp</artifactId>
				<version>1.2.2</version>
				<type>jar</type>
				<scope>compile</scope>
			</dependency>
			<dependency>
				<groupId>org.slf4j</groupId>
				<artifactId>slf4j-api</artifactId>
				<version>1.6.1</version>
				<type>jar</type>
				<scope>compile</scope>
			</dependency>
			<dependency>
				<groupId>opensymphony</groupId>
				<artifactId>quartz</artifactId>
				<version>1.6.1</version>
				<type>jar</type>
				<scope>compile</scope>
			</dependency>
			<dependency>
				<groupId>org.antlr</groupId>
				<artifactId>antlr-runtime</artifactId>
				<version>3.0</version>
				<type>jar</type>
				<scope>runtime</scope>
			</dependency>
			<dependency>
				<groupId>oro</groupId>
				<artifactId>oro</artifactId>
				<version>2.0.8</version>
				<type>jar</type>
				<scope>runtime</scope>
			</dependency>
			<dependency>
				<groupId>net.sf.jsr107cache</groupId>
				<artifactId>jsr107cache</artifactId>
				<version>1.0</version>
				<type>jar</type>
				<scope>runtime</scope>
			</dependency>
			<dependency>
				<groupId>javax.xml.bind</groupId>
				<artifactId>jsr173_api</artifactId>
				<version>1.0</version>
				<type>jar</type>
				<scope>runtime</scope>
			</dependency>
			<dependency>
				<groupId>org.apache.lucene</groupId>
				<artifactId>lucene-analyzers</artifactId>
				<version>2.4.1</version>
				<type>jar</type>
				<scope>runtime</scope>
			</dependency>
			<dependency>
				<groupId>jstl</groupId>
				<artifactId>jstl</artifactId>
				<version>1.1.2</version>
				<type>jar</type>
				<scope>compile</scope>
			</dependency>
			<dependency>
				<groupId>taglibs</groupId>
				<artifactId>standard</artifactId>
				<version>1.1.2</version>
				<type>jar</type>
				<scope>compile</scope>
			</dependency>
			<dependency>
				<groupId>cobertura</groupId>
				<artifactId>cobertura</artifactId>
				<version>1.8</version>
				<type>jar</type>
				<scope>compile</scope>
				<exclusions>
					<exclusion>
						<groupId>asm</groupId>
						<artifactId>asm</artifactId>
					</exclusion>
				</exclusions>
			</dependency>
			<dependency>
				<groupId>asm</groupId>
				<artifactId>asm-commons</artifactId>
				<version>2.2.3</version>
				<type>jar</type>
				<scope>compile</scope>
			</dependency>
			<dependency>
				<groupId>net.sf.ehcache</groupId>
				<artifactId>ehcache</artifactId>
				<version>2.4.2</version>
				<scope>compile</scope>
				<type>pom</type>
			</dependency>
			<dependency>
				<groupId>org.hibernate</groupId>
				<artifactId>hibernate-tools</artifactId>
				<version>3.2.4.GA</version>
				<type>jar</type>
				<scope>compile</scope>
			</dependency>
			<dependency>
				<groupId>org.apache.axis</groupId>
				<artifactId>axis</artifactId>
				<version>1.4</version>
				<type>jar</type>
				<scope>compile</scope>
			</dependency>
			<dependency>
				<groupId>wss4j</groupId>
				<artifactId>wss4j</artifactId>
				<version>1.5.1</version>
				<type>jar</type>
				<scope>compile</scope>
			</dependency>
			<dependency>
				<groupId>xml-security</groupId>
				<artifactId>xmlsec</artifactId>
				<version>1.3.0</version>
				<type>jar</type>
				<scope>compile</scope>
			</dependency>
			<dependency>
				<groupId>commons-discovery</groupId>
				<artifactId>commons-discovery</artifactId>
				<version>0.2</version>
				<type>jar</type>
				<scope>compile</scope>
			</dependency>
			<dependency>
				<groupId>axis</groupId>
				<artifactId>axis-jaxrpc</artifactId>
				<version>1.4</version>
				<type>jar</type>
				<scope>compile</scope>
			</dependency>
			<dependency>
				<groupId>axis</groupId>
				<artifactId>axis-saaj</artifactId>
				<version>1.4</version>
				<type>jar</type>
				<scope>compile</scope>
			</dependency>
			<dependency>
				<groupId>axis</groupId>
				<artifactId>axis-wsdl4j</artifactId>
				<version>1.5.1</version>
				<type>jar</type>
				<scope>compile</scope>
			</dependency>
			<dependency>
				<groupId>axis</groupId>
				<artifactId>axis-ant</artifactId>
				<version>1.4</version>
				<type>jar</type>
				<scope>compile</scope>
			</dependency>
			<dependency>
				<groupId>jakarta-regexp</groupId>
				<artifactId>jakarta-regexp</artifactId>
				<version>1.4</version>
				<type>jar</type>
				<scope>runtime</scope>
			</dependency>
			<dependency>
				<groupId>commons-cli</groupId>
				<artifactId>commons-cli</artifactId>
				<version>1.1</version>
				<type>jar</type>
				<scope>runtime</scope>
			</dependency>
			<dependency>
				<groupId>commons-fileupload</groupId>
				<artifactId>commons-fileupload</artifactId>
				<version>1.2.1</version>
				<type>jar</type>
				<scope>runtime</scope>
			</dependency>
			<dependency>
				<groupId>commons-io</groupId>
				<artifactId>commons-io</artifactId>
				<version>1.4</version>
				<type>jar</type>
				<scope>runtime</scope>
			</dependency>
			<dependency>
				<groupId>org.apache.tiles</groupId>
				<artifactId>tiles-api</artifactId>
				<version>2.1.4</version>
				<type>jar</type>
				<scope>compile</scope>
				<exclusions>
					<exclusion>
						<artifactId>commons-logging-api</artifactId>
						<groupId>commons-logging</groupId>
					</exclusion>
				</exclusions>
			</dependency>
			<dependency>
				<groupId>org.apache.tiles</groupId>
				<artifactId>tiles-core</artifactId>
				<version>2.1.4</version>
				<type>jar</type>
				<scope>compile</scope>
				<exclusions>
					<exclusion>
						<artifactId>commons-logging-api</artifactId>
						<groupId>commons-logging</groupId>
					</exclusion>
				</exclusions>
			</dependency>
			<dependency>
				<groupId>org.apache.tiles</groupId>
				<artifactId>tiles-jsp</artifactId>
				<version>2.1.4</version>
				<type>jar</type>
				<scope>compile</scope>
			</dependency>
			<dependency>
				<groupId>org.springframework.security</groupId>
				<artifactId>spring-security-acl</artifactId>
				<version>3.0.5.RELEASE</version>
				<type>jar</type>
				<scope>compile</scope>
			</dependency>
			<dependency>
				<groupId>org.springframework.security</groupId>
				<artifactId>spring-security-core</artifactId>
				<version>3.0.5.RELEASE</version>
				<type>jar</type>
				<scope>compile</scope>
			</dependency>
			<dependency>
				<groupId>org.springframework.security</groupId>
				<artifactId>spring-security-taglibs</artifactId>
				<version>3.0.5.RELEASE</version>
				<type>jar</type>
				<scope>compile</scope>
			</dependency>
			<dependency>
				<groupId>org.springframework</groupId>
				<artifactId>spring-core</artifactId>
				<version>3.0.5.RELEASE</version>
				<type>jar</type>
				<scope>compile</scope>
				<exclusions>
					<exclusion>
						<artifactId>commons-logging</artifactId>
						<groupId>commons-logging</groupId>
					</exclusion>
				</exclusions>
			</dependency>
			<dependency>
				<groupId>org.springframework</groupId>
				<artifactId>spring-instrument</artifactId>
				<version>3.0.5.RELEASE</version>
				<type>jar</type>
				<scope>provided</scope>
			</dependency>
			<dependency>
				<groupId>org.springframework</groupId>
				<artifactId>spring-test</artifactId>
				<version>3.0.5.RELEASE</version>
				<type>jar</type>
				<scope>test</scope>
			</dependency>
			<dependency>
				<groupId>org.springframework</groupId>
				<artifactId>spring-webmvc</artifactId>
				<version>3.0.5.RELEASE</version>
				<type>jar</type>
				<scope>compile</scope>
			</dependency>
			<dependency>
				<groupId>commons-codec</groupId>
				<artifactId>commons-codec</artifactId>
				<version>1.4</version>
				<type>jar</type>
				<scope>compile</scope>
			</dependency>
			<dependency>
				<groupId>org.springframework</groupId>
				<artifactId>spring-web</artifactId>
				<version>3.0.5.RELEASE</version>
				<type>jar</type>
				<scope>compile</scope>
			</dependency>
			<dependency>
				<groupId>org.springframework</groupId>
				<artifactId>spring-context-support</artifactId>
				<version>3.0.5.RELEASE</version>
				<type>jar</type>
				<scope>compile</scope>
			</dependency>
			<dependency>
				<groupId>org.springframework</groupId>
				<artifactId>spring-jms</artifactId>
				<version>3.0.5.RELEASE</version>
				<type>jar</type>
				<scope>compile</scope>
			</dependency>
			<dependency>
				<groupId>org.springframework</groupId>
				<artifactId>spring-orm</artifactId>
				<version>3.0.5.RELEASE</version>
				<type>jar</type>
				<scope>compile</scope>
			</dependency>
			<dependency>
				<groupId>org.springframework.security</groupId>
				<artifactId>spring-security-config</artifactId>
				<version>3.0.5.RELEASE</version>
				<type>jar</type>
				<scope>compile</scope>
			</dependency>
			<dependency>
				<groupId>org.springframework</groupId>
				<artifactId>spring-oxm</artifactId>
				<version>3.0.5.RELEASE</version>
				<type>jar</type>
				<scope>runtime</scope>
			</dependency>
			<dependency>
				<groupId>com.thoughtworks.xstream</groupId>
				<artifactId>xstream</artifactId>
				<version>1.3.1</version>
				<type>jar</type>
				<scope>runtime</scope>
			</dependency>
			<dependency>
				<groupId>org.mortbay.jetty</groupId>
				<artifactId>jetty</artifactId>
				<version>6.1.22</version>
				<scope>compile</scope>
			</dependency>
			<dependency>
				<groupId>org.mortbay.jetty</groupId>
				<artifactId>jetty-plus</artifactId>
				<version>6.1.22</version>
				<scope>compile</scope>
			</dependency>
			<dependency>
				<groupId>org.mortbay.jetty</groupId>
				<artifactId>jetty-naming</artifactId>
				<version>6.1.22</version>
				<scope>compile</scope>
			</dependency>
			<dependency>
				<groupId>org.mortbay.jetty</groupId>
				<artifactId>jetty-management</artifactId>
				<version>6.1.22</version>
				<scope>compile</scope>
			</dependency>
			<dependency>
				<groupId>org.mortbay.jetty</groupId>
				<artifactId>jsp-2.1-jetty</artifactId>
				<version>6.1.22</version>
				<scope>compile</scope>
			</dependency>
			<dependency>
				<groupId>org.mortbay.jetty</groupId>
				<artifactId>jetty-annotations</artifactId>
				<version>6.1.22</version>
				<scope>compile</scope>
			</dependency>
			<dependency>
				<groupId>org.mortbay.jetty</groupId>
				<artifactId>start</artifactId>
				<version>6.1.22</version>
				<scope>compile</scope>
			</dependency>
			<dependency>
				<groupId>org.apache.ant</groupId>
				<artifactId>ant</artifactId>
				<version>1.7.1</version>
				<scope>provided</scope>
			</dependency>
			<dependency>
				<groupId>com.google.gwt</groupId>
				<artifactId>gwt-servlet</artifactId>
				<version>2.1.1</version>
				<scope>compile</scope>
			</dependency>
			<dependency>
				<groupId>com.google.gwt</groupId>
				<artifactId>gwt-user</artifactId>
				<version>2.1.1</version>
				<scope>provided</scope>
			</dependency>
			<dependency>
				<groupId>com.google.gwt</groupId>
				<artifactId>gwt-dev</artifactId>
				<version>2.1.1</version>
				<scope>provided</scope>
			</dependency>
			<dependency>
				<groupId>com.google.code.gwt-math</groupId>
				<artifactId>gwt-math</artifactId>
				<version>2.0.3</version>
				<scope>compile</scope>
			</dependency>
			<dependency>
				<groupId>com.google.code.gwt-math</groupId>
				<artifactId>gwt-math-server</artifactId>
				<version>2.0.3</version>
				<scope>compile</scope>
			</dependency>
			<dependency>
				<groupId>javassist</groupId>
				<artifactId>javassist</artifactId>
				<version>3.8.0.GA</version>
				<scope>compile</scope>
			</dependency>
			<dependency>
				<groupId>com.smartgwt</groupId>
				<artifactId>smartgwt</artifactId>
				<version>2.4</version>
				<scope>compile</scope>
			</dependency>
			<dependency>
				<groupId>com.smartgwt</groupId>
				<artifactId>smartgwt-skins</artifactId>
				<version>2.4</version>
				<scope>compile</scope>
			</dependency>
			<dependency>
				<groupId>com.anasoft.os</groupId>
				<artifactId>daofusion-core</artifactId>
				<version>1.2.0</version>
				<scope>compile</scope>
			</dependency>
			<dependency>
				<groupId>com.anasoft.os</groupId>
				<artifactId>daofusion-core</artifactId>
				<version>1.2.0</version>
				<scope>compile</scope>
				<classifier>sources</classifier>
			</dependency>
			<dependency>
				<groupId>gwt.incubator</groupId>
				<artifactId>security</artifactId>
				<version>1.0.1</version>
				<scope>compile</scope>
			</dependency>
			<dependency>
				<groupId>net.sf.transmorph</groupId>
				<artifactId>transmorph</artifactId>
				<version>2.2.2</version>
				<scope>compile</scope>
			</dependency>
			<dependency>
				<groupId>net.zschech</groupId>
				<artifactId>gwt-math</artifactId>
				<version>1.0.9</version>
				<scope>compile</scope>
			</dependency>
			<dependency>
				<groupId>org.gwtwidgets</groupId>
				<artifactId>gwt-sl</artifactId>
				<version>1.1</version>
				<scope>compile</scope>
			</dependency>
			<dependency>
				<groupId>commons-pool</groupId>
				<artifactId>commons-pool</artifactId>
				<version>1.5.6</version>
				<type>jar</type>
				<scope>compile</scope>
			</dependency>
			<dependency>
				<groupId>org.hsqldb</groupId>
				<artifactId>hsqldb</artifactId>
				<version>2.2.4</version>
				<type>jar</type>
				<scope>compile</scope>
			</dependency>
		</dependencies>
	</dependencyManagement>
</project><|MERGE_RESOLUTION|>--- conflicted
+++ resolved
@@ -5,11 +5,7 @@
 	<artifactId>BroadleafCommerce</artifactId>
 	<packaging>pom</packaging>
 	<name>BroadleafCommerce</name>
-<<<<<<< HEAD
-	<version>1.5.0-M3-SNAPSHOT</version>
-=======
 	<version>1.5.0-CHNGST-SNAPSHOT</version>
->>>>>>> 41c8781c
 	<description>BroadleafCommerce Maven Build </description>
 	<properties>
 		<project.build.sourceEncoding>UTF-8</project.build.sourceEncoding>
@@ -157,77 +153,49 @@
 			<dependency>
 				<groupId>org.broadleafcommerce</groupId>
 				<artifactId>broadleaf-instrument</artifactId>
-<<<<<<< HEAD
-				<version>1.5.0-M3-SNAPSHOT</version>
-=======
-				<version>1.5.0-CHNGST-SNAPSHOT</version>
->>>>>>> 41c8781c
+				<version>1.5.0-CHNGST-SNAPSHOT</version>
 				<type>jar</type>
 				<scope>provided</scope>
 			</dependency>
 			<dependency>
 				<groupId>org.broadleafcommerce</groupId>
 				<artifactId>broadleaf-usps-schemas</artifactId>
-<<<<<<< HEAD
-				<version>1.5.0-M3-SNAPSHOT</version>
-=======
-				<version>1.5.0-CHNGST-SNAPSHOT</version>
->>>>>>> 41c8781c
+				<version>1.5.0-CHNGST-SNAPSHOT</version>
 				<type>jar</type>
 				<scope>compile</scope>
 			</dependency>
 			<dependency>
 				<groupId>org.broadleafcommerce</groupId>
 				<artifactId>broadleaf-usps</artifactId>
-<<<<<<< HEAD
-				<version>1.5.0-M3-SNAPSHOT</version>
-=======
-				<version>1.5.0-CHNGST-SNAPSHOT</version>
->>>>>>> 41c8781c
+				<version>1.5.0-CHNGST-SNAPSHOT</version>
 				<type>jar</type>
 				<scope>compile</scope>
 			</dependency>
 			<dependency>
 				<groupId>org.broadleafcommerce</groupId>
 				<artifactId>broadleaf-cybersource-api</artifactId>
-<<<<<<< HEAD
-				<version>1.5.0-M3-SNAPSHOT</version>
-=======
-				<version>1.5.0-CHNGST-SNAPSHOT</version>
->>>>>>> 41c8781c
+				<version>1.5.0-CHNGST-SNAPSHOT</version>
 				<type>jar</type>
 				<scope>compile</scope>
 			</dependency>
 			<dependency>
 				<groupId>org.broadleafcommerce</groupId>
 				<artifactId>broadleaf-cybersource</artifactId>
-<<<<<<< HEAD
-				<version>1.5.0-M3-SNAPSHOT</version>
-=======
-				<version>1.5.0-CHNGST-SNAPSHOT</version>
->>>>>>> 41c8781c
+				<version>1.5.0-CHNGST-SNAPSHOT</version>
 				<type>jar</type>
 				<scope>compile</scope>
 			</dependency>
 			<dependency>
 				<groupId>org.broadleafcommerce</groupId>
 				<artifactId>broadleaf-profile</artifactId>
-<<<<<<< HEAD
-				<version>1.5.0-M3-SNAPSHOT</version>
-=======
-				<version>1.5.0-CHNGST-SNAPSHOT</version>
->>>>>>> 41c8781c
+				<version>1.5.0-CHNGST-SNAPSHOT</version>
 				<type>jar</type>
 				<scope>compile</scope>
 			</dependency>
 			<dependency>
 				<groupId>org.broadleafcommerce</groupId>
 				<artifactId>broadleaf-profile</artifactId>
-<<<<<<< HEAD
-				<version>1.5.0-M3-SNAPSHOT</version>
-=======
-				<version>1.5.0-CHNGST-SNAPSHOT</version>
->>>>>>> 41c8781c
+				<version>1.5.0-CHNGST-SNAPSHOT</version>
 				<type>jar</type>
 				<scope>compile</scope>
 				<classifier>sources</classifier>
@@ -235,33 +203,21 @@
 			<dependency>
 				<groupId>org.broadleafcommerce</groupId>
 				<artifactId>broadleaf-profile-web</artifactId>
-<<<<<<< HEAD
-				<version>1.5.0-M3-SNAPSHOT</version>
-=======
-				<version>1.5.0-CHNGST-SNAPSHOT</version>
->>>>>>> 41c8781c
+				<version>1.5.0-CHNGST-SNAPSHOT</version>
 				<type>jar</type>
 				<scope>compile</scope>
 			</dependency>
 			<dependency>
 				<groupId>org.broadleafcommerce</groupId>
 				<artifactId>broadleaf-framework</artifactId>
-<<<<<<< HEAD
-				<version>1.5.0-M3-SNAPSHOT</version>
-=======
-				<version>1.5.0-CHNGST-SNAPSHOT</version>
->>>>>>> 41c8781c
+				<version>1.5.0-CHNGST-SNAPSHOT</version>
 				<type>jar</type>
 				<scope>compile</scope>
 			</dependency>
 			<dependency>
 				<groupId>org.broadleafcommerce</groupId>
 				<artifactId>broadleaf-framework</artifactId>
-<<<<<<< HEAD
-				<version>1.5.0-M3-SNAPSHOT</version>
-=======
-				<version>1.5.0-CHNGST-SNAPSHOT</version>
->>>>>>> 41c8781c
+				<version>1.5.0-CHNGST-SNAPSHOT</version>
 				<type>jar</type>
 				<scope>compile</scope>
 				<classifier>sources</classifier>
@@ -269,44 +225,28 @@
 			<dependency>
 				<groupId>org.broadleafcommerce</groupId>
 				<artifactId>broadleaf-framework-web</artifactId>
-<<<<<<< HEAD
-				<version>1.5.0-M3-SNAPSHOT</version>
-=======
-				<version>1.5.0-CHNGST-SNAPSHOT</version>
->>>>>>> 41c8781c
+				<version>1.5.0-CHNGST-SNAPSHOT</version>
 				<type>jar</type>
 				<scope>compile</scope>
 			</dependency>
 			<dependency>
 				<groupId>org.broadleafcommerce</groupId>
 				<artifactId>broadleaf-demo</artifactId>
-<<<<<<< HEAD
-				<version>1.5.0-M3-SNAPSHOT</version>
-=======
-				<version>1.5.0-CHNGST-SNAPSHOT</version>
->>>>>>> 41c8781c
+				<version>1.5.0-CHNGST-SNAPSHOT</version>
 				<type>war</type>
 				<scope>compile</scope>
 			</dependency>
 			<dependency>
 				<groupId>org.broadleafcommerce</groupId>
 				<artifactId>broadleaf-admin-module</artifactId>
-<<<<<<< HEAD
-				<version>1.5.0-M3-SNAPSHOT</version>
-=======
-				<version>1.5.0-CHNGST-SNAPSHOT</version>
->>>>>>> 41c8781c
+				<version>1.5.0-CHNGST-SNAPSHOT</version>
 				<type>jar</type>
 				<scope>compile</scope>
 			</dependency>
 			<dependency>
 				<groupId>org.broadleafcommerce</groupId>
 				<artifactId>broadleaf-admin-module</artifactId>
-<<<<<<< HEAD
-				<version>1.5.0-M3-SNAPSHOT</version>
-=======
-				<version>1.5.0-CHNGST-SNAPSHOT</version>
->>>>>>> 41c8781c
+				<version>1.5.0-CHNGST-SNAPSHOT</version>
 				<type>jar</type>
 				<scope>compile</scope>
 				<classifier>sources</classifier>
@@ -314,22 +254,14 @@
 			<dependency>
 				<groupId>org.broadleafcommerce</groupId>
 				<artifactId>broadleaf-open-admin-platform</artifactId>
-<<<<<<< HEAD
-				<version>1.5.0-M3-SNAPSHOT</version>
-=======
-				<version>1.5.0-CHNGST-SNAPSHOT</version>
->>>>>>> 41c8781c
+				<version>1.5.0-CHNGST-SNAPSHOT</version>
 				<type>jar</type>
 				<scope>compile</scope>
 			</dependency>
 			<dependency>
 				<groupId>org.broadleafcommerce</groupId>
 				<artifactId>broadleaf-open-admin-platform</artifactId>
-<<<<<<< HEAD
-				<version>1.5.0-M3-SNAPSHOT</version>
-=======
-				<version>1.5.0-CHNGST-SNAPSHOT</version>
->>>>>>> 41c8781c
+				<version>1.5.0-CHNGST-SNAPSHOT</version>
 				<type>jar</type>
 				<scope>compile</scope>
 				<classifier>sources</classifier>
@@ -337,22 +269,14 @@
 			<dependency>
 				<groupId>org.broadleafcommerce</groupId>
 				<artifactId>integration</artifactId>
-<<<<<<< HEAD
-				<version>1.5.0-M3-SNAPSHOT</version>
-=======
-				<version>1.5.0-CHNGST-SNAPSHOT</version>
->>>>>>> 41c8781c
+				<version>1.5.0-CHNGST-SNAPSHOT</version>
 				<type>jar</type>
 				<scope>provided</scope>
 			</dependency>
 			<dependency>
 				<groupId>org.broadleafcommerce</groupId>
 				<artifactId>broadleaf-demo-launcher</artifactId>
-<<<<<<< HEAD
-				<version>1.5.0-M3-SNAPSHOT</version>
-=======
-				<version>1.5.0-CHNGST-SNAPSHOT</version>
->>>>>>> 41c8781c
+				<version>1.5.0-CHNGST-SNAPSHOT</version>
 				<type>jar</type>
 				<scope>provided</scope>
 			</dependency>
