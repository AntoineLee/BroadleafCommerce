--- conflicted
+++ resolved
@@ -111,13 +111,8 @@
             FieldMetadata metadata = metadataEntry.getValue();
 
             //Don't test this field if it was not inherited from our polymorphic type (or supertype)
-<<<<<<< HEAD
             if (instance != null && (types.contains(metadata.getInheritedFromType())
                     || instance.getClass().getName().equals(metadata.getInheritedFromType()))) {
-=======
-            if (types.contains(metadata.getInheritedFromType())
-                    || (instance != null && instance.getClass().getName().equals(metadata.getInheritedFromType()))) {
->>>>>>> d88e733a
                 
                 Property property = entity.getPMap().get(metadataEntry.getKey());
 
