/*
 * Copyright 2008-2012 the original author or authors.
 *
 * Licensed under the Apache License, Version 2.0 (the "License");
 * you may not use this file except in compliance with the License.
 * You may obtain a copy of the License at
 *
 *       http://www.apache.org/licenses/LICENSE-2.0
 *
 * Unless required by applicable law or agreed to in writing, software
 * distributed under the License is distributed on an "AS IS" BASIS,
 * WITHOUT WARRANTIES OR CONDITIONS OF ANY KIND, either express or implied.
 * See the License for the specific language governing permissions and
 * limitations under the License.
 */

package org.broadleafcommerce.openadmin.client.view.user;

import org.broadleafcommerce.openadmin.client.reflection.Instantiable;
import org.broadleafcommerce.openadmin.client.view.dynamic.DynamicEditDisplay;
import org.broadleafcommerce.openadmin.client.view.dynamic.DynamicEntityListDisplay;
import org.broadleafcommerce.openadmin.client.view.dynamic.DynamicEntityListView;
import org.broadleafcommerce.openadmin.client.view.dynamic.form.DynamicFormDisplay;
import org.broadleafcommerce.openadmin.client.view.dynamic.form.DynamicFormView;

import com.smartgwt.client.data.DataSource;
import com.smartgwt.client.widgets.Canvas;
import com.smartgwt.client.widgets.layout.HLayout;
import com.smartgwt.client.widgets.layout.VLayout;

/**
 * 
 * @author bpolster
 *
 */
public abstract class BasicListDetailView extends HLayout implements Instantiable, DynamicEditDisplay {

    protected DynamicFormView dynamicFormDisplay;
    protected DynamicEntityListView listDisplay;

    public BasicListDetailView() {
        setHeight100();
        setWidth100();
    }

    public abstract String getViewPrefix();
    public abstract String getFormTitle();
    public abstract String getListTitle();
    
    public void build(DataSource entityDataSource, DataSource... additionalDataSources) {
        VLayout leftVerticalLayout = new VLayout();
<<<<<<< HEAD
        leftVerticalLayout.setID(getViewPrefix()+"permissionLeftVerticalLayout");
=======
        leftVerticalLayout.setID(getViewPrefix()+"LeftVerticalLayout");
>>>>>>> 92286fde
        leftVerticalLayout.setHeight100();
        leftVerticalLayout.setWidth("50%");
        leftVerticalLayout.setShowResizeBar(true);
        
        listDisplay = new DynamicEntityListView(getListTitle(), entityDataSource, false);
        leftVerticalLayout.addMember(listDisplay);
        dynamicFormDisplay = new DynamicFormView(getFormTitle(), entityDataSource);
        leftVerticalLayout.setParentElement(this);
        addMember(leftVerticalLayout);
        addMember(dynamicFormDisplay);
    }

    public Canvas asCanvas() {
        return this;
    }

    public DynamicFormDisplay getDynamicFormDisplay() {
        return dynamicFormDisplay;
    }
    
    public DynamicEntityListDisplay getListDisplay() {
        return listDisplay;
    }
}<|MERGE_RESOLUTION|>--- conflicted
+++ resolved
@@ -49,11 +49,7 @@
     
     public void build(DataSource entityDataSource, DataSource... additionalDataSources) {
         VLayout leftVerticalLayout = new VLayout();
-<<<<<<< HEAD
-        leftVerticalLayout.setID(getViewPrefix()+"permissionLeftVerticalLayout");
-=======
         leftVerticalLayout.setID(getViewPrefix()+"LeftVerticalLayout");
->>>>>>> 92286fde
         leftVerticalLayout.setHeight100();
         leftVerticalLayout.setWidth("50%");
         leftVerticalLayout.setShowResizeBar(true);
