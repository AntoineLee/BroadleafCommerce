--- conflicted
+++ resolved
@@ -520,58 +520,6 @@
                 }
                 break;
             case ADDITIONAL_FOREIGN_KEY:
-<<<<<<< HEAD
-                if (!addSearchMappingRequest.getRequestedCto().get(addSearchMappingRequest.getPropertyName())
-                        .getFilterValues().isEmpty()) {
-                    int additionalForeignKeyIndexPosition = Arrays.binarySearch(addSearchMappingRequest
-                            .getPersistencePerspective()
-                            .getAdditionalForeignKeys(), new ForeignKey(addSearchMappingRequest.getPropertyName(),
-                            null, null),
-                            new Comparator<ForeignKey>() {
-                                @Override
-                                public int compare(ForeignKey o1, ForeignKey o2) {
-                                    return o1.getManyToField().compareTo(o2.getManyToField());
-                                }
-                            });
-                    ForeignKey foreignKey = null;
-                    if (additionalForeignKeyIndexPosition >= 0) {
-                        foreignKey = addSearchMappingRequest.getPersistencePerspective().getAdditionalForeignKeys()
-                                [additionalForeignKeyIndexPosition];
-                    }
-                    //in the case of a to-one lookup, an explicit ForeignKey is not passed in. The system should then
-                    // default
-                    //to just using a ForeignKeyRestrictionType.ID_EQ
-                    if (metadata.getForeignKeyCollection()) {
-                        if (ForeignKeyRestrictionType.COLLECTION_SIZE_EQ.toString().equals(foreignKey
-                                .getRestrictionType().toString())) {
-                            filterMapping.setRestriction(addSearchMappingRequest.getRestrictionFactory()
-                                    .getRestriction(RestrictionType.COLLECTION_SIZE_EQUAL.getType(),
-                                            addSearchMappingRequest.getPropertyName()));
-                            filterMapping.setFieldPath(new FieldPath());
-                        } else {
-                            filterMapping.setRestriction(addSearchMappingRequest.getRestrictionFactory()
-                                    .getRestriction(RestrictionType.LONG.getType(),
-                                            addSearchMappingRequest.getPropertyName()));
-                            filterMapping.setFieldPath(new FieldPath().withTargetProperty(addSearchMappingRequest
-                                    .getPropertyName() + "." + metadata.getForeignKeyProperty()));
-                        }
-                    } else if (addSearchMappingRequest.getRequestedCto().get(addSearchMappingRequest.getPropertyName())
-                            .getFilterValues().get(0) == null || "null".equals(addSearchMappingRequest
-                            .getRequestedCto().get
-                            (addSearchMappingRequest.getPropertyName()).getFilterValues().get(0))) {
-                        filterMapping.setRestriction(addSearchMappingRequest.getRestrictionFactory().getRestriction
-                                (RestrictionType.IS_NULL_LONG.getType(), addSearchMappingRequest.getPropertyName()));
-                    } else if (metadata.getSecondaryType() == SupportedFieldType.STRING) {
-                        filterMapping.setRestriction(addSearchMappingRequest.getRestrictionFactory().getRestriction
-                                (RestrictionType.STRING_EQUAL.getType(), addSearchMappingRequest.getPropertyName()));
-                        filterMapping.setFieldPath(new FieldPath().withTargetProperty(addSearchMappingRequest
-                                .getPropertyName() + "." + metadata.getForeignKeyProperty()));
-                    } else {
-                        filterMapping.setRestriction(addSearchMappingRequest.getRestrictionFactory().getRestriction
-                                (RestrictionType.LONG_EQUAL.getType(), addSearchMappingRequest.getPropertyName()));
-                        filterMapping.setFieldPath(new FieldPath().withTargetProperty(addSearchMappingRequest
-                                .getPropertyName() + "." + metadata.getForeignKeyProperty()));
-=======
                 int additionalForeignKeyIndexPosition = Arrays.binarySearch(addSearchMappingRequest
                     .getPersistencePerspective()
                     .getAdditionalForeignKeys(), new ForeignKey(addSearchMappingRequest.getPropertyName(),
@@ -598,7 +546,6 @@
                     } else {
                         filterMapping.setRestriction(addSearchMappingRequest.getRestrictionFactory().getRestriction(RestrictionType.LONG.getType(), addSearchMappingRequest.getPropertyName()));
                         filterMapping.setFieldPath(new FieldPath().withTargetProperty(addSearchMappingRequest.getPropertyName() + "." + metadata.getForeignKeyProperty()));
->>>>>>> a2c4f250
                     }
                 } else if (CollectionUtils.isEmpty(addSearchMappingRequest.getRequestedCto().get(addSearchMappingRequest.getPropertyName()).getFilterValues()) ||
                         addSearchMappingRequest.getRequestedCto().get(addSearchMappingRequest.getPropertyName()) .getFilterValues().get(0) == null || "null".equals(addSearchMappingRequest.getRequestedCto().get
