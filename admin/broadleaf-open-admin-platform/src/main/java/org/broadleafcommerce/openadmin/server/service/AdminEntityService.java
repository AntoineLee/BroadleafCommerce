--- conflicted
+++ resolved
@@ -384,7 +384,7 @@
      */
     public String getForeignEntityName(String owningClass, String id);
 
-<<<<<<< HEAD
+
     /**
      * Returns all records for selected tab of the specified request and its primary key
      * 
@@ -398,6 +398,5 @@
     public Map<String, DynamicResultSet> getRecordsForSelectedTab(ClassMetadata cmd , Entity containingEntity,
             List<SectionCrumb> sectionCrumb, String currentTabName)
             throws ServiceException;
-=======
->>>>>>> 269c8cce
+
 }