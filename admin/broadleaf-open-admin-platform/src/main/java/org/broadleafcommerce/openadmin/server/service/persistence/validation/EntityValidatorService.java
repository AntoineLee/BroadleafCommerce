/*
 * Copyright 2013 the original author or authors.
 *
 * Licensed under the Apache License, Version 2.0 (the "License");
 * you may not use this file except in compliance with the License.
 * You may obtain a copy of the License at
 *
 *      http://www.apache.org/licenses/LICENSE-2.0
 *
 * Unless required by applicable law or agreed to in writing, software
 * distributed under the License is distributed on an "AS IS" BASIS,
 * WITHOUT WARRANTIES OR CONDITIONS OF ANY KIND, either express or implied.
 * See the License for the specific language governing permissions and
 * limitations under the License.
 */

package org.broadleafcommerce.openadmin.server.service.persistence.validation;

import org.broadleafcommerce.common.presentation.ValidationConfiguration;
import org.broadleafcommerce.openadmin.dto.Entity;
import org.broadleafcommerce.openadmin.dto.FieldMetadata;
import org.broadleafcommerce.openadmin.server.service.persistence.module.BasicPersistenceModule;
import org.broadleafcommerce.openadmin.server.service.persistence.module.RecordHelper;

import java.io.Serializable;
import java.util.List;
import java.util.Map;


/**
 * Validates all of the populated properties for entities
 * 
 * @author Phillip Verheyden
 * @see {@link BasicPersistenceModule#createPopulatedInstance(Serializable, Entity, Map, Boolean)}
 */
public interface EntityValidatorService {

    /**
     * Validate the given entity. Implementers should set {@link Entity#setValidationFailure(boolean)} appropriately.
     * Validation is invoked after the entire instance has been populated according to
     * {@link BasicPersistenceModule#createPopulatedInstance(Serializable, Entity, Map, Boolean)}.
     * 
     * @param entity DTO representation of <b>instance</b>
     * @param instance actual domain representation of <b>entity</b>
     * @param propertiesMetadata all of the merged properties metadata for the given {@link Entity}
     * @param validateUnsubmittedProperties if set to true, will ignore validation for properties that weren't submitted
     *                                      along with the entity
     * @throws InstantiationException
     * @throws IllegalAccessException
     * @throws ClassNotFoundException
     */
<<<<<<< HEAD
    public void validate(Entity submittedEntity, Serializable instance, Map<String, FieldMetadata> propertiesMetadata, RecordHelper recordHelper);
=======
    public void validate(Entity entity, Serializable instance, Map<String, FieldMetadata> propertiesMetadata, 
            boolean validateUnsubmittedProperties);
>>>>>>> f0643953

    /**
     * @return the global validators that will be executed for every {@link Entity}
     */
    public List<GlobalPropertyValidator> getGlobalEntityValidators();

    
    /**
     * <p>Set the global validators that will be run on every entity that is attempted to be saved in the admin. Global
     * validators are useful to operate on things like field types and other scenarios that could occur with a number of
     * entities. Rather than being required to define a {@link ValidationConfiguration} on all of those properties, this
     * can more conveniently validate that set of properties.</p>
     * 
     * <p>An example of a global validator in Broadleaf is the {@link RequiredPropertyValidator} which will ensure that every
     * property that is marked as required will fail validation if a value is unset.</p>
     * @param globalEntityValidators the globalEntityValidators to set
     */
    public void setGlobalEntityValidators(List<GlobalPropertyValidator> globalEntityValidators);

}<|MERGE_RESOLUTION|>--- conflicted
+++ resolved
@@ -43,19 +43,15 @@
      * @param entity DTO representation of <b>instance</b>
      * @param instance actual domain representation of <b>entity</b>
      * @param propertiesMetadata all of the merged properties metadata for the given {@link Entity}
+     * @param recordHelper
      * @param validateUnsubmittedProperties if set to true, will ignore validation for properties that weren't submitted
      *                                      along with the entity
      * @throws InstantiationException
      * @throws IllegalAccessException
      * @throws ClassNotFoundException
      */
-<<<<<<< HEAD
-    public void validate(Entity submittedEntity, Serializable instance, Map<String, FieldMetadata> propertiesMetadata, RecordHelper recordHelper);
-=======
-    public void validate(Entity entity, Serializable instance, Map<String, FieldMetadata> propertiesMetadata, 
-            boolean validateUnsubmittedProperties);
->>>>>>> f0643953
-
+    public void validate(Entity submittedEntity, Serializable instance, Map<String, FieldMetadata> propertiesMetadata, 
+            RecordHelper recordHelper, boolean validateUnsubmittedProperties);
     /**
      * @return the global validators that will be executed for every {@link Entity}
      */
