/*
 * #%L
 * BroadleafCommerce Open Admin Platform
 * %%
 * Copyright (C) 2009 - 2013 Broadleaf Commerce
 * %%
 * Licensed under the Apache License, Version 2.0 (the "License");
 * you may not use this file except in compliance with the License.
 * You may obtain a copy of the License at
 * 
 *       http://www.apache.org/licenses/LICENSE-2.0
 * 
 * Unless required by applicable law or agreed to in writing, software
 * distributed under the License is distributed on an "AS IS" BASIS,
 * WITHOUT WARRANTIES OR CONDITIONS OF ANY KIND, either express or implied.
 * See the License for the specific language governing permissions and
 * limitations under the License.
 * #L%
 */

package org.broadleafcommerce.openadmin.web.form.entity;

import org.apache.commons.lang3.builder.CompareToBuilder;
import org.broadleafcommerce.common.util.BLCMessageUtils;
import org.broadleafcommerce.openadmin.web.form.component.ListGrid;

import java.util.ArrayList;
import java.util.Collections;
import java.util.Comparator;
import java.util.HashMap;
import java.util.HashSet;
import java.util.LinkedHashSet;
import java.util.List;
import java.util.Map;
import java.util.Set;

public class FieldGroup {

    protected String title;
    protected String key;
    protected Integer order;
    protected Set<FieldGroupItem> alternateOrderedGroupItems = new HashSet<>();
    protected Set<FieldGroupItem> groupItems = new HashSet<>();
    protected Boolean isVisible;
    protected Integer column;
    protected Boolean isUntitled;
    protected Boolean collapsed;
    protected String toolTip;
    protected Map<String, Object> groupAttributes = new HashMap<String, Object>();

    public void removeListGrid(ListGrid listGrid) {
        FieldGroupItem groupItem = findFieldGroupItemByListGrid(listGrid);
        groupItems.remove(groupItem);
    }

    public Boolean getIsVisible() {
        if (isVisible != null) {
            return isVisible;
        }
        for (FieldGroupItem groupItem : getGroupItems()) {
            if (groupItem.isVisible()) {
                return true;
            }
        }
        return false;
    }

    public void setIsVisible(Boolean isVisible) {
        this.isVisible = isVisible;
    }

    public Boolean getIsUntitled() {
        if (isUntitled != null) {
            return isUntitled;
        }
        return false;
    }

    public void setIsUntitled(Boolean isUntitled) {
        this.isUntitled = isUntitled;
    }

    public Boolean getCollapsed() {
        if (collapsed != null) {
            return collapsed;
        }
        return false;
    }

    public void setCollapsed(Boolean collapsed) {
        this.collapsed = collapsed;
    }

    public String getKey() {
        return key;
    }

    public void setKey(String key) {
        this.key = key;
    }

    public String getTitle() {
        if (title != null) {
            return title;
        } else if (key != null) {
            return BLCMessageUtils.getMessage(key);
        }

        return null;
    }

    public void setTitle(String title) {
        this.title = title;
    }

    public Integer getOrder() {
        return order;
    }

    public void setOrder(Integer order) {
        this.order = order;
    }

    public Integer getColumn() {
        return column;
    }

    public void setColumn(Integer column) {
        this.column = column;
    }

    public String getToolTip() {
        return toolTip;
    }

    public void setToolTip(String toolTip) {
        this.toolTip = toolTip;
    }

    public Map<String, Object> getGroupAttributes() {
        return groupAttributes;
    }

    public void setGroupAttributes(Map<String, Object> groupAttributes) {
        this.groupAttributes = groupAttributes;
    }


    public FieldGroup withKey(String key) {
        setKey(key);
        return this;
    }

    public FieldGroup withTitle(String title) {
        setTitle(title);
        return this;
    }
    
    public FieldGroup withOrder(Integer order) {
        setOrder(order);
        return this;
    }

    public boolean addField(Field field) {
        if (field.getAlternateOrdering()) {
            return alternateOrderedGroupItems.add(new FieldGroupItem(field));
        } else {
            return groupItems.add(new FieldGroupItem(field));
        }
    }

    public void addFields(Set<Field> fields) {
        for (Field field : fields) {
            addField(field);
        }
    }

    public void addListGrid(ListGrid listGrid) {
        groupItems.add(new FieldGroupItem(listGrid));
    }

    public boolean removeField(Field field) {
        FieldGroupItem groupItem = findFieldGroupItemByField(field);
        if (field.getAlternateOrdering()) {
            return alternateOrderedGroupItems.remove(groupItem);
        } else {
            return groupItems.remove(groupItem);
        }
    }

    public Set<FieldGroupItem> getGroupItems() {
        List<FieldGroupItem> myGroupItems = new ArrayList<>(groupItems);
        Collections.sort(myGroupItems, new Comparator<FieldGroupItem>() {
            @Override
            public int compare(FieldGroupItem o1, FieldGroupItem o2) {
                return new CompareToBuilder()
                    .append(o1.getOrder(), o2.getOrder())
                    .append(o1.getFriendlyName(), o2.getFriendlyName())
                    .append(o1.getName(), o2.getName())
                    .toComparison();
            }
        });
        if (!alternateOrderedGroupItems.isEmpty()) {
            List<FieldGroupItem> mapGroupItemsList = new ArrayList<>(alternateOrderedGroupItems);
            Collections.sort(mapGroupItemsList, new Comparator<FieldGroupItem>() {
                @Override
                public int compare(FieldGroupItem o1, FieldGroupItem o2) {
                    return new CompareToBuilder()
                        .append(o1.getOrder(), o2.getOrder())
                        .append(o1.getFriendlyName(), o2.getFriendlyName())
                        .append(o1.getName(), o2.getName())
                        .toComparison();
                }
            });
            /*
            alternate ordered fields whose order is less or equal to zero appear first and are
            prepended to the response list in order
             */
            List<FieldGroupItem> smallOrderGroupItems = new ArrayList<>();
            for (FieldGroupItem mapField : mapGroupItemsList) {
                if (mapField.getOrder() <= 0) {
                    smallOrderGroupItems.add(mapField);
                }
            }
            myGroupItems.addAll(0, smallOrderGroupItems);
            /*
            Alternate ordered fields (specifically custom fields) have a different ordering rule than regular fields. For example,
            if a user enters 3 for the field order value for a custom field, that custom field should be the third
            on the form. Regular BLC AdminPresentation fields tends to have orders like 1000, 2000, etc..., so this
            distinction is necessary.
             */
            for (FieldGroupItem mapField : mapGroupItemsList) {
                if (mapField.getOrder() <= 0) {
                    continue;
                }
                if (mapField.getOrder() < myGroupItems.size() + 1) {
                    myGroupItems.add(mapField.getOrder() - 1, mapField);
                    continue;
                }
                myGroupItems.add(mapField);
            }
        }

        //don't allow any modification of the fields
        return Collections.unmodifiableSet(new LinkedHashSet<>(myGroupItems));
    }

    public void setGroupItems(Set<FieldGroupItem> groupItems) {
        this.groupItems = groupItems;
    }

    public FieldGroupItem findFieldGroupItemByField(Field field) {
        for (FieldGroupItem groupItem : groupItems) {
            if (groupItem.isField() && field != null && field.equals(groupItem.getField())) {
                return groupItem;
            }
        }
        for (FieldGroupItem groupItem : alternateOrderedGroupItems) {
            if (groupItem.isField() && field != null && field.equals(groupItem.getField())) {
                return groupItem;
            }
        }
        return null;
    }

    public FieldGroupItem findFieldGroupItemByListGrid(ListGrid listGrid) {
        for (FieldGroupItem groupItem : groupItems) {
            if (groupItem.isListGrid() && listGrid != null && listGrid.equals(groupItem.getListGrid())) {
                return groupItem;
            }
        }
        for (FieldGroupItem groupItem : alternateOrderedGroupItems) {
            if (groupItem.isListGrid() && listGrid != null && listGrid.equals(groupItem.getListGrid())) {
                return groupItem;
            }
        }
        return null;
    }

<<<<<<< HEAD
    public boolean containsFieldData() {
        for (Field field : getFields()) {
            if (field.getValue() != null) {
                return true;
=======
    public boolean isMasterFieldGroup() {
        if ((getKey() != null && getKey().toLowerCase().contains("master"))
                || (getTitle() != null && getTitle().toLowerCase().contains("master")) ) {
            return true;
        }
        return false;
    }

    public boolean containsFieldData() {
        for (FieldGroupItem groupItem : groupItems) {
            if (groupItem.isField() && groupItem.getField() != null) {
                Field field = groupItem.getField();
                if (field.getValue() != null) {
                    return true;
                }
>>>>>>> aeaba496
            }
        }
        return false;
    }

    public boolean hasFieldOrListGrid() {
        return groupItems.size() > 0 || alternateOrderedGroupItems.size() > 0;
    }

    public Set<Field> getFields() {
        Set<Field> fields = new HashSet<>();
        for (FieldGroupItem groupItem : getGroupItems()) {
            if (groupItem.isField()) {
                fields.add(groupItem.getField());
            }
        }
        return fields;
    }

    public Set<ListGrid> getListGrids() {
        Set<ListGrid> listGrids = new HashSet<>();
        for (FieldGroupItem groupItem : getGroupItems()) {
            if (groupItem.isListGrid()) {
                listGrids.add(groupItem.getListGrid());
            }
        }
        return listGrids;
    }
}<|MERGE_RESOLUTION|>--- conflicted
+++ resolved
@@ -277,28 +277,10 @@
         return null;
     }
 
-<<<<<<< HEAD
     public boolean containsFieldData() {
         for (Field field : getFields()) {
             if (field.getValue() != null) {
                 return true;
-=======
-    public boolean isMasterFieldGroup() {
-        if ((getKey() != null && getKey().toLowerCase().contains("master"))
-                || (getTitle() != null && getTitle().toLowerCase().contains("master")) ) {
-            return true;
-        }
-        return false;
-    }
-
-    public boolean containsFieldData() {
-        for (FieldGroupItem groupItem : groupItems) {
-            if (groupItem.isField() && groupItem.getField() != null) {
-                Field field = groupItem.getField();
-                if (field.getValue() != null) {
-                    return true;
-                }
->>>>>>> aeaba496
             }
         }
         return false;
