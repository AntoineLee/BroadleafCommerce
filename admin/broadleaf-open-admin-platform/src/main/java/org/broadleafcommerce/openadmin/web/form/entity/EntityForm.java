/*
 * #%L
 * BroadleafCommerce Open Admin Platform
 * %%
 * Copyright (C) 2009 - 2013 Broadleaf Commerce
 * %%
 * Licensed under the Apache License, Version 2.0 (the "License");
 * you may not use this file except in compliance with the License.
 * You may obtain a copy of the License at
 * 
 *       http://www.apache.org/licenses/LICENSE-2.0
 * 
 * Unless required by applicable law or agreed to in writing, software
 * distributed under the License is distributed on an "AS IS" BASIS,
 * WITHOUT WARRANTIES OR CONDITIONS OF ANY KIND, either express or implied.
 * See the License for the specific language governing permissions and
 * limitations under the License.
 * #L%
 */

package org.broadleafcommerce.openadmin.web.form.entity;

import org.apache.commons.lang3.StringUtils;
import org.apache.commons.lang3.builder.CompareToBuilder;
import org.apache.commons.logging.Log;
import org.apache.commons.logging.LogFactory;
import org.broadleafcommerce.common.audit.Auditable;
import org.broadleafcommerce.common.presentation.client.SupportedFieldType;
import org.broadleafcommerce.common.web.BroadleafRequestContext;
import org.broadleafcommerce.openadmin.dto.GroupMetadata;
import org.broadleafcommerce.openadmin.dto.SectionCrumb;
import org.broadleafcommerce.openadmin.dto.TabMetadata;
import org.broadleafcommerce.openadmin.web.form.component.ListGrid;

import java.util.ArrayList;
import java.util.Collections;
import java.util.Comparator;
import java.util.HashMap;
import java.util.Iterator;
import java.util.LinkedHashMap;
import java.util.List;
import java.util.Map;
import java.util.Map.Entry;
import java.util.Set;
import java.util.TreeSet;

public class EntityForm {

    protected static final Log LOG = LogFactory.getLog(EntityForm.class);

    public static final String HIDDEN_GROUP = "hiddenGroup";
    public static final String MAP_KEY_GROUP = "keyGroup";
    public static final String DEFAULT_GROUP_NAME = "General";
    public static final Integer DEFAULT_GROUP_ORDER = 99999;
    public static final Integer DEFAULT_COLUMN = 0;
    public static final String DEFAULT_TAB_NAME = "General";
    public static final Integer DEFAULT_TAB_ORDER = 100;

    protected String id;
    protected String parentId;
    protected String idProperty = "id";
    protected String ceilingEntityClassname;
    protected String entityType;
    protected String mainEntityName;
    protected String sectionKey;
    protected Boolean readOnly = false;

    /**
     * special member used for only for a Translation entity form. Set at the controller, in order to populate a hidden field in the form
     * indicating that there were errors and the form should not be allowed to submit.
     */
    protected Boolean preventSubmit = false;

    /**
     * a string representation of a Javascript object containing a map of fields => errors
     * Useful when filling a translation form, as the (only) way to determine to which fields error messaging needs to be attached
     */
    protected String jsErrorMap;

    protected String translationCeilingEntity;
    protected String translationId;

    protected Set<Tab> tabs = new TreeSet<Tab>(new Comparator<Tab>() {

        @Override
        public int compare(Tab o1, Tab o2) {
            return new CompareToBuilder()
                    .append(o1.getOrder(), o2.getOrder())
                    .append(o1.getTitle(), o2.getTitle())
                    .toComparison();
        }
    });
    protected List<SectionCrumb> sectionCrumbs = new ArrayList<SectionCrumb>();

    // This is used to data-bind when this entity form is submitted
    protected Map<String, Field> fields = null;

    // This is used in cases where there is a sub-form on this page that is dynamically
    // rendered based on other values on this entity form. It is keyed by the name of the
    // property that drives the dynamic form.
    protected Map<String, EntityForm> dynamicForms = new LinkedHashMap<String, EntityForm>();

    // These values are used when dynamic forms are in play. They are not rendered to the client,
    // but they can be used when performing actions on the submit event
    protected Map<String, DynamicEntityFormInfo> dynamicFormInfos = new LinkedHashMap<String, DynamicEntityFormInfo>();

    protected List<EntityFormAction> actions = new ArrayList<EntityFormAction>();

    protected Map<String, Object> attributes = new HashMap<String, Object>();

    /**
     * @return a flattened, field name keyed representation of all of 
     * the fields in all of the groups for this form. This set will also includes all of the dynamic form
     * fields.
     * 
     * Note that if there collisions between the dynamic form fields and the fields on this form (meaning that they
     * have the same name), then the dynamic form field will be excluded from the map and the preference will be given
     * to first-level entities
     * 
     * @see {@link #getFields(boolean)}
     */
    public Map<String, Field> getFields() {
        if (fields == null) {
            Map<String, Field> map = new LinkedHashMap<String, Field>();
            for (Tab tab : tabs) {
                for (FieldGroup group : tab.getFieldGroups()) {
                    for (Field field : group.getFields()) {
                        map.put(field.getName(), field);
                    }
                }
            }
            fields = map;
        }

        for (Entry<String, EntityForm> entry : dynamicForms.entrySet()) {
            Map<String, Field> dynamicFormFields = entry.getValue().getFields();
            for (Entry<String, Field> dynamicField : dynamicFormFields.entrySet()) {
                if (fields.containsKey(dynamicField.getKey())) {
                    LOG.info("Excluding dynamic field " + dynamicField.getKey() + " as there is already an occurrance in" +
                            " this entityForm");
                } else {
                    fields.put(dynamicField.getKey(), dynamicField.getValue());
                }
            }
        }

        return fields;
    }

    /**
     * Clears out the cached 'fields' variable which is used to render the form on the frontend. Use this method
     * if you want to force the entityForm to rebuild itself based on the tabs and groups that have been assigned and 
     * populated
     */
    public void clearFieldsMap() {
        fields = null;
    }

    public List<ListGrid> getAllListGrids() {
        List<ListGrid> list = new ArrayList<ListGrid>();
        for (Tab tab : tabs) {
            for (ListGrid lg : tab.getListGrids()) {
                list.add(lg);
            }
            for (FieldGroup group : tab.getFieldGroups()){
                for (ListGrid lg : group.getListGrids()) {
                    list.add(lg);
                }
            }
        }
        return list;
    }

    /**
     * Convenience method for grabbing a grid by its collection field name. This is very similar to {@link #findField(String)}
     * but differs in that this only searches through the sub collections for the current entity
     * 
     * @param collectionFieldName the field name of the collection on the top-level entity
     * @return
     */
    public ListGrid findListGrid(String collectionFieldName) {
        for (ListGrid grid : getAllListGrids()) {
            if (grid.getSubCollectionFieldName().equals(collectionFieldName)) {
                return grid;
            }
        }
        return null;
    }

    public Tab findTab(String tabTitle) {
        for (Tab tab : tabs) {
            if (tab.getTitle() != null && tab.getTitle().equals(tabTitle)) {
                return tab;
            }
        }
        return null;
    }

    public Tab findTabForField(String fieldName) {
        fieldName = sanitizeFieldName(fieldName);
        for (Tab tab : tabs) {
            for (FieldGroup fieldGroup : tab.getFieldGroups()) {
                for (Field field : fieldGroup.getFields()) {
                    if (field.getName().equals(fieldName)) {
                        return tab;
                    }
                }
            }
        }
        return null;
    }

    public Field findField(String fieldName) {
        fieldName = sanitizeFieldName(fieldName);
        for (Tab tab : tabs) {
            for (FieldGroup fieldGroup : tab.getFieldGroups()) {
                for (Field field : fieldGroup.getFields()) {
                    if (field.getName().equals(fieldName)) {
                        return field;
                    }
                }
            }
        }
        return null;
    }

    /**
     * Since this field name could come from the frontend (where all fields are referenced like fields[name].value,
     * we need to strip that part out to look up the real field name in this entity
     * @param fieldName
     * @return
     */
    public String sanitizeFieldName(String fieldName) {
        if (fieldName.contains("[")) {
            fieldName = fieldName.substring(fieldName.indexOf('[') + 1, fieldName.indexOf(']'));
        }
        return fieldName;
    }

    public Field removeField(String fieldName) {
        Field fieldToRemove = null;
        FieldGroup containingGroup = null;

        findField: {
            for (Tab tab : tabs) {
                for (FieldGroup fieldGroup : tab.getFieldGroups()) {
                    for (Field field : fieldGroup.getFields()) {
                        if (field.getName().equals(fieldName)) {
                            fieldToRemove = field;
                            containingGroup = fieldGroup;
                            break findField;
                        }
                    }
                }
            }
        }

        if (fieldToRemove != null) {
            containingGroup.removeField(fieldToRemove);
        }

        if (fields != null) {
            fieldToRemove = fields.remove(fieldName);
        }

        return fieldToRemove;
    }

    public void removeTab(Tab tab) {
        tabs.remove(tab);
    }

    public void removeTab(String tabName) {
        if (tabs != null) {
            Iterator<Tab> tabIterator = tabs.iterator();
            while (tabIterator.hasNext()) {
                Tab currentTab = tabIterator.next();
                if (tabName.equals(currentTab.getTitle())) {
                    tabIterator.remove();
                }
            }
        }
    }

    public ListGrid removeListGrid(String subCollectionFieldName) {
        ListGrid lgToRemove = null;
        Tab containingTab = null;

        findLg: {
            for (Tab tab : tabs) {
                for (ListGrid lg : tab.getListGrids()) {
                    if (subCollectionFieldName.equals(lg.getSubCollectionFieldName())) {
                        lgToRemove = lg;
                        containingTab = tab;
                        break findLg;
                    }
                }
            }
        }

        if (lgToRemove != null) {
            containingTab.removeListGrid(lgToRemove);
        }

        if (containingTab != null && containingTab.getListGrids().size() == 0 && containingTab.getFields().size() == 0) {
            removeTab(containingTab);
        }

        return lgToRemove;
    }

    public void addHiddenField(Field field) {
        if (StringUtils.isBlank(field.getFieldType())) {
            field.setFieldType(SupportedFieldType.HIDDEN.toString());
        }
        addField(field, HIDDEN_GROUP, DEFAULT_GROUP_ORDER, DEFAULT_TAB_NAME, DEFAULT_TAB_ORDER);
    }

    public void addField(Field field) {
        addField(field, DEFAULT_GROUP_NAME, DEFAULT_GROUP_ORDER, DEFAULT_TAB_NAME, DEFAULT_TAB_ORDER);
    }

    public void addMapKeyField(Field field) {
        addField(field, MAP_KEY_GROUP, 0, DEFAULT_TAB_NAME, DEFAULT_TAB_ORDER);
    }

    public void addField(Field field, String groupName, Integer groupOrder, String tabName, Integer tabOrder) {
        groupName = groupName == null ? DEFAULT_GROUP_NAME : groupName;
        groupOrder = groupOrder == null ? DEFAULT_GROUP_ORDER : groupOrder;
        tabName = tabName == null ? DEFAULT_TAB_NAME : tabName;
        tabOrder = tabOrder == null ? DEFAULT_TAB_ORDER : tabOrder;

        // Tabs and groups should be looked up by their display, translated name since 2 unique strings can display the same
        // thing when they are looked up in message bundles after display
        // When displayed on the form the duplicate groups and tabs look funny
        BroadleafRequestContext context = BroadleafRequestContext.getBroadleafRequestContext();
        if (context != null && context.getMessageSource() != null) {
            groupName = context.getMessageSource().getMessage(groupName, null, groupName, context.getJavaLocale());
            tabName = context.getMessageSource().getMessage(tabName, null, tabName, context.getJavaLocale());
        }

        FieldGroup fieldGroup = findGroup(groupName);
        if (fieldGroup == null) {
            Tab tab = findTab(tabName);
            if (tab == null) {
                tab = new Tab();
                tab.setTitle(tabName);
                tab.setOrder(tabOrder);
                tabs.add(tab);
            }

            fieldGroup = tab.findGroup(groupName);
            if (fieldGroup == null) {
                fieldGroup = new FieldGroup();
                fieldGroup.setTitle(groupName);
                fieldGroup.setOrder(groupOrder);
                tab.getFieldGroups().add(fieldGroup);
            }
        }

        fieldGroup.addField(field);
    }

<<<<<<< HEAD
    private FieldGroup findGroup(String groupName) {
        FieldGroup fieldGroup = null;
        for (Tab tab : tabs) {
            fieldGroup = tab.findGroup(groupName);
            if (fieldGroup != null) {
                break;
            }
        }
        return fieldGroup;
    }

    public void addListGrid(ListGrid listGrid, String tabName, Integer tabOrder, String groupName) {
=======
    public void addListGrid(ListGrid listGrid, String tabName, Integer tabOrder, boolean isTabPresent) {
>>>>>>> 50a8ed9c
        // Tabs should be looked up and referenced by their display name
        BroadleafRequestContext context = BroadleafRequestContext.getBroadleafRequestContext();
        if (context != null && context.getMessageSource() != null) {
            tabName = context.getMessageSource().getMessage(tabName, null, tabName, context.getJavaLocale());
            groupName = context.getMessageSource().getMessage(groupName, null, groupName, context.getJavaLocale());
        }

        FieldGroup fieldGroup = findGroup(groupName);
        Tab tab = findTab(tabName);
        if (fieldGroup != null) {
            fieldGroup.getListGrids().add(listGrid);
        } else if (fieldGroup == null && tab != null){
            tab.getListGrids().add(listGrid);
        } else {
            tab = new Tab();
            tab.setTitle(tabName);
            tab.setOrder(tabOrder);
            tab.setTabsPresent(isTabPresent);
            tabs.add(tab);
            tab.getListGrids().add(listGrid);
        }

    }

    /**
     * Uses a zero based position.   Use 0 to add to the top of the list.
     * @param position
     * @param action
     */
    public void addAction(int position, EntityFormAction action) {
        if (actions.size() > position) {
            actions.add(position, action);
        } else {
            actions.add(action);
        }
    }

    public void addAction(EntityFormAction action) {
        actions.add(action);
    }

    public void removeAction(EntityFormAction action) {
        actions.remove(action);
    }

    public void removeAllActions() {
        actions.clear();
    }

    public EntityForm getDynamicForm(String name) {
        return getDynamicForms().get(name);
    }

    public void putDynamicForm(String name, EntityForm ef) {
        getDynamicForms().put(name, ef);
    }

    public DynamicEntityFormInfo getDynamicFormInfo(String name) {
        return getDynamicFormInfos().get(name);
    }

    public void putDynamicFormInfo(String name, DynamicEntityFormInfo info) {
        getDynamicFormInfos().put(name, info);
    }

    public Boolean getReadOnly() {
        return readOnly;
    }

    public Boolean getPreventSubmit() {
        return preventSubmit;
    }

    public void setPreventSubmit() {
        this.preventSubmit = true;
    }

    public void setReadOnly() {
        setReadOnly(true);
    }

    public void setReadOnly(boolean readOnly) {
        if (getFields() != null) {
            for (Entry<String, Field> entry : getFields().entrySet()) {
                entry.getValue().setReadOnly(readOnly);
            }
        }

        if (getAllListGrids() != null) {
            for (ListGrid lg : getAllListGrids()) {
                lg.setReadOnly(readOnly);
            }
        }

        if (getDynamicForms() != null) {
            for (Entry<String, EntityForm> entry : getDynamicForms().entrySet()) {
                entry.getValue().setReadOnly(readOnly);
            }
        }

        actions.clear();
        this.readOnly = readOnly;
    }

    public List<EntityFormAction> getActions() {
        List<EntityFormAction> clonedActions = new ArrayList<EntityFormAction>(actions);
        Collections.reverse(clonedActions);
        return Collections.unmodifiableList(clonedActions);
    }

    public FieldGroup collapseToOneFieldGroup() {
        Tab newTab = new Tab();
        FieldGroup newFg = new FieldGroup();
        newTab.getFieldGroups().add(newFg);

        for (Tab tab : getTabs()) {
            for (FieldGroup fg : tab.getFieldGroups()) {
                for (Field field : fg.getFields()) {
                    newFg.addField(field);
                }
            }
        }

        getTabs().clear();
        getTabs().add(newTab);

        return newFg;
    }

    public String getTranslationCeilingEntity() {
        return translationCeilingEntity == null ? ceilingEntityClassname : translationCeilingEntity;
    }

    public void setTranslationCeilingEntity(String translationCeilingEntity) {
        this.translationCeilingEntity = translationCeilingEntity;
    }

    public String getTranslationId() {
        return translationId == null ? id : translationId;
    }

    public void setTranslationId(String translationId) {
        this.translationId = translationId;
    }

    /* *********************** */
    /* GENERIC GETTERS/SETTERS */
    /* *********************** */

    public String getId() {
        return id;
    }

    public void setId(String id) {
        this.id = id;
    }

    public String getParentId() {
        return parentId;
    }

    public void setParentId(String parentId) {
        this.parentId = parentId;
    }

    public String getIdProperty() {
        return idProperty;
    }

    public void setIdProperty(String idProperty) {
        this.idProperty = idProperty;
    }

    public String getCeilingEntityClassname() {
        return ceilingEntityClassname;
    }

    public void setCeilingEntityClassname(String ceilingEntityClassname) {
        this.ceilingEntityClassname = ceilingEntityClassname;
    }

    public String getEntityType() {
        return entityType;
    }

    public void setEntityType(String entityType) {
        this.entityType = entityType;
    }

    public String getMainEntityName() {
        return StringUtils.isBlank(mainEntityName) ? "" : mainEntityName;
    }

    public void setMainEntityName(String mainEntityName) {
        this.mainEntityName = mainEntityName;
    }

    public String getSectionKey() {
        return sectionKey.charAt(0) == '/' ? sectionKey : '/' + sectionKey;
    }

    public void setSectionKey(String sectionKey) {
        this.sectionKey = sectionKey;
    }

    public Set<Tab> getTabs() {
        return tabs;
    }

    public void setTabs(Set<Tab> tabs) {
        this.tabs = tabs;
    }

    public Map<String, EntityForm> getDynamicForms() {
        return dynamicForms;
    }

    public void setDynamicForms(Map<String, EntityForm> dynamicForms) {
        this.dynamicForms = dynamicForms;
    }

    public Map<String, DynamicEntityFormInfo> getDynamicFormInfos() {
        return dynamicFormInfos;
    }

    public void setDynamicFormInfos(Map<String, DynamicEntityFormInfo> dynamicFormInfos) {
        this.dynamicFormInfos = dynamicFormInfos;
    }

    public void setActions(List<EntityFormAction> actions) {
        this.actions = actions;
    }

    public List<SectionCrumb> getSectionCrumbsImpl() {
        return sectionCrumbs;
    }

    public void setSectionCrumbsImpl(List<SectionCrumb> sectionCrumbs) {
        if (sectionCrumbs == null) {
            this.sectionCrumbs.clear();
            return;
        }
        this.sectionCrumbs = sectionCrumbs;
    }

    public void setSectionCrumbs(String crumbs) {
        List<SectionCrumb> myCrumbs = new ArrayList<SectionCrumb>();
        if (!StringUtils.isEmpty(crumbs)) {
            String[] crumbParts = crumbs.split(",");
            for (String part : crumbParts) {
                SectionCrumb crumb = new SectionCrumb();
                String[] crumbPieces = part.split("--");
                crumb.setSectionIdentifier(crumbPieces[0]);
                crumb.setSectionId(crumbPieces[1]);
                if (!myCrumbs.contains(crumb)) {
                    myCrumbs.add(crumb);
                }
            }
        }
        sectionCrumbs = myCrumbs;
    }

    public String getSectionCrumbs() {
        StringBuilder sb = new StringBuilder();
        int index = 0;
        for (SectionCrumb section : sectionCrumbs) {
            sb.append(section.getSectionIdentifier());
            sb.append("--");
            sb.append(section.getSectionId());
            if (index < sectionCrumbs.size() - 1) {
                sb.append(",");
            }
            index++;
        }
        return sb.toString();
    }

    public Map<String, Object> getAttributes() {
        return attributes;
    }

    public void setAttributes(Map<String, Object> attributes) {
        this.attributes = attributes;
    }

    public String getJsErrorMap() {
        return jsErrorMap;
    }

    public void setJsErrorMap(String jsErrorMap) {
        this.jsErrorMap = jsErrorMap;
    }

    public String addTabFromTabMetadata(TabMetadata tabMetadata) {
        Tab newTab = new Tab();
        newTab.setTitle(tabMetadata.getTabName());
        newTab.setOrder(tabMetadata.getTabOrder());

        BroadleafRequestContext context = BroadleafRequestContext.getBroadleafRequestContext();
        if (context != null && context.getMessageSource() != null) {
            newTab.setTitle(context.getMessageSource().getMessage(tabMetadata.getTabName(), null, tabMetadata.getTabName(), context.getJavaLocale()));
        }

        tabs.add(newTab);
        return newTab.getTitle();
    }

    public void addGroupFromGroupMetadata(GroupMetadata groupMetadata, String processedTabName) {
        FieldGroup newGroup = new FieldGroup();
        newGroup.setTitle(groupMetadata.getGroupName());
        newGroup.setOrder(groupMetadata.getGroupOrder());
        newGroup.setColumn(groupMetadata.getColumn());
        newGroup.setIsBorderless(groupMetadata.getBorderless());
        newGroup.setToolTip(groupMetadata.getTooltip());
        newGroup.setCollapsed(groupMetadata.getCollapsed());

        BroadleafRequestContext context = BroadleafRequestContext.getBroadleafRequestContext();
        if (context != null && context.getMessageSource() != null) {
            newGroup.setTitle(context.getMessageSource().getMessage(groupMetadata.getGroupName(), null, groupMetadata.getGroupName(), context.getJavaLocale()));
            newGroup.setToolTip(context.getMessageSource().getMessage(groupMetadata.getTooltip(), null, groupMetadata.getTooltip(), context.getJavaLocale()));
        }

        Tab tab = findTab(processedTabName);
        if (groupMetadata.getColumn() != DEFAULT_COLUMN) {
            tab.setIsMultiColumn(true);
        }
        tab.getFieldGroups().add(newGroup);
    }

}<|MERGE_RESOLUTION|>--- conflicted
+++ resolved
@@ -361,7 +361,6 @@
         fieldGroup.addField(field);
     }
 
-<<<<<<< HEAD
     private FieldGroup findGroup(String groupName) {
         FieldGroup fieldGroup = null;
         for (Tab tab : tabs) {
@@ -373,10 +372,7 @@
         return fieldGroup;
     }
 
-    public void addListGrid(ListGrid listGrid, String tabName, Integer tabOrder, String groupName) {
-=======
-    public void addListGrid(ListGrid listGrid, String tabName, Integer tabOrder, boolean isTabPresent) {
->>>>>>> 50a8ed9c
+    public void addListGrid(ListGrid listGrid, String tabName, Integer tabOrder, String groupName, boolean isTabPresent) {
         // Tabs should be looked up and referenced by their display name
         BroadleafRequestContext context = BroadleafRequestContext.getBroadleafRequestContext();
         if (context != null && context.getMessageSource() != null) {
