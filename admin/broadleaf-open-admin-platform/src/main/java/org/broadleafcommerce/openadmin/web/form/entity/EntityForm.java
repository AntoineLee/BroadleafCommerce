--- conflicted
+++ resolved
@@ -338,17 +338,6 @@
             groupName = context.getMessageSource().getMessage(groupName, null, groupName, context.getJavaLocale());
             tabName = context.getMessageSource().getMessage(tabName, null, tabName, context.getJavaLocale());
         }
-<<<<<<< HEAD
-=======
-
-        Tab tab = findTab(tabName);
-        if (tab == null) {
-            tab = new Tab();
-            tab.setTitle(tabName);
-            tab.setOrder(tabOrder);
-            tabs.add(tab);
-        }
->>>>>>> 4c83cb8b
 
         FieldGroup fieldGroup = findGroup(groupName);
         if (fieldGroup == null) {
@@ -668,7 +657,14 @@
         this.attributes = attributes;
     }
 
-<<<<<<< HEAD
+    public String getJsErrorMap() {
+        return jsErrorMap;
+    }
+
+    public void setJsErrorMap(String jsErrorMap) {
+        this.jsErrorMap = jsErrorMap;
+    }
+
     public String addTabFromTabMetadata(TabMetadata tabMetadata) {
         Tab newTab = new Tab();
         newTab.setTitle(tabMetadata.getTabName());
@@ -704,14 +700,5 @@
         }
         tab.getFieldGroups().add(newGroup);
     }
-=======
-    public String getJsErrorMap() {
-        return jsErrorMap;
-    }
-
-    public void setJsErrorMap(String jsErrorMap) {
-        this.jsErrorMap = jsErrorMap;
-    }
-
->>>>>>> 4c83cb8b
+
 }