--- conflicted
+++ resolved
@@ -43,12 +43,10 @@
 
         ServiceDefTarget endpoint4 = (ServiceDefTarget) UTILITY;
         endpoint4.setServiceEntryPoint("admin/utility.service");
-<<<<<<< HEAD
 
 	ServiceDefTarget endpoint5 = (ServiceDefTarget) APP_CONFIGURATION;
         endpoint5.setServiceEntryPoint("admin/app.configuration.service");
-=======
->>>>>>> 8fe5a06f
+
     }
     
 }