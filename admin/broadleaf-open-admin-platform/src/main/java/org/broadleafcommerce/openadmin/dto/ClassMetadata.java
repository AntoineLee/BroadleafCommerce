/*
 * #%L
 * BroadleafCommerce Open Admin Platform
 * %%
 * Copyright (C) 2009 - 2013 Broadleaf Commerce
 * %%
 * Licensed under the Apache License, Version 2.0 (the "License");
 * you may not use this file except in compliance with the License.
 * You may obtain a copy of the License at
 * 
 *       http://www.apache.org/licenses/LICENSE-2.0
 * 
 * Unless required by applicable law or agreed to in writing, software
 * distributed under the License is distributed on an "AS IS" BASIS,
 * WITHOUT WARRANTIES OR CONDITIONS OF ANY KIND, either express or implied.
 * See the License for the specific language governing permissions and
 * limitations under the License.
 * #L%
 */
package org.broadleafcommerce.openadmin.dto;

import com.fasterxml.jackson.annotation.JsonAutoDetect;
import com.fasterxml.jackson.annotation.JsonIgnore;
import com.fasterxml.jackson.annotation.JsonProperty;
import org.broadleafcommerce.common.util.BLCMapUtils;
import org.broadleafcommerce.common.util.TypedClosure;

import java.io.Serializable;
import java.util.Comparator;
import java.util.Map;
import java.util.TreeMap;


/**
 * 
 * @author jfischer
 *
 */
@JsonAutoDetect
public class ClassMetadata implements Serializable {
    
    private static final long serialVersionUID = 1L;

    @JsonProperty
    private String ceilingType;

    @JsonProperty
    private String securityCeilingType;

    @JsonIgnore
    private ClassTree polymorphicEntities;

    @JsonProperty(value = "classProperties")
    private Property[] properties;
<<<<<<< HEAD

    @JsonIgnore
    private Map<String, TabMetadata> tabAndGroupMetadata;

    @JsonProperty
=======
    private TreeMap<String, TabMetadata> tabAndGroupMetadata;
>>>>>>> b182647b
    private String currencyCode = "USD";
    
    private Map<String, Property> pMap = null;

    public Map<String, Property> getPMap() {
        if (pMap == null) {
            pMap = BLCMapUtils.keyedMap(properties, new TypedClosure<String, Property>() {

                @Override
                public String getKey(Property value) {
                    return value.getName();
                }
            });
        }
        return pMap;
    }

    public String getCeilingType() {
        return ceilingType;
    }
    
    public void setCeilingType(String type) {
        this.ceilingType = type;
    }

    /**
     * For dynamic forms, the type to check security permissions will be different than the type used to generate the 
     * forms.   For example, a user with "ADD" or "UPDATE" permissions on STRUCTURE_CONTENT does not need 
     * to have the same level of access to StructuredContentTemplate.   
     * 
     * @param type
     */
    public String getSecurityCeilingType() {
        return securityCeilingType;
    }

    public void setSecurityCeilingType(String securityCeilingType) {
        this.securityCeilingType = securityCeilingType;
    }

    public ClassTree getPolymorphicEntities() {
        return polymorphicEntities;
    }

    public void setPolymorphicEntities(ClassTree polymorphicEntities) {
        this.polymorphicEntities = polymorphicEntities;
    }

    public Property[] getProperties() {
        return properties;
    }
    
    public void setProperties(Property[] properties) {
        this.properties = properties;
    }

    public Map<String, TabMetadata> getTabAndGroupMetadata() {
        return tabAndGroupMetadata;
    }

    public void setTabAndGroupMetadata(Map<String, TabMetadata> tabAndGroupMetadata) {
        TreeMap<String, TabMetadata> orderedMap = new TreeMap<>(new TabOrderComparator(tabAndGroupMetadata));
        orderedMap.putAll(tabAndGroupMetadata);
        this.tabAndGroupMetadata = orderedMap;
    }

    public String getCurrencyCode() {
        return currencyCode;
    }

    public void setCurrencyCode(String currencyCode) {
        this.currencyCode = currencyCode;
    }

    public TabMetadata getTabMetadataUsingTabKey(String tabKey) {
        return tabAndGroupMetadata.get(tabKey);
    }

    public TabMetadata getTabMetadataUsingGroupKey(String groupKey) {
        for (TabMetadata tab : tabAndGroupMetadata.values()) {
            if (tab.getGroupMetadata() != null) {
                for (GroupMetadata group : tab.getGroupMetadata().values()) {
                    if (group.getGroupName() != null && group.getGroupName().equals(groupKey)) {
                        return tab;
                    }
                }
            }
        }
        return null;
    }

    public TabMetadata getFirstTab() {
        return tabAndGroupMetadata.firstEntry().getValue();
    }

    class TabOrderComparator implements Comparator<String> {
        Map<String, TabMetadata> base;

        public TabOrderComparator(Map<String, TabMetadata> base) {
            this.base = base;
        }

        @Override
        public int compare(String key1, String key2) {
            if (base.get(key1) == null) {
                return 1;
            } else if (base.get(key2) == null) {
                return -1;
            } else {
                return base.get(key1).getTabOrder().compareTo(base.get(key2).getTabOrder());
            }
        }
    }
}<|MERGE_RESOLUTION|>--- conflicted
+++ resolved
@@ -52,15 +52,11 @@
 
     @JsonProperty(value = "classProperties")
     private Property[] properties;
-<<<<<<< HEAD
 
     @JsonIgnore
-    private Map<String, TabMetadata> tabAndGroupMetadata;
+    private TreeMap<String, TabMetadata> tabAndGroupMetadata;
 
-    @JsonProperty
-=======
-    private TreeMap<String, TabMetadata> tabAndGroupMetadata;
->>>>>>> b182647b
+    @JsonProperty    
     private String currencyCode = "USD";
     
     private Map<String, Property> pMap = null;
