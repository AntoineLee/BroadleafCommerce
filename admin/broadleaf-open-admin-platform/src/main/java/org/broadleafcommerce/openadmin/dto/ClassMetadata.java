--- conflicted
+++ resolved
@@ -56,15 +56,11 @@
 
     @JsonProperty(value = "classProperties")
     private Property[] properties;
-<<<<<<< HEAD
 
     @JsonIgnore
-    private TreeMap<String, TabMetadata> tabAndGroupMetadata;
+    private Map<String, TabMetadata> tabAndGroupMetadata;
 
-    @JsonProperty    
-=======
-    private Map<String, TabMetadata> tabAndGroupMetadata;
->>>>>>> 71e32aa5
+    @JsonProperty
     private String currencyCode = "USD";
     
     private Map<String, Property> pMap = null;
