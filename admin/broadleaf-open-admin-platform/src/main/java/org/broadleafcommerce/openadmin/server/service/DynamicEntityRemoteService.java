--- conflicted
+++ resolved
@@ -40,11 +40,9 @@
 import org.broadleafcommerce.openadmin.server.service.persistence.PersistenceThreadManager;
 import org.broadleafcommerce.common.persistence.TargetModeType;
 import org.springframework.stereotype.Service;
-<<<<<<< HEAD
+import org.springframework.transaction.PlatformTransactionManager;
+import org.springframework.transaction.PlatformTransactionManager;
 import org.springframework.transaction.TransactionDefinition;
-=======
-import org.springframework.transaction.PlatformTransactionManager;
->>>>>>> 1b34f022
 
 import java.lang.reflect.Constructor;
 import java.util.Collections;
@@ -94,21 +92,13 @@
     public PersistenceResponse inspect(final PersistencePackage persistencePackage) throws ServiceException {
         final PersistenceResponse[] response = new PersistenceResponse[1];
         try {
-<<<<<<< HEAD
+            PlatformTransactionManager transactionManager = identifyTransactionManager(persistencePackage);
             transUtil.runOptionalTransactionalOperation(new StreamCapableTransactionalOperationAdapter() {
-=======
-            PlatformTransactionManager transactionManager = identifyTransactionManager(persistencePackage);
-            transUtil.runTransactionalOperation(new StreamCapableTransactionalOperationAdapter() {
->>>>>>> 1b34f022
                 @Override
                 public void execute() throws Throwable {
                     response[0] = nonTransactionalInspect(persistencePackage);
                 }
-<<<<<<< HEAD
             }, RuntimeException.class, true, TransactionDefinition.PROPAGATION_REQUIRED, TransactionDefinition.ISOLATION_DEFAULT, true);
-=======
-            }, RuntimeException.class, transactionManager);
->>>>>>> 1b34f022
         } catch (RuntimeException e) {
             if (e.getCause() instanceof ServiceException) {
                 throw (ServiceException) e.getCause();
@@ -142,21 +132,13 @@
     public PersistenceResponse fetch(final PersistencePackage persistencePackage, final CriteriaTransferObject cto) throws ServiceException {
         final PersistenceResponse[] response = new PersistenceResponse[1];
         try {
-<<<<<<< HEAD
+            PlatformTransactionManager transactionManager = identifyTransactionManager(persistencePackage);
             transUtil.runOptionalTransactionalOperation(new StreamCapableTransactionalOperationAdapter() {
-=======
-            PlatformTransactionManager transactionManager = identifyTransactionManager(persistencePackage);
-            transUtil.runTransactionalOperation(new StreamCapableTransactionalOperationAdapter() {
->>>>>>> 1b34f022
                 @Override
                 public void execute() throws Throwable {
                     response[0] = nonTransactionalFetch(persistencePackage, cto);
                 }
-<<<<<<< HEAD
             }, RuntimeException.class, true, TransactionDefinition.PROPAGATION_REQUIRED, TransactionDefinition.ISOLATION_DEFAULT, true);
-=======
-            }, RuntimeException.class, transactionManager);
->>>>>>> 1b34f022
         } catch (RuntimeException e) {
             if (e.getCause() instanceof ServiceException) {
                 throw (ServiceException) e.getCause();
