/*
 * #%L
 * BroadleafCommerce Open Admin Platform
 * %%
 * Copyright (C) 2009 - 2013 Broadleaf Commerce
 * %%
 * Licensed under the Apache License, Version 2.0 (the "License");
 * you may not use this file except in compliance with the License.
 * You may obtain a copy of the License at
 * 
 *       http://www.apache.org/licenses/LICENSE-2.0
 * 
 * Unless required by applicable law or agreed to in writing, software
 * distributed under the License is distributed on an "AS IS" BASIS,
 * WITHOUT WARRANTIES OR CONDITIONS OF ANY KIND, either express or implied.
 * See the License for the specific language governing permissions and
 * limitations under the License.
 * #L%
 */
package org.broadleafcommerce.openadmin.server.service;

import java.lang.reflect.Constructor;
import java.util.Map;

import javax.annotation.Resource;

import org.apache.commons.collections.MapUtils;
import org.apache.commons.lang.StringEscapeUtils;
import org.apache.commons.logging.Log;
import org.apache.commons.logging.LogFactory;
import org.broadleafcommerce.common.exception.ServiceException;
import org.broadleafcommerce.common.security.service.CleanStringException;
import org.broadleafcommerce.common.security.service.ExploitProtectionService;
import org.broadleafcommerce.openadmin.dto.BatchDynamicResultSet;
import org.broadleafcommerce.openadmin.dto.BatchPersistencePackage;
import org.broadleafcommerce.openadmin.dto.CriteriaTransferObject;
import org.broadleafcommerce.openadmin.dto.Entity;
import org.broadleafcommerce.openadmin.dto.PersistencePackage;
import org.broadleafcommerce.openadmin.dto.Property;
import org.broadleafcommerce.openadmin.server.service.persistence.Persistable;
import org.broadleafcommerce.openadmin.server.service.persistence.PersistenceManager;
import org.broadleafcommerce.openadmin.server.service.persistence.PersistenceManagerFactory;
import org.broadleafcommerce.openadmin.server.service.persistence.PersistenceResponse;
import org.broadleafcommerce.openadmin.server.service.persistence.PersistenceThreadManager;
import org.broadleafcommerce.openadmin.server.service.persistence.TargetModeType;
import org.codehaus.jackson.map.util.LRUMap;
import org.springframework.stereotype.Service;
import org.springframework.transaction.annotation.Transactional;
/**
 * @author jfischer
 */
@Service("blDynamicEntityRemoteService")
<<<<<<< HEAD
@Transactional(value="blTransactionManager", rollbackFor = ServiceException.class)
public class DynamicEntityRemoteService implements DynamicEntityService {
=======
public class DynamicEntityRemoteService implements DynamicEntityService, DynamicEntityRemote, ApplicationContextAware {
>>>>>>> e018c343

    private static final Log LOG = LogFactory.getLog(DynamicEntityRemoteService.class);
    protected static final Map<BatchPersistencePackage, BatchDynamicResultSet> METADATA_CACHE = MapUtils.synchronizedMap(new LRUMap<BatchPersistencePackage, BatchDynamicResultSet>(100, 1000));

    @Resource(name="blExploitProtectionService")
    protected ExploitProtectionService exploitProtectionService;

    @Resource(name="blPersistenceThreadManager")
    protected PersistenceThreadManager persistenceThreadManager;

    protected ServiceException recreateSpecificServiceException(ServiceException e, String message, Throwable cause) {
        try {
            ServiceException newException;
            if (cause == null) {
                Constructor constructor = e.getClass().getConstructor(String.class);
                newException = (ServiceException) constructor.newInstance(message);
            } else {
                Constructor constructor = e.getClass().getConstructor(String.class, Throwable.class);
                newException = (ServiceException) constructor.newInstance(message, cause);
            }

            return newException;
        } catch (Exception e1) {
            throw new RuntimeException(e1);
        }
    }

    @Override
    public PersistenceResponse inspect(final PersistencePackage persistencePackage) throws ServiceException {
        return persistenceThreadManager.operation(TargetModeType.SANDBOX, new Persistable <PersistenceResponse, ServiceException>() {
            @Override
            public PersistenceResponse execute() throws ServiceException {
                String ceilingEntityFullyQualifiedClassname = persistencePackage.getCeilingEntityFullyQualifiedClassname();
                try {
                    PersistenceManager persistenceManager = PersistenceManagerFactory.getPersistenceManager();
                    return persistenceManager.inspect(persistencePackage);
                } catch (ServiceException e) {
                    String message = exploitProtectionService.cleanString(e.getMessage());
                    throw recreateSpecificServiceException(e, message, e.getCause());
                } catch (Exception e) {
                    LOG.error("Problem inspecting results for " + ceilingEntityFullyQualifiedClassname, e);
                    throw new ServiceException(exploitProtectionService.cleanString("Unable to fetch results for " + ceilingEntityFullyQualifiedClassname), e);
                }
            }
        });
    }

    @Override
    public PersistenceResponse fetch(final PersistencePackage persistencePackage, final CriteriaTransferObject cto) throws ServiceException {
        return persistenceThreadManager.operation(TargetModeType.SANDBOX, new Persistable<PersistenceResponse, ServiceException>() {
            @Override
            public PersistenceResponse execute() throws ServiceException {
                try {
                    PersistenceManager persistenceManager = PersistenceManagerFactory.getPersistenceManager();
                    return persistenceManager.fetch(persistencePackage, cto);
                } catch (ServiceException e) {
                    LOG.error("Problem fetching results for " + persistencePackage.getCeilingEntityFullyQualifiedClassname(), e);
                    String message = exploitProtectionService.cleanString(e.getMessage());
                    throw recreateSpecificServiceException(e, message, e.getCause());
                }
            }
        });
    }

    protected void cleanEntity(Entity entity) throws ServiceException {
        Property currentProperty = null;
        try {
            for (Property property : entity.getProperties()) {
                currentProperty = property;
                property.setRawValue(property.getValue());
                property.setValue(exploitProtectionService.cleanStringWithResults(property.getValue()));
                property.setUnHtmlEncodedValue(StringEscapeUtils.unescapeHtml(property.getValue()));
            }
        } catch (CleanStringException e) {
            StringBuilder sb = new StringBuilder();
            for (int j=0;j<e.getCleanResults().getNumberOfErrors();j++){
                sb.append("\n");
                sb.append(j+1);
                sb.append(") ");
                sb.append((String) e.getCleanResults().getErrorMessages().get(j));
                sb.append("\n");
            }
            sb.append("\nNote - Antisamy policy in effect. Set a new policy file to modify validation behavior/strictness.");
            entity.addValidationError(currentProperty.getName(), sb.toString());
        }
    }

    @Override
<<<<<<< HEAD
    public PersistenceResponse add(final PersistencePackage persistencePackage) throws ServiceException {
        return persistenceThreadManager.operation(TargetModeType.SANDBOX, new Persistable<PersistenceResponse, ServiceException>() {
            @Override
            public PersistenceResponse execute() throws ServiceException {
                cleanEntity(persistencePackage.getEntity());
                if (persistencePackage.getEntity().isValidationFailure()) {
                    return new PersistenceResponse().withEntity(persistencePackage.getEntity());
                }
                try {
                    PersistenceManager persistenceManager = PersistenceManagerFactory.getPersistenceManager();
                    return persistenceManager.add(persistencePackage);
                } catch (ServiceException e) {
                    //immediately throw validation exceptions without printing a stack trace
                    if (e instanceof ValidationException) {
                        throw e;
                    } else if (e.getCause() instanceof ValidationException) {
                        throw (ValidationException) e.getCause();
                    }
                    String message = exploitProtectionService.cleanString(e.getMessage());
                    LOG.error("Problem adding new " + persistencePackage.getCeilingEntityFullyQualifiedClassname(), e);
                    throw recreateSpecificServiceException(e, message, e.getCause());
                }
=======
    @Transactional(value="blTransactionManager", rollbackFor = ServiceException.class)
    public Entity add(PersistencePackage persistencePackage) throws ServiceException {
        cleanEntity(persistencePackage.getEntity());
        if (persistencePackage.getEntity().isValidationFailure()) {
            return persistencePackage.getEntity();
        }
        try {
            PersistenceManager persistenceManager = (PersistenceManager) applicationContext.getBean(persistenceManagerRef);
            persistenceManager.setTargetMode(TargetModeType.SANDBOX);
            return persistenceManager.add(persistencePackage);
        } catch (ServiceException e) {
            //immediately throw validation exceptions without printing a stack trace
            if (e instanceof ValidationException) {
                throw e;
            } else if (e.getCause() instanceof ValidationException) {
                throw (ValidationException) e.getCause();
>>>>>>> e018c343
            }
        });
    }

    @Override
<<<<<<< HEAD
    public PersistenceResponse update(final PersistencePackage persistencePackage) throws ServiceException {
        return persistenceThreadManager.operation(TargetModeType.SANDBOX, new Persistable<PersistenceResponse, ServiceException>() {
            @Override
            public PersistenceResponse execute() throws ServiceException {
                cleanEntity(persistencePackage.getEntity());
                if (persistencePackage.getEntity().isValidationFailure()) {
                    return new PersistenceResponse().withEntity(persistencePackage.getEntity());
                }
                try {
                    PersistenceManager persistenceManager = PersistenceManagerFactory.getPersistenceManager();
                    return persistenceManager.update(persistencePackage);
                } catch (ServiceException e) {
                    //immediately throw validation exceptions without printing a stack trace
                    if (e instanceof ValidationException) {
                        throw e;
                    } else if (e.getCause() instanceof ValidationException) {
                        throw (ValidationException) e.getCause();
                    }
                    LOG.error("Problem updating " + persistencePackage.getCeilingEntityFullyQualifiedClassname(), e);
                    String message = exploitProtectionService.cleanString(e.getMessage());
                    throw recreateSpecificServiceException(e, message, e.getCause());
                }
=======
    @Transactional(value="blTransactionManager", rollbackFor = ServiceException.class)
    public Entity update(PersistencePackage persistencePackage) throws ServiceException {
        cleanEntity(persistencePackage.getEntity());
        if (persistencePackage.getEntity().isValidationFailure()) {
            return persistencePackage.getEntity();
        }
        try {
            PersistenceManager persistenceManager = (PersistenceManager) applicationContext.getBean(persistenceManagerRef);
            persistenceManager.setTargetMode(TargetModeType.SANDBOX);
            return persistenceManager.update(persistencePackage);
        } catch (ServiceException e) {
            //immediately throw validation exceptions without printing a stack trace
            if (e instanceof ValidationException) {
                throw e;
            } else if (e.getCause() instanceof ValidationException) {
                throw (ValidationException) e.getCause();
>>>>>>> e018c343
            }
        });
    }

    @Override
<<<<<<< HEAD
    public PersistenceResponse remove(final PersistencePackage persistencePackage) throws ServiceException {
        return persistenceThreadManager.operation(TargetModeType.SANDBOX, new Persistable<PersistenceResponse, ServiceException>() {
            @Override
            public PersistenceResponse execute() throws ServiceException {
                try {
                    PersistenceManager persistenceManager = PersistenceManagerFactory.getPersistenceManager();
                    return persistenceManager.remove(persistencePackage);
                } catch (ServiceException e) {
                    //immediately throw validation exceptions without printing a stack trace
                    if (e instanceof ValidationException) {
                        throw e;
                    } else if (e.getCause() instanceof ValidationException) {
                        throw (ValidationException) e.getCause();
                    }
                    LOG.error("Problem removing " + persistencePackage.getCeilingEntityFullyQualifiedClassname(), e);
                    String message = exploitProtectionService.cleanString(e.getMessage());
                    throw recreateSpecificServiceException(e, message, e.getCause());
                }
            }
        });
=======
    @Transactional(value="blTransactionManager", rollbackFor = ServiceException.class)
    public void remove(PersistencePackage persistencePackage) throws ServiceException {
        try {
            PersistenceManager persistenceManager = (PersistenceManager) applicationContext.getBean(persistenceManagerRef);
            persistenceManager.setTargetMode(TargetModeType.SANDBOX);
            persistenceManager.remove(persistencePackage);
        } catch (ServiceException e) {
            LOG.error("Problem removing " + persistencePackage.getCeilingEntityFullyQualifiedClassname(), e);
            String message = exploitProtectionService.cleanString(e.getMessage());
            throw recreateSpecificServiceException(e, message, e.getCause());
        }
    }

    @Override
    public String getPersistenceManagerRef() {
        return persistenceManagerRef;
    }

    @Override
    public void setPersistenceManagerRef(String persistenceManagerRef) {
        this.persistenceManagerRef = persistenceManagerRef;
>>>>>>> e018c343
    }
}<|MERGE_RESOLUTION|>--- conflicted
+++ resolved
@@ -18,11 +18,6 @@
  * #L%
  */
 package org.broadleafcommerce.openadmin.server.service;
-
-import java.lang.reflect.Constructor;
-import java.util.Map;
-
-import javax.annotation.Resource;
 
 import org.apache.commons.collections.MapUtils;
 import org.apache.commons.lang.StringEscapeUtils;
@@ -46,16 +41,16 @@
 import org.codehaus.jackson.map.util.LRUMap;
 import org.springframework.stereotype.Service;
 import org.springframework.transaction.annotation.Transactional;
+
+import java.lang.reflect.Constructor;
+import java.util.Map;
+
+import javax.annotation.Resource;
 /**
  * @author jfischer
  */
 @Service("blDynamicEntityRemoteService")
-<<<<<<< HEAD
-@Transactional(value="blTransactionManager", rollbackFor = ServiceException.class)
 public class DynamicEntityRemoteService implements DynamicEntityService {
-=======
-public class DynamicEntityRemoteService implements DynamicEntityService, DynamicEntityRemote, ApplicationContextAware {
->>>>>>> e018c343
 
     private static final Log LOG = LogFactory.getLog(DynamicEntityRemoteService.class);
     protected static final Map<BatchPersistencePackage, BatchDynamicResultSet> METADATA_CACHE = MapUtils.synchronizedMap(new LRUMap<BatchPersistencePackage, BatchDynamicResultSet>(100, 1000));
@@ -144,7 +139,7 @@
     }
 
     @Override
-<<<<<<< HEAD
+    @Transactional(value="blTransactionManager", rollbackFor = ServiceException.class)
     public PersistenceResponse add(final PersistencePackage persistencePackage) throws ServiceException {
         return persistenceThreadManager.operation(TargetModeType.SANDBOX, new Persistable<PersistenceResponse, ServiceException>() {
             @Override
@@ -167,30 +162,12 @@
                     LOG.error("Problem adding new " + persistencePackage.getCeilingEntityFullyQualifiedClassname(), e);
                     throw recreateSpecificServiceException(e, message, e.getCause());
                 }
-=======
+            }
+        });
+    }
+
+    @Override
     @Transactional(value="blTransactionManager", rollbackFor = ServiceException.class)
-    public Entity add(PersistencePackage persistencePackage) throws ServiceException {
-        cleanEntity(persistencePackage.getEntity());
-        if (persistencePackage.getEntity().isValidationFailure()) {
-            return persistencePackage.getEntity();
-        }
-        try {
-            PersistenceManager persistenceManager = (PersistenceManager) applicationContext.getBean(persistenceManagerRef);
-            persistenceManager.setTargetMode(TargetModeType.SANDBOX);
-            return persistenceManager.add(persistencePackage);
-        } catch (ServiceException e) {
-            //immediately throw validation exceptions without printing a stack trace
-            if (e instanceof ValidationException) {
-                throw e;
-            } else if (e.getCause() instanceof ValidationException) {
-                throw (ValidationException) e.getCause();
->>>>>>> e018c343
-            }
-        });
-    }
-
-    @Override
-<<<<<<< HEAD
     public PersistenceResponse update(final PersistencePackage persistencePackage) throws ServiceException {
         return persistenceThreadManager.operation(TargetModeType.SANDBOX, new Persistable<PersistenceResponse, ServiceException>() {
             @Override
@@ -213,30 +190,12 @@
                     String message = exploitProtectionService.cleanString(e.getMessage());
                     throw recreateSpecificServiceException(e, message, e.getCause());
                 }
-=======
+            }
+        });
+    }
+
+    @Override
     @Transactional(value="blTransactionManager", rollbackFor = ServiceException.class)
-    public Entity update(PersistencePackage persistencePackage) throws ServiceException {
-        cleanEntity(persistencePackage.getEntity());
-        if (persistencePackage.getEntity().isValidationFailure()) {
-            return persistencePackage.getEntity();
-        }
-        try {
-            PersistenceManager persistenceManager = (PersistenceManager) applicationContext.getBean(persistenceManagerRef);
-            persistenceManager.setTargetMode(TargetModeType.SANDBOX);
-            return persistenceManager.update(persistencePackage);
-        } catch (ServiceException e) {
-            //immediately throw validation exceptions without printing a stack trace
-            if (e instanceof ValidationException) {
-                throw e;
-            } else if (e.getCause() instanceof ValidationException) {
-                throw (ValidationException) e.getCause();
->>>>>>> e018c343
-            }
-        });
-    }
-
-    @Override
-<<<<<<< HEAD
     public PersistenceResponse remove(final PersistencePackage persistencePackage) throws ServiceException {
         return persistenceThreadManager.operation(TargetModeType.SANDBOX, new Persistable<PersistenceResponse, ServiceException>() {
             @Override
@@ -257,28 +216,5 @@
                 }
             }
         });
-=======
-    @Transactional(value="blTransactionManager", rollbackFor = ServiceException.class)
-    public void remove(PersistencePackage persistencePackage) throws ServiceException {
-        try {
-            PersistenceManager persistenceManager = (PersistenceManager) applicationContext.getBean(persistenceManagerRef);
-            persistenceManager.setTargetMode(TargetModeType.SANDBOX);
-            persistenceManager.remove(persistencePackage);
-        } catch (ServiceException e) {
-            LOG.error("Problem removing " + persistencePackage.getCeilingEntityFullyQualifiedClassname(), e);
-            String message = exploitProtectionService.cleanString(e.getMessage());
-            throw recreateSpecificServiceException(e, message, e.getCause());
-        }
-    }
-
-    @Override
-    public String getPersistenceManagerRef() {
-        return persistenceManagerRef;
-    }
-
-    @Override
-    public void setPersistenceManagerRef(String persistenceManagerRef) {
-        this.persistenceManagerRef = persistenceManagerRef;
->>>>>>> e018c343
     }
 }