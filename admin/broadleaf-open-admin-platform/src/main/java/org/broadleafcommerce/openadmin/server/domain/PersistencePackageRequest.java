/*
 * #%L
 * BroadleafCommerce Open Admin Platform
 * %%
 * Copyright (C) 2009 - 2016 Broadleaf Commerce
 * %%
 * Licensed under the Broadleaf Fair Use License Agreement, Version 1.0
 * (the "Fair Use License" located  at http://license.broadleafcommerce.org/fair_use_license-1.0.txt)
 * unless the restrictions on use therein are violated and require payment to Broadleaf in which case
 * the Broadleaf End User License Agreement (EULA), Version 1.1
 * (the "Commercial License" located at http://license.broadleafcommerce.org/commercial_license-1.1.txt)
 * shall apply.
 * 
 * Alternatively, the Commercial License may be replaced with a mutually agreed upon license (the "Custom License")
 * between you and Broadleaf Commerce. You may not use this file except in compliance with the applicable license.
 * #L%
 */
package org.broadleafcommerce.openadmin.server.domain;

import org.apache.commons.lang3.ArrayUtils;
import org.apache.commons.lang3.StringUtils;
import org.broadleafcommerce.common.presentation.client.PersistencePerspectiveItemType;
import org.broadleafcommerce.common.util.BLCArrayUtils;
import org.broadleafcommerce.openadmin.dto.*;
import org.broadleafcommerce.openadmin.dto.visitor.MetadataVisitor;
import org.broadleafcommerce.openadmin.server.service.type.FetchType;

import java.util.*;

/**
 * A DTO class used to seed a persistence package.
 * 
 * @author Andre Azzolini (apazzolini)
 */
public class PersistencePackageRequest {

    protected Type type;
    protected String ceilingEntityClassname;
    protected String securityCeilingEntityClassname;
    protected String configKey;
    protected AdornedTargetList adornedList;
    protected MapStructure mapStructure;
    protected Entity entity;
    protected ForeignKey foreignKey;
    protected Integer startIndex;
    protected Integer maxIndex;
    protected Integer maxResults;
    protected Long lastId;
    protected Long firstId;
    protected Integer upperCount;
    protected Integer lowerCount;
    protected Integer pageSize;
    protected Boolean presentationFetch;
    protected SectionCrumb[] sectionCrumbs;
    protected String sectionEntityField;
    protected String requestingEntityName;
    protected String msg;
    protected Map<String, PersistencePackageRequest> subRequests = new LinkedHashMap<String, PersistencePackageRequest>();
    protected boolean validateUnsubmittedProperties = true;
    protected boolean isUpdateLookupType = false;
    protected boolean isTreeCollection = false;
    protected boolean isAddOperationInspect = false;

    protected OperationTypes operationTypesOverride = null;

    // These properties are accessed via getters and setters that operate on arrays.
    // We back them with a list so that we can have the convenience .add methods
    protected List<ForeignKey> additionalForeignKeys = new ArrayList<ForeignKey>();
    protected List<String> customCriteria = new ArrayList<String>();
    protected List<FilterAndSortCriteria> filterAndSortCriteria = new ArrayList<FilterAndSortCriteria>();

    public enum Type {
        STANDARD,
        ADORNED,
        MAP
    }

    /* ******************* */
    /* STATIC INITIALIZERS */
    /* ******************* */

    public static PersistencePackageRequest standard() {
        return new PersistencePackageRequest(Type.STANDARD);
    }

    public static PersistencePackageRequest adorned() {
        return new PersistencePackageRequest(Type.ADORNED);
    }

    public static PersistencePackageRequest map() {
        return new PersistencePackageRequest(Type.MAP);
    }

    /**
     * Creates a semi-populate PersistencePacakageRequest based on the specified Metadata. This initializer
     * will copy over persistence perspective items from the metadata as well as set the appropriate OperationTypes
     * as specified in the annotation/xml configuration for the field.
     * 
     * @param md
     * @return the newly created PersistencePackageRequest
     */
    public static PersistencePackageRequest fromMetadata(FieldMetadata md, List<SectionCrumb> sectionCrumbs) {
        final PersistencePackageRequest request = new PersistencePackageRequest();

        md.accept(new MetadataVisitor() {

            @Override
            public void visit(BasicFieldMetadata fmd) {
                request.setType(Type.STANDARD);
                request.setCeilingEntityClassname(fmd.getForeignKeyClass());
                request.setCustomCriteria(fmd.getCustomCriteria());
            }

            @Override
            public void visit(BasicCollectionMetadata fmd) {
                ForeignKey foreignKey = (ForeignKey) fmd.getPersistencePerspective()
                        .getPersistencePerspectiveItems().get(PersistencePerspectiveItemType.FOREIGNKEY);

                request.setType(Type.STANDARD);
                request.setCeilingEntityClassname(fmd.getCollectionCeilingEntity());
                request.setOperationTypesOverride(fmd.getPersistencePerspective().getOperationTypes());
                request.setForeignKey(foreignKey);
                request.setCustomCriteria(fmd.getCustomCriteria());
            }

            @Override
            public void visit(AdornedTargetCollectionMetadata fmd) {
                AdornedTargetList adornedList = (AdornedTargetList) fmd.getPersistencePerspective()
                        .getPersistencePerspectiveItems().get(PersistencePerspectiveItemType.ADORNEDTARGETLIST);

                request.setType(Type.ADORNED);
                request.setCeilingEntityClassname(fmd.getCollectionCeilingEntity());
                request.setOperationTypesOverride(fmd.getPersistencePerspective().getOperationTypes());
                request.setAdornedList(adornedList);
                request.setCustomCriteria(fmd.getCustomCriteria());
            }

            @Override
            public void visit(MapMetadata fmd) {
                MapStructure mapStructure = (MapStructure) fmd.getPersistencePerspective()
                        .getPersistencePerspectiveItems().get(PersistencePerspectiveItemType.MAPSTRUCTURE);

                ForeignKey foreignKey = (ForeignKey) fmd.getPersistencePerspective().
                        getPersistencePerspectiveItems().get(PersistencePerspectiveItemType.FOREIGNKEY);

                request.setType(Type.MAP);
                request.setCeilingEntityClassname(foreignKey.getForeignKeyClass());
                request.setOperationTypesOverride(fmd.getPersistencePerspective().getOperationTypes());
                request.setMapStructure(mapStructure);
                request.setForeignKey(foreignKey);
                request.setCustomCriteria(fmd.getCustomCriteria());
            }

            @Override
            public void visit(GroupMetadata gmd) {
                request.setType(Type.STANDARD);
                request.setCeilingEntityClassname(gmd.getOwningClass());
            }

            @Override
            public void visit(TabMetadata tmd) {
                request.setType(Type.STANDARD);
                request.setCeilingEntityClassname(tmd.getOwningClass());
            }
        });
        
        if (sectionCrumbs != null) {
            request.setSectionCrumbs(sectionCrumbs.toArray(new SectionCrumb[sectionCrumbs.size()]));
        }

        return request;
    }

    /* ************ */
    /* CONSTRUCTORS */
    /* ************ */

    public PersistencePackageRequest() {

    }

    public PersistencePackageRequest(Type type) {
        this.type = type;
    }

    /* ************ */
    /* WITH METHODS */
    /* ************ */

    public PersistencePackageRequest withType(Type type) {
        setType(type);
        return this;
    }

    public PersistencePackageRequest withCeilingEntityClassname(String className) {
        setCeilingEntityClassname(className);
        return this;
    }

    public PersistencePackageRequest withSecurityCeilingEntityClassname(String className) {
        setSecurityCeilingEntityClassname(className);
        return this;
    }

    public PersistencePackageRequest withForeignKey(ForeignKey foreignKey) {
        setForeignKey(foreignKey);
        return this;
    }

    public PersistencePackageRequest withConfigKey(String configKey) {
        setConfigKey(configKey);
        return this;
    }

    public PersistencePackageRequest withFilterAndSortCriteria(FilterAndSortCriteria[] filterAndSortCriteria) {
        if (ArrayUtils.isNotEmpty(filterAndSortCriteria)) {
            setFilterAndSortCriteria(filterAndSortCriteria);
        }
        return this;
    }

    public PersistencePackageRequest withAdornedList(AdornedTargetList adornedList) {
        setAdornedList(adornedList);
        return this;
    }

    public PersistencePackageRequest withMapStructure(MapStructure mapStructure) {
        setMapStructure(mapStructure);
        return this;
    }

    public PersistencePackageRequest withCustomCriteria(String[] customCriteria) {
        if (ArrayUtils.isNotEmpty(customCriteria)) {
            setCustomCriteria(customCriteria);
        }
        return this;
    }

    public PersistencePackageRequest withEntity(Entity entity) {
        setEntity(entity);
        return this;
    }
    
    public PersistencePackageRequest withStartIndex(Integer startIndex) {
        setStartIndex(startIndex);
        return this;
    }
    
    public PersistencePackageRequest withMaxIndex(Integer maxIndex) {
        setMaxIndex(maxIndex);
        return this;
    }

    public PersistencePackageRequest withMaxResults(Integer maxResults) {
        setMaxResults(maxResults);
        return this;
    }

    public PersistencePackageRequest withLastId(Long lastId) {
        setLastId(lastId);
        return this;
    }

    public PersistencePackageRequest withFirstId(Long firstId) {
        setFirstId(firstId);
        return this;
    }

    public PersistencePackageRequest withUpperCount(Integer upperCount) {
        setUpperCount(upperCount);
        return this;
    }

    public PersistencePackageRequest withLowerCount(Integer lowerCount) {
        setLowerCount(lowerCount);
        return this;
    }

    public PersistencePackageRequest withPageSize(Integer pageSize) {
        setPageSize(pageSize);
        return this;
    }

    public PersistencePackageRequest withPresentationFetch(Boolean presentationFetch) {
        setPresentationFetch(presentationFetch);
        return this;
    }

    public PersistencePackageRequest withSectionCrumbs(List<SectionCrumb> sectionCrumbs) {
        setSectionCrumbs(sectionCrumbs.toArray(new SectionCrumb[sectionCrumbs.size()]));
        return this;
    }

    public PersistencePackageRequest withSectionEntityField(String sectionEntityField) {
        setSectionEntityField(sectionEntityField);
        return this;
    }
    
    public PersistencePackageRequest withRequestingEntityName(String requestingEntityName) {
        setRequestingEntityName(requestingEntityName);
        return this;
    }

    public PersistencePackageRequest withMsg(String msg) {
        setMsg(msg);
        return this;
    }

    public PersistencePackageRequest withIsUpdateLookupType(boolean isUpdateLookupType) {
        setUpdateLookupType(isUpdateLookupType);
        return this;
    }

    /* *********** */
    /* ADD METHODS */
    /* *********** */

    public PersistencePackageRequest addAdditionalForeignKey(ForeignKey foreignKey) {
        additionalForeignKeys.add(foreignKey);
        return this;
    }

    public PersistencePackageRequest addSubRequest(String infoPropertyName, PersistencePackageRequest subRequest) {
        subRequests.put(infoPropertyName, subRequest);
        return this;
    }

    public PersistencePackageRequest addCustomCriteria(String customCriteria) {
        if (this.customCriteria == null) {
            this.customCriteria = new ArrayList<>();
        }
        
        if (StringUtils.isNotBlank(customCriteria)) {
            this.customCriteria.add(customCriteria);
        }
        return this;
    }

    public PersistencePackageRequest addCustomCriteria(String[] customCriteriaList) {
        if (customCriteriaList != null && customCriteriaList.length > 0) {
            if (this.customCriteria == null) {
                this.customCriteria = new ArrayList<>(Arrays.asList(customCriteriaList));
            } else {
                this.customCriteria.addAll(new ArrayList<>(Arrays.asList(customCriteriaList)));
            }
        }

        return this;
    }

    public PersistencePackageRequest addFilterAndSortCriteria(FilterAndSortCriteria filterAndSortCriteria) {
        this.filterAndSortCriteria.add(filterAndSortCriteria);
        return this;
    }
    
    public PersistencePackageRequest addFilterAndSortCriteria(FilterAndSortCriteria[] filterAndSortCriteria) {
        if (filterAndSortCriteria != null) {
            this.filterAndSortCriteria.addAll(Arrays.asList(filterAndSortCriteria));
        }
        return this;
    }
    
    public PersistencePackageRequest addFilterAndSortCriteria(List<FilterAndSortCriteria> filterAndSortCriteria) {
        this.filterAndSortCriteria.addAll(filterAndSortCriteria);
        return this;
    }

    /* ************** */
    /* REMOVE METHODS */
    /* ************** */
    
    public PersistencePackageRequest removeFilterAndSortCriteria(String name) {
        Iterator<FilterAndSortCriteria> it = filterAndSortCriteria.listIterator();
        while (it.hasNext()) {
            FilterAndSortCriteria fasc = it.next();
            if (fasc.getPropertyId().equals(name)) {
                it.remove();
            }
        }
        return this;
    }

    public PersistencePackageRequest clearFilterAndSortCriteria() {
        Iterator<FilterAndSortCriteria> it = filterAndSortCriteria.listIterator();
        while (it.hasNext()) {
            it.next();
            it.remove();
        }
        return this;
    }

    /* ************** */
    /* STATUS METHODS */
    /* ************** */

    public boolean hasSortCriteria() {
        FilterAndSortCriteria[] fascs = getFilterAndSortCriteria();

        for (FilterAndSortCriteria criteria : fascs) {
            if (criteria.getSortDirection() != null) {
                return true;
            }
        }

        return false;
    }

    /* ************************ */
    /* CUSTOM GETTERS / SETTERS */
    /* ************************ */

    public String[] getCustomCriteria() {
        String[] arr = new String[this.customCriteria.size()];
        arr = this.customCriteria.toArray(arr);
        return arr;
    }
    
    public ForeignKey[] getAdditionalForeignKeys() {
        ForeignKey[] arr = new ForeignKey[this.additionalForeignKeys.size()];
        arr = this.additionalForeignKeys.toArray(arr);
        return arr;
    }
    
    public void setAdditionalForeignKeys(ForeignKey[] additionalForeignKeys) {
        this.additionalForeignKeys.addAll(Arrays.asList(additionalForeignKeys));
    }

    public void setCustomCriteria(String[] customCriteria) {
        if (customCriteria == null || customCriteria.length == 0) {
            this.customCriteria = new ArrayList<String>();
        } else {
            this.customCriteria = BLCArrayUtils.asList(customCriteria);
        }
    }

    public FilterAndSortCriteria[] getFilterAndSortCriteria() {
        FilterAndSortCriteria[] arr = new FilterAndSortCriteria[this.filterAndSortCriteria.size()];
        arr = this.filterAndSortCriteria.toArray(arr);
        return arr;
    }

    public void setFilterAndSortCriteria(FilterAndSortCriteria[] filterAndSortCriteria) {
        this.filterAndSortCriteria.addAll(Arrays.asList(filterAndSortCriteria));
    }

    /* ************************** */
    /* STANDARD GETTERS / SETTERS */
    /* ************************** */

    public ForeignKey getForeignKey() {
        return foreignKey;
    }
    
    public void setForeignKey(ForeignKey foreignKey) {
        this.foreignKey = foreignKey;
    }

    public Type getType() {
        return type;
    }

    public void setType(Type type) {
        this.type = type;
    }
    
    /**
     * Returns the entity that should be checked for security purposes.   If no value is defined explicitly, returns the 
     * value for {@link #getCeilingEntityClassname()}.
     * 
     * @return
     */
    public String getSecurityCeilingEntityClassname() {
        if (securityCeilingEntityClassname != null) {
            return securityCeilingEntityClassname;
        } else {
            return getCeilingEntityClassname();
        }
    }

    public void setSecurityCeilingEntityClassname(String securityCeilingEntityClassname) {
        this.securityCeilingEntityClassname = securityCeilingEntityClassname;
    }

    public String getCeilingEntityClassname() {
        return ceilingEntityClassname;
    }
    
    public void setCeilingEntityClassname(String ceilingEntityClassname) {
        this.ceilingEntityClassname = ceilingEntityClassname;
    }

    public String getConfigKey() {
        return configKey;
    }

    public void setConfigKey(String configKey) {
        this.configKey = configKey;
    }

    public AdornedTargetList getAdornedList() {
        return adornedList;
    }

    public void setAdornedList(AdornedTargetList adornedList) {
        this.adornedList = adornedList;
    }

    public MapStructure getMapStructure() {
        return mapStructure;
    }

    public void setMapStructure(MapStructure mapStructure) {
        this.mapStructure = mapStructure;
    }

    public Entity getEntity() {
        return entity;
    }

    public void setEntity(Entity entity) {
        this.entity = entity;
    }

    public OperationTypes getOperationTypesOverride() {
        return operationTypesOverride;
    }

    public void setOperationTypesOverride(OperationTypes operationTypesOverride) {
        this.operationTypesOverride = operationTypesOverride;
    }
    
    public Integer getStartIndex() {
        return startIndex;
    }

    public void setStartIndex(Integer startIndex) {
        this.startIndex = startIndex;
    }

    public Integer getMaxIndex() {
        return maxIndex;
    }

    public void setMaxIndex(Integer maxIndex) {
        this.maxIndex = maxIndex;
    }

    public Integer getMaxResults() {
        return maxResults;
    }

    public void setMaxResults(Integer maxResults) {
        this.maxResults = maxResults;
    }

    public SectionCrumb[] getSectionCrumbs() {
        return sectionCrumbs;
    }

    public void setSectionCrumbs(SectionCrumb[] sectionCrumbs) {
        this.sectionCrumbs = sectionCrumbs;
    }

    public String getSectionEntityField() {
        return sectionEntityField;
    }

    public void setSectionEntityField(String sectionEntityField) {
        this.sectionEntityField = sectionEntityField;
    }
    
    public String getRequestingEntityName() {
        return requestingEntityName;
    }
    
    public void setRequestingEntityName(String requestingEntityName) {
        this.requestingEntityName = requestingEntityName;
    }
    
    public String getMsg() {
        return msg;
    }

    public void setMsg(String msg) {
        this.msg = msg;
    }

    public Map<String, PersistencePackageRequest> getSubRequests() {
        return subRequests;
    }

    public void setSubRequests(Map<String, PersistencePackageRequest> subRequests) {
        this.subRequests = subRequests;
    }
    public boolean isValidateUnsubmittedProperties() {
        return validateUnsubmittedProperties;
    }

    public void setValidateUnsubmittedProperties(boolean validateUnsubmittedProperties) {
        this.validateUnsubmittedProperties = validateUnsubmittedProperties;
    }

    public boolean isUpdateLookupType() {
        return isUpdateLookupType;
    }
    
    public void setUpdateLookupType(boolean isUpdateLookupType) {
        this.isUpdateLookupType = isUpdateLookupType;
    }

    public boolean isTreeCollection() {
        return isTreeCollection;
    }

    public void setIsTreeCollection(boolean isTreeCollection) {
        this.isTreeCollection = isTreeCollection;
    }

<<<<<<< HEAD
    public boolean isAddOperationInspect() {
        return isAddOperationInspect;
    }

    public void setAddOperationInspect(boolean addOperationInspect) {
        isAddOperationInspect = addOperationInspect;
=======
    /**
     * Intended for usage with other than {@link FetchType#DEFAULT}. Denotes the last primary key value of the previous
     * page of records.
     *
     * @return
     */
    public Long getLastId() {
        return lastId;
    }

    public void setLastId(Long lastId) {
        this.lastId = lastId;
    }

    /**
     * Intended for usage with other than {@link FetchType#DEFAULT}. Denotes the first primary key value of the previous
     * page or records.
     */
    public Long getFirstId() {
        return firstId;
    }

    public void setFirstId(Long firstId) {
        this.firstId = firstId;
    }

    /**
     * Intended for usage with other than {@link FetchType#DEFAULT}. Denotes the cumulative total count of the previous page
     * of records. For example, if this was the second page of records and each page contained 5 records, the upperCount
     * would be 10.
     *
     * @return
     */
    public Integer getUpperCount() {
        return upperCount;
    }

    public void setUpperCount(Integer upperCount) {
        this.upperCount = upperCount;
    }

    /**
     * Intended for usage with other than {@link FetchType#DEFAULT}. Denotes the cumulative starting count of the previous
     * page of records. For example, if this was the second page of records and each page contained 5 records, the lowerCount
     * would be 5.
     */
    public Integer getLowerCount() {
        return lowerCount;
    }

    public void setLowerCount(Integer lowerCount) {
        this.lowerCount = lowerCount;
    }

    /**
     * The number of records to retrieve in a single page. If null, defaults to the "admin.default.max.results" property value.
     *
     * @return
     */
    public Integer getPageSize() {
        return pageSize;
    }

    public void setPageSize(Integer pageSize) {
        this.pageSize = pageSize;
    }

    /**
     * Whether or not this represents a fetch request from the presentation layer.
     *
     * @return
     */
    public Boolean getPresentationFetch() {
        return presentationFetch;
    }

    public void setPresentationFetch(Boolean presentationFetch) {
        this.presentationFetch = presentationFetch;
>>>>>>> 317954fb
    }
}<|MERGE_RESOLUTION|>--- conflicted
+++ resolved
@@ -616,14 +616,14 @@
         this.isTreeCollection = isTreeCollection;
     }
 
-<<<<<<< HEAD
     public boolean isAddOperationInspect() {
         return isAddOperationInspect;
     }
 
     public void setAddOperationInspect(boolean addOperationInspect) {
         isAddOperationInspect = addOperationInspect;
-=======
+    }
+
     /**
      * Intended for usage with other than {@link FetchType#DEFAULT}. Denotes the last primary key value of the previous
      * page of records.
@@ -702,6 +702,5 @@
 
     public void setPresentationFetch(Boolean presentationFetch) {
         this.presentationFetch = presentationFetch;
->>>>>>> 317954fb
-    }
-}+    }
+}
