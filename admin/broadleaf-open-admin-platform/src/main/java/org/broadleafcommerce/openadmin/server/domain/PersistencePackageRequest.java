--- conflicted
+++ resolved
@@ -44,16 +44,13 @@
     protected ForeignKey foreignKey;
     protected Integer startIndex;
     protected Integer maxIndex;
-<<<<<<< HEAD
     protected Integer maxResults;
-=======
     protected Long lastId;
     protected Long firstId;
     protected Integer upperCount;
     protected Integer lowerCount;
     protected Integer pageSize;
     protected Boolean presentationFetch;
->>>>>>> 89e63261
     protected SectionCrumb[] sectionCrumbs;
     protected String sectionEntityField;
     protected String requestingEntityName;
@@ -253,10 +250,11 @@
         return this;
     }
 
-<<<<<<< HEAD
     public PersistencePackageRequest withMaxResults(Integer maxResults) {
         setMaxResults(maxResults);
-=======
+        return this;
+    }
+
     public PersistencePackageRequest withLastId(Long lastId) {
         setLastId(lastId);
         return this;
@@ -284,7 +282,6 @@
 
     public PersistencePackageRequest withPresentationFetch(Boolean presentationFetch) {
         setPresentationFetch(presentationFetch);
->>>>>>> 89e63261
         return this;
     }
 
@@ -594,14 +591,14 @@
         this.isUpdateLookupType = isUpdateLookupType;
     }
 
-<<<<<<< HEAD
     public boolean isTreeCollection() {
         return isTreeCollection;
     }
 
     public void setIsTreeCollection(boolean isTreeCollection) {
         this.isTreeCollection = isTreeCollection;
-=======
+    }
+
     /**
      * Intended for usage with other than {@link FetchType#DEFAULT}. Denotes the last primary key value of the previous
      * page of records.
@@ -680,6 +677,5 @@
 
     public void setPresentationFetch(Boolean presentationFetch) {
         this.presentationFetch = presentationFetch;
->>>>>>> 89e63261
     }
 }