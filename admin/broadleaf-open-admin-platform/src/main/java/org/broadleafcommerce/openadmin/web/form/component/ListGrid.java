/*
 * #%L
 * BroadleafCommerce Open Admin Platform
 * %%
 * Copyright (C) 2009 - 2016 Broadleaf Commerce
 * %%
 * Licensed under the Broadleaf Fair Use License Agreement, Version 1.0
 * (the "Fair Use License" located  at http://license.broadleafcommerce.org/fair_use_license-1.0.txt)
 * unless the restrictions on use therein are violated and require payment to Broadleaf in which case
 * the Broadleaf End User License Agreement (EULA), Version 1.1
 * (the "Commercial License" located at http://license.broadleafcommerce.org/commercial_license-1.1.txt)
 * shall apply.
 * 
 * Alternatively, the Commercial License may be replaced with a mutually agreed upon license (the "Custom License")
 * between you and Broadleaf Commerce. You may not use this file except in compliance with the applicable license.
 * #L%
 */

package org.broadleafcommerce.openadmin.web.form.component;

import org.apache.commons.collections.CollectionUtils;
import org.apache.commons.lang3.StringUtils;
import org.apache.commons.lang3.builder.CompareToBuilder;
import org.broadleafcommerce.common.presentation.client.AddMethodType;
import org.broadleafcommerce.common.util.TypedPredicate;
import org.broadleafcommerce.openadmin.dto.SectionCrumb;
import org.broadleafcommerce.openadmin.server.service.type.FetchType;
import org.broadleafcommerce.openadmin.web.form.entity.Field;
import org.broadleafcommerce.openadmin.web.rulebuilder.dto.DataWrapper;
import org.broadleafcommerce.openadmin.web.rulebuilder.dto.FieldWrapper;

import java.util.ArrayList;
import java.util.Comparator;
import java.util.List;
import java.util.Set;
import java.util.TreeSet;

public class ListGrid {

    protected String className;
    protected String friendlyName = null;
    protected String idProperty;
    protected int order;
    protected boolean isSortable;

    protected boolean hideFriendlyName;

    protected Set<Field> headerFields = new TreeSet<Field>(new Comparator<Field>() {

        @Override
        public int compare(Field o1, Field o2) {
            return new CompareToBuilder()
                    .append(o1.getOrder(), o2.getOrder())
                    .append(o1.getFriendlyName(), o2.getFriendlyName())
                    .append(o1.getName(), o2.getName())
                    .toComparison();
        }
    });
    protected List<ListGridRecord> records = new ArrayList<ListGridRecord>();
    protected List<ListGridAction> toolbarActions = new ArrayList<ListGridAction>();
    
    // These actions will start greyed out and unable to be clicked until a specific row has been selected
    protected List<ListGridAction> rowActions = new ArrayList<ListGridAction>();

    protected List<ListGridActionGroup> toolbarActionGroups = new ArrayList<ListGridActionGroup>();
    protected List<ListGridActionGroup> rowActionGroups = new ArrayList<ListGridActionGroup>();

    // These actions will start greyed out and unable to be clicked until a specific row has been selected
    protected List<ListGridAction> modalRowActions = new ArrayList<ListGridAction>();
    protected int totalRecords;
    protected int startIndex;
    protected int pageSize;
    protected Boolean canFilterAndSort;
    protected Boolean isReadOnly;
    protected Boolean hideIdColumn;
    protected String fetchType = FetchType.DEFAULT.toString();
    protected long firstId;
    protected long lastId;
    protected int upperCount;
    protected int lowerCount;
    protected boolean totalCountLessThanPageSize;
    protected boolean promptSearch;

    protected AddMethodType addMethodType;
    protected String listGridType;
    protected String selectType;

    protected String selectizeUrl;

    protected Boolean manualFetch;

    // The section url that maps to this particular list grid
    protected String sectionKey;

    // The list of all section keys that have been traversed to arrive at this ListGrid (including the current one), in order
    // of occurrence
    protected List<SectionCrumb> sectionCrumbs = new ArrayList<SectionCrumb>();

    // If this list grid is a sublistgrid, meaning it is rendered as part of a different entity, these properties
    // help identify the parent entity.
    protected String externalEntitySectionKey;
    protected String containingEntityId;
    protected String subCollectionFieldName;
    protected String pathOverride;
    protected String searchFieldsTemplateOverride;
    protected String templateOverride;

    public enum Type {
        MAIN,
        TO_ONE,
        BASIC,
        ADORNED,
        ADORNED_WITH_FORM,
        MAP,
        TRANSLATION,
        ASSET,
        WORKFLOW,
        TREE,
        ASSET_GRID,
        ASSET_GRID_FOLDER
    }

    public enum SelectType {
        SINGLE_SELECT,
        MULTI_SELECT,
        SELECTIZE,
        NONE
    }

    /* Filter Builder required Fields */
    protected String fieldBuilder;
    protected DataWrapper dataWrapper;
    protected String json;
    protected String jsonFieldName;
    protected FieldWrapper fieldWrapper;



    /* ************** */
    /* CUSTOM METHODS */
    /* ************** */
    
    public String getPath() {
        if (StringUtils.isNotBlank(pathOverride)) {
            return pathOverride;
        }
                
        StringBuilder sb = new StringBuilder();
        
        if (!getSectionKey().startsWith("/")) {
            sb.append("/");
        }
        
        sb.append(getSectionKey());
        if (getContainingEntityId() != null) {
            sb.append("/").append(getContainingEntityId());
        }
        
        if (StringUtils.isNotBlank(getSubCollectionFieldName())) {
            sb.append("/").append(getSubCollectionFieldName());
        }
        
        //to-one grids need a slightly different grid URL; these need to be appended with 'select'
        //TODO: surely there's a better way to do this besides just hardcoding the 'select'?
        if (Type.TO_ONE.toString().toLowerCase().equals(listGridType)) {
            sb.append("/select");
        }
        
        return sb.toString();
    }

    public String getSectionCrumbRepresentation() {
        StringBuilder sb = new StringBuilder();
        if (!sectionCrumbs.isEmpty()) {
           sb.append("?sectionCrumbs=");
        }
        int index = 0;
        for (SectionCrumb section : sectionCrumbs) {
            sb.append(section.getSectionIdentifier());
            sb.append("--");
            sb.append(section.getSectionId());
            if (index < sectionCrumbs.size()-1) {
                sb.append(",");
            }
            index++;
        }
        return sb.toString();
    }

    /**
     * Grabs a filtered list of toolbar actions filtered by whether or not they match the same readonly state as the listgrid
     * and are thus shown on the screen
     */
    @SuppressWarnings("unchecked")
    public List<ListGridAction> getActiveToolbarActions() {
        return (List<ListGridAction>) CollectionUtils.select(getToolbarActions(), new TypedPredicate<ListGridAction>() {
            
            @Override
            public boolean eval(ListGridAction action) {
                return action.getForListGridReadOnly().equals(getIsReadOnly());
            }
        });
    }
    
    /**
     * Grabs a filtered list of row actions filtered by whether or not they match the same readonly state as the listgrid
     * and are thus shown on the screen
     */
    @SuppressWarnings("unchecked")
    public List<ListGridAction> getActiveRowActions() {
        return (List<ListGridAction>) CollectionUtils.select(getRowActions(), new TypedPredicate<ListGridAction>() {
            
            @Override
            public boolean eval(ListGridAction action) {
                return action.getForListGridReadOnly().equals(getIsReadOnly());
            }
        });
    }

    /**
     * Grabs a filtered list of toolbar action groupss filtered by whether or not they match the same readonly state as the listgrid
     * and are thus shown on the screen
     */
    @SuppressWarnings("unchecked")
    public List<ListGridAction> getActiveToolbarActionGroups() {
        return (List<ListGridAction>) CollectionUtils.select(getToolbarActionGroups(), new TypedPredicate<ListGridActionGroup>() {

            @Override
            public boolean eval(ListGridActionGroup actionGroup) {
                boolean result = false;
                for (ListGridAction action : actionGroup.getListGridActions()) {
                    if (action.getForListGridReadOnly().equals(getIsReadOnly())) {
                        result = true;
                    }
                }
                return result;
            }
        });
    }

    /**
     * Grabs a filtered list of row action groupss filtered by whether or not they match the same readonly state as the listgrid
     * and are thus shown on the screen
     */
    @SuppressWarnings("unchecked")
    public List<ListGridAction> getActiveRowActionGroups() {
        return (List<ListGridAction>) CollectionUtils.select(getRowActionGroups(), new TypedPredicate<ListGridActionGroup>() {

            @Override
            public boolean eval(ListGridActionGroup actionGroup) {
                boolean result = false;
                for (ListGridAction action : actionGroup.getListGridActions()) {
                    if (action.getForListGridReadOnly().equals(getIsReadOnly())) {
                        result = true;
                    }
                }
                return result;
            }
        });
    }

    /**
     * Grabs a filtered list of row actions filtered by whether or not they match the same readonly state as the listgrid
     * and are thus shown on the screen
     */
    @SuppressWarnings("unchecked")
    public List<ListGridAction> getActiveModalRowActions() {
        return (List<ListGridAction>) CollectionUtils.select(getModalRowActions(), new TypedPredicate<ListGridAction>() {

            @Override
            public boolean eval(ListGridAction action) {
                return action.getForListGridReadOnly().equals(getIsReadOnly());
            }
        });
    }
    
    public void addRowAction(ListGridAction action) {
        getRowActions().add(action);
    }

    public void addModalRowAction(ListGridAction action) {
        getModalRowActions().add(action);
    }

    public void addToolbarAction(ListGridAction action) {
        getToolbarActions().add(action);
    }
    
    public void removeAllToolbarActions() {
        getToolbarActions().clear();
    }
    
    public void removeAllRowActions() {
        getRowActions().clear();
    }

    public void addToolbarActionGroup(ListGridActionGroup actionGroup) {
        getToolbarActionGroups().add(actionGroup);
    }

    public void removeAllToolbarActionGroups() {
        getToolbarActionGroups().clear();
    }

    public void addRowActionGroup(ListGridActionGroup actionGroup) {
        getRowActionGroups().add(actionGroup);
    }

    public void removeAllRowActionGroups() {
        getRowActionGroups().clear();
    }

    public void removeAllModalRowActions() {
        getModalRowActions().clear();
    }

    public ListGridAction findToolbarAction(String actionId) {
        for (ListGridAction action : getToolbarActions()) {
            if (action.getActionId().equals(actionId)) {
                return action;
            }
        }
        for (ListGridActionGroup actionGroup : getToolbarActionGroups()) {
            for (ListGridAction action : actionGroup.getListGridActions()) {
                if (action.getActionId().equals(actionId)) {
                    return action;
                }
            }
        }
        return null;
    }
    
    public ListGridAction findRowAction(String actionId) {
        for (ListGridAction action : getRowActions()) {
            if (action.getActionId().equals(actionId)) {
                return action;
            }
        }
        for (ListGridActionGroup actionGroup : getRowActionGroups()) {
            for (ListGridAction action : actionGroup.getListGridActions()) {
                if (action.getActionId().equals(actionId)) {
                    return action;
                }
            }
        }
        return null;
    }

    public ListGridAction findModalRowAction(String actionId) {
        for (ListGridAction action : getModalRowActions()) {
            if (action.getActionId().equals(actionId)) {
                return action;
            }
        }
        return null;
    }
    
    /**
     * This grid is sortable if there is a reorder action defined in the toolbar. If records can be reordered, then the
     * sort functionality doesn't make any sense.
     * 
     * Also, map structures are currently unsortable.
     * 
     * @return
     */
    public boolean isSortable() {
        return this.isSortable || Type.MAP.toString().toLowerCase().equals(getListGridType());
    }

    /* ************************ */
    /* CUSTOM GETTERS / SETTERS */
    /* ************************ */
    
    public void setListGridType(Type listGridType) {
        this.listGridType = listGridType.toString().toLowerCase();
    }
    
    /**
     * Allows for completely custom types other than the ones defined {@link Type} to assign unique handlers to on the JS
     * side
     * @param listGridType
     */
    public void setListGridTypeString(String listGridType) {
        this.listGridType = listGridType;
    }

    public void setSelectType(SelectType selectType) {
        this.selectType = selectType.toString().toLowerCase();
    }

    public void setSelectTypeString(String selectType) {
        this.selectType = selectType;
    }

    public Boolean getCanFilterAndSort() {
        return (canFilterAndSort == null ? true : canFilterAndSort);
    }

    public Boolean getIsReadOnly() {
        return isReadOnly == null ? false : isReadOnly;
    }
    
    public Boolean getClickable() {
        return !"none".equals(selectType);
    }
    
    public Boolean getHideIdColumn() {
        return hideIdColumn == null ? false : hideIdColumn;
    }

    /* ************************** */
    /* STANDARD GETTERS / SETTERS */
    /* ************************** */        

	public String getIdProperty() {
        return idProperty;
    }

    public void setIdProperty(String idProperty) {
        this.idProperty = idProperty;
    }

    public String getClassName() {
        return className;
    }

    public void setClassName(String className) {
        this.className = className;
    }

    public int getOrder() {
        return order;
    }
    
    public void setOrder(int order) {
        this.order = order;
    }

    public boolean getIsSortable() {
        return isSortable;
    }

    public void setIsSortable(boolean isSortable) {
        this.isSortable = isSortable;
    }

    public boolean getHideFriendlyName() { return hideFriendlyName; }

    public void setHideFriendlyName(boolean hideFriendlyName) { this.hideFriendlyName = hideFriendlyName; }

    public Set<Field> getHeaderFields() {
        return headerFields;
    }

    public void setHeaderFields(Set<Field> headerFields) {
        this.headerFields = headerFields;
    }

    public Field findHeaderField(String name) {
        if (name == null) {
            return null;
        }

        for (Field headerField : getHeaderFields()) {
            if (name.equals(headerField.getName())) {
                return headerField;
            }
        }
        return null;
    }

    public boolean isEmpty() {
        return records.isEmpty();
    }

    public List<ListGridRecord> getRecords() {
        return records;
    }

    public void setRecords(List<ListGridRecord> records) {
        this.records = records;
    }
    
    public List<ListGridAction> getToolbarActions() {
        return toolbarActions;
    }
    
    public void setToolbarActions(List<ListGridAction> toolbarActions) {
        this.toolbarActions = toolbarActions;
    }
    
    public List<ListGridAction> getRowActions() {
        return rowActions;
    }
    
    public void setRowActions(List<ListGridAction> rowActions) {
        this.rowActions = rowActions;
    }

    public List<ListGridActionGroup> getToolbarActionGroups() {
        return toolbarActionGroups;
    }

    public void setToolbarActionGroups(List<ListGridActionGroup> toolbarActionGroups) {
        this.toolbarActionGroups = toolbarActionGroups;
    }

    public List<ListGridActionGroup> getRowActionGroups() {
        return rowActionGroups;
    }

    public void setRowActionGroups(List<ListGridActionGroup> rowActionGroups) {
        this.rowActionGroups = rowActionGroups;
    }

    public List<ListGridAction> getModalRowActions() {
        return modalRowActions;
    }

    public void setModalRowActions(List<ListGridAction> modalRowActions) {
        this.modalRowActions = modalRowActions;
    }

    public int getStartIndex() {
        return startIndex;
    }

    public void setStartIndex(int startIndex) {
        this.startIndex = startIndex;
    }
    
    public int getTotalRecords() {
        return totalRecords;
    }

    public void setTotalRecords(int totalRecords) {
        this.totalRecords = totalRecords;
    }
    
    public int getPageSize() {
        return pageSize;
    }
    
    public void setPageSize(int pageSize) {
        this.pageSize = pageSize;
    }
    
    public void setCanFilterAndSort(Boolean canFilterAndSort) {
        this.canFilterAndSort = canFilterAndSort;
    }

    public AddMethodType getAddMethodType() {
        return addMethodType;
    }

    public void setAddMethodType(AddMethodType addMethodType) {
        this.addMethodType = addMethodType;
    }

    public String getListGridType() {
        return listGridType;
    }

    public String getSelectType() {
        return selectType;
    }

    public String getContainingEntityId() {
        return containingEntityId;
    }

    public void setContainingEntityId(String containingEntityId) {
        this.containingEntityId = containingEntityId;
    }

    public String getSubCollectionFieldName() {
        return subCollectionFieldName;
    }

    public void setSubCollectionFieldName(String subCollectionFieldName) {
        this.subCollectionFieldName = subCollectionFieldName;
    }

    public String getFriendlyName() {
        return friendlyName;
    }

    public void setFriendlyName(String friendlyName) {
        this.friendlyName = friendlyName;
    }

    public String getSectionKey() {
        return sectionKey;
    }
    
    public void setSectionKey(String sectionKey) {
        this.sectionKey = sectionKey;
    }

    public String getSelectizeUrl() {
        return selectizeUrl;
    }

    public void setSelectizeUrl(String selectizeUrl) {
        this.selectizeUrl = selectizeUrl;
    }

<<<<<<< HEAD
    public Boolean getManualFetch() {
        if (manualFetch == null) {
            return false;
        }
        return manualFetch;
    }

    public void setManualFetch(Boolean manualFetch) {
        this.manualFetch = manualFetch;
    }

=======
>>>>>>> 10be923d
    public String getExternalEntitySectionKey() {
        return externalEntitySectionKey;
    }

    public void setExternalEntitySectionKey(String externalEntitySectionKey) {
        this.externalEntitySectionKey = externalEntitySectionKey;
    }

    public String getPathOverride() {
        return pathOverride;
    }

    public void setPathOverride(String pathOverride) {
        this.pathOverride = pathOverride;
    }

    public String getSearchFieldsTemplateOverride() {
        return searchFieldsTemplateOverride;
    }

    public void setSearchFieldsTemplateOverride(String searchFieldsTemplateOverride) {
        this.searchFieldsTemplateOverride = searchFieldsTemplateOverride;
    }

    public String getTemplateOverride() {
        return templateOverride;
    }

    public void setTemplateOverride(String templateOverride) {
        this.templateOverride = templateOverride;
    }

    public void setIsReadOnly(Boolean readOnly) {
        this.isReadOnly = readOnly;
    }

    public void setHideIdColumn(Boolean hideIdColumn) {
        this.hideIdColumn = hideIdColumn;
    }

    public List<SectionCrumb> getSectionCrumbs() {
        return sectionCrumbs;
    }

    public void setSectionCrumbs(List<SectionCrumb> sectionCrumbs) {
        if (sectionCrumbs == null) {
            this.sectionCrumbs.clear();
            return;
        }
        this.sectionCrumbs = sectionCrumbs;
    }

    public String getFieldBuilder() {
        return fieldBuilder;
    }

    public void setFieldBuilder(String fieldBuilder) {
        this.fieldBuilder = fieldBuilder;
    }

    public FieldWrapper getFieldWrapper() {
        return fieldWrapper;
    }

    public void setFieldWrapper(FieldWrapper fieldWrapper) {
        this.fieldWrapper = fieldWrapper;
    }

    public DataWrapper getDataWrapper() {
        return dataWrapper;
    }

    public void setDataWrapper(DataWrapper dataWrapper) {
        this.dataWrapper = dataWrapper;
    }

    public String getJson() {
        return json;
    }

    public void setJson(String json) {
        this.json = json;
    }

    public String getJsonFieldName() {
        return jsonFieldName;
    }

    public void setJsonFieldName(String jsonFieldName) {
        this.jsonFieldName = jsonFieldName;
    }

    public String getFetchType() {
        return fetchType;
    }

    public void setFetchType(String fetchType) {
        this.fetchType = fetchType;
    }

    public long getFirstId() {
        return firstId;
    }

    public void setFirstId(long firstId) {
        this.firstId = firstId;
    }

    public long getLastId() {
        return lastId;
    }

    public void setLastId(long lastId) {
        this.lastId = lastId;
    }

    public int getUpperCount() {
        return upperCount;
    }

    public void setUpperCount(int upperCount) {
        this.upperCount = upperCount;
    }

    public int getLowerCount() {
        return lowerCount;
    }

    public void setLowerCount(int lowerCount) {
        this.lowerCount = lowerCount;
    }

    public boolean isTotalCountLessThanPageSize() {
        return totalCountLessThanPageSize;
    }

    public void setTotalCountLessThanPageSize(boolean totalCountLessThanPageSize) {
        this.totalCountLessThanPageSize = totalCountLessThanPageSize;
    }

    public boolean isPromptSearch() {
        return promptSearch;
    }

    public void setPromptSearch(boolean promptSearch) {
        this.promptSearch = promptSearch;
    }
}<|MERGE_RESOLUTION|>--- conflicted
+++ resolved
@@ -605,7 +605,6 @@
         this.selectizeUrl = selectizeUrl;
     }
 
-<<<<<<< HEAD
     public Boolean getManualFetch() {
         if (manualFetch == null) {
             return false;
@@ -617,8 +616,6 @@
         this.manualFetch = manualFetch;
     }
 
-=======
->>>>>>> 10be923d
     public String getExternalEntitySectionKey() {
         return externalEntitySectionKey;
     }
