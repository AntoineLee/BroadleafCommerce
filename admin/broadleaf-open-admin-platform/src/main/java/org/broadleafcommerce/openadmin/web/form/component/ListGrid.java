--- conflicted
+++ resolved
@@ -80,7 +80,7 @@
     protected int lowerCount;
     protected boolean totalCountLessThanPageSize;
     protected boolean promptSearch;
-    
+
     protected AddMethodType addMethodType;
     protected String listGridType;
     protected String selectType;
@@ -279,7 +279,7 @@
     public void addModalRowAction(ListGridAction action) {
         getModalRowActions().add(action);
     }
-    
+
     public void addToolbarAction(ListGridAction action) {
         getToolbarActions().add(action);
     }
@@ -311,7 +311,7 @@
     public void removeAllModalRowActions() {
         getModalRowActions().clear();
     }
-    
+
     public ListGridAction findToolbarAction(String actionId) {
         for (ListGridAction action : getToolbarActions()) {
             if (action.getActionId().equals(actionId)) {
@@ -389,7 +389,7 @@
     public void setSelectTypeString(String selectType) {
         this.selectType = selectType;
     }
-    
+
     public Boolean getCanFilterAndSort() {
         return (canFilterAndSort == null ? true : canFilterAndSort);
     }
@@ -598,7 +598,7 @@
     public void setSelectizeUrl(String selectizeUrl) {
         this.selectizeUrl = selectizeUrl;
     }
-    
+
     public String getExternalEntitySectionKey() {
         return externalEntitySectionKey;
     }
@@ -651,7 +651,6 @@
         this.sectionCrumbs = sectionCrumbs;
     }
 
-<<<<<<< HEAD
     public String getFieldBuilder() {
         return fieldBuilder;
     }
@@ -690,7 +689,8 @@
 
     public void setJsonFieldName(String jsonFieldName) {
         this.jsonFieldName = jsonFieldName;
-=======
+    }
+
     public String getFetchType() {
         return fetchType;
     }
@@ -745,6 +745,5 @@
 
     public void setPromptSearch(boolean promptSearch) {
         this.promptSearch = promptSearch;
->>>>>>> 89e63261
     }
 }