/*
 * #%L
 * BroadleafCommerce Open Admin Platform
 * %%
 * Copyright (C) 2009 - 2013 Broadleaf Commerce
 * %%
 * Licensed under the Apache License, Version 2.0 (the "License");
 * you may not use this file except in compliance with the License.
 * You may obtain a copy of the License at
 * 
 *       http://www.apache.org/licenses/LICENSE-2.0
 * 
 * Unless required by applicable law or agreed to in writing, software
 * distributed under the License is distributed on an "AS IS" BASIS,
 * WITHOUT WARRANTIES OR CONDITIONS OF ANY KIND, either express or implied.
 * See the License for the specific language governing permissions and
 * limitations under the License.
 * #L%
 */
package org.broadleafcommerce.openadmin.server.dao.provider.metadata;

import org.apache.commons.lang.ArrayUtils;
import org.apache.commons.lang.StringUtils;
import org.apache.commons.logging.Log;
import org.apache.commons.logging.LogFactory;
import org.broadleafcommerce.common.presentation.AdminPresentationCollection;
import org.broadleafcommerce.common.presentation.AdminPresentationOperationTypes;
import org.broadleafcommerce.common.presentation.client.AddMethodType;
import org.broadleafcommerce.common.presentation.client.ForeignKeyRestrictionType;
import org.broadleafcommerce.common.presentation.client.OperationType;
import org.broadleafcommerce.common.presentation.client.PersistencePerspectiveItemType;
import org.broadleafcommerce.common.presentation.override.AdminPresentationCollectionOverride;
import org.broadleafcommerce.common.presentation.override.AdminPresentationMergeEntry;
import org.broadleafcommerce.common.presentation.override.AdminPresentationMergeOverride;
import org.broadleafcommerce.common.presentation.override.AdminPresentationMergeOverrides;
import org.broadleafcommerce.common.presentation.override.AdminPresentationOverrides;
import org.broadleafcommerce.common.presentation.override.PropertyType;
import org.broadleafcommerce.openadmin.dto.BasicCollectionMetadata;
import org.broadleafcommerce.openadmin.dto.FieldMetadata;
import org.broadleafcommerce.openadmin.dto.ForeignKey;
import org.broadleafcommerce.openadmin.dto.PersistencePerspective;
import org.broadleafcommerce.openadmin.dto.override.FieldMetadataOverride;
import org.broadleafcommerce.openadmin.server.dao.DynamicEntityDao;
import org.broadleafcommerce.openadmin.server.dao.FieldInfo;
import org.broadleafcommerce.openadmin.server.dao.provider.metadata.request.AddMetadataRequest;
import org.broadleafcommerce.openadmin.server.dao.provider.metadata.request.OverrideViaAnnotationRequest;
import org.broadleafcommerce.openadmin.server.dao.provider.metadata.request.OverrideViaXmlRequest;
import org.broadleafcommerce.openadmin.server.service.type.FieldProviderResponse;
import org.springframework.beans.factory.NoSuchBeanDefinitionException;
import org.springframework.context.annotation.Scope;
import org.springframework.stereotype.Component;

import java.lang.reflect.Field;
import java.lang.reflect.ParameterizedType;
import java.util.HashMap;
import java.util.Map;

/**
 * @author Jeff Fischer
 */
@Component("blCollectionFieldMetadataProvider")
@Scope("prototype")
public class CollectionFieldMetadataProvider extends AdvancedCollectionFieldMetadataProvider {

    private static final Log LOG = LogFactory.getLog(CollectionFieldMetadataProvider.class);

    protected boolean canHandleFieldForConfiguredMetadata(AddMetadataRequest addMetadataRequest, Map<String, FieldMetadata> metadata) {
        AdminPresentationCollection annot = addMetadataRequest.getRequestedField().getAnnotation(AdminPresentationCollection.class);
        return annot != null;
    }

    protected boolean canHandleAnnotationOverride(OverrideViaAnnotationRequest overrideViaAnnotationRequest, Map<String, FieldMetadata> metadata) {
        AdminPresentationOverrides myOverrides = overrideViaAnnotationRequest.getRequestedEntity().getAnnotation(AdminPresentationOverrides.class);
        AdminPresentationMergeOverrides myMergeOverrides = overrideViaAnnotationRequest.getRequestedEntity().getAnnotation(AdminPresentationMergeOverrides.class);
        return (myOverrides != null && !ArrayUtils.isEmpty(myOverrides.collections()) || myMergeOverrides != null);
    }

    @Override
    public FieldProviderResponse addMetadata(AddMetadataRequest addMetadataRequest, Map<String, FieldMetadata> metadata) {
        if (!canHandleFieldForConfiguredMetadata(addMetadataRequest, metadata)) {
            return FieldProviderResponse.NOT_HANDLED;
        }
        AdminPresentationCollection annot = addMetadataRequest.getRequestedField().getAnnotation(AdminPresentationCollection
                .class);
        FieldInfo info = buildFieldInfo(addMetadataRequest.getRequestedField());
        FieldMetadataOverride override = constructBasicCollectionMetadataOverride(annot);
        buildCollectionMetadata(addMetadataRequest.getParentClass(), addMetadataRequest.getTargetClass(),
                metadata, info, override, addMetadataRequest.getPrefix());
        setClassOwnership(addMetadataRequest.getParentClass(), addMetadataRequest.getTargetClass(), metadata, info);
        return FieldProviderResponse.HANDLED;
    }

    @Override
    public FieldProviderResponse overrideViaAnnotation(OverrideViaAnnotationRequest overrideViaAnnotationRequest, Map<String, FieldMetadata> metadata) {
        if (!canHandleAnnotationOverride(overrideViaAnnotationRequest, metadata)) {
            return FieldProviderResponse.NOT_HANDLED;
        }
        Map<String, AdminPresentationCollectionOverride> presentationCollectionOverrides = new HashMap<String, AdminPresentationCollectionOverride>();

        AdminPresentationOverrides myOverrides = overrideViaAnnotationRequest.getRequestedEntity().getAnnotation(AdminPresentationOverrides.class);
        if (myOverrides != null) {
            for (AdminPresentationCollectionOverride myOverride : myOverrides.collections()) {
                presentationCollectionOverrides.put(myOverride.name(), myOverride);
            }
        }

        for (String propertyName : presentationCollectionOverrides.keySet()) {
            for (String key : metadata.keySet()) {
                if (key.startsWith(propertyName)) {
                    buildAdminPresentationCollectionOverride(overrideViaAnnotationRequest.getPrefix(), overrideViaAnnotationRequest.getParentExcluded(), metadata, presentationCollectionOverrides, propertyName, key, overrideViaAnnotationRequest.getDynamicEntityDao());
                }
            }
        }

        AdminPresentationMergeOverrides myMergeOverrides = overrideViaAnnotationRequest.getRequestedEntity().getAnnotation(AdminPresentationMergeOverrides.class);
        if (myMergeOverrides != null) {
            for (AdminPresentationMergeOverride override : myMergeOverrides.value()) {
                String propertyName = override.name();
                Map<String, FieldMetadata> loopMap = new HashMap<String, FieldMetadata>();
                loopMap.putAll(metadata);
                for (Map.Entry<String, FieldMetadata> entry : loopMap.entrySet()) {
                    if (entry.getKey().startsWith(propertyName) || StringUtils.isEmpty(propertyName)) {
                        FieldMetadata targetMetadata = entry.getValue();
                        if (targetMetadata instanceof BasicCollectionMetadata) {
                            BasicCollectionMetadata serverMetadata = (BasicCollectionMetadata) targetMetadata;
                            if (serverMetadata.getTargetClass() != null) {
                                try {
                                    Class<?> targetClass = Class.forName(serverMetadata.getTargetClass());
                                    Class<?> parentClass = null;
                                    if (serverMetadata.getOwningClass() != null) {
                                        parentClass = Class.forName(serverMetadata.getOwningClass());
                                    }
                                    String fieldName = serverMetadata.getFieldName();
                                    Field field = overrideViaAnnotationRequest.getDynamicEntityDao().getFieldManager()
                                                .getField(targetClass, fieldName);
                                    Map<String, FieldMetadata> temp = new HashMap<String, FieldMetadata>(1);
                                    temp.put(field.getName(), serverMetadata);
                                    FieldInfo info = buildFieldInfo(field);
                                    FieldMetadataOverride fieldMetadataOverride = overrideCollectionMergeMetadata(override);
                                    if (serverMetadata.getExcluded() != null && serverMetadata.getExcluded() &&
                                            (fieldMetadataOverride.getExcluded() == null || fieldMetadataOverride.getExcluded())) {
                                        continue;
                                    }
                                    buildCollectionMetadata(parentClass, targetClass, temp, info, fieldMetadataOverride, overrideViaAnnotationRequest.getPrefix());
                                    serverMetadata = (BasicCollectionMetadata) temp.get(field.getName());
                                    metadata.put(entry.getKey(), serverMetadata);
                                } catch (Exception e) {
                                    throw new RuntimeException(e);
                                }
                            }
                        }
                    }
                }
            }
        }

        return FieldProviderResponse.HANDLED;
    }

    @Override
    public FieldProviderResponse overrideViaXml(OverrideViaXmlRequest overrideViaXmlRequest, Map<String, FieldMetadata> metadata) {
        Map<String, FieldMetadataOverride> overrides = getTargetedOverride(overrideViaXmlRequest.getDynamicEntityDao(), overrideViaXmlRequest.getRequestedConfigKey(), overrideViaXmlRequest.getRequestedCeilingEntity());
        if (overrides != null) {
            for (String propertyName : overrides.keySet()) {
                final FieldMetadataOverride localMetadata = overrides.get(propertyName);
                for (String key : metadata.keySet()) {
                    if (key.equals(propertyName)) {
                        try {
                            if (metadata.get(key) instanceof BasicCollectionMetadata) {
                                BasicCollectionMetadata serverMetadata = (BasicCollectionMetadata) metadata.get(key);
                                if (serverMetadata.getTargetClass() != null)  {
                                    Class<?> targetClass = Class.forName(serverMetadata.getTargetClass());
                                    Class<?> parentClass = null;
                                    if (serverMetadata.getOwningClass() != null) {
                                        parentClass = Class.forName(serverMetadata.getOwningClass());
                                    }
                                    String fieldName = serverMetadata.getFieldName();
                                    Field field = overrideViaXmlRequest.getDynamicEntityDao().getFieldManager().getField(targetClass, fieldName);
                                    Map<String, FieldMetadata> temp = new HashMap<String, FieldMetadata>(1);
                                    temp.put(field.getName(), serverMetadata);
                                    FieldInfo info = buildFieldInfo(field);
                                    buildCollectionMetadata(parentClass, targetClass, temp, info, localMetadata, overrideViaXmlRequest.getPrefix());
                                    serverMetadata = (BasicCollectionMetadata) temp.get(field.getName());
                                    metadata.put(key, serverMetadata);
                                    if (overrideViaXmlRequest.getParentExcluded()) {
                                        if (LOG.isDebugEnabled()) {
                                            LOG.debug("applyCollectionMetadataOverrides:Excluding " + key + "because parent is marked as excluded.");
                                        }
                                        serverMetadata.setExcluded(true);
                                    }
                                }
                            }
                        } catch (Exception e) {
                            throw new RuntimeException(e);
                        }
                    }
                }
            }
        }
        return FieldProviderResponse.HANDLED;
    }

    protected void buildAdminPresentationCollectionOverride(String prefix, Boolean isParentExcluded, Map<String, FieldMetadata> mergedProperties, Map<String, AdminPresentationCollectionOverride> presentationCollectionOverrides, String propertyName, String key, DynamicEntityDao dynamicEntityDao) {
        AdminPresentationCollectionOverride override = presentationCollectionOverrides.get(propertyName);
        if (override != null) {
            AdminPresentationCollection annot = override.value();
            if (annot != null) {
                String testKey = prefix + key;
                if ((testKey.startsWith(propertyName + ".") || testKey.equals(propertyName)) && annot.excluded()) {
                    FieldMetadata metadata = mergedProperties.get(key);
                    if (LOG.isDebugEnabled()) {
                        LOG.debug("buildAdminPresentationCollectionOverride:Excluding " + key + "because an override annotation declared " + testKey + "to be excluded");
                    }
                    metadata.setExcluded(true);
                    return;
                }
                if ((testKey.startsWith(propertyName + ".") || testKey.equals(propertyName)) && !annot.excluded()) {
                    FieldMetadata metadata = mergedProperties.get(key);
                    if (!isParentExcluded) {
                        if (LOG.isDebugEnabled()) {
                            LOG.debug("buildAdminPresentationCollectionOverride:Showing " + key + "because an override annotation declared " + testKey + " to not be excluded");
                        }
                        metadata.setExcluded(false);
                    }
                }
                if (!(mergedProperties.get(key) instanceof BasicCollectionMetadata)) {
                    return;
                }
                BasicCollectionMetadata serverMetadata = (BasicCollectionMetadata) mergedProperties.get(key);
                if (serverMetadata.getTargetClass() != null) {
                    try {
                        Class<?> targetClass = Class.forName(serverMetadata.getTargetClass());
                        Class<?> parentClass = null;
                        if (serverMetadata.getOwningClass() != null) {
                            parentClass = Class.forName(serverMetadata.getOwningClass());
                        }
                        String fieldName = serverMetadata.getFieldName();
                        Field field = dynamicEntityDao.getFieldManager().getField(targetClass, fieldName);
                        FieldMetadataOverride localMetadata = constructBasicCollectionMetadataOverride(annot);
                        //do not include the previous metadata - we want to construct a fresh metadata from the override annotation
                        Map<String, FieldMetadata> temp = new HashMap<String, FieldMetadata>(1);
                        FieldInfo info = buildFieldInfo(field);
                        buildCollectionMetadata(parentClass, targetClass, temp, info, localMetadata, prefix);
                        BasicCollectionMetadata result = (BasicCollectionMetadata) temp.get(field.getName());
                        result.setInheritedFromType(serverMetadata.getInheritedFromType());
                        result.setAvailableToTypes(serverMetadata.getAvailableToTypes());
                        mergedProperties.put(key, result);
                        if (isParentExcluded) {
                            if (LOG.isDebugEnabled()) {
                                LOG.debug("buildAdminPresentationCollectionOverride:Excluding " + key + "because the parent was excluded");
                            }
                            serverMetadata.setExcluded(true);
                        }
                    } catch (Exception e) {
                        throw new RuntimeException(e);
                    }
                }
            }
        }
    }

    protected FieldMetadataOverride overrideCollectionMergeMetadata(AdminPresentationMergeOverride merge) {
        FieldMetadataOverride fieldMetadataOverride = new FieldMetadataOverride();
        Map<String, AdminPresentationMergeEntry> overrideValues = getAdminPresentationEntries(merge.mergeEntries());
        for (Map.Entry<String, AdminPresentationMergeEntry> entry : overrideValues.entrySet()) {
            String stringValue = entry.getValue().overrideValue();
            if (entry.getKey().equals(PropertyType.AdminPresentationCollection.ADDTYPE)) {
                fieldMetadataOverride.setAddType(OperationType.valueOf(stringValue));
            } else if (entry.getKey().equals(PropertyType.AdminPresentationCollection.CURRENCYCODEFIELD)) {
                fieldMetadataOverride.setCurrencyCodeField(stringValue);
            } else if (entry.getKey().equals(PropertyType.AdminPresentationCollection.CUSTOMCRITERIA)) {
                fieldMetadataOverride.setCustomCriteria(entry.getValue().stringArrayOverrideValue());
            } else if (entry.getKey().equals(PropertyType.AdminPresentationCollection.EXCLUDED)) {
                fieldMetadataOverride.setExcluded(StringUtils.isEmpty(stringValue) ? entry.getValue()
                        .booleanOverrideValue() :
                        Boolean.parseBoolean(stringValue));
            } else if (entry.getKey().equals(PropertyType.AdminPresentationCollection.FRIENDLYNAME)) {
                fieldMetadataOverride.setFriendlyName(stringValue);
            } else if (entry.getKey().equals(PropertyType.AdminPresentationCollection.MANYTOFIELD)) {
                fieldMetadataOverride.setManyToField(stringValue);
            } else if (entry.getKey().equals(PropertyType.AdminPresentationCollection.OPERATIONTYPES)) {
                AdminPresentationOperationTypes operationType = entry.getValue().operationTypes();
                fieldMetadataOverride.setAddType(operationType.addType());
                fieldMetadataOverride.setRemoveType(operationType.removeType());
                fieldMetadataOverride.setUpdateType(operationType.updateType());
                fieldMetadataOverride.setFetchType(operationType.fetchType());
                fieldMetadataOverride.setInspectType(operationType.inspectType());
            } else if (entry.getKey().equals(PropertyType.AdminPresentationCollection.ORDER)) {
                fieldMetadataOverride.setOrder(StringUtils.isEmpty(stringValue) ? entry.getValue().intOverrideValue() :
                        Integer.parseInt(stringValue));
            } else if (entry.getKey().equals(PropertyType.AdminPresentationCollection.MANYTOFIELD)) {
                fieldMetadataOverride.setManyToField(stringValue);
            } else if (entry.getKey().equals(PropertyType.AdminPresentationCollection.READONLY)) {
                fieldMetadataOverride.setReadOnly(StringUtils.isEmpty(stringValue) ? entry.getValue()
                        .booleanOverrideValue() :
                        Boolean.parseBoolean(stringValue));
            } else if (entry.getKey().equals(PropertyType.AdminPresentationCollection.SECURITYLEVEL)) {
                fieldMetadataOverride.setSecurityLevel(stringValue);
            } else if (entry.getKey().equals(PropertyType.AdminPresentationCollection.SHOWIFPROPERTY)) {
                fieldMetadataOverride.setShowIfProperty(stringValue);
            } else if (entry.getKey().equals(PropertyType.AdminPresentationCollection.SORTASCENDING)) {
                fieldMetadataOverride.setSortAscending(StringUtils.isEmpty(stringValue) ? entry.getValue()
                            .booleanOverrideValue() :
                            Boolean.parseBoolean(stringValue));
            } else if (entry.getKey().equals(PropertyType.AdminPresentationCollection.SORTPROPERTY)) {
                fieldMetadataOverride.setSortProperty(stringValue);
            } else if (entry.getKey().equals(PropertyType.AdminPresentationCollection.TAB)) {
                fieldMetadataOverride.setTab(stringValue);
            } else if (entry.getKey().equals(PropertyType.AdminPresentationCollection.TABORDER)) {
                fieldMetadataOverride.setTabOrder(StringUtils.isEmpty(stringValue) ? entry.getValue()
                        .intOverrideValue() :
                        Integer.parseInt(stringValue));
            } else if (entry.getKey().equals(PropertyType.AdminPresentationCollection.USESERVERSIDEINSPECTIONCACHE)) {
                fieldMetadataOverride.setUseServerSideInspectionCache(StringUtils.isEmpty(stringValue) ? entry
                        .getValue().booleanOverrideValue() :
                        Boolean.parseBoolean(stringValue));
            } else {
                if (LOG.isDebugEnabled()) {
                    LOG.debug("Unrecognized type: " + entry.getKey() + ". Not setting on collection field.");
                }
            }
        }

        return fieldMetadataOverride;
    }

    protected FieldMetadataOverride constructBasicCollectionMetadataOverride(AdminPresentationCollection annotColl) {
        if (annotColl != null) {
            FieldMetadataOverride override = new FieldMetadataOverride();
            override.setAddMethodType(annotColl.addType());
            override.setManyToField(annotColl.manyToField());
            override.setCustomCriteria(annotColl.customCriteria());
            override.setUseServerSideInspectionCache(annotColl.useServerSideInspectionCache());
            override.setExcluded(annotColl.excluded());
            override.setFriendlyName(annotColl.friendlyName());
            override.setReadOnly(annotColl.readOnly());
            override.setSortProperty(annotColl.sortProperty());
            override.setSortAscending(annotColl.sortAscending());
            override.setOrder(annotColl.order());
            override.setTab(annotColl.tab());
            override.setTabOrder(annotColl.tabOrder());
            override.setSecurityLevel(annotColl.securityLevel());
            override.setAddType(annotColl.operationTypes().addType());
            override.setFetchType(annotColl.operationTypes().fetchType());
            override.setRemoveType(annotColl.operationTypes().removeType());
            override.setUpdateType(annotColl.operationTypes().updateType());
            override.setInspectType(annotColl.operationTypes().inspectType());
            override.setShowIfProperty(annotColl.showIfProperty());
            override.setCurrencyCodeField(annotColl.currencyCodeField());
            return override;
        }
        throw new IllegalArgumentException("AdminPresentationCollection annotation not found on Field");
    }

    protected void buildCollectionMetadata(Class<?> parentClass, 
            Class<?> targetClass,
            Map<String, FieldMetadata> attributes,
            FieldInfo field,
            FieldMetadataOverride collectionMetadata,
            String prefix) {
        BasicCollectionMetadata serverMetadata = (BasicCollectionMetadata) attributes.get(field.getName());

        Class<?> resolvedClass = parentClass==null?targetClass:parentClass;
        BasicCollectionMetadata metadata;
        if (serverMetadata != null) {
            metadata = serverMetadata;
        } else {
            metadata = new BasicCollectionMetadata();
        }
        metadata.setTargetClass(targetClass.getName());
        metadata.setFieldName(field.getName());
        if (collectionMetadata.getReadOnly() != null) {
            metadata.setMutable(!collectionMetadata.getReadOnly());
        }
        if (collectionMetadata.getAddMethodType() != null) {
            metadata.setAddMethodType(collectionMetadata.getAddMethodType());
        }
        if (collectionMetadata.getShowIfProperty()!=null) {
            metadata.setShowIfProperty(collectionMetadata.getShowIfProperty());
        }

        org.broadleafcommerce.openadmin.dto.OperationTypes dtoOperationTypes = new org.broadleafcommerce.openadmin.dto.OperationTypes(OperationType.BASIC, OperationType.BASIC, OperationType.BASIC, OperationType.BASIC, OperationType.BASIC);
        if (collectionMetadata.getAddType() != null) {
            dtoOperationTypes.setAddType(collectionMetadata.getAddType());
        }
        if (collectionMetadata.getRemoveType() != null) {
            dtoOperationTypes.setRemoveType(collectionMetadata.getRemoveType());
        }
        if (collectionMetadata.getFetchType() != null) {
            dtoOperationTypes.setFetchType(collectionMetadata.getFetchType());
        }
        if (collectionMetadata.getInspectType() != null) {
            dtoOperationTypes.setInspectType(collectionMetadata.getInspectType());
        }
        if (collectionMetadata.getUpdateType() != null) {
            dtoOperationTypes.setUpdateType(collectionMetadata.getUpdateType());
        }

        if (AddMethodType.LOOKUP == metadata.getAddMethodType()) {
            dtoOperationTypes.setRemoveType(OperationType.NONDESTRUCTIVEREMOVE);
        }

        //don't allow additional non-persistent properties or additional foreign keys for an advanced collection datasource - they don't make sense in this context
        PersistencePerspective persistencePerspective;
        if (serverMetadata != null) {
            persistencePerspective = metadata.getPersistencePerspective();
            persistencePerspective.setOperationTypes(dtoOperationTypes);
        } else {
            persistencePerspective = new PersistencePerspective(dtoOperationTypes, new String[]{}, new ForeignKey[]{});
            metadata.setPersistencePerspective(persistencePerspective);
        }

        String foreignKeyName = null;
        if (serverMetadata != null) {
            foreignKeyName = ((ForeignKey) serverMetadata.getPersistencePerspective().getPersistencePerspectiveItems
                    ().get(PersistencePerspectiveItemType.FOREIGNKEY)).getManyToField();
        }
        if (!StringUtils.isEmpty(collectionMetadata.getManyToField())) {
            foreignKeyName = collectionMetadata.getManyToField();
        }
        if (foreignKeyName == null && !StringUtils.isEmpty(field.getOneToManyMappedBy())) {
            foreignKeyName = field.getOneToManyMappedBy();
        }
        if (foreignKeyName == null && !StringUtils.isEmpty(field.getManyToManyMappedBy())) {
            foreignKeyName = field.getManyToManyMappedBy();
        }
        if (StringUtils.isEmpty(foreignKeyName)) {
            throw new IllegalArgumentException("Unable to infer a ManyToOne field name for the @AdminPresentationCollection annotated field("+field.getName()+"). If not using the mappedBy property of @OneToMany or @ManyToMany, please make sure to explicitly define the manyToField property");
        }

        String sortProperty = null;
        if (serverMetadata != null) {
            sortProperty = ((ForeignKey) serverMetadata.getPersistencePerspective().getPersistencePerspectiveItems().get(PersistencePerspectiveItemType.FOREIGNKEY)).getSortField();
        }
        if (!StringUtils.isEmpty(collectionMetadata.getSortProperty())) {
            sortProperty = collectionMetadata.getSortProperty();
        }

        Boolean isAscending = true;
        if (serverMetadata != null) {
            isAscending = ((ForeignKey) serverMetadata.getPersistencePerspective().getPersistencePerspectiveItems().get(PersistencePerspectiveItemType.FOREIGNKEY)).getSortAscending();
        }
        if (collectionMetadata.isSortAscending()!=null) {
            isAscending = collectionMetadata.isSortAscending();
        }

        if (serverMetadata != null) {
            ForeignKey foreignKey = (ForeignKey) metadata.getPersistencePerspective().getPersistencePerspectiveItems().get(PersistencePerspectiveItemType.FOREIGNKEY);
            foreignKey.setManyToField(foreignKeyName);
            foreignKey.setForeignKeyClass(resolvedClass.getName());
            foreignKey.setMutable(metadata.isMutable());
<<<<<<< HEAD
            foreignKey.setOriginatingField(field.getName());
            foreignKey.setSortField(sortProperty);
            foreignKey.setSortAscending(isAscending);
=======
            foreignKey.setOriginatingField(prefix + field.getName());
>>>>>>> cf207964
        } else {
            ForeignKey foreignKey = new ForeignKey(foreignKeyName, resolvedClass.getName(), null, ForeignKeyRestrictionType.ID_EQ);
            foreignKey.setMutable(metadata.isMutable());
<<<<<<< HEAD
            foreignKey.setOriginatingField(field.getName());
            foreignKey.setSortField(sortProperty);
            foreignKey.setSortAscending(isAscending);
            persistencePerspective.addPersistencePerspectiveItem(PersistencePerspectiveItemType.FOREIGNKEY, foreignKey);
=======
            foreignKey.setOriginatingField(prefix + field.getName());
>>>>>>> cf207964
        }

        String ceiling = null;
        checkCeiling: {
            if (field.getGenericType() instanceof ParameterizedType) {
                try {
                    ParameterizedType pt = (ParameterizedType) field.getGenericType();
                    java.lang.reflect.Type collectionType = pt.getActualTypeArguments()[0];
                    String ceilingEntityName = ((Class<?>) collectionType).getName();
                    ceiling = entityConfiguration.lookupEntityClass(ceilingEntityName).getName();
                    break checkCeiling;
                } catch (NoSuchBeanDefinitionException e) {
                    // We weren't successful at looking at entity configuration to find the type of this collection.
                    // We will continue and attempt to find it via the Hibernate annotations
                }
            }
            if (!StringUtils.isEmpty(field.getOneToManyTargetEntity()) && !void.class.getName().equals(field.getOneToManyTargetEntity())) {
                ceiling = field.getOneToManyTargetEntity();
                break checkCeiling;
            }
            if (!StringUtils.isEmpty(field.getManyToManyTargetEntity()) && !void.class.getName().equals(field.getManyToManyTargetEntity())) {
                ceiling = field.getManyToManyTargetEntity();
                break checkCeiling;
            }
        }
        if (!StringUtils.isEmpty(ceiling)) {
            metadata.setCollectionCeilingEntity(ceiling);
        }

        if (collectionMetadata.getExcluded() != null) {
            if (LOG.isDebugEnabled()) {
                if (collectionMetadata.getExcluded()) {
                    LOG.debug("buildCollectionMetadata:Excluding " + field.getName() + " because it was explicitly declared in config");
                } else {
                    LOG.debug("buildCollectionMetadata:Showing " + field.getName() + " because it was explicitly declared in config");
                }
            }
            metadata.setExcluded(collectionMetadata.getExcluded());
        }
        if (collectionMetadata.getFriendlyName() != null) {
            metadata.setFriendlyName(collectionMetadata.getFriendlyName());
        }
        if (collectionMetadata.getSecurityLevel() != null) {
            metadata.setSecurityLevel(collectionMetadata.getSecurityLevel());
        }
        if (collectionMetadata.getOrder() != null) {
            metadata.setOrder(collectionMetadata.getOrder());
        }

        if (collectionMetadata.getTab() != null) {
            metadata.setTab(collectionMetadata.getTab());
        }
        if (collectionMetadata.getTabOrder() != null) {
            metadata.setTabOrder(collectionMetadata.getTabOrder());
        }

        if (collectionMetadata.getSortProperty() != null) {
            metadata.setSortProperty(collectionMetadata.getSortProperty());
        }

        if (collectionMetadata.getCustomCriteria() != null) {
            metadata.setCustomCriteria(collectionMetadata.getCustomCriteria());
        }

        if (collectionMetadata.getUseServerSideInspectionCache() != null) {
            persistencePerspective.setUseServerSideInspectionCache(collectionMetadata.getUseServerSideInspectionCache());
        }

        if (collectionMetadata.getCurrencyCodeField()!=null) {
            metadata.setCurrencyCodeField(collectionMetadata.getCurrencyCodeField());
        }

        attributes.put(field.getName(), metadata);
    }

    @Override
    public int getOrder() {
        return FieldMetadataProvider.COLLECTION;
    }
}<|MERGE_RESOLUTION|>--- conflicted
+++ resolved
@@ -449,24 +449,16 @@
             foreignKey.setManyToField(foreignKeyName);
             foreignKey.setForeignKeyClass(resolvedClass.getName());
             foreignKey.setMutable(metadata.isMutable());
-<<<<<<< HEAD
-            foreignKey.setOriginatingField(field.getName());
+            foreignKey.setOriginatingField(prefix + field.getName());
             foreignKey.setSortField(sortProperty);
             foreignKey.setSortAscending(isAscending);
-=======
-            foreignKey.setOriginatingField(prefix + field.getName());
->>>>>>> cf207964
         } else {
             ForeignKey foreignKey = new ForeignKey(foreignKeyName, resolvedClass.getName(), null, ForeignKeyRestrictionType.ID_EQ);
             foreignKey.setMutable(metadata.isMutable());
-<<<<<<< HEAD
-            foreignKey.setOriginatingField(field.getName());
+            foreignKey.setOriginatingField(prefix + field.getName());
             foreignKey.setSortField(sortProperty);
             foreignKey.setSortAscending(isAscending);
             persistencePerspective.addPersistencePerspectiveItem(PersistencePerspectiveItemType.FOREIGNKEY, foreignKey);
-=======
-            foreignKey.setOriginatingField(prefix + field.getName());
->>>>>>> cf207964
         }
 
         String ceiling = null;
