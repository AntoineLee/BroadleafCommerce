--- conflicted
+++ resolved
@@ -35,15 +35,12 @@
     public static final String SORT_DIRECTION_PARAMETER = "sortDirection";
     public static final String START_INDEX_PARAMETER = "startIndex";
     public static final String MAX_INDEX_PARAMETER = "maxIndex";
-<<<<<<< HEAD
     public static final String MAX_RESULTS_PARAMETER = "maxResults";
-=======
     public static final String LAST_ID_PARAMETER = "lastId";
     public static final String FIRST_ID_PARAMETER = "firstId";
     public static final String UPPER_COUNT_PARAMETER = "upperCount";
     public static final String LOWER_COUNT_PARAMETER = "lowerCount";
     public static final String PAGE_SIZE_PARAMETER = "pageSize";
->>>>>>> 89e63261
 
     public static final String IS_NULL_FILTER_VALUE = new String("BLC_SPECIAL_FILTER_VALUE:NULL").intern();
     public static final String IS_NOT_NULL_FILTER_VALUE = new String("BLC_SPECIAL_FILTER_VALUE:NOT_NULL").intern();
