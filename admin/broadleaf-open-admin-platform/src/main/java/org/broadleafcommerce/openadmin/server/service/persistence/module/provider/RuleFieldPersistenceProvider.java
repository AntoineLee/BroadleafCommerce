--- conflicted
+++ resolved
@@ -36,11 +36,6 @@
 import org.broadleafcommerce.openadmin.server.service.persistence.module.provider.request.ExtractValueRequest;
 import org.broadleafcommerce.openadmin.server.service.persistence.module.provider.request.PopulateValueRequest;
 import org.broadleafcommerce.openadmin.server.service.type.FieldProviderResponse;
-<<<<<<< HEAD
-import org.broadleafcommerce.openadmin.web.rulebuilder.DataDTODeserializer;
-=======
-import org.broadleafcommerce.openadmin.server.service.type.RuleIdentifier;
->>>>>>> 99c35ef6
 import org.broadleafcommerce.openadmin.web.rulebuilder.DataDTOToMVELTranslator;
 import org.broadleafcommerce.openadmin.web.rulebuilder.MVELToDataWrapperTranslator;
 import org.broadleafcommerce.openadmin.web.rulebuilder.MVELTranslationException;
@@ -81,12 +76,12 @@
 
     @Resource(name = "blRuleBuilderFieldServiceFactory")
     protected RuleBuilderFieldServiceFactory ruleBuilderFieldServiceFactory;
-    
+
+    @Resource(name = "blSandBoxHelper")
+    protected SandBoxHelper sandBoxHelper;
+
     @Resource(name = "blRuleFieldExtractionUtility")
     protected RuleFieldExtractionUtility ruleFieldExtractionUtility;
-
-    @Resource(name = "blSandBoxHelper")
-    protected SandBoxHelper sandBoxHelper;
 
     @Override
     public FieldProviderResponse populateValue(PopulateValueRequest populateValueRequest, Serializable instance) throws PersistenceException {
@@ -114,21 +109,13 @@
                         throw new IllegalArgumentException(e);
                     }
                     //AntiSamy HTML encodes the rule JSON - pass the unHTMLEncoded version
-<<<<<<< HEAD
-                    dirty = populateQuantityBaseRuleCollection(
-                            populateValueRequest.getPersistenceManager().getDynamicEntityDao().getStandardEntityManager(),
-                            translator, RuleIdentifier.ENTITY_KEY_MAP.get
-                            (populateValueRequest.getMetadata().getRuleIdentifier()),
-                            populateValueRequest.getMetadata().getRuleIdentifier(),
-                            populateValueRequest.getProperty().getUnHtmlEncodedValue(), rules, valueType);
-=======
-                    populateQuantityBaseRuleCollection(translator,
+                    dirty = populateQuantityBaseRuleCollection(populateValueRequest.getPersistenceManager().getDynamicEntityDao().getStandardEntityManager(),
+                            translator,
                             RuleIdentifier.ENTITY_KEY_MAP.get(populateValueRequest.getMetadata().getRuleIdentifier()),
                             populateValueRequest.getMetadata().getRuleIdentifier(),
                             populateValueRequest.getProperty().getUnHtmlEncodedValue(),
                             rules,
                             valueType);
->>>>>>> 99c35ef6
                     break;
                 }
                 case RULE_SIMPLE:{
