--- conflicted
+++ resolved
@@ -19,22 +19,7 @@
  */
 package org.broadleafcommerce.openadmin.server.service.persistence.module.provider;
 
-<<<<<<< HEAD
-import java.io.IOException;
-import java.io.Serializable;
-import java.util.ArrayList;
-import java.util.Arrays;
-import java.util.Collection;
-import java.util.Iterator;
-import java.util.List;
-import java.util.Map;
-
-import javax.annotation.Resource;
-import javax.persistence.EntityManager;
-
 import org.apache.commons.collections.CollectionUtils;
-=======
->>>>>>> abdbcf68
 import org.apache.commons.lang.StringUtils;
 import org.broadleafcommerce.common.presentation.RuleIdentifier;
 import org.broadleafcommerce.common.presentation.client.SupportedFieldType;
@@ -75,6 +60,7 @@
 import java.util.Map;
 
 import javax.annotation.Resource;
+import javax.persistence.EntityManager;
 
 /**
  * @author Jeff Fischer
@@ -198,11 +184,8 @@
         } catch (Exception e) {
             throw new PersistenceException(e);
         }
-<<<<<<< HEAD
         populateValueRequest.getProperty().setIsDirty(dirty);
 
-=======
->>>>>>> abdbcf68
         return FieldProviderResponse.HANDLED_BREAK;
     }
 
