--- conflicted
+++ resolved
@@ -55,24 +55,22 @@
                                                      Map<String, FieldMetadata> mergedUnfilteredProperties,
                                                      RestrictionFactory customRestrictionFactory);
 
-<<<<<<< HEAD
     Entity[] getRecords(Map<String, FieldMetadata> primaryMergedProperties, List<? extends Serializable> records,
                                    Map<String, FieldMetadata> alternateMergedProperties, String pathToTargetObject);
+    /**
+     * Based on retrieved persistent entities and entity metadata, construct data transfer object instances to represent these records
+     * to the caller.
+     *
+     * @param fetchExtractionRequest
+     * @return
+     */
+    Entity[] getRecords(FetchExtractionRequest fetchExtractionRequest);
 
     Entity[] getRecords(Map<String, FieldMetadata> primaryMergedProperties, List<? extends Serializable> records,
                                Map<String, FieldMetadata> alternateMergedProperties, String pathToTargetObject,
                                String[] customCriteria);
 
-=======
-    /**
-     * Based on retrieved persistent entities and entity metadata, construct data transfer object instances to represent these records
-     * to the caller.
-     *
-     * @param fetchExtractionRequest
-     * @return
-     */
-    Entity[] getRecords(FetchExtractionRequest fetchExtractionRequest);
-
+    Entity[] getRecords(Map<String, FieldMetadata> primaryMergedProperties, List<? extends Serializable> records);
     /**
      * @deprecated use {@link #getRecords(FetchExtractionRequest)} instead
      * @param primaryMergedProperties
@@ -90,9 +88,8 @@
      * @return
      */
     @Deprecated
->>>>>>> 89e63261
     Entity[] getRecords(Map<String, FieldMetadata> primaryMergedProperties, List<? extends Serializable> records);
-    
+
     Entity[] getRecords(Class<?> ceilingEntityClass, PersistencePerspective persistencePerspective, List<? extends Serializable> records);
     
     Entity getRecord(Map<String, FieldMetadata> primaryMergedProperties, Serializable record, Map<String, FieldMetadata> alternateMergedProperties, String pathToTargetObject);
@@ -131,8 +128,6 @@
             Map<String, FieldMetadata> unfilteredProperties, Boolean setId) throws ValidationException;
     
     Object getPrimaryKey(Entity entity, Map<String, FieldMetadata> mergedProperties);
-<<<<<<< HEAD
-=======
 
     /**
      * For the fully qualified entity class name, find the primary key property name.
@@ -141,7 +136,6 @@
      * @return
      */
     String getIdPropertyName(String entityClass);
->>>>>>> 89e63261
     
     Map<String, FieldMetadata> getSimpleMergedProperties(String entityName, PersistencePerspective persistencePerspective);
     
@@ -169,13 +163,6 @@
      */
     boolean validate(Entity entity, Serializable populatedInstance, Map<String, FieldMetadata> mergedProperties);
 
-<<<<<<< HEAD
-    Integer getTotalRecords(String ceilingEntity, List<FilterMapping> filterMappings);
-
-    Serializable getMaxValue(String ceilingEntity, List<FilterMapping> filterMappings, String maxField);
-
-    List<Serializable> getPersistentRecords(String ceilingEntity, List<FilterMapping> filterMappings, Integer firstResult, Integer maxResults);
-=======
     /**
      * Retrieve a total count of persistent entities given some basic metadata and restrictions
      *
@@ -217,7 +204,6 @@
      * @return
      */
     List<Serializable> getPersistentRecords(FetchRequest fetchRequest);
->>>>>>> 89e63261
 
     EntityResult update(PersistencePackage persistencePackage, boolean includeRealEntityObject) throws ServiceException;
 
