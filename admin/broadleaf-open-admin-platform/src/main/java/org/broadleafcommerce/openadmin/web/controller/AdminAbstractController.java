--- conflicted
+++ resolved
@@ -199,14 +199,8 @@
         // the desired structured content type
         PersistencePackageRequest ppr = PersistencePackageRequest.standard()
                 .withCeilingEntityClassname(info.getCeilingClassName())
-<<<<<<< HEAD
-                .withCustomCriteria(new String[] { info.getCriteriaName(),  info.getPropertyValue() });
+                .withCustomCriteria(new String[] { info.getCriteriaName(), null, info.getPropertyName(), info.getPropertyValue() });
         ClassMetadata cmd = service.getClassMetadata(ppr).getDynamicResultSet().getClassMetaData();
-=======
-                .withCustomCriteria(new String[] { info.getCriteriaName(), null, info.getPropertyName(), info.getPropertyValue() });
-
-        ClassMetadata cmd = service.getClassMetadata(ppr);
->>>>>>> f007c579
         
         EntityForm dynamicForm = formService.createEntityForm(cmd);
         
@@ -240,22 +234,17 @@
      */
     protected EntityForm getDynamicFieldTemplateForm(DynamicEntityFormInfo info, String entityId, EntityForm dynamicFormOverride) 
             throws ServiceException {
+        // We need to inspect with the second custom criteria set to the id of
+        // the desired structured content type
         PersistencePackageRequest ppr = PersistencePackageRequest.standard()
                 .withCeilingEntityClassname(info.getCeilingClassName())
-<<<<<<< HEAD
-                .withCustomCriteria(new String[] { info.getCriteriaName(),  info.getPropertyValue() });
+                .withCustomCriteria(new String[] { info.getCriteriaName(), entityId, info.getPropertyName(), info.getPropertyValue() });
         ClassMetadata cmd = service.getClassMetadata(ppr).getDynamicResultSet().getClassMetaData();
         
         // However, when we fetch, the second custom criteria needs to be the id
-        // of this particular structured content entity
-        ppr.setCustomCriteria(new String[] { info.getCriteriaName(), entityId });
-        Entity entity = service.getRecord(ppr, entityId, cmd, true).getDynamicResultSet().getRecords()[0];
-=======
-                .withCustomCriteria(new String[] { info.getCriteriaName(), entityId, info.getPropertyName(), info.getPropertyValue() });
-
-        ClassMetadata cmd = service.getClassMetadata(ppr);
-        Entity entity = service.getRecord(ppr, entityId, cmd, true);
->>>>>>> f007c579
+                // of this particular structured content entity
+                ppr.setCustomCriteria(new String[] { info.getCriteriaName(), entityId });
+                Entity entity = service.getRecord(ppr, entityId, cmd, true).getDynamicResultSet().getRecords()[0];
         
         List<Field> fieldsToMove = new ArrayList<Field>();
         // override the results of the entity with the dynamic form passed in
