/*
 * #%L
 * BroadleafCommerce Open Admin Platform
 * %%
 * Copyright (C) 2009 - 2013 Broadleaf Commerce
 * %%
 * Licensed under the Apache License, Version 2.0 (the "License");
 * you may not use this file except in compliance with the License.
 * You may obtain a copy of the License at
 * 
 *       http://www.apache.org/licenses/LICENSE-2.0
 * 
 * Unless required by applicable law or agreed to in writing, software
 * distributed under the License is distributed on an "AS IS" BASIS,
 * WITHOUT WARRANTIES OR CONDITIONS OF ANY KIND, either express or implied.
 * See the License for the specific language governing permissions and
 * limitations under the License.
 * #L%
 */
package org.broadleafcommerce.openadmin.server.dao.provider.metadata;

import org.apache.commons.lang.ArrayUtils;
import org.apache.commons.lang.StringUtils;
import org.apache.commons.logging.Log;
import org.apache.commons.logging.LogFactory;
import org.broadleafcommerce.common.presentation.AdminPresentationAdornedTargetCollection;
import org.broadleafcommerce.common.presentation.AdminPresentationOperationTypes;
import org.broadleafcommerce.common.presentation.client.AdornedTargetAddMethodType;
import org.broadleafcommerce.common.presentation.client.OperationType;
import org.broadleafcommerce.common.presentation.client.PersistencePerspectiveItemType;
import org.broadleafcommerce.common.presentation.override.AdminPresentationAdornedTargetCollectionOverride;
import org.broadleafcommerce.common.presentation.override.AdminPresentationMergeEntry;
import org.broadleafcommerce.common.presentation.override.AdminPresentationMergeOverride;
import org.broadleafcommerce.common.presentation.override.AdminPresentationMergeOverrides;
import org.broadleafcommerce.common.presentation.override.AdminPresentationOverrides;
import org.broadleafcommerce.common.presentation.override.PropertyType;
import org.broadleafcommerce.openadmin.dto.AdornedTargetCollectionMetadata;
import org.broadleafcommerce.openadmin.dto.AdornedTargetList;
import org.broadleafcommerce.openadmin.dto.FieldMetadata;
import org.broadleafcommerce.openadmin.dto.ForeignKey;
import org.broadleafcommerce.openadmin.dto.PersistencePerspective;
import org.broadleafcommerce.openadmin.dto.override.FieldMetadataOverride;
import org.broadleafcommerce.openadmin.dto.override.MetadataOverride;
import org.broadleafcommerce.openadmin.server.dao.DynamicEntityDao;
import org.broadleafcommerce.openadmin.server.dao.FieldInfo;
import org.broadleafcommerce.openadmin.server.dao.provider.metadata.request.AddFieldMetadataRequest;
import org.broadleafcommerce.openadmin.server.dao.provider.metadata.request.AddMetadataFromFieldTypeRequest;
import org.broadleafcommerce.openadmin.server.dao.provider.metadata.request.OverrideViaAnnotationRequest;
import org.broadleafcommerce.openadmin.server.dao.provider.metadata.request.OverrideViaXmlRequest;
import org.broadleafcommerce.openadmin.server.service.type.MetadataProviderResponse;
import org.springframework.beans.factory.NoSuchBeanDefinitionException;
import org.springframework.context.annotation.Scope;
import org.springframework.stereotype.Component;

import java.lang.reflect.Field;
import java.lang.reflect.ParameterizedType;
import java.util.HashMap;
import java.util.Map;

import javax.persistence.ManyToOne;

/**
 * @author Jeff Fischer
 */
@Component("blAdornedTargetCollectionFieldMetadataProvider")
@Scope("prototype")
public class AdornedTargetCollectionFieldMetadataProvider extends AdvancedCollectionFieldMetadataProvider {

    private static final Log LOG = LogFactory.getLog(AdornedTargetCollectionFieldMetadataProvider.class);

    protected boolean canHandleFieldForConfiguredMetadata(AddFieldMetadataRequest addMetadataRequest, Map<String, FieldMetadata> metadata) {
        AdminPresentationAdornedTargetCollection annot = addMetadataRequest.getRequestedField().getAnnotation(AdminPresentationAdornedTargetCollection.class);
        return annot != null;
    }

    protected boolean canHandleFieldForTypeMetadata(AddMetadataFromFieldTypeRequest addMetadataFromFieldTypeRequest, Map<String, FieldMetadata> metadata) {
        AdminPresentationAdornedTargetCollection annot = addMetadataFromFieldTypeRequest.getRequestedField().getAnnotation(AdminPresentationAdornedTargetCollection.class);
        return annot != null;
    }

    protected boolean canHandleAnnotationOverride(OverrideViaAnnotationRequest overrideViaAnnotationRequest, Map<String, FieldMetadata> metadata) {
        AdminPresentationOverrides myOverrides = overrideViaAnnotationRequest.getRequestedEntity().getAnnotation(AdminPresentationOverrides.class);
        AdminPresentationMergeOverrides myMergeOverrides = overrideViaAnnotationRequest.getRequestedEntity().getAnnotation(AdminPresentationMergeOverrides.class);
        return (myOverrides != null && !ArrayUtils.isEmpty(myOverrides.adornedTargetCollections())) ||
                myMergeOverrides != null;
    }

    @Override
    public MetadataProviderResponse addMetadata(AddFieldMetadataRequest addMetadataRequest, Map<String, FieldMetadata> metadata) {
        if (!canHandleFieldForConfiguredMetadata(addMetadataRequest, metadata)) {
            return MetadataProviderResponse.NOT_HANDLED;
        }
        AdminPresentationAdornedTargetCollection annot = addMetadataRequest.getRequestedField().getAnnotation(AdminPresentationAdornedTargetCollection.class);
        FieldInfo info = buildFieldInfo(addMetadataRequest.getRequestedField());
        FieldMetadataOverride override = constructAdornedTargetCollectionMetadataOverride(annot);
        buildAdornedTargetCollectionMetadata(addMetadataRequest.getParentClass(), addMetadataRequest.getTargetClass(), metadata, info, override, addMetadataRequest.getDynamicEntityDao());
        setClassOwnership(addMetadataRequest.getParentClass(), addMetadataRequest.getTargetClass(), metadata, info);
        return MetadataProviderResponse.HANDLED;
    }

    @Override
    public MetadataProviderResponse overrideViaAnnotation(OverrideViaAnnotationRequest overrideViaAnnotationRequest, Map<String, FieldMetadata> metadata) {
        if (!canHandleAnnotationOverride(overrideViaAnnotationRequest, metadata)) {
            return MetadataProviderResponse.NOT_HANDLED;
        }
        Map<String, AdminPresentationAdornedTargetCollectionOverride> presentationAdornedTargetCollectionOverrides = new HashMap<String, AdminPresentationAdornedTargetCollectionOverride>();

        AdminPresentationOverrides myOverrides = overrideViaAnnotationRequest.getRequestedEntity().getAnnotation(AdminPresentationOverrides.class);
        if (myOverrides != null) {
            for (AdminPresentationAdornedTargetCollectionOverride myOverride : myOverrides.adornedTargetCollections()) {
                presentationAdornedTargetCollectionOverrides.put(myOverride.name(), myOverride);
            }
        }

        for (String propertyName : presentationAdornedTargetCollectionOverrides.keySet()) {
            for (String key : metadata.keySet()) {
                if (key.startsWith(propertyName)) {
                    buildAdminPresentationAdornedTargetCollectionOverride(overrideViaAnnotationRequest.getPrefix(), overrideViaAnnotationRequest.getParentExcluded(), metadata, presentationAdornedTargetCollectionOverrides, propertyName, key, overrideViaAnnotationRequest.getDynamicEntityDao());
                }
            }
        }

        AdminPresentationMergeOverrides myMergeOverrides = overrideViaAnnotationRequest.getRequestedEntity().getAnnotation(AdminPresentationMergeOverrides.class);
        if (myMergeOverrides != null) {
            for (AdminPresentationMergeOverride override : myMergeOverrides.value()) {
                String propertyName = override.name();
                Map<String, FieldMetadata> loopMap = new HashMap<String, FieldMetadata>();
                loopMap.putAll(metadata);
                for (Map.Entry<String, FieldMetadata> entry : loopMap.entrySet()) {
                    if (entry.getKey().startsWith(propertyName) || StringUtils.isEmpty(propertyName)) {
                        FieldMetadata targetMetadata = entry.getValue();
                        if (targetMetadata instanceof AdornedTargetCollectionMetadata) {
                            AdornedTargetCollectionMetadata serverMetadata = (AdornedTargetCollectionMetadata) targetMetadata;
                            if (serverMetadata.getTargetClass() != null) {
                                try {
                                    Class<?> targetClass = Class.forName(serverMetadata.getTargetClass());
                                    Class<?> parentClass = null;
                                    if (serverMetadata.getOwningClass() != null) {
                                        parentClass = Class.forName(serverMetadata.getOwningClass());
                                    }
                                    String fieldName = serverMetadata.getFieldName();
                                    Field field = overrideViaAnnotationRequest.getDynamicEntityDao().getFieldManager()
                                                .getField(targetClass, fieldName);
                                    Map<String, FieldMetadata> temp = new HashMap<String, FieldMetadata>(1);
                                    temp.put(field.getName(), serverMetadata);
                                    FieldInfo info = buildFieldInfo(field);
                                    FieldMetadataOverride fieldMetadataOverride = overrideAdornedTargetMergeMetadata(override);
                                    if (serverMetadata.getExcluded() != null && serverMetadata.getExcluded() &&
                                            (fieldMetadataOverride.getExcluded() == null || fieldMetadataOverride.getExcluded())) {
                                        continue;
                                    }
                                    buildAdornedTargetCollectionMetadata(parentClass, targetClass, temp, info,
                                            fieldMetadataOverride,
                                            overrideViaAnnotationRequest.getDynamicEntityDao());
                                    serverMetadata = (AdornedTargetCollectionMetadata) temp.get(field.getName());
                                    metadata.put(entry.getKey(), serverMetadata);
                                } catch (Exception e) {
                                    throw new RuntimeException(e);
                                }
                            }
                        }
                    }
                }
            }
        }

        return MetadataProviderResponse.HANDLED;
    }

    @Override
    public MetadataProviderResponse overrideViaXml(OverrideViaXmlRequest overrideViaXmlRequest, Map<String, FieldMetadata> metadata) {
        Map<String, MetadataOverride> overrides = getTargetedOverride(overrideViaXmlRequest.getDynamicEntityDao(), overrideViaXmlRequest.getRequestedConfigKey(), overrideViaXmlRequest.getRequestedCeilingEntity());
        if (overrides != null) {
            for (String propertyName : overrides.keySet()) {
                MetadataOverride localMetadata = overrides.get(propertyName);
                if (localMetadata instanceof FieldMetadataOverride) {
                    FieldMetadataOverride localFieldMetadata = (FieldMetadataOverride) localMetadata;
                    for (String key : metadata.keySet()) {
                        if (key.equals(propertyName)) {
                            try {
                                if (metadata.get(key) instanceof AdornedTargetCollectionMetadata) {
                                    AdornedTargetCollectionMetadata serverMetadata = (AdornedTargetCollectionMetadata) metadata.get(key);
                                    if (serverMetadata.getTargetClass() != null) {
                                        Class<?> targetClass = Class.forName(serverMetadata.getTargetClass());
                                        Class<?> parentClass = null;
                                        if (serverMetadata.getOwningClass() != null) {
                                            parentClass = Class.forName(serverMetadata.getOwningClass());
                                        }
                                        String fieldName = serverMetadata.getFieldName();
                                        Field field = overrideViaXmlRequest.getDynamicEntityDao().getFieldManager().getField(targetClass, fieldName);
                                        Map<String, FieldMetadata> temp = new HashMap<String, FieldMetadata>(1);
                                        temp.put(field.getName(), serverMetadata);
                                        FieldInfo info = buildFieldInfo(field);
                                        buildAdornedTargetCollectionMetadata(parentClass, targetClass, temp, info, localFieldMetadata, overrideViaXmlRequest.getDynamicEntityDao());
                                        serverMetadata = (AdornedTargetCollectionMetadata) temp.get(field.getName());
                                        metadata.put(key, serverMetadata);
                                        if (overrideViaXmlRequest.getParentExcluded()) {
                                            if (LOG.isDebugEnabled()) {
                                                LOG.debug("applyAdornedTargetCollectionMetadataOverrides:Excluding " + key + "because parent is marked as excluded.");
                                            }
                                            serverMetadata.setExcluded(true);
                                        }
                                    }
                                }
                            } catch (Exception e) {
                                throw new RuntimeException(e);
                            }
                        }
                    }
                }
            }
        }
        return MetadataProviderResponse.HANDLED;
    }

    @Override
    public MetadataProviderResponse addMetadataFromFieldType(AddMetadataFromFieldTypeRequest addMetadataFromFieldTypeRequest, Map<String, FieldMetadata> metadata) {
        if (!canHandleFieldForTypeMetadata(addMetadataFromFieldTypeRequest, metadata)) {
            return MetadataProviderResponse.NOT_HANDLED;
        }
        super.addMetadataFromFieldType(addMetadataFromFieldTypeRequest, metadata);
        //add additional adorned target support
        AdornedTargetCollectionMetadata fieldMetadata = (AdornedTargetCollectionMetadata) addMetadataFromFieldTypeRequest.getPresentationAttribute();
        if (StringUtils.isEmpty(fieldMetadata.getCollectionCeilingEntity())) {
            fieldMetadata.setCollectionCeilingEntity(addMetadataFromFieldTypeRequest.getType().getReturnedClass().getName());
            AdornedTargetList targetList = ((AdornedTargetList) fieldMetadata.getPersistencePerspective().
                    getPersistencePerspectiveItems().get(PersistencePerspectiveItemType.ADORNEDTARGETLIST));
            targetList.setAdornedTargetEntityClassname(fieldMetadata.getCollectionCeilingEntity());
        }
        return MetadataProviderResponse.HANDLED;
    }

    protected FieldMetadataOverride overrideAdornedTargetMergeMetadata(AdminPresentationMergeOverride merge) {
        FieldMetadataOverride fieldMetadataOverride = new FieldMetadataOverride();
        Map<String, AdminPresentationMergeEntry> overrideValues = getAdminPresentationEntries(merge.mergeEntries());
        for (Map.Entry<String, AdminPresentationMergeEntry> entry : overrideValues.entrySet()) {
            String stringValue = entry.getValue().overrideValue();
            if (entry.getKey().equals(PropertyType.AdminPresentationAdornedTargetCollection.CURRENCYCODEFIELD)) {
                fieldMetadataOverride.setCurrencyCodeField(stringValue);
            } else if (entry.getKey().equals(PropertyType.AdminPresentationAdornedTargetCollection.CUSTOMCRITERIA)) {
                fieldMetadataOverride.setCustomCriteria(entry.getValue().stringArrayOverrideValue());
            } else if (entry.getKey().equals(PropertyType.AdminPresentationAdornedTargetCollection.EXCLUDED)) {
                fieldMetadataOverride.setExcluded(StringUtils.isEmpty(stringValue)?entry.getValue().booleanOverrideValue():
                                    Boolean.parseBoolean(stringValue));
            } else if (entry.getKey().equals(PropertyType.AdminPresentationAdornedTargetCollection.FRIENDLYNAME)) {
                fieldMetadataOverride.setFriendlyName(stringValue);
            } else if (entry.getKey().equals(PropertyType.AdminPresentationAdornedTargetCollection.GRIDVISIBLEFIELDS)) {
                fieldMetadataOverride.setGridVisibleFields(entry.getValue().stringArrayOverrideValue());
            } else if (entry.getKey().equals(PropertyType.AdminPresentationAdornedTargetCollection.IGNOREADORNEDPROPERTIES)) {
                fieldMetadataOverride.setIgnoreAdornedProperties(StringUtils.isEmpty(stringValue)?entry.getValue().booleanOverrideValue():
                                    Boolean.parseBoolean(stringValue));
            }else if (entry.getKey().equals(PropertyType.AdminPresentationAdornedTargetCollection.ADORNEDTARGETADDTYPE)) {
                fieldMetadataOverride.setAdornedTargetAddMethodType(AdornedTargetAddMethodType.valueOf(stringValue));
            } else if (entry.getKey().equals(PropertyType.AdminPresentationAdornedTargetCollection.JOINENTITYCLASS)) {
                fieldMetadataOverride.setJoinEntityClass(stringValue);
            } else if (entry.getKey().equals(PropertyType.AdminPresentationAdornedTargetCollection.MAINTAINEDADORNEDTARGETFIELDS)) {
                fieldMetadataOverride.setMaintainedAdornedTargetFields(entry.getValue().stringArrayOverrideValue());
            } else if (entry.getKey().equals(PropertyType.AdminPresentationAdornedTargetCollection.OPERATIONTYPES)) {
                AdminPresentationOperationTypes operationType = entry.getValue().operationTypes();
                fieldMetadataOverride.setAddType(operationType.addType());
                fieldMetadataOverride.setRemoveType(operationType.removeType());
                fieldMetadataOverride.setUpdateType(operationType.updateType());
                fieldMetadataOverride.setFetchType(operationType.fetchType());
                fieldMetadataOverride.setInspectType(operationType.inspectType());
            } else if (entry.getKey().equals(PropertyType.AdminPresentationAdornedTargetCollection.ORDER)) {
                fieldMetadataOverride.setOrder(StringUtils.isEmpty(stringValue) ? entry.getValue().intOverrideValue() :
                        Integer.parseInt(stringValue));
            } else if (entry.getKey().equals(PropertyType.AdminPresentationAdornedTargetCollection.PARENTOBJECTIDPROPERTY)) {
                fieldMetadataOverride.setParentObjectIdProperty(stringValue);
            } else if (entry.getKey().equals(PropertyType.AdminPresentationAdornedTargetCollection.PARENTOBJECTPROPERTY)) {
                fieldMetadataOverride.setParentObjectProperty(stringValue);
            } else if (entry.getKey().equals(PropertyType.AdminPresentationAdornedTargetCollection.READONLY)) {
                fieldMetadataOverride.setReadOnly(StringUtils.isEmpty(stringValue) ? entry.getValue()
                        .booleanOverrideValue() :
                        Boolean.parseBoolean(stringValue));
            } else if (entry.getKey().equals(PropertyType.AdminPresentationAdornedTargetCollection.SECURITYLEVEL)) {
                fieldMetadataOverride.setSecurityLevel(stringValue);
            } else if (entry.getKey().equals(PropertyType.AdminPresentationAdornedTargetCollection.SHOWIFPROPERTY)) {
                fieldMetadataOverride.setShowIfProperty(stringValue);
            } else if (entry.getKey().equals(PropertyType.AdminPresentationAdornedTargetCollection.SORTASCENDING)) {
                fieldMetadataOverride.setSortAscending(StringUtils.isEmpty(stringValue) ? entry.getValue()
                        .booleanOverrideValue() :
                        Boolean.parseBoolean(stringValue));
            } else if (entry.getKey().equals(PropertyType.AdminPresentationAdornedTargetCollection.SORTPROPERTY)) {
                fieldMetadataOverride.setSortProperty(stringValue);
            } else if (entry.getKey().equals(PropertyType.AdminPresentationAdornedTargetCollection.TAB)) {
                fieldMetadataOverride.setTab(stringValue);
            } else if (entry.getKey().equals(PropertyType.AdminPresentationAdornedTargetCollection.TABORDER)) {
                fieldMetadataOverride.setTabOrder(StringUtils.isEmpty(stringValue) ? entry.getValue()
                        .intOverrideValue() : Integer.parseInt(stringValue));
            } else if (entry.getKey().equals(PropertyType.AdminPresentationAdornedTargetCollection.TARGETOBJECTIDPROPERTY)) {
                fieldMetadataOverride.setTargetObjectIdProperty(stringValue);
            } else if (entry.getKey().equals(PropertyType.AdminPresentationAdornedTargetCollection.TARGETOBJECTPROPERTY)) {
                fieldMetadataOverride.setTargetObjectProperty(stringValue);
            } else if (entry.getKey().equals(PropertyType.AdminPresentationAdornedTargetCollection.USESERVERSIDEINSPECTIONCACHE)) {
                fieldMetadataOverride.setUseServerSideInspectionCache(StringUtils.isEmpty(stringValue) ? entry
                        .getValue().booleanOverrideValue() :
                        Boolean.parseBoolean(stringValue));
            } else {
                if (LOG.isDebugEnabled()) {
                    LOG.debug("Unrecognized type: " + entry.getKey() + ". Not setting on adorned target field.");
                }
            }
        }

        return fieldMetadataOverride;
    }

    protected void buildAdminPresentationAdornedTargetCollectionOverride(String prefix, Boolean isParentExcluded, Map<String, FieldMetadata> mergedProperties, Map<String, AdminPresentationAdornedTargetCollectionOverride> presentationAdornedTargetCollectionOverrides, String propertyName, String key, DynamicEntityDao dynamicEntityDao) {
        AdminPresentationAdornedTargetCollectionOverride override = presentationAdornedTargetCollectionOverrides.get(propertyName);
        if (override != null) {
            AdminPresentationAdornedTargetCollection annot = override.value();
            if (annot != null) {
                String testKey = prefix + key;
                if ((testKey.startsWith(propertyName + ".") || testKey.equals(propertyName)) && annot.excluded()) {
                    FieldMetadata metadata = mergedProperties.get(key);
                    if (LOG.isDebugEnabled()) {
                        LOG.debug("buildAdminPresentationAdornedTargetCollectionOverride:Excluding " + key + "because an override annotation declared " + testKey + "to be excluded");
                    }
                    metadata.setExcluded(true);
                    return;
                }
                if ((testKey.startsWith(propertyName + ".") || testKey.equals(propertyName)) && !annot.excluded()) {
                    FieldMetadata metadata = mergedProperties.get(key);
                    if (!isParentExcluded) {
                        if (LOG.isDebugEnabled()) {
                            LOG.debug("buildAdminPresentationAdornedTargetCollectionOverride:Showing " + key + "because an override annotation declared " + testKey + " to not be excluded");
                        }
                        metadata.setExcluded(false);
                    }
                }
                if (!(mergedProperties.get(key) instanceof AdornedTargetCollectionMetadata)) {
                    return;
                }
                AdornedTargetCollectionMetadata serverMetadata = (AdornedTargetCollectionMetadata) mergedProperties.get(key);
                if (serverMetadata.getTargetClass() != null) {
                    try {
                        Class<?> targetClass = Class.forName(serverMetadata.getTargetClass());
                        Class<?> parentClass = null;
                        if (serverMetadata.getOwningClass() != null) {
                            parentClass = Class.forName(serverMetadata.getOwningClass());
                        }
                        String fieldName = serverMetadata.getFieldName();
                        Field field = dynamicEntityDao.getFieldManager().getField(targetClass, fieldName);
                        FieldMetadataOverride localMetadata = constructAdornedTargetCollectionMetadataOverride(annot);
                        //do not include the previous metadata - we want to construct a fresh metadata from the override annotation
                        Map<String, FieldMetadata> temp = new HashMap<String, FieldMetadata>(1);
                        FieldInfo info = buildFieldInfo(field);
                        buildAdornedTargetCollectionMetadata(parentClass, targetClass, temp, info, localMetadata, dynamicEntityDao);
                        AdornedTargetCollectionMetadata result = (AdornedTargetCollectionMetadata) temp.get(field.getName());
                        result.setInheritedFromType(serverMetadata.getInheritedFromType());
                        result.setAvailableToTypes(serverMetadata.getAvailableToTypes());
                        mergedProperties.put(key, result);
                        if (isParentExcluded) {
                            if (LOG.isDebugEnabled()) {
                                LOG.debug("buildAdminPresentationAdornedTargetCollectionOverride:Excluding " + key + "because the parent was excluded");
                            }
                            serverMetadata.setExcluded(true);
                        }
                    } catch (Exception e) {
                        throw new RuntimeException(e);
                    }
                }
            }
        }
    }

    protected FieldMetadataOverride constructAdornedTargetCollectionMetadataOverride(AdminPresentationAdornedTargetCollection adornedTargetCollection) {
        if (adornedTargetCollection != null) {
            FieldMetadataOverride override = new FieldMetadataOverride();
            override.setGridVisibleFields(adornedTargetCollection.gridVisibleFields());
            override.setSelectizeVisibleField(adornedTargetCollection.selectizeVisibleField());
            override.setIgnoreAdornedProperties(adornedTargetCollection.ignoreAdornedProperties());
            override.setMaintainedAdornedTargetFields(adornedTargetCollection.maintainedAdornedTargetFields());
            override.setParentObjectIdProperty(adornedTargetCollection.parentObjectIdProperty());
            override.setParentObjectProperty(adornedTargetCollection.parentObjectProperty());
            override.setSortAscending(adornedTargetCollection.sortAscending());
            override.setSortProperty(adornedTargetCollection.sortProperty());
            override.setTargetObjectIdProperty(adornedTargetCollection.targetObjectIdProperty());
            override.setTargetObjectProperty(adornedTargetCollection.targetObjectProperty());
            override.setJoinEntityClass(adornedTargetCollection.joinEntityClass());
            override.setCustomCriteria(adornedTargetCollection.customCriteria());
            override.setUseServerSideInspectionCache(adornedTargetCollection.useServerSideInspectionCache());
            override.setExcluded(adornedTargetCollection.excluded());
            override.setFriendlyName(adornedTargetCollection.friendlyName());
            override.setReadOnly(adornedTargetCollection.readOnly());
            override.setOrder(adornedTargetCollection.order());
            override.setTab(adornedTargetCollection.tab());
            override.setTabOrder(adornedTargetCollection.tabOrder());
            override.setGroup(adornedTargetCollection.group());
            override.setSecurityLevel(adornedTargetCollection.securityLevel());
            override.setAddType(adornedTargetCollection.operationTypes().addType());
            override.setFetchType(adornedTargetCollection.operationTypes().fetchType());
            override.setRemoveType(adornedTargetCollection.operationTypes().removeType());
            override.setUpdateType(adornedTargetCollection.operationTypes().updateType());
            override.setInspectType(adornedTargetCollection.operationTypes().inspectType());
            override.setShowIfProperty(adornedTargetCollection.showIfProperty());
            override.setCurrencyCodeField(adornedTargetCollection.currencyCodeField());
<<<<<<< HEAD
            override.setAdornedTargetAddMethodType(adornedTargetCollection.addType());
=======
            override.setLazyFetch(adornedTargetCollection.lazyFetch());
>>>>>>> 50a8ed9c
            return override;
        }
        throw new IllegalArgumentException("AdminPresentationAdornedTargetCollection annotation not found on field.");
    }

    protected void buildAdornedTargetCollectionMetadata(Class<?> parentClass, Class<?> targetClass, Map<String, FieldMetadata> attributes, FieldInfo field, FieldMetadataOverride adornedTargetCollectionMetadata, DynamicEntityDao dynamicEntityDao) {
        AdornedTargetCollectionMetadata serverMetadata = (AdornedTargetCollectionMetadata) attributes.get(field.getName());

        Class<?> resolvedClass = parentClass==null?targetClass:parentClass;
        AdornedTargetCollectionMetadata metadata;
        if (serverMetadata != null) {
            metadata = serverMetadata;
        } else {
            metadata = new AdornedTargetCollectionMetadata();
        }
        metadata.setTargetClass(targetClass.getName());
        metadata.setFieldName(field.getName());

        if (adornedTargetCollectionMetadata.getReadOnly() != null) {
            metadata.setMutable(!adornedTargetCollectionMetadata.getReadOnly());
        }
        if (adornedTargetCollectionMetadata.getShowIfProperty()!=null) {
            metadata.setShowIfProperty(adornedTargetCollectionMetadata.getShowIfProperty());
        }

        org.broadleafcommerce.openadmin.dto.OperationTypes dtoOperationTypes = new org.broadleafcommerce.openadmin.dto.OperationTypes(OperationType.ADORNEDTARGETLIST, OperationType.ADORNEDTARGETLIST, OperationType.ADORNEDTARGETLIST, OperationType.ADORNEDTARGETLIST, OperationType.BASIC);
        if (adornedTargetCollectionMetadata.getAddType() != null) {
            dtoOperationTypes.setAddType(adornedTargetCollectionMetadata.getAddType());
        }
        if (adornedTargetCollectionMetadata.getRemoveType() != null) {
            dtoOperationTypes.setRemoveType(adornedTargetCollectionMetadata.getRemoveType());
        }
        if (adornedTargetCollectionMetadata.getFetchType() != null) {
            dtoOperationTypes.setFetchType(adornedTargetCollectionMetadata.getFetchType());
        }
        if (adornedTargetCollectionMetadata.getInspectType() != null) {
            dtoOperationTypes.setInspectType(adornedTargetCollectionMetadata.getInspectType());
        }
        if (adornedTargetCollectionMetadata.getUpdateType() != null) {
            dtoOperationTypes.setUpdateType(adornedTargetCollectionMetadata.getUpdateType());
        }

        //don't allow additional non-persistent properties or additional foreign keys for an advanced collection datasource - they don't make sense in this context
        PersistencePerspective persistencePerspective;
        if (serverMetadata != null) {
            persistencePerspective = metadata.getPersistencePerspective();
            persistencePerspective.setOperationTypes(dtoOperationTypes);
        } else {
            persistencePerspective = new PersistencePerspective(dtoOperationTypes, new String[]{}, new ForeignKey[]{});
            metadata.setPersistencePerspective(persistencePerspective);
        }

        String parentObjectProperty = null;
        if (serverMetadata != null) {
            parentObjectProperty = ((AdornedTargetList) serverMetadata.getPersistencePerspective().getPersistencePerspectiveItems().get(PersistencePerspectiveItemType.ADORNEDTARGETLIST)).getLinkedObjectPath();
        }
        if (!StringUtils.isEmpty(adornedTargetCollectionMetadata.getParentObjectProperty())) {
            parentObjectProperty = adornedTargetCollectionMetadata.getParentObjectProperty();
        }
        if (parentObjectProperty == null && !StringUtils.isEmpty(field.getOneToManyMappedBy())) {
            parentObjectProperty = field.getOneToManyMappedBy();
        }
        if (parentObjectProperty == null && !StringUtils.isEmpty(field.getManyToManyMappedBy())) {
            parentObjectProperty = field.getManyToManyMappedBy();
        }
        if (StringUtils.isEmpty(parentObjectProperty)) {
            throw new IllegalArgumentException("Unable to infer a parentObjectProperty for the @AdminPresentationAdornedTargetCollection annotated field("+field.getName()+"). If not using the mappedBy property of @OneToMany or @ManyToMany, please make sure to explicitly define the parentObjectProperty property");
        }

        String sortProperty = null;
        if (serverMetadata != null) {
            sortProperty = ((AdornedTargetList) serverMetadata.getPersistencePerspective().getPersistencePerspectiveItems().get(PersistencePerspectiveItemType.ADORNEDTARGETLIST)).getSortField();
        }
        if (!StringUtils.isEmpty(adornedTargetCollectionMetadata.getSortProperty())) {
            sortProperty = adornedTargetCollectionMetadata.getSortProperty();
        }

        metadata.setParentObjectClass(resolvedClass.getName());
        if (adornedTargetCollectionMetadata.getMaintainedAdornedTargetFields() != null) {
            metadata.setMaintainedAdornedTargetFields(adornedTargetCollectionMetadata.getMaintainedAdornedTargetFields());
        }
        if (adornedTargetCollectionMetadata.getGridVisibleFields() != null) {
            metadata.setGridVisibleFields(adornedTargetCollectionMetadata.getGridVisibleFields());
        }
        if (adornedTargetCollectionMetadata.getSelectizeVisibleField() != null) {
            metadata.setSelectizeVisibleField(adornedTargetCollectionMetadata.getSelectizeVisibleField());
        }
        String parentObjectIdProperty = null;
        if (serverMetadata != null) {
            parentObjectIdProperty = ((AdornedTargetList) serverMetadata.getPersistencePerspective().getPersistencePerspectiveItems().get(PersistencePerspectiveItemType.ADORNEDTARGETLIST)).getLinkedIdProperty();
        }
        if (adornedTargetCollectionMetadata.getParentObjectIdProperty()!=null) {
            parentObjectIdProperty = adornedTargetCollectionMetadata.getParentObjectIdProperty();
        }
        String targetObjectProperty = null;
        if (serverMetadata != null) {
            targetObjectProperty = ((AdornedTargetList) serverMetadata.getPersistencePerspective().getPersistencePerspectiveItems().get(PersistencePerspectiveItemType.ADORNEDTARGETLIST)).getTargetObjectPath();
        }
        if (adornedTargetCollectionMetadata.getTargetObjectProperty()!=null) {
            targetObjectProperty = adornedTargetCollectionMetadata.getTargetObjectProperty();
        }
        if (StringUtils.isEmpty(parentObjectIdProperty)) {
            throw new IllegalArgumentException("targetObjectProperty not defined");
        }

        String joinEntityClass = null;
        if (serverMetadata != null) {
            joinEntityClass = ((AdornedTargetList) serverMetadata.getPersistencePerspective().getPersistencePerspectiveItems().get(PersistencePerspectiveItemType.ADORNEDTARGETLIST)).getJoinEntityClass();
        }
        if (adornedTargetCollectionMetadata.getJoinEntityClass() != null) {
            joinEntityClass = adornedTargetCollectionMetadata.getJoinEntityClass();
        }

        Class<?> collectionTarget = null;
        try {
            checkCeiling: {
                try {
                    ParameterizedType pt = (ParameterizedType) field.getGenericType();
                    java.lang.reflect.Type collectionType = pt.getActualTypeArguments()[0];
                    String ceilingEntityName = ((Class<?>) collectionType).getName();
                    collectionTarget = entityConfiguration.lookupEntityClass(ceilingEntityName);
                    break checkCeiling;
                } catch (NoSuchBeanDefinitionException e) {
                    // We weren't successful at looking at entity configuration to find the type of this collection.
                    // We will continue and attempt to find it via the Hibernate annotations
                }
                if (!StringUtils.isEmpty(field.getOneToManyTargetEntity()) && !void.class.getName().equals(field.getOneToManyTargetEntity())) {
                    collectionTarget = Class.forName(field.getOneToManyTargetEntity());
                    break checkCeiling;
                }
                if (!StringUtils.isEmpty(field.getManyToManyTargetEntity()) && !void.class.getName().equals(field.getManyToManyTargetEntity())) {
                    collectionTarget = Class.forName(field.getManyToManyTargetEntity());
                    break checkCeiling;
                }
            }
            if (StringUtils.isNotBlank(joinEntityClass)) {
                collectionTarget = Class.forName(joinEntityClass);
            }
        } catch (ClassNotFoundException e) {
            throw new RuntimeException(e);
        }
        if (collectionTarget == null) {
            throw new IllegalArgumentException("Unable to infer the type of the collection from the targetEntity property of a OneToMany or ManyToMany collection.");
        }
        Field collectionTargetField = dynamicEntityDao.getFieldManager().getField(collectionTarget, targetObjectProperty);
        ManyToOne manyToOne = collectionTargetField.getAnnotation(ManyToOne.class);
        String ceiling = null;
        checkCeiling: {
            if (manyToOne != null && manyToOne.targetEntity() != void.class) {
                ceiling = manyToOne.targetEntity().getName();
                break checkCeiling;
            }
            ceiling = collectionTargetField.getType().getName();
        }
        if (!StringUtils.isEmpty(ceiling)) {
            metadata.setCollectionCeilingEntity(ceiling);
        }

        String targetObjectIdProperty = null;
        if (serverMetadata != null) {
            targetObjectIdProperty = ((AdornedTargetList) serverMetadata.getPersistencePerspective().getPersistencePerspectiveItems().get(PersistencePerspectiveItemType.ADORNEDTARGETLIST)).getTargetIdProperty();
        }
        if (adornedTargetCollectionMetadata.getTargetObjectIdProperty()!=null) {
            targetObjectIdProperty = adornedTargetCollectionMetadata.getTargetObjectIdProperty();
        }
        Boolean isAscending = true;
        if (serverMetadata != null) {
            isAscending = ((AdornedTargetList) serverMetadata.getPersistencePerspective().getPersistencePerspectiveItems().get(PersistencePerspectiveItemType.ADORNEDTARGETLIST)).getSortAscending();
        }
        if (adornedTargetCollectionMetadata.isSortAscending()!=null) {
            isAscending = adornedTargetCollectionMetadata.isSortAscending();
        }

        if (serverMetadata != null) {
            AdornedTargetList adornedTargetList = (AdornedTargetList) serverMetadata.getPersistencePerspective().getPersistencePerspectiveItems().get(PersistencePerspectiveItemType.ADORNEDTARGETLIST);
            adornedTargetList.setCollectionFieldName(field.getName());
            adornedTargetList.setLinkedObjectPath(parentObjectProperty);
            adornedTargetList.setLinkedIdProperty(parentObjectIdProperty);
            adornedTargetList.setTargetObjectPath(targetObjectProperty);
            adornedTargetList.setTargetIdProperty(targetObjectIdProperty);
            adornedTargetList.setJoinEntityClass(joinEntityClass);
            adornedTargetList.setIdProperty((String) dynamicEntityDao.getIdMetadata(collectionTarget).get("name"));
            adornedTargetList.setAdornedTargetEntityClassname(collectionTarget.getName());
            adornedTargetList.setSortField(sortProperty);
            adornedTargetList.setSortAscending(isAscending);
            adornedTargetList.setMutable(metadata.isMutable());
        } else {
            AdornedTargetList adornedTargetList = new AdornedTargetList(field.getName(), parentObjectProperty, parentObjectIdProperty, targetObjectProperty, targetObjectIdProperty, collectionTarget.getName(), sortProperty, isAscending);
            adornedTargetList.setJoinEntityClass(joinEntityClass);
            adornedTargetList.setIdProperty((String) dynamicEntityDao.getIdMetadata(collectionTarget).get("name"));
            adornedTargetList.setMutable(metadata.isMutable());
            persistencePerspective.addPersistencePerspectiveItem(PersistencePerspectiveItemType.ADORNEDTARGETLIST, adornedTargetList);
        }

        if (adornedTargetCollectionMetadata.getExcluded() != null) {
            if (LOG.isDebugEnabled()) {
                if (adornedTargetCollectionMetadata.getExcluded()) {
                    LOG.debug("buildAdornedTargetCollectionMetadata:Excluding " + field.getName() + " because it was explicitly declared in config");
                } else {
                    LOG.debug("buildAdornedTargetCollectionMetadata:Showing " + field.getName() + " because it was explicitly declared in config");
                }
            }
            metadata.setExcluded(adornedTargetCollectionMetadata.getExcluded());
        }

        if (adornedTargetCollectionMetadata.getLazyFetch() != null) {
            metadata.setLazyFetch(adornedTargetCollectionMetadata.getLazyFetch());
        }
        if (adornedTargetCollectionMetadata.getFriendlyName() != null) {
            metadata.setFriendlyName(adornedTargetCollectionMetadata.getFriendlyName());
        }
        if (adornedTargetCollectionMetadata.getSecurityLevel() != null) {
            metadata.setSecurityLevel(adornedTargetCollectionMetadata.getSecurityLevel());
        }
        if (adornedTargetCollectionMetadata.getOrder() != null) {
            metadata.setOrder(adornedTargetCollectionMetadata.getOrder());
        }

        if (adornedTargetCollectionMetadata.getTab() != null) {
            metadata.setTab(adornedTargetCollectionMetadata.getTab());
        }
        if (adornedTargetCollectionMetadata.getTabOrder() != null) {
            metadata.setTabOrder(adornedTargetCollectionMetadata.getTabOrder());
        }

        if (adornedTargetCollectionMetadata.getGroup() != null) {
            metadata.setGroup(adornedTargetCollectionMetadata.getGroup());
        }

        if (adornedTargetCollectionMetadata.getCustomCriteria() != null) {
            metadata.setCustomCriteria(adornedTargetCollectionMetadata.getCustomCriteria());
        }

        if (adornedTargetCollectionMetadata.getUseServerSideInspectionCache() != null) {
            persistencePerspective.setUseServerSideInspectionCache(adornedTargetCollectionMetadata.getUseServerSideInspectionCache());
        }

        if (adornedTargetCollectionMetadata.isIgnoreAdornedProperties() != null) {
            metadata.setIgnoreAdornedProperties(adornedTargetCollectionMetadata.isIgnoreAdornedProperties());
        }
        if (adornedTargetCollectionMetadata.getAdornedTargetAddMethodType()!= null) {
            metadata.setAdornedTargetAddMethodType(adornedTargetCollectionMetadata.getAdornedTargetAddMethodType());
        }
        if (adornedTargetCollectionMetadata.getCurrencyCodeField()!=null) {
            metadata.setCurrencyCodeField(adornedTargetCollectionMetadata.getCurrencyCodeField());
        }

        attributes.put(field.getName(), metadata);
    }

    @Override
    public int getOrder() {
        return FieldMetadataProvider.ADORNED_TARGET;
    }
}<|MERGE_RESOLUTION|>--- conflicted
+++ resolved
@@ -396,11 +396,8 @@
             override.setInspectType(adornedTargetCollection.operationTypes().inspectType());
             override.setShowIfProperty(adornedTargetCollection.showIfProperty());
             override.setCurrencyCodeField(adornedTargetCollection.currencyCodeField());
-<<<<<<< HEAD
             override.setAdornedTargetAddMethodType(adornedTargetCollection.addType());
-=======
             override.setLazyFetch(adornedTargetCollection.lazyFetch());
->>>>>>> 50a8ed9c
             return override;
         }
         throw new IllegalArgumentException("AdminPresentationAdornedTargetCollection annotation not found on field.");
