--- conflicted
+++ resolved
@@ -402,13 +402,10 @@
             override.setCurrencyCodeField(adornedTargetCollection.currencyCodeField());
             override.setAdornedTargetAddMethodType(adornedTargetCollection.addType());
             override.setLazyFetch(adornedTargetCollection.lazyFetch());
-<<<<<<< HEAD
             override.setManualFetch(adornedTargetCollection.manualFetch());
-=======
             if (adornedTargetCollection.showIfFieldEquals().length != 0) {
                 processShowIfFieldEqualsAnnotations(adornedTargetCollection.showIfFieldEquals(), override);
             }
->>>>>>> b5ce22e6
             return override;
         }
         throw new IllegalArgumentException("AdminPresentationAdornedTargetCollection annotation not found on field.");
