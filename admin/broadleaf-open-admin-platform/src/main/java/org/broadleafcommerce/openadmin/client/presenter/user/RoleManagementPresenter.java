/*
 * Copyright 2008-2012 the original author or authors.
 *
 * Licensed under the Apache License, Version 2.0 (the "License");
 * you may not use this file except in compliance with the License.
 * You may obtain a copy of the License at
 *
 *       http://www.apache.org/licenses/LICENSE-2.0
 *
 * Unless required by applicable law or agreed to in writing, software
 * distributed under the License is distributed on an "AS IS" BASIS,
 * WITHOUT WARRANTIES OR CONDITIONS OF ANY KIND, either express or implied.
 * See the License for the specific language governing permissions and
 * limitations under the License.
 */

package org.broadleafcommerce.openadmin.client.presenter.user;

import org.broadleafcommerce.openadmin.client.BLCMain;
import org.broadleafcommerce.openadmin.client.datasource.EntityImplementations;
import org.broadleafcommerce.openadmin.client.datasource.dynamic.AbstractDynamicDataSource;
import org.broadleafcommerce.openadmin.client.datasource.dynamic.ListGridDataSource;
import org.broadleafcommerce.openadmin.client.datasource.user.AdminCreateRoleListDataSourceFactory;
import org.broadleafcommerce.openadmin.client.datasource.user.AdminPermissionRelatedToUserListDataSourceFactory;
import org.broadleafcommerce.openadmin.client.presenter.entity.DynamicEntityPresenter;
import org.broadleafcommerce.openadmin.client.presenter.entity.SubPresentable;
import org.broadleafcommerce.openadmin.client.presenter.structure.SimpleSearchListPresenter;
import org.broadleafcommerce.openadmin.client.reflection.Instantiable;
import org.broadleafcommerce.openadmin.client.setup.AsyncCallbackAdapter;
import org.broadleafcommerce.openadmin.client.setup.PresenterSetupItem;
import org.broadleafcommerce.openadmin.client.view.dynamic.dialog.EntitySearchDialog;
import org.broadleafcommerce.openadmin.client.view.user.RoleManagementDisplay;

import com.smartgwt.client.data.DataSource;
import com.smartgwt.client.data.Record;

/**
 * 
 * @author jfischer
 *
 */
public class RoleManagementPresenter extends DynamicEntityPresenter implements Instantiable {

    protected SubPresentable permissionsPresenter;

    @Override
    protected void changeSelection(Record selectedRecord) {
        AbstractDynamicDataSource dataSource = (AbstractDynamicDataSource) display.getListDisplay().getGrid().getDataSource();
        permissionsPresenter.load(selectedRecord, dataSource, null);
    }

    @Override
    protected void addClicked() {
        addClicked(BLCMain.getMessageManager().getString("newRoleTitle"));
    }

    @Override
	public void bind() {
		super.bind();
		permissionsPresenter.bind();
		
	}

    @Override
    public void setup() {
		getPresenterSequenceSetupManager().addOrReplaceItem(new PresenterSetupItem("adminRoleDS", new AdminCreateRoleListDataSourceFactory(), new AsyncCallbackAdapter() {
			@Override
            public void onSetupSuccess(DataSource top) {
                setupDisplayItems(top);
				((ListGridDataSource) top).setupGridFields(new String[]{"description"}, new Boolean[]{true});
			}
		}));
        getPresenterSequenceSetupManager().addOrReplaceItem(new PresenterSetupItem("adminPermissionDS", new AdminPermissionRelatedToUserListDataSourceFactory(), new AsyncCallbackAdapter() {
            @Override
            public void onSetupSuccess(DataSource dataSource) {
				permissionsPresenter = new SimpleSearchListPresenter(getDisplay().getPermissionsDisplay(), new EntitySearchDialog((ListGridDataSource) dataSource), new String[]{EntityImplementations.ADMIN_ROLE}, BLCMain.getMessageManager().getString("searchForPermission"));
				permissionsPresenter.setDataSource((ListGridDataSource) dataSource, new String[]{"name", "description", "type"}, new Boolean[]{false, false, false});
<<<<<<< HEAD
				//gridHelper.traverseTreeAndAddHandlers(display.getListDisplay().getGrid());
				//gridHelper.addSubPresentableHandlers(display.getListDisplay().getGrid(), permissionsPresenter);
=======
				gridHelper.addSubPresentableHandlers(display.getListDisplay().getGrid(), permissionsPresenter);
>>>>>>> 87b931e9
			     
            }
        }));
	}

	@Override
	public RoleManagementDisplay getDisplay() {
		return (RoleManagementDisplay) display;

	}
	
}<|MERGE_RESOLUTION|>--- conflicted
+++ resolved
@@ -75,12 +75,7 @@
             public void onSetupSuccess(DataSource dataSource) {
 				permissionsPresenter = new SimpleSearchListPresenter(getDisplay().getPermissionsDisplay(), new EntitySearchDialog((ListGridDataSource) dataSource), new String[]{EntityImplementations.ADMIN_ROLE}, BLCMain.getMessageManager().getString("searchForPermission"));
 				permissionsPresenter.setDataSource((ListGridDataSource) dataSource, new String[]{"name", "description", "type"}, new Boolean[]{false, false, false});
-<<<<<<< HEAD
-				//gridHelper.traverseTreeAndAddHandlers(display.getListDisplay().getGrid());
-				//gridHelper.addSubPresentableHandlers(display.getListDisplay().getGrid(), permissionsPresenter);
-=======
 				gridHelper.addSubPresentableHandlers(display.getListDisplay().getGrid(), permissionsPresenter);
->>>>>>> 87b931e9
 			     
             }
         }));
