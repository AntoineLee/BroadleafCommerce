/*
 * #%L
 * BroadleafCommerce Open Admin Platform
 * %%
 * Copyright (C) 2009 - 2016 Broadleaf Commerce
 * %%
 * Licensed under the Broadleaf Fair Use License Agreement, Version 1.0
 * (the "Fair Use License" located  at http://license.broadleafcommerce.org/fair_use_license-1.0.txt)
 * unless the restrictions on use therein are violated and require payment to Broadleaf in which case
 * the Broadleaf End User License Agreement (EULA), Version 1.1
 * (the "Commercial License" located at http://license.broadleafcommerce.org/commercial_license-1.1.txt)
 * shall apply.
 * 
 * Alternatively, the Commercial License may be replaced with a mutually agreed upon license (the "Custom License")
 * between you and Broadleaf Commerce. You may not use this file except in compliance with the applicable license.
 * #L%
 */

package org.broadleafcommerce.openadmin.web.form.component;

import org.apache.commons.lang3.StringUtils;
import org.broadleafcommerce.common.util.BLCMessageUtils;
import org.broadleafcommerce.openadmin.dto.Entity;
import org.broadleafcommerce.openadmin.web.form.entity.Field;
import org.codehaus.jettison.json.JSONObject;

import java.util.ArrayList;
import java.util.LinkedHashMap;
import java.util.List;
import java.util.Map;

public class ListGridRecord {

    protected ListGrid listGrid;
    protected String id;
    protected String displayOrder;
    protected String altId;
    protected List<Field> fields = new ArrayList<Field>();
    protected List<Field> hiddenFields = new ArrayList<Field>();
    protected Boolean isDirty;
    protected Boolean isError;
    protected String errorKey;
    protected String errorMessage;
    protected ListGridRecordIcon icon;
<<<<<<< HEAD
    protected Boolean isLocked = false;
=======
    protected Boolean isReadOnly = false;
    protected Entity entity;
>>>>>>> 74508da5

    /**
     * Convenience map keyed by the field name. Used to guarantee field ordering with header fields within a ListGrid
     */
    protected Map<String, Field> fieldMap;
    
    public String getPath() {
        String path = listGrid.getPath() + "/" + id;
        if (!StringUtils.isEmpty(altId)) {
            path += "/" + altId;
        }
        return path;
    }
    
    public boolean getCanLinkToExternalEntity() {
        return StringUtils.isNotBlank(listGrid.getExternalEntitySectionKey());
    }
    
    public String getExternalEntityPath() {
        return listGrid.getExternalEntitySectionKey() + "/" + id;
    }

    public ListGrid getListGrid() {
        return listGrid;
    }
    
    public void setListGrid(ListGrid listGrid) {
        this.listGrid = listGrid;
    }

    public String getId() {
        return id;
    }

    public void setId(String id) {
        this.id = id;
    }

    public String getDisplayOrder() {
        return displayOrder;
    }

    public void setDisplayOrder(String displayOrder) {
        this.displayOrder = displayOrder;
    }

    public int getIndex() {
        return listGrid.getStartIndex() + listGrid.getRecords().indexOf(this);
    }

    /**
     * Normally you should not be looping through these fields. In order to preserve proper field ordering, instead you
     * should loop through {@link ListGrid#getHeaderFields()} and then invoke the {@link #getField(String)} method
     * with that header field name.
     * 
     * @return
     */
    public List<Field> getFields() {
        return fields;
    }

    public void setFields(List<Field> fields) {
        this.fields = fields;
    }

    public List<Field> getHiddenFields() {
        return hiddenFields;
    }

    public void setHiddenFields(List<Field> hiddenFields) {
        this.hiddenFields = hiddenFields;
    }

    /**
     * Returns a {@link Field} in this record for a particular field name. Used when displaying a {@link ListGrid} in order
     * to guarantee proper field ordering
     * 
     * @param fieldName
     * @return
     */
    public Field getField(String fieldName) {
        if (fieldMap == null) {
            fieldMap = new LinkedHashMap<String, Field>();
            for (Field field : fields) {
                fieldMap.put(field.getName(), field);
            }
            for (Field hiddenField : hiddenFields) {
                fieldMap.put(hiddenField.getName(), hiddenField);
            }
        }
        Field field = fieldMap.get(fieldName);
        
        // We'll return a null field is this particular record doesn't have this polymorphic property.
        // This prevents NPEs in list grids
        if (field == null) {
            field = new Field();
        }
        
        return field;
    }
    
    public void clearFieldMap() {
        fieldMap = null;
    }

    public String getHiddenFieldsJson() {
        StringBuilder sb = new StringBuilder();
        sb.append("{");
        sb.append("\"hiddenFields\":[");
        for (int j=0;j<hiddenFields.size();j++) {
            sb.append("{\"name\":\"");
            sb.append(hiddenFields.get(j).getName());
            sb.append("\",\"val\":");
            sb.append(JSONObject.quote(hiddenFields.get(j).getValue()));
            sb.append("}");
            if (j < hiddenFields.size()-1) {
                sb.append(",");
            }
        }
        sb.append("]}");

        return sb.toString();
    }

    public Boolean getIsDirty() {
        return isDirty == null ? false : isDirty;
    }

    public void setDirty(Boolean isDirty) {
        this.isDirty = isDirty;
    }

    public Boolean getReadOnly() {
        return isReadOnly == null ? false : isReadOnly;
    }

    public void setReadOnly(Boolean readOnly) {
        isReadOnly = readOnly;
    }

    public Entity getEntity() {
        return entity;
    }

    public void setEntity(Entity entity) {
        this.entity = entity;
    }

    public Boolean getIsError() {
        return isError == null ? false : isError;
    }

    public void setIsError(Boolean isError) {
        this.isError = isError;
    }

    public String getErrorKey() {
        return errorKey;
    }

    public void setErrorKey(String errorKey) {
        this.errorKey = errorKey;
    }
    
    /**
     * Actual, localized error message.  If set, this will override the error key.
     * @return
     */
    public String getErrorMessage() {
        return this.errorMessage;
    }

    /**
     * If set, this will override the errorKey.
     * 
     * @param errorMessage
     */
    public void setErrorMessage(String errorMessage) {
        this.errorMessage = errorMessage;
    }

    public ListGridRecordIcon getIcon() {
        if (icon != null) {
            return icon;
        }
        
        if (getIsError()) {
            String msgToUser = getErrorMessage();
            if (msgToUser == null) {
                msgToUser = BLCMessageUtils.getMessage(getErrorKey());
            }

            return new ListGridRecordIcon()
                .withCssClass("fa fa-exclamation-triangle")
                .withMessage(msgToUser)
                .withHasDetails(true);
        }

        if (getIsDirty()) {
            return new ListGridRecordIcon()
                .withCssClass("blc-icon-site-updates")
                .withMessage(BLCMessageUtils.getMessage("listgrid.record.edited"))
                .withHasDetails(false);
        }
        
        return null;
    }
    
    public void setIcon(ListGridRecordIcon icon) {
        this.icon = icon;
    }
    
    public Boolean getHasIcon() {
        return icon != null || getIsError() || getIsDirty();
    }
    
    public String getAltId() {
        return altId;
    }

    public void setAltId(String altId) {
        this.altId = altId;
    }

    public Boolean getLocked() {
        return isLocked;
    }

    public void setLocked(Boolean locked) {
        isLocked = locked;
    }
}<|MERGE_RESOLUTION|>--- conflicted
+++ resolved
@@ -42,12 +42,9 @@
     protected String errorKey;
     protected String errorMessage;
     protected ListGridRecordIcon icon;
-<<<<<<< HEAD
     protected Boolean isLocked = false;
-=======
     protected Boolean isReadOnly = false;
     protected Entity entity;
->>>>>>> 74508da5
 
     /**
      * Convenience map keyed by the field name. Used to guarantee field ordering with header fields within a ListGrid
