/*
 * #%L
 * BroadleafCommerce Open Admin Platform
 * %%
 * Copyright (C) 2009 - 2013 Broadleaf Commerce
 * %%
 * Licensed under the Apache License, Version 2.0 (the "License");
 * you may not use this file except in compliance with the License.
 * You may obtain a copy of the License at
 * 
 *       http://www.apache.org/licenses/LICENSE-2.0
 * 
 * Unless required by applicable law or agreed to in writing, software
 * distributed under the License is distributed on an "AS IS" BASIS,
 * WITHOUT WARRANTIES OR CONDITIONS OF ANY KIND, either express or implied.
 * See the License for the specific language governing permissions and
 * limitations under the License.
 * #L%
 */

package org.broadleafcommerce.openadmin.web.form.component;

import org.apache.commons.lang3.StringUtils;
import org.broadleafcommerce.common.util.BLCMessageUtils;
import org.broadleafcommerce.openadmin.web.form.entity.Field;
import org.codehaus.jettison.json.JSONObject;

import java.util.ArrayList;
import java.util.LinkedHashMap;
import java.util.List;
import java.util.Map;

public class ListGridRecord {

    protected ListGrid listGrid;
    protected String id;
    protected String altId;
    protected List<Field> fields = new ArrayList<Field>();
    protected List<Field> hiddenFields = new ArrayList<Field>();
    protected Boolean isDirty;
    protected Boolean isError;
    protected String errorKey;
    protected String errorMessage;
    protected ListGridRecordIcon icon;

    /**
     * Convenience map keyed by the field name. Used to guarantee field ordering with header fields within a ListGrid
     */
    protected Map<String, Field> fieldMap;
    
    public String getPath() {
        String path = listGrid.getPath() + "/" + id;
        if (!StringUtils.isEmpty(altId)) {
            path += "/" + altId;
        }
        return path;
    }
    
    public boolean getCanLinkToExternalEntity() {
        return StringUtils.isNotBlank(listGrid.getExternalEntitySectionKey());
    }
    
    public String getExternalEntityPath() {
        return listGrid.getExternalEntitySectionKey() + "/" + id;
    }

    public ListGrid getListGrid() {
        return listGrid;
    }
    
    public void setListGrid(ListGrid listGrid) {
        this.listGrid = listGrid;
    }

    public String getId() {
        return id;
    }

    public void setId(String id) {
        this.id = id;
    }
    
    public int getIndex() {
        return listGrid.getStartIndex() + listGrid.getRecords().indexOf(this);
    }

    /**
     * Normally you should not be looping through these fields. In order to preserve proper field ordering, instead you
     * should loop through {@link ListGrid#getHeaderFields()} and then invoke the {@link #getField(String)} method
     * with that header field name.
     * 
     * @return
     */
    public List<Field> getFields() {
        return fields;
    }

    public void setFields(List<Field> fields) {
        this.fields = fields;
    }

    public List<Field> getHiddenFields() {
        return hiddenFields;
    }

    public void setHiddenFields(List<Field> hiddenFields) {
        this.hiddenFields = hiddenFields;
    }

    /**
     * Returns a {@link Field} in this record for a particular field name. Used when displaying a {@link ListGrid} in order
     * to guarantee proper field ordering
     * 
     * @param fieldName
     * @return
     */
    public Field getField(String fieldName) {
        if (fieldMap == null) {
            fieldMap = new LinkedHashMap<String, Field>();
            for (Field field : fields) {
                fieldMap.put(field.getName(), field);
            }
            for (Field hiddenField : hiddenFields) {
                fieldMap.put(hiddenField.getName(), hiddenField);
            }
        }
        Field field = fieldMap.get(fieldName);
        
        // We'll return a null field is this particular record doesn't have this polymorphic property.
        // This prevents NPEs in list grids
        if (field == null) {
            field = new Field();
        }
        
        return field;
    }
    
    public void clearFieldMap() {
        fieldMap = null;
    }

    public String getHiddenFieldsJson() {
        StringBuilder sb = new StringBuilder();
        sb.append("{");
        sb.append("\"hiddenFields\":[");
        for (int j=0;j<hiddenFields.size();j++) {
            sb.append("{\"name\":\"");
            sb.append(hiddenFields.get(j).getName());
            sb.append("\",\"val\":");
            sb.append(JSONObject.quote(hiddenFields.get(j).getValue()));
            sb.append("}");
            if (j < hiddenFields.size()-1) {
                sb.append(",");
            }
        }
        sb.append("]}");

        return sb.toString();
    }

    public Boolean getIsDirty() {
        return isDirty == null ? false : isDirty;
    }

    public void setDirty(Boolean isDirty) {
        this.isDirty = isDirty;
    }

    public Boolean getIsError() {
        return isError == null ? false : isError;
    }

    public void setIsError(Boolean isError) {
        this.isError = isError;
    }

    public String getErrorKey() {
        return errorKey;
    }

    public void setErrorKey(String errorKey) {
        this.errorKey = errorKey;
    }
    
    /**
     * Actual, localized error message.  If set, this will override the error key.
     * @return
     */
    public String getErrorMessage() {
        return this.errorMessage;
    }

    /**
     * If set, this will override the errorKey.
     * 
     * @param errorMessage
     */
    public void setErrorMessage(String errorMessage) {
        this.errorMessage = errorMessage;
    }

    public ListGridRecordIcon getIcon() {
        if (icon != null) {
            return icon;
        }
        
        if (getIsError()) {
            String msgToUser = getErrorMessage();
            if (msgToUser == null) {
                msgToUser = BLCMessageUtils.getMessage(getErrorKey());
            }

            return new ListGridRecordIcon()
                .withCssClass("icon-exclamation-sign")
                .withMessage(msgToUser)
                .withHasDetails(true);
        }

        if (getIsDirty()) {
            return new ListGridRecordIcon()
<<<<<<< HEAD
                .withCssClass("fa fa-pencil-square-o fa-lg")
                .withMessage(BLCMessageUtils.getMessage("listgrid.record.edited"));
=======
                .withCssClass("icon-pencil")
                .withMessage(BLCMessageUtils.getMessage("listgrid.record.edited"))
                .withHasDetails(false);
>>>>>>> 5ff20ffb
        }
        
        return null;
    }
    
    public void setIcon(ListGridRecordIcon icon) {
        this.icon = icon;
    }
    
    public Boolean getHasIcon() {
        return icon != null || getIsError() || getIsDirty();
    }
    
    public String getAltId() {
        return altId;
    }

    public void setAltId(String altId) {
        this.altId = altId;
    }
    
}<|MERGE_RESOLUTION|>--- conflicted
+++ resolved
@@ -218,14 +218,9 @@
 
         if (getIsDirty()) {
             return new ListGridRecordIcon()
-<<<<<<< HEAD
-                .withCssClass("fa fa-pencil-square-o fa-lg")
-                .withMessage(BLCMessageUtils.getMessage("listgrid.record.edited"));
-=======
                 .withCssClass("icon-pencil")
                 .withMessage(BLCMessageUtils.getMessage("listgrid.record.edited"))
                 .withHasDetails(false);
->>>>>>> 5ff20ffb
         }
         
         return null;
