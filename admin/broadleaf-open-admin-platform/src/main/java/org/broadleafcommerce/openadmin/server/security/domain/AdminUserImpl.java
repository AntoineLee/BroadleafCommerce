--- conflicted
+++ resolved
@@ -22,14 +22,15 @@
 import org.broadleafcommerce.common.presentation.AdminPresentationClass;
 import org.broadleafcommerce.common.presentation.ConfigurationItem;
 import org.broadleafcommerce.common.presentation.ValidationConfiguration;
-<<<<<<< HEAD
 import org.broadleafcommerce.common.presentation.client.SupportedFieldType;
 import org.broadleafcommerce.common.presentation.client.VisibilityEnum;
 import org.broadleafcommerce.common.sandbox.domain.SandBox;
 import org.broadleafcommerce.common.sandbox.domain.SandBoxImpl;
-=======
+import org.broadleafcommerce.common.presentation.AdminPresentation;
+import org.broadleafcommerce.common.presentation.AdminPresentationClass;
+import org.broadleafcommerce.common.presentation.ConfigurationItem;
+import org.broadleafcommerce.common.presentation.ValidationConfiguration;
 import org.broadleafcommerce.openadmin.server.service.type.ContextType;
->>>>>>> e5dda9c9
 import org.hibernate.annotations.BatchSize;
 import org.hibernate.annotations.Cache;
 import org.hibernate.annotations.CacheConcurrencyStrategy;
@@ -226,7 +227,26 @@
         this.allPermissions = allPermissions;
     }
 
-<<<<<<< HEAD
+    @Override
+    public ContextType getContextType() {
+        return ContextType.GLOBAL;
+    }
+
+    @Override
+    public void setContextType(ContextType contextType) {
+        //do nothing
+    }
+
+    @Override
+    public String getContextKey() {
+        return null;
+    }
+
+    @Override
+    public void setContextKey(String contextKey) {
+        //do nothing
+    }
+
     public void checkCloneable(AdminUser adminUser) throws CloneNotSupportedException, SecurityException, NoSuchMethodException {
         Method cloneMethod = adminUser.getClass().getMethod("clone", new Class[]{});
         if (cloneMethod.getDeclaringClass().getName().startsWith("org.broadleafcommerce") && !adminUser.getClass().getName().startsWith("org.broadleafcommerce")) {
@@ -275,25 +295,6 @@
         }
 
         return clone;
-=======
-    @Override
-    public ContextType getContextType() {
-        return ContextType.GLOBAL;
-    }
-
-    @Override
-    public void setContextType(ContextType contextType) {
-        //do nothing
-    }
-
-    @Override
-    public String getContextKey() {
-        return null;
-    }
-
-    @Override
-    public void setContextKey(String contextKey) {
-        //do nothing
->>>>>>> e5dda9c9
-    }
+    }
+
 }