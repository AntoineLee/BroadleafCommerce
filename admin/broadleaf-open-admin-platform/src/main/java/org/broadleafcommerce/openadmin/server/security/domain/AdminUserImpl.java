--- conflicted
+++ resolved
@@ -80,12 +80,9 @@
 @Cache(usage = CacheConcurrencyStrategy.READ_WRITE, region="blStandardElements")
 @DirectCopyTransform({
         @DirectCopyTransformMember(templateTokens = DirectCopyTransformTypes.MULTITENANT_ADMINUSER),
-<<<<<<< HEAD
         @DirectCopyTransformMember(templateTokens = DirectCopyTransformTypes.AUDITABLE_ONLY),
-        @DirectCopyTransformMember(templateTokens = DirectCopyTransformTypes.MULTI_PHASE_ADD)
-=======
+        @DirectCopyTransformMember(templateTokens = DirectCopyTransformTypes.MULTI_PHASE_ADD),
         @DirectCopyTransformMember(templateTokens = DirectCopyTransformTypes.ARCHIVE_ONLY)
->>>>>>> b2efef58
 })
 public class AdminUserImpl implements AdminUser, AdminMainEntity, AdminUserAdminPresentation {
 
