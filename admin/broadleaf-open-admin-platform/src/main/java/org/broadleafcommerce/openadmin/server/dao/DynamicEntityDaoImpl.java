/*
 * #%L
 * BroadleafCommerce Open Admin Platform
 * %%
 * Copyright (C) 2009 - 2016 Broadleaf Commerce
 * %%
 * Licensed under the Broadleaf Fair Use License Agreement, Version 1.0
 * (the "Fair Use License" located  at http://license.broadleafcommerce.org/fair_use_license-1.0.txt)
 * unless the restrictions on use therein are violated and require payment to Broadleaf in which case
 * the Broadleaf End User License Agreement (EULA), Version 1.1
 * (the "Commercial License" located at http://license.broadleafcommerce.org/commercial_license-1.1.txt)
 * shall apply.
 * 
 * Alternatively, the Commercial License may be replaced with a mutually agreed upon license (the "Custom License")
 * between you and Broadleaf Commerce. You may not use this file except in compliance with the applicable license.
 * #L%
 */
package org.broadleafcommerce.openadmin.server.dao;


import org.apache.commons.collections4.map.LRUMap;
import org.apache.commons.lang.StringUtils;
import org.apache.commons.lang3.ArrayUtils;
import org.apache.commons.logging.Log;
import org.apache.commons.logging.LogFactory;
import org.broadleafcommerce.common.money.Money;
import org.broadleafcommerce.common.persistence.EntityConfiguration;
import org.broadleafcommerce.common.presentation.AdminPresentationClass;
import org.broadleafcommerce.common.presentation.client.PersistencePerspectiveItemType;
import org.broadleafcommerce.common.presentation.client.SupportedFieldType;
import org.broadleafcommerce.common.presentation.client.VisibilityEnum;
import org.broadleafcommerce.common.util.BLCAnnotationUtils;
import org.broadleafcommerce.common.util.dao.DynamicDaoHelper;
import org.broadleafcommerce.common.util.dao.DynamicDaoHelperImpl;
import org.broadleafcommerce.common.util.dao.EJB3ConfigurationDao;
import org.broadleafcommerce.openadmin.dto.BasicCollectionMetadata;
import org.broadleafcommerce.openadmin.dto.BasicFieldMetadata;
import org.broadleafcommerce.openadmin.dto.ClassMetadata;
import org.broadleafcommerce.openadmin.dto.ClassTree;
import org.broadleafcommerce.openadmin.dto.FieldMetadata;
import org.broadleafcommerce.openadmin.dto.ForeignKey;
import org.broadleafcommerce.openadmin.dto.MergedPropertyType;
import org.broadleafcommerce.openadmin.dto.PersistencePerspective;
import org.broadleafcommerce.openadmin.dto.TabMetadata;
import org.broadleafcommerce.openadmin.server.dao.provider.metadata.FieldMetadataProvider;
import org.broadleafcommerce.openadmin.server.dao.provider.metadata.request.AddMetadataFromFieldTypeRequest;
import org.broadleafcommerce.openadmin.server.dao.provider.metadata.request.LateStageAddMetadataRequest;
import org.broadleafcommerce.openadmin.server.service.persistence.module.FieldManager;
import org.broadleafcommerce.openadmin.server.service.persistence.validation.FieldNamePropertyValidator;
import org.broadleafcommerce.openadmin.server.service.type.MetadataProviderResponse;
import org.hibernate.Criteria;
import org.hibernate.MappingException;
import org.hibernate.SessionFactory;
import org.hibernate.ejb.HibernateEntityManager;
import org.hibernate.mapping.PersistentClass;
import org.hibernate.mapping.Property;
import org.hibernate.type.ComponentType;
import org.hibernate.type.Type;
import org.springframework.beans.BeansException;
import org.springframework.beans.factory.annotation.Value;
import org.springframework.context.ApplicationContext;
import org.springframework.context.ApplicationContextAware;
import org.springframework.context.annotation.Scope;
import org.springframework.stereotype.Component;
import org.springframework.transaction.annotation.Transactional;

import java.io.Serializable;
import java.lang.reflect.Field;
import java.lang.reflect.Method;
import java.lang.reflect.Modifier;
import java.math.BigDecimal;
import java.math.BigInteger;
import java.security.MessageDigest;
import java.security.NoSuchAlgorithmException;
import java.util.ArrayList;
import java.util.Arrays;
import java.util.Collections;
import java.util.Comparator;
import java.util.Date;
import java.util.HashMap;
import java.util.HashSet;
import java.util.Iterator;
import java.util.List;
import java.util.Map;
import java.util.Set;

import javax.annotation.Nonnull;
import javax.annotation.Resource;
import javax.persistence.EntityManager;

/**
 * 
 * @author jfischer
 *
 */
@Component("blDynamicEntityDao")
@Scope("prototype")
public class DynamicEntityDaoImpl implements DynamicEntityDao, ApplicationContextAware {
    
    private static final Log LOG = LogFactory.getLog(DynamicEntityDaoImpl.class);
    
    protected static final Map<String,Map<String, FieldMetadata>> METADATA_CACHE = new LRUMap<>(1000);
    
    /**
     * Lifetime cache for the existence of DynamicEntityDaoImpl that just stores how many properties we have cached in METADATA_CACHE over the lifetime
     * of the application. This should survive evictions from METADATA_CACHE because it is for the purpose of diagnosing when we store different property
     * counts in METADATA_CACHE as a result of cache eviction
     */
    protected static final Map<String, Integer> METADATA_CACHE_SIZES = new HashMap<>();
    
    /*
     * This is the same as POLYMORPHIC_ENTITY_CACHE, except that it does not contain classes that are abstract or have been marked for exclusion 
     * from polymorphism
     */
    
    protected EntityManager standardEntityManager;

    @Resource(name="blMetadata")
    protected Metadata metadata;

    @Resource(name="blEJB3ConfigurationDao")
    protected EJB3ConfigurationDao ejb3ConfigurationDao;

    @Resource(name="blEntityConfiguration")
    protected EntityConfiguration entityConfiguration;

    @Resource(name="blFieldMetadataProviders")
    protected List<FieldMetadataProvider> fieldMetadataProviders = new ArrayList<>();

    @Resource(name= "blDefaultFieldMetadataProvider")
    protected FieldMetadataProvider defaultFieldMetadataProvider;

    @Resource(name = "blAppConfigurationMap")
    protected Map<String, String> propertyConfigurations = new HashMap<>();

    protected DynamicDaoHelper dynamicDaoHelper = new DynamicDaoHelperImpl();

    @Value("${cache.entity.dao.metadata.ttl}")
    protected int cacheEntityMetaDataTtl;
    
    /**
     * Whether or not we should use {@link #METADATA_CACHE_SIZES} in the normal runtime of the application
     */
    @Value("${validate.metadata.cache.sizes:false}")
    protected boolean validateMetadataCacheSizes;
    
    protected long lastCacheFlushTime = System.currentTimeMillis();

    protected ApplicationContext applicationContext;

    @Override
    public void setApplicationContext(ApplicationContext applicationContext) throws BeansException {
        this.applicationContext = applicationContext;
    }

    @Override
    public Criteria createCriteria(Class<?> entityClass) {
        return ((HibernateEntityManager) getStandardEntityManager()).getSession().createCriteria(entityClass);
    }
    
    @Override
    public <T> T persist(T entity) {
        standardEntityManager.persist(entity);
        standardEntityManager.flush();
        return entity;
    }

    @Override
    public Object find(Class<?> entityClass, Object key) {
        return standardEntityManager.find(entityClass, key);
    }

    @Override
    public <T> T merge(T entity) {
        T response = standardEntityManager.merge(entity);
        standardEntityManager.flush();
        return response;
    }
    
    @Override
    public void flush() {
        standardEntityManager.flush();
    }
    
    @Override
    public void detach(Serializable entity) {
        standardEntityManager.detach(entity);
    }
    
    @Override
    @Transactional
    public void refresh(Serializable entity) {
        standardEntityManager.refresh(entity);
    }
    
    @Override
    public Serializable retrieve(Class<?> entityClass, Object primaryKey) {
        return (Serializable) standardEntityManager.find(entityClass, primaryKey);
    }
    
    @Override
    public void remove(Serializable entity) {
        standardEntityManager.remove(entity);
        standardEntityManager.flush();
    }

    @Override
    public void clear() {
        standardEntityManager.clear();
    }

    @Override
    public PersistentClass getPersistentClass(String targetClassName) {
        return ejb3ConfigurationDao.getConfiguration().getClassMapping(targetClassName);
    }

    @Override
    public boolean useCache() {
        if (cacheEntityMetaDataTtl < 0) {
            return true;
        }
        if (cacheEntityMetaDataTtl == 0) {
            return false;
        } else {
            if ((System.currentTimeMillis() - lastCacheFlushTime) > cacheEntityMetaDataTtl) {
                lastCacheFlushTime = System.currentTimeMillis();
                METADATA_CACHE.clear();
                DynamicDaoHelperImpl.POLYMORPHIC_ENTITY_CACHE.clear();
                DynamicDaoHelperImpl.POLYMORPHIC_ENTITY_CACHE_WO_EXCLUSIONS.clear();
                LOG.trace("Metadata cache evicted");
                return true; // cache is empty
            } else {
                return true;
            }
        }
    }

    @Override
    public Class<?>[] getAllPolymorphicEntitiesFromCeiling(Class<?> ceilingClass) {
        return getAllPolymorphicEntitiesFromCeiling(ceilingClass, true);
    }

    @Override
    public Class<?>[] getAllPolymorphicEntitiesFromCeiling(Class<?> ceilingClass, boolean includeUnqualifiedPolymorphicEntities) {
        return dynamicDaoHelper.getAllPolymorphicEntitiesFromCeiling(ceilingClass, getSessionFactory(),
            includeUnqualifiedPolymorphicEntities, useCache());
    }

    @Override
    public Class<?>[] getUpDownInheritance(Class<?> testClass) {
        return dynamicDaoHelper.getUpDownInheritance(testClass, getSessionFactory(), true, useCache(), ejb3ConfigurationDao);
    }

    public Class<?>[] sortEntities(Class<?> ceilingClass, List<Class<?>> entities) {
        return dynamicDaoHelper.sortEntities(ceilingClass, entities);
    }

    protected void addClassToTree(Class<?> clazz, ClassTree tree) {
        Class<?> testClass;
        try {
            testClass = Class.forName(tree.getFullyQualifiedClassname());
        } catch (ClassNotFoundException e) {
            throw new RuntimeException(e);
        }
        if (clazz.equals(testClass)) {
            return;
        }
        if (clazz.getSuperclass().equals(testClass)) {
            ClassTree myTree = new ClassTree(clazz.getName(), isExcludeClassFromPolymorphism(clazz));
            createClassTreeFromAnnotation(clazz, myTree);
            tree.setChildren(ArrayUtils.add(tree.getChildren(), myTree));
        } else {
            for (ClassTree child : tree.getChildren()) {
                addClassToTree(clazz, child);
            }
        }
    }

    protected void createClassTreeFromAnnotation(Class<?> clazz, ClassTree myTree) {
        AdminPresentationClass classPresentation = (AdminPresentationClass) BLCAnnotationUtils.getAnnotationFromEntityOrInterface(AdminPresentationClass.class, clazz);
        if (classPresentation != null) {
            String friendlyName = classPresentation.friendlyName();
            if (!StringUtils.isEmpty(friendlyName)) {
                myTree.setFriendlyName(friendlyName);
            }
        }
    }

    @Override
    public ClassTree getClassTree(Class<?>[] polymorphicClasses) {
        String ceilingClass = null;
        for (Class<?> clazz : polymorphicClasses) {
            AdminPresentationClass classPresentation = clazz.getAnnotation(AdminPresentationClass.class);
            if (classPresentation != null) {
               String ceilingEntity = classPresentation.ceilingDisplayEntity();
                if (!StringUtils.isEmpty(ceilingEntity)) {
                    ceilingClass = ceilingEntity;
                    break;
                }
            }
        }
        if (ceilingClass != null) {
            int pos = -1;
            int j = 0;
            for (Class<?> clazz : polymorphicClasses) {
                if (clazz.getName().equals(ceilingClass)) {
                    pos = j;
                    break;
                }
                j++;
            }
            if (pos >= 0) {
                Class<?>[] temp = new Class<?>[pos + 1];
                System.arraycopy(polymorphicClasses, 0, temp, 0, j + 1);
                polymorphicClasses = temp;
            }
        }
        
        ClassTree classTree = null;
        if (!ArrayUtils.isEmpty(polymorphicClasses)) {
            Class<?> topClass = polymorphicClasses[polymorphicClasses.length-1];
            classTree = new ClassTree(topClass.getName(), isExcludeClassFromPolymorphism(topClass));
            createClassTreeFromAnnotation(topClass, classTree);
            for (int j=polymorphicClasses.length-1; j >= 0; j--) {
                addClassToTree(polymorphicClasses[j], classTree);
            }
            classTree.finalizeStructure(1);
        }
        return classTree;
    }

    @Override
    public ClassTree getClassTreeFromCeiling(Class<?> ceilingClass) {
        Class<?>[] sortedEntities = getAllPolymorphicEntitiesFromCeiling(ceilingClass);
        return getClassTree(sortedEntities);
    }
    
    @Override
    public Map<String, FieldMetadata> getSimpleMergedProperties(String entityName, PersistencePerspective persistencePerspective) {
        Class<?>[] entityClasses;
        try {
            entityClasses = getAllPolymorphicEntitiesFromCeiling(Class.forName(entityName));
        } catch (ClassNotFoundException e) {
            throw new RuntimeException(e);
        }
        if (!ArrayUtils.isEmpty(entityClasses)) {
            return getMergedProperties(
                entityName,
                entityClasses,
                (ForeignKey) persistencePerspective.getPersistencePerspectiveItems().get(PersistencePerspectiveItemType.FOREIGNKEY),
                persistencePerspective.getAdditionalNonPersistentProperties(),
                persistencePerspective.getAdditionalForeignKeys(),
                MergedPropertyType.PRIMARY,
                persistencePerspective.getPopulateToOneFields(),
                persistencePerspective.getIncludeFields(),
                persistencePerspective.getExcludeFields(),
                persistencePerspective.getConfigurationKey(),
                ""
            );
        } else {
            Map<String, FieldMetadata> mergedProperties = new HashMap<>();
            Class<?> targetClass;
            try {
                targetClass = Class.forName(entityName);
            } catch (ClassNotFoundException e) {
                throw new RuntimeException(e);
            }
            Map<String, FieldMetadata> attributesMap = metadata.getFieldMetadataForTargetClass(null, targetClass, this, "");
            for (String property : attributesMap.keySet()) {
                FieldMetadata presentationAttribute = attributesMap.get(property);
                if (!presentationAttribute.getExcluded()) {
                    Field field = FieldManager.getSingleField(targetClass, property);
                    if (!Modifier.isStatic(field.getModifiers())) {
                        boolean handled = false;
                        for (FieldMetadataProvider provider : fieldMetadataProviders) {
                            MetadataProviderResponse response = provider.addMetadataFromFieldType(
                                    new AddMetadataFromFieldTypeRequest(field, targetClass, null, new ForeignKey[]{},
                                            MergedPropertyType.PRIMARY, null, null, "",
                                            property, null, false, 0, attributesMap, presentationAttribute,
                                            ((BasicFieldMetadata) presentationAttribute).getExplicitFieldType(), field.getType(), this),
                                            mergedProperties);
                            if (MetadataProviderResponse.NOT_HANDLED != response) {
                                handled = true;
                            }
                            if (MetadataProviderResponse.HANDLED_BREAK == response) {
                                break;
                            }
                        }
                        if (!handled) {
                            //this provider is not included in the provider list on purpose - it is designed to handle basic
                            //AdminPresentation fields, and those fields not admin presentation annotated at all
                            defaultFieldMetadataProvider.addMetadataFromFieldType(
                                    new AddMetadataFromFieldTypeRequest(field, targetClass, null, new ForeignKey[]{},
                                            MergedPropertyType.PRIMARY, null, null, "", property,
                                            null, false, 0, attributesMap, presentationAttribute, ((BasicFieldMetadata) presentationAttribute).getExplicitFieldType(),
                                            field.getType(), this), mergedProperties);
                        }
                    }
                }
            }

            return mergedProperties;
        }
    }
    
    @Override
    public Map<String, FieldMetadata> getMergedProperties(@Nonnull Class<?> cls) {
        Class<?>[] polymorphicTypes = getAllPolymorphicEntitiesFromCeiling(cls);
        return getMergedProperties(
                cls.getName(),
                polymorphicTypes,
                null,
                new String[] {},
                new ForeignKey[] {},
                MergedPropertyType.PRIMARY,
                true,
                new String[] {},
                new String[] {},
                null,
                ""
                );
    }

    @Override
    public Map<String, FieldMetadata> getMergedProperties(
            String ceilingEntityFullyQualifiedClassname,
            Class<?>[] entities,
            ForeignKey foreignField,
            String[] additionalNonPersistentProperties,
            ForeignKey[] additionalForeignFields,
            MergedPropertyType mergedPropertyType,
            Boolean populateManyToOneFields,
            String[] includeFields,
            String[] excludeFields,
            String configurationKey,
            String prefix) {
        Map<String, FieldMetadata> mergedProperties = getMergedPropertiesRecursively(
                ceilingEntityFullyQualifiedClassname,
                entities,
                foreignField,
                additionalNonPersistentProperties,
                additionalForeignFields,
                mergedPropertyType,
                populateManyToOneFields,
                includeFields,
                excludeFields,
                configurationKey,
                new ArrayList<Class<?>>(),
                prefix,
                false,
                "");

        final List<String> removeKeys = new ArrayList<>();
 
        for (final String key : mergedProperties.keySet()) {
            if (mergedProperties.get(key).getExcluded() != null && mergedProperties.get(key).getExcluded()) {
                removeKeys.add(key);
            }
        }

        for (String removeKey : removeKeys) {
            mergedProperties.remove(removeKey);
        }

        // Allow field metadata providers to contribute additional fields here. These latestage handlers take place
        // after any cached lookups occur, and are ideal for adding in dynamic properties that are not globally cacheable
        // like properties gleaned from reflection typically are.
        Set<String> keys = new HashSet<>(mergedProperties.keySet());
        for (Class<?> targetClass : entities) {
            for (String key : keys) {
                LateStageAddMetadataRequest amr = new LateStageAddMetadataRequest(key, null, targetClass, this, "");

                boolean foundOneOrMoreHandlers = false;
                for (FieldMetadataProvider fieldMetadataProvider : fieldMetadataProviders) {
                    MetadataProviderResponse response = fieldMetadataProvider.lateStageAddMetadata(amr, mergedProperties);
                    if (MetadataProviderResponse.NOT_HANDLED != response) {
                        foundOneOrMoreHandlers = true;
                    }
                    if (MetadataProviderResponse.HANDLED_BREAK == response) {
                        break;
                    }
                }
                if (!foundOneOrMoreHandlers) {
                    defaultFieldMetadataProvider.lateStageAddMetadata(amr, mergedProperties);
                }
            }
        }

        return mergedProperties;
    }

    protected Map<String, FieldMetadata> getMergedPropertiesRecursively(
            final String ceilingEntityFullyQualifiedClassname,
            final Class<?>[] entities,
            final ForeignKey foreignField,
            final String[] additionalNonPersistentProperties,
            final ForeignKey[] additionalForeignFields,
            final MergedPropertyType mergedPropertyType,
            final Boolean populateManyToOneFields,
            final String[] includeFields,
            final String[] excludeFields,
            final String configurationKey,
            final List<Class<?>> parentClasses,
            final String prefix,
            final Boolean isParentExcluded,
            final String parentPrefix) {
        PropertyBuilder propertyBuilder = new PropertyBuilder() {
            @Override
            public Map<String, FieldMetadata> execute(Boolean overridePopulateManyToOne) {
                Map<String, FieldMetadata> mergedProperties = new HashMap<>();
                Boolean classAnnotatedPopulateManyToOneFields;
                if (overridePopulateManyToOne != null) {
                    classAnnotatedPopulateManyToOneFields = overridePopulateManyToOne;
                } else {
                    classAnnotatedPopulateManyToOneFields = populateManyToOneFields;
                }

                buildPropertiesFromPolymorphicEntities(
                    entities,
                    foreignField,
                    additionalNonPersistentProperties,
                    additionalForeignFields,
                    mergedPropertyType,
                    classAnnotatedPopulateManyToOneFields,
                    includeFields,
                    excludeFields,
                    configurationKey,
                    ceilingEntityFullyQualifiedClassname,
                    mergedProperties,
                    parentClasses,
                    prefix,
                    isParentExcluded,
                    parentPrefix);

                return mergedProperties;
            }
        };

        Map<String, FieldMetadata> mergedProperties = metadata.overrideMetadata(entities, propertyBuilder, prefix, isParentExcluded, ceilingEntityFullyQualifiedClassname, configurationKey, this);
        applyIncludesAndExcludes(includeFields, excludeFields, prefix, isParentExcluded, mergedProperties);
        applyForeignKeyPrecedence(foreignField, additionalForeignFields, mergedProperties);

        return mergedProperties;
    }

    protected void applyForeignKeyPrecedence(ForeignKey foreignField, ForeignKey[] additionalForeignFields, Map<String, FieldMetadata> mergedProperties) {
        for (String key : mergedProperties.keySet()) {
            boolean isForeign = false;
            if (foreignField != null) {
                isForeign = foreignField.getManyToField().equals(key);
            }
            if (!isForeign && !ArrayUtils.isEmpty(additionalForeignFields)) {
                for (ForeignKey foreignKey : additionalForeignFields) {
                    isForeign = foreignKey.getManyToField().equals(key);
                    if (isForeign) {
                        break;
                    }
                }
            }
            if (isForeign) {
                FieldMetadata metadata = mergedProperties.get(key);
                metadata.setExcluded(false);
            }
        }
    }

    protected void applyIncludesAndExcludes(String[] includeFields, String[] excludeFields, String prefix, Boolean isParentExcluded, Map<String, FieldMetadata> mergedProperties) {
        //check includes
        if (!ArrayUtils.isEmpty(includeFields)) {
            for (String include : includeFields) {
                for (String key : mergedProperties.keySet()) {
                    String testKey = prefix + key;
                    if (!(testKey.startsWith(include + ".") || testKey.equals(include))) {
                        FieldMetadata metadata = mergedProperties.get(key);
                        LOG.debug("applyIncludesAndExcludes:Excluding " + key + " because this field did not appear in the explicit includeFields list");
                        metadata.setExcluded(true);
                    } else {
                        FieldMetadata metadata = mergedProperties.get(key);
                        if (!isParentExcluded) {
                            LOG.debug("applyIncludesAndExcludes:Showing " + key + " because this field appears in the explicit includeFields list");
                            metadata.setExcluded(false);
                        }
                    }
                }
            }
        } else if (!ArrayUtils.isEmpty(excludeFields)) {
            //check excludes
            for (String exclude : excludeFields) {
                for (String key : mergedProperties.keySet()) {
                    String testKey = prefix + key;
                    if (testKey.startsWith(exclude + ".") || testKey.equals(exclude)) {
                        FieldMetadata metadata = mergedProperties.get(key);
                        LOG.debug("applyIncludesAndExcludes:Excluding " + key + " because this field appears in the explicit excludeFields list");
                        metadata.setExcluded(true);
                    } else {
                        FieldMetadata metadata = mergedProperties.get(key);
                        if (!isParentExcluded) {
                            LOG.debug("applyIncludesAndExcludes:Showing " + key + " because this field did not appear in the explicit excludeFields list");
                            metadata.setExcluded(false);
                        }
                    }
                }
            }
        }
    }

    protected String pad(String s, int length, char pad) {
        StringBuilder buffer = new StringBuilder(s);
        while (buffer.length() < length) {
            buffer.insert(0, pad);
        }
        return buffer.toString();
    }

    protected String getCacheKey(String ceilingEntityFullyQualifiedClassname, ForeignKey foreignField, String[] additionalNonPersistentProperties, ForeignKey[] additionalForeignFields, MergedPropertyType mergedPropertyType, Boolean populateManyToOneFields, Class<?> clazz, String configurationKey, Boolean isParentExcluded) {
        StringBuilder sb = new StringBuilder(150);
        sb.append(ceilingEntityFullyQualifiedClassname);
        sb.append(clazz.hashCode());
        sb.append(foreignField==null?"":foreignField.toString());
        sb.append(configurationKey);
        sb.append(isParentExcluded);
        if (additionalNonPersistentProperties != null) {
            for (String prop : additionalNonPersistentProperties) {
                sb.append(prop);
            }
        }
        if (additionalForeignFields != null) {
            for (ForeignKey key : additionalForeignFields) {
                sb.append(key.toString());
            }
        }
        sb.append(mergedPropertyType);
        sb.append(populateManyToOneFields);
        
        String digest;
        try {
            MessageDigest md = MessageDigest.getInstance("MD5");
            byte[] messageDigest = md.digest(sb.toString().getBytes());
            BigInteger number = new BigInteger(1,messageDigest);
            digest = number.toString(16);
        } catch(NoSuchAlgorithmException e) {
            throw new RuntimeException(e);
        }

        String key = pad(digest, 32, '0');
        
        if (LOG.isDebugEnabled()) {
            LOG.debug("Created cache key: " + key + " from the following string: " + sb.toString());
        }
        return key;
    }

    protected void buildPropertiesFromPolymorphicEntities(
            Class<?>[] entities,
            ForeignKey foreignField,
            String[] additionalNonPersistentProperties,
            ForeignKey[] additionalForeignFields,
            MergedPropertyType mergedPropertyType,
            Boolean populateManyToOneFields,
            String[] includeFields,
            String[] excludeFields,
            String configurationKey,
            String ceilingEntityFullyQualifiedClassname,
            Map<String, FieldMetadata> mergedProperties,
            List<Class<?>> parentClasses,
            String prefix,
            Boolean isParentExcluded,
            String parentPrefix) {
        for (Class<?> clazz : entities) {
            String cacheKey = getCacheKey(ceilingEntityFullyQualifiedClassname, foreignField, additionalNonPersistentProperties, additionalForeignFields, mergedPropertyType, populateManyToOneFields, clazz, configurationKey, isParentExcluded);

            Map<String, FieldMetadata> cacheData = null;
            synchronized(DynamicDaoHelperImpl.LOCK_OBJECT) {
                if (useCache()) {
                    cacheData = METADATA_CACHE.get(cacheKey);
                }

                if (cacheData == null) {
                    Map<String, FieldMetadata> props = getPropertiesForEntityClass(
                        clazz,
                        foreignField,
                        additionalNonPersistentProperties,
                        additionalForeignFields,
                        mergedPropertyType,
                        populateManyToOneFields,
                        includeFields,
                        excludeFields,
                        configurationKey,
                        ceilingEntityFullyQualifiedClassname,
                        parentClasses,
                        prefix,
                        isParentExcluded,
                        parentPrefix);
                    //first check all the properties currently in there to see if my entity inherits from them
                    for (Class<?> clazz2 : entities) {
                        if (!clazz2.getName().equals(clazz.getName())) {
                            for (Map.Entry<String, FieldMetadata> entry : props.entrySet()) {
                                FieldMetadata metadata = entry.getValue();
                                try {
                                    if (Class.forName(metadata.getInheritedFromType()).isAssignableFrom(clazz2)) {
                                        String[] both = ArrayUtils.addAll(metadata.getAvailableToTypes(), new String[]{clazz2.getName()});
                                        metadata.setAvailableToTypes(both);
                                    }
                                } catch (ClassNotFoundException e) {
                                    throw new RuntimeException(e);
                                }
                            }
                        }
                    }
                    METADATA_CACHE.put(cacheKey, props);
                    
                    if (LOG.isTraceEnabled()) {
                        LOG.trace("Added " + props.size() + " to the metadata cache with key " + cacheKey + " for the class " + ceilingEntityFullyQualifiedClassname);
                    }
                    
                    if (validateMetadataCacheSizes) {
                        Integer previousSize = METADATA_CACHE_SIZES.get(cacheKey);
                        Integer currentSize = props.size();
                        if (previousSize == null) {
                            METADATA_CACHE_SIZES.put(cacheKey, currentSize);
                        } else if (!currentSize.equals(previousSize)) {
                            String msg = "Attempted to store " + currentSize + " properties in the cache for the key " + cacheKey + " but we had previously stored " + previousSize + " properties";
                            LOG.error(msg);
                            throw new RuntimeException(msg);
                        }
                    }
                    
                    cacheData = props;
                } else {
                    if (LOG.isTraceEnabled()) {
                        LOG.trace("Read " + cacheData.size() + " from the metada cache with key " + cacheKey + " for the class " + ceilingEntityFullyQualifiedClassname);
                    }
                }
            }
            //clone the metadata before passing to the system
            Map<String, FieldMetadata> clonedCache = new HashMap<>(cacheData.size());
            for (Map.Entry<String, FieldMetadata> entry : cacheData.entrySet()) {
                clonedCache.put(entry.getKey(), entry.getValue().cloneFieldMetadata());
            }
            mergedProperties.putAll(clonedCache);
        }
    }

    @Override
    public Field[] getAllFields(Class<?> targetClass) {
        Field[] allFields = new Field[]{};
        boolean eof = false;
        Class<?> currentClass = targetClass;
        while (!eof) {
            Field[] fields = currentClass.getDeclaredFields();
            allFields = ArrayUtils.addAll(allFields, fields);
            if (currentClass.getSuperclass() != null) {
                currentClass = currentClass.getSuperclass();
            } else {
                eof = true;
            }
        }
        
        return allFields;
    }

    @Override
    public Map<String, FieldMetadata> getPropertiesForPrimitiveClass(
        String propertyName,
        String friendlyPropertyName,
        Class<?> targetClass,
        Class<?> parentClass,
        MergedPropertyType mergedPropertyType
    ) {
        Map<String, FieldMetadata> fields = new HashMap<>();
        BasicFieldMetadata presentationAttribute = new BasicFieldMetadata();
        presentationAttribute.setFriendlyName(friendlyPropertyName);
        if (String.class.isAssignableFrom(targetClass)) {
            presentationAttribute.setExplicitFieldType(SupportedFieldType.STRING);
            presentationAttribute.setVisibility(VisibilityEnum.VISIBLE_ALL);
            fields.put(propertyName, metadata.getFieldMetadata("", propertyName, null, SupportedFieldType.STRING, null, parentClass, presentationAttribute, mergedPropertyType, this));
        } else if (Boolean.class.isAssignableFrom(targetClass)) {
            presentationAttribute.setExplicitFieldType(SupportedFieldType.BOOLEAN);
            presentationAttribute.setVisibility(VisibilityEnum.VISIBLE_ALL);
            fields.put(propertyName, metadata.getFieldMetadata("", propertyName, null, SupportedFieldType.BOOLEAN, null, parentClass, presentationAttribute, mergedPropertyType, this));
        } else if (Date.class.isAssignableFrom(targetClass)) {
            presentationAttribute.setExplicitFieldType(SupportedFieldType.DATE);
            presentationAttribute.setVisibility(VisibilityEnum.VISIBLE_ALL);
            fields.put(propertyName, metadata.getFieldMetadata("", propertyName, null, SupportedFieldType.DATE, null, parentClass, presentationAttribute, mergedPropertyType, this));
        } else if (Money.class.isAssignableFrom(targetClass)) {
            presentationAttribute.setExplicitFieldType(SupportedFieldType.MONEY);
            presentationAttribute.setVisibility(VisibilityEnum.VISIBLE_ALL);
            fields.put(propertyName, metadata.getFieldMetadata("", propertyName, null, SupportedFieldType.MONEY, null, parentClass, presentationAttribute, mergedPropertyType, this));
        } else if (
                Byte.class.isAssignableFrom(targetClass) ||
                Integer.class.isAssignableFrom(targetClass) ||
                Long.class.isAssignableFrom(targetClass) ||
                Short.class.isAssignableFrom(targetClass)
            ) {
            presentationAttribute.setExplicitFieldType(SupportedFieldType.INTEGER);
            presentationAttribute.setVisibility(VisibilityEnum.VISIBLE_ALL);
            fields.put(propertyName, metadata.getFieldMetadata("", propertyName, null, SupportedFieldType.INTEGER, null, parentClass, presentationAttribute, mergedPropertyType, this));
        } else if (
                Double.class.isAssignableFrom(targetClass) ||
                BigDecimal.class.isAssignableFrom(targetClass)
            ) {
            presentationAttribute.setExplicitFieldType(SupportedFieldType.DECIMAL);
            presentationAttribute.setVisibility(VisibilityEnum.VISIBLE_ALL);
            fields.put(propertyName, metadata.getFieldMetadata("", propertyName, null, SupportedFieldType.DECIMAL, null, parentClass, presentationAttribute, mergedPropertyType, this));
        }
        ((BasicFieldMetadata) fields.get(propertyName)).setLength(255);
        ((BasicFieldMetadata) fields.get(propertyName)).setForeignKeyCollection(false);
        ((BasicFieldMetadata) fields.get(propertyName)).setRequired(true);
        ((BasicFieldMetadata) fields.get(propertyName)).setUnique(true);
        ((BasicFieldMetadata) fields.get(propertyName)).setScale(100);
        ((BasicFieldMetadata) fields.get(propertyName)).setPrecision(100);

        return fields;
    }

    @Override
    public SessionFactory getSessionFactory() {
        return dynamicDaoHelper.getSessionFactory((HibernateEntityManager) standardEntityManager);
    }

    @Override
    public Map<String, Object> getIdMetadata(Class<?> entityClass) {
        return dynamicDaoHelper.getIdMetadata(entityClass, (HibernateEntityManager) standardEntityManager);
    }

    @Override
    public List<String> getPropertyNames(Class<?> entityClass) {
        return dynamicDaoHelper.getPropertyNames(entityClass, (HibernateEntityManager) standardEntityManager);
    }

    @Override
    public List<Type> getPropertyTypes(Class<?> entityClass) {
        return dynamicDaoHelper.getPropertyTypes(entityClass, (HibernateEntityManager) standardEntityManager);
    }

    @Override
    public Map<String, TabMetadata> getTabAndGroupMetadata(Class<?>[] entities, ClassMetadata cmd) {
        Class<?>[] superClassEntities = getSuperClassHierarchy(entities[entities.length-1]);

        Map<String, TabMetadata> mergedTabAndGroupMetadata = metadata.getBaseTabAndGroupMetadata(superClassEntities);
        metadata.applyTabAndGroupMetadataOverrides(superClassEntities, mergedTabAndGroupMetadata);
        metadata.buildAdditionalTabAndGroupMetadataFromCmdProperties(cmd, mergedTabAndGroupMetadata);

        return mergedTabAndGroupMetadata;
    }

    public Class<?>[] getSuperClassHierarchy(Class<?> ceilingEntity) {
        Class<?>[] entities = new Class<?>[]{};

        if (ceilingEntity != null) {
            entities = ArrayUtils.add(entities, ceilingEntity);
            while (!ceilingEntity.getSuperclass().equals(Object.class)) {
                entities = ArrayUtils.add(entities, ceilingEntity.getSuperclass());
                ceilingEntity = ceilingEntity.getSuperclass();
            }
        }
        return entities;
    }

    protected Map<String, FieldMetadata> getPropertiesForEntityClass(
            Class<?> targetClass,
            ForeignKey foreignField,
            String[] additionalNonPersistentProperties,
            ForeignKey[] additionalForeignFields,
            MergedPropertyType mergedPropertyType,
            Boolean populateManyToOneFields,
            String[] includeFields,
            String[] excludeFields,
            String configurationKey,
            String ceilingEntityFullyQualifiedClassname,
            List<Class<?>> parentClasses,
            String prefix,
            Boolean isParentExcluded,
            String parentPrefix) {
        Map<String, FieldMetadata> presentationAttributes = metadata.getFieldMetadataForTargetClass(null, targetClass, this, "");
        if (isParentExcluded) {
            for (String key : presentationAttributes.keySet()) {
                LOG.debug("getPropertiesForEntityClass:Excluding " + key + " because parent is excluded.");
                presentationAttributes.get(key).setExcluded(true);
            }
        }

        Map idMetadata = getIdMetadata(targetClass);
        Map<String, FieldMetadata> fields = new HashMap<>();
        String idProperty = (String) idMetadata.get("name");
        List<String> propertyNames = getPropertyNames(targetClass);
        propertyNames.add(idProperty);
        Type idType = (Type) idMetadata.get("type");
        List<Type> propertyTypes = getPropertyTypes(targetClass);
        propertyTypes.add(idType);

        PersistentClass persistentClass = getPersistentClass(targetClass.getName());
        Iterator testIter = persistentClass.getPropertyIterator();
        List<Property> propertyList = new ArrayList<>();

        //check the properties for problems
        while(testIter.hasNext()) {
            Property property = (Property) testIter.next();
            if (property.getName().contains(".")) {
                throw new IllegalArgumentException("Properties from entities that utilize a period character ('.') in their name are incompatible with this system. The property name in question is: (" + property.getName() + ") from the class: (" + targetClass.getName() + ")");
            }
            propertyList.add(property);
        }

        buildProperties(
            targetClass,
            foreignField,
            additionalForeignFields,
            additionalNonPersistentProperties,
            mergedPropertyType,
            presentationAttributes,
            propertyList,
            fields,
            propertyNames,
            propertyTypes,
            idProperty,
            populateManyToOneFields,
            includeFields,
            excludeFields,
            configurationKey,
            ceilingEntityFullyQualifiedClassname,
            parentClasses,
            prefix,
            isParentExcluded,
            false,
            parentPrefix
        );
        BasicFieldMetadata presentationAttribute = new BasicFieldMetadata();
        presentationAttribute.setExplicitFieldType(SupportedFieldType.STRING);
        presentationAttribute.setVisibility(VisibilityEnum.HIDDEN_ALL);
        if (!ArrayUtils.isEmpty(additionalNonPersistentProperties)) {
            Class<?>[] entities = getAllPolymorphicEntitiesFromCeiling(targetClass);
            for (String additionalNonPersistentProperty : additionalNonPersistentProperties) {
                if (StringUtils.isEmpty(prefix) || (!StringUtils.isEmpty(prefix) && additionalNonPersistentProperty.startsWith(prefix))) {
                    String myAdditionalNonPersistentProperty = additionalNonPersistentProperty;
                    //get final property if this is a dot delimited property
                    int finalDotPos = additionalNonPersistentProperty.lastIndexOf('.');
                    if (finalDotPos >= 0) {
                        myAdditionalNonPersistentProperty = myAdditionalNonPersistentProperty.substring(finalDotPos + 1, myAdditionalNonPersistentProperty.length());
                    }
                    //check all the polymorphic types on this target class to see if the end property exists
                    Field testField = null;
                    Method testMethod = null;
                    for (Class<?> clazz : entities) {
                        try {
                            testMethod = clazz.getMethod(myAdditionalNonPersistentProperty);
                            if (testMethod != null) {
                                break;
                            }
                        } catch (NoSuchMethodException e) {
                            //do nothing - method does not exist
                        }
                        testField = getFieldManager().getField(clazz, myAdditionalNonPersistentProperty);
                        if (testField != null) {
                            break;
                        }
                    }
                    //if the property exists, add it to the metadata for this class
                    if (testField != null || testMethod != null) {
                        fields.put(additionalNonPersistentProperty, metadata.getFieldMetadata(prefix, additionalNonPersistentProperty, propertyList, SupportedFieldType.STRING, null, targetClass, presentationAttribute, mergedPropertyType, this));
                    }
                }
            }
        }

        return fields;
    }

    protected void buildProperties(
            Class<?> targetClass,
            ForeignKey foreignField,
            ForeignKey[] additionalForeignFields,
            String[] additionalNonPersistentProperties,
            MergedPropertyType mergedPropertyType,
            Map<String, FieldMetadata> presentationAttributes,
            List<Property> componentProperties,
            Map<String, FieldMetadata> fields,
            List<String> propertyNames,
            List<Type> propertyTypes,
            String idProperty,
            Boolean populateManyToOneFields,
            String[] includeFields,
            String[] excludeFields,
            String configurationKey,
            String ceilingEntityFullyQualifiedClassname,
            List<Class<?>> parentClasses,
            String prefix,
            Boolean isParentExcluded,
            Boolean isComponentPrefix,
            String parentPrefix) {
        int j = 0;
        Comparator<String> propertyComparator = new Comparator<String>() {
            @Override
            public int compare(String o1, String o2) {
                //check for property name equality and for map field properties
                if (o1.equals(o2) || o1.startsWith(o2 + FieldManager.MAPFIELDSEPARATOR) || o2.startsWith(o1 + FieldManager.MAPFIELDSEPARATOR)) {
                    return 0;
                }
                return o1.compareTo(o2);
            }
        };
        List<String> presentationKeyList = new ArrayList<>(presentationAttributes.keySet());
        Collections.sort(presentationKeyList);

        for (String propertyName : propertyNames) {
            final Type type = propertyTypes.get(j);
            boolean isPropertyForeignKey = testForeignProperty(foreignField, prefix, propertyName);
            int additionalForeignKeyIndexPosition = findAdditionalForeignKeyIndex(additionalForeignFields, prefix, propertyName);
            j++;
            Field myField = getFieldManager().getField(targetClass, propertyName);
            if (myField == null) {
                //try to get the field with the prefix - needed for advanced collections that appear in @Embedded classes
                myField = getFieldManager().getField(targetClass, prefix + propertyName);
            }
            if (
                    !type.isAnyType() && !type.isCollectionType() ||
                    isPropertyForeignKey ||
                    additionalForeignKeyIndexPosition >= 0 ||
                    Collections.binarySearch(presentationKeyList, propertyName, propertyComparator) >= 0
            ) {
                if (myField != null) {
                    boolean handled = false;
                    for (FieldMetadataProvider provider : fieldMetadataProviders) {
                        FieldMetadata presentationAttribute = presentationAttributes.get(propertyName);
                        if (presentationAttribute != null) {
                            setExcludedBasedOnShowIfProperty(presentationAttribute);
                        }
                        MetadataProviderResponse response = provider.addMetadataFromFieldType(
                                new AddMetadataFromFieldTypeRequest(myField, targetClass, foreignField, additionalForeignFields,
                                        mergedPropertyType, componentProperties, idProperty, prefix,
                                        propertyName, type, isPropertyForeignKey, additionalForeignKeyIndexPosition,
                                        presentationAttributes, presentationAttribute, null, type.getReturnedClass(), this), fields);
                        if (MetadataProviderResponse.NOT_HANDLED != response) {
                            handled = true;
                        }
                        if (MetadataProviderResponse.HANDLED_BREAK == response) {
                            break;
                        }
                    }
                    if (!handled) {
                        buildBasicProperty(myField, targetClass, foreignField, additionalForeignFields,
                            additionalNonPersistentProperties, mergedPropertyType, presentationAttributes,
                            componentProperties, fields, idProperty, populateManyToOneFields, includeFields,
                            excludeFields, configurationKey, ceilingEntityFullyQualifiedClassname, parentClasses,
                            prefix, isParentExcluded, propertyName, type, isPropertyForeignKey, additionalForeignKeyIndexPosition, isComponentPrefix, parentPrefix);
                    }
                }
            }
        }
    }

    public Boolean testPropertyInclusion(FieldMetadata presentationAttribute) {
        setExcludedBasedOnShowIfProperty(presentationAttribute);

        return !(presentationAttribute != null && ((presentationAttribute.getExcluded() != null && presentationAttribute.getExcluded()) || (presentationAttribute.getChildrenExcluded() != null && presentationAttribute.getChildrenExcluded())));

    }

    protected void setExcludedBasedOnShowIfProperty(FieldMetadata fieldMetadata) {
        if (fieldMetadata != null
            && StringUtils.isNotEmpty(fieldMetadata.getShowIfProperty())
            && propertyConfigurations.get(fieldMetadata.getShowIfProperty()) != null
            && !Boolean.valueOf(propertyConfigurations.get(fieldMetadata.getShowIfProperty()))) {
            
            //do not include this in the display if it returns false.
            fieldMetadata.setExcluded(true);
        }
    }

    protected Boolean testPropertyRecursion(String prefix, List<Class<?>> parentClasses, String propertyName, Class<?> targetClass,
                                            String ceilingEntityFullyQualifiedClassname, Boolean isComponentPrefix, String parentPrefix) {

        Boolean standardRecursionDetected = testStandardPropertyRecursion(prefix, parentClasses, propertyName, targetClass,
                ceilingEntityFullyQualifiedClassname, isComponentPrefix);

        Boolean multiLevelEmbeddableRecursionDetected = testMultiLevelEmbeddableRecursion(prefix, isComponentPrefix,
                parentPrefix, propertyName);

        return standardRecursionDetected || multiLevelEmbeddableRecursionDetected;
    }

    protected Boolean testMultiLevelEmbeddableRecursion(String prefix, Boolean isComponentPrefix, String parentPrefix, String propertyName) {
        return isComponentPrefix && parentPrefix.contains("." + prefix + propertyName);
    }

    protected Boolean testStandardPropertyRecursion(String prefix, List<Class<?>> parentClasses, String
            propertyName, Class<?> targetClass, String ceilingEntityFullyQualifiedClassname, Boolean
            isComponentPrefix) {
        Boolean response = false;
        //don't want to shun a self-referencing property in an @Embeddable
        boolean shouldTest = !StringUtils.isEmpty(prefix) && (!isComponentPrefix || prefix.split("\\.").length > 1);
        if (shouldTest) {
            Field testField = getFieldManager().getField(targetClass, propertyName);
            if (testField == null) {
                Class<?>[] entities;
                try {
                    entities = getAllPolymorphicEntitiesFromCeiling(Class.forName(ceilingEntityFullyQualifiedClassname));
                } catch (ClassNotFoundException e) {
                    throw new RuntimeException(e);
                }
                for (Class<?> clazz : entities) {
                    testField = getFieldManager().getField(clazz, propertyName);
                    if (testField != null) {
                        break;
                    }
                }
                String testProperty = prefix + propertyName;
                if (testField == null) {
                    testField = getFieldManager().getField(targetClass, testProperty);
                }
                if (testField == null) {
                    for (Class<?> clazz : entities) {
                        testField = getFieldManager().getField(clazz, testProperty);
                        if (testField != null) {
                            break;
                        }
                    }
                }
            }
            response = determineExclusionForField(parentClasses, targetClass, testField);
        }
        return response;
    }

    protected Boolean determineExclusionForField(List<Class<?>> parentClasses, Class<?> targetClass, Field testField) {
        Boolean response = false;
        if (testField != null) {
            Class<?> testType = testField.getType();
            for (Class<?> parentClass : parentClasses) {
                if (parentClass.isAssignableFrom(testType) || testType.isAssignableFrom(parentClass)) {
                    response = true;
                    break;
                }
            }
            if (!response && (targetClass.isAssignableFrom(testType) || testType.isAssignableFrom(targetClass))) {
                response = true;
            }
        }
        return response;
    }

    protected void buildBasicProperty(
            Field field,
            Class<?> targetClass,
            ForeignKey foreignField,
            ForeignKey[] additionalForeignFields,
            String[] additionalNonPersistentProperties,
            MergedPropertyType mergedPropertyType,
            Map<String, FieldMetadata> presentationAttributes,
            List<Property> componentProperties,
            Map<String, FieldMetadata> fields,
            String idProperty,
            Boolean populateManyToOneFields,
            String[] includeFields,
            String[] excludeFields,
            String configurationKey,
            String ceilingEntityFullyQualifiedClassname,
            List<Class<?>> parentClasses,
            String prefix,
            Boolean isParentExcluded,
            String propertyName,
            Type type,
            boolean propertyForeignKey,
            int additionalForeignKeyIndexPosition,
            Boolean isComponentPrefix,
            String parentPrefix) {
        FieldMetadata presentationAttribute = presentationAttributes.get(propertyName);
        Boolean amIExcluded = isParentExcluded || !testPropertyInclusion(presentationAttribute);
        Boolean includeField = !testPropertyRecursion(prefix, parentClasses, propertyName, targetClass,
            ceilingEntityFullyQualifiedClassname, isComponentPrefix, parentPrefix);

        SupportedFieldType explicitType = null;
        if (presentationAttribute != null && presentationAttribute instanceof BasicFieldMetadata) {
            explicitType = ((BasicFieldMetadata) presentationAttribute).getExplicitFieldType();
        }
        Class<?> returnedClass = type.getReturnedClass();
        checkProp: {
            if (type.isComponentType() && includeField) {
                buildComponentProperties(
                    targetClass,
                    foreignField,
                    additionalForeignFields,
                    additionalNonPersistentProperties,
                    mergedPropertyType,
                    fields,
                    idProperty,
                    populateManyToOneFields,
                    includeFields,
                    excludeFields,
                    configurationKey,
                    ceilingEntityFullyQualifiedClassname,
                    propertyName,
                    type,
                    returnedClass,
                    parentClasses,
                    amIExcluded,
                    prefix,
                        parentPrefix);
                break checkProp;
            }
            /*
             * Currently we do not support ManyToOne fields whose class type is the same
             * as the target type, since this forms an infinite loop and will cause a stack overflow.
             */
            if (
                type.isEntityType() &&
                !returnedClass.isAssignableFrom(targetClass) &&
                populateManyToOneFields &&
                includeField
            ) {
                buildEntityProperties(
                    fields,
                    foreignField,
                    additionalForeignFields,
                    additionalNonPersistentProperties,
                    populateManyToOneFields,
                    includeFields,
                    excludeFields,
                    configurationKey,
                    ceilingEntityFullyQualifiedClassname,
                    propertyName,
                    returnedClass,
                    targetClass,
                    parentClasses,
                    prefix,
                    amIExcluded,
                    parentPrefix
                );
                break checkProp;
            }
        }
        //Don't include this property if it failed manyToOne inclusion and is not a specified foreign key
        if (includeField || propertyForeignKey || additionalForeignKeyIndexPosition >= 0) {
            defaultFieldMetadataProvider.addMetadataFromFieldType(
                    new AddMetadataFromFieldTypeRequest(field, targetClass, foreignField, additionalForeignFields,
                            mergedPropertyType, componentProperties, idProperty, prefix, propertyName, type,
                            propertyForeignKey, additionalForeignKeyIndexPosition, presentationAttributes,
                            presentationAttribute, explicitType, returnedClass, this), fields);
        }
    }

    protected boolean testForeignProperty(ForeignKey foreignField, String prefix, String propertyName) {
        boolean isPropertyForeignKey = false;
        if (foreignField != null) {
            isPropertyForeignKey = foreignField.getManyToField().equals(prefix + propertyName);
        }
        return isPropertyForeignKey;
    }

    protected int findAdditionalForeignKeyIndex(ForeignKey[] additionalForeignFields, String prefix, String propertyName) {
        int additionalForeignKeyIndexPosition = -1;
        if (additionalForeignFields != null) {
            additionalForeignKeyIndexPosition = Arrays.binarySearch(additionalForeignFields, new ForeignKey(prefix + propertyName, null, null), new Comparator<ForeignKey>() {
                @Override
                public int compare(ForeignKey o1, ForeignKey o2) {
                    return o1.getManyToField().compareTo(o2.getManyToField());
                }
            });
        }
        return additionalForeignKeyIndexPosition;
    }

    protected void buildEntityProperties(
            Map<String, FieldMetadata> fields,
            ForeignKey foreignField,
            ForeignKey[] additionalForeignFields,
            String[] additionalNonPersistentProperties,
            Boolean populateManyToOneFields,
            String[] includeFields,
            String[] excludeFields,
            String configurationKey,
            String ceilingEntityFullyQualifiedClassname,
            String propertyName,
            Class<?> returnedClass,
            Class<?> targetClass,
            List<Class<?>> parentClasses,
            String prefix,
            Boolean isParentExcluded,
            String parentPrefix) {
        Class<?>[] polymorphicEntities = getAllPolymorphicEntitiesFromCeiling(returnedClass);
        List<Class<?>> clonedParentClasses = new ArrayList<>();

        for (Class<?> parentClass : parentClasses) {
            clonedParentClasses.add(parentClass);
        }

        clonedParentClasses.add(targetClass);

        Map<String, FieldMetadata> newFields = getMergedPropertiesRecursively(
            ceilingEntityFullyQualifiedClassname,
            polymorphicEntities,
            foreignField,
            additionalNonPersistentProperties,
            additionalForeignFields,
            MergedPropertyType.PRIMARY, 
            populateManyToOneFields,
            includeFields,
            excludeFields,
            configurationKey,
            clonedParentClasses,
            prefix + propertyName + '.',
            isParentExcluded,
            parentPrefix);

        final String targetClassName = targetClass.getName();

        for (FieldMetadata newMetadata : newFields.values()) {
            newMetadata.setInheritedFromType(targetClassName);
            newMetadata.setAvailableToTypes(new String[]{targetClassName});
        }

        Map<String, FieldMetadata> convertedFields = new HashMap<>(newFields.size());

        for (Map.Entry<String, FieldMetadata> newField : newFields.entrySet()) {
            final FieldMetadata fieldMetadata = newField.getValue();
            final String key = newField.getKey();

            convertedFields.put(propertyName + '.' + key, fieldMetadata);

            if (fieldMetadata instanceof BasicFieldMetadata) {
                for (Map.Entry<String, List<Map<String, String>>> validationConfigurations : ((BasicFieldMetadata) fieldMetadata).getValidationConfigurations().entrySet()) {
                    Class<?> validatorImpl = null;

                    try {
                        validatorImpl = Class.forName(validationConfigurations.getKey());
                    } catch (ClassNotFoundException e) {
                        Object bean = applicationContext.getBean(validationConfigurations.getKey());

                        if (bean != null) {
                            validatorImpl = bean.getClass();
                        }
                    }

                    if (validatorImpl != null && FieldNamePropertyValidator.class.isAssignableFrom(validatorImpl)) {
                        for (Map<String, String> configs  : validationConfigurations.getValue()) {
                            for (Map.Entry<String, String> config : configs.entrySet()) {
                                final String value = config.getValue();

                                if (newFields.containsKey(value)) {
                                    config.setValue(propertyName + "." + value);
                                }
                            }
                        }
                    }
                }
            }
<<<<<<< HEAD
            if (key.getValue() instanceof BasicCollectionMetadata
                    && !((BasicCollectionMetadata) key.getValue()).getPersistencePerspective().getPersistencePerspectiveItems().isEmpty()
                    && ((BasicCollectionMetadata) key.getValue()).getPersistencePerspective().getPersistencePerspectiveItems().containsKey(PersistencePerspectiveItemType.FOREIGNKEY)) {
                //There may be multiple pathways to this foreign key which may have come from a cached source. Since ForeignKey contains a
                //originating field concept that is occurrence specific, we need to make sure it is set appropriately here.
                //A known use case is vendorPortal.embeddableMultitenantSite.adminUsers and owningSite.embeddableMultitenantSite.adminUsers
                ForeignKey foreignKey = (ForeignKey) ((BasicCollectionMetadata) key.getValue()).getPersistencePerspective().getPersistencePerspectiveItems().get(PersistencePerspectiveItemType.FOREIGNKEY);
                foreignKey.setOriginatingField(propertyName + '.' + key.getKey());
=======

            if (isForeignKey(fieldMetadata)) {
                setOriginatingFieldForForeignKey(propertyName, key, fieldMetadata);
>>>>>>> d81730a5
            }
        }

        fields.putAll(convertedFields);
    }

    protected boolean isForeignKey(FieldMetadata fieldMetadata) {
        return fieldMetadata instanceof BasicCollectionMetadata
               && !((BasicCollectionMetadata) fieldMetadata).getPersistencePerspective().getPersistencePerspectiveItems().isEmpty()
               && ((BasicCollectionMetadata) fieldMetadata).getPersistencePerspective().getPersistencePerspectiveItems().containsKey(PersistencePerspectiveItemType.FOREIGNKEY);
    }

    /*
     * There may be multiple pathways to this foreign key which may have come from a cached source.
     * Since ForeignKey contains an originating field concept that is occurrence specific, we need
     * to make sure it is set appropriately here.
     *
     * A known use case is vendorPortal.embeddableMultitenantSite.adminUsers and
     * owningSite.embeddableMultitenantSite.adminUsers.
     */
    protected void setOriginatingFieldForForeignKey(String propertyName, String key, FieldMetadata fieldMetadata) {
        ForeignKey foreignKey = (ForeignKey) ((BasicCollectionMetadata) fieldMetadata).getPersistencePerspective().getPersistencePerspectiveItems().get(PersistencePerspectiveItemType.FOREIGNKEY);
        foreignKey.setOriginatingField(propertyName + '.' + key);
    }

    protected void buildComponentProperties(
            Class<?> targetClass,
            ForeignKey foreignField,
            ForeignKey[] additionalForeignFields,
            String[] additionalNonPersistentProperties,
            MergedPropertyType mergedPropertyType,
            Map<String, FieldMetadata> fields,
            String idProperty,
            Boolean populateManyToOneFields,
            String[] includeFields,
            String[] excludeFields,
            String configurationKey,
            String ceilingEntityFullyQualifiedClassname,
            String propertyName,
            Type type,
            Class<?> returnedClass,
            List<Class<?>> parentClasses,
            Boolean isParentExcluded,
            String prefix,
            String parentPrefix) {
        String[] componentProperties = ((ComponentType) type).getPropertyNames();
        List<String> componentPropertyNames = Arrays.asList(componentProperties);
        Type[] componentTypes = ((ComponentType) type).getSubtypes();
        List<Type> componentPropertyTypes = Arrays.asList(componentTypes);
        String tempPrefix = "";

        int pos = prefix.indexOf(".");
        final int prefixLength = prefix.length();

        if (pos > 0 && pos < prefixLength - 1) {
            //only use part of the prefix if it's more than one layer deep
            tempPrefix = prefix.substring(pos + 1, prefixLength);
        }

        Map<String, FieldMetadata> componentPresentationAttributes = metadata.getFieldMetadataForTargetClass(targetClass, returnedClass, this, tempPrefix + propertyName + ".");

        if (isParentExcluded) {
            for (String key : componentPresentationAttributes.keySet()) {
                LOG.debug("buildComponentProperties:Excluding " + key + " because the parent was excluded");
                componentPresentationAttributes.get(key).setExcluded(true);
            }
        }

        PersistentClass persistentClass = getPersistentClass(targetClass.getName());
        Property property;

        try {
            property = persistentClass.getProperty(propertyName);
        } catch (MappingException e) {
            property = persistentClass.getProperty(prefix + propertyName);
        }

        Iterator componentPropertyIterator = ((org.hibernate.mapping.Component) property.getValue()).getPropertyIterator();
        List<Property> componentPropertyList = new ArrayList<>();

        while(componentPropertyIterator.hasNext()) {
            componentPropertyList.add((Property) componentPropertyIterator.next());
        }

        Map<String, FieldMetadata> newFields = new HashMap<>();
        buildProperties(
            targetClass,
            foreignField,
            additionalForeignFields,
            additionalNonPersistentProperties,
            mergedPropertyType,
            componentPresentationAttributes,
            componentPropertyList,
            newFields,
            componentPropertyNames,
            componentPropertyTypes,
            idProperty,
            populateManyToOneFields,
            includeFields,
            excludeFields,
            configurationKey,
            ceilingEntityFullyQualifiedClassname,
            parentClasses,
            propertyName + ".",
            isParentExcluded,
            true,
            parentPrefix + prefix
        );

        Map<String, FieldMetadata> convertedFields = new HashMap<>();

        for (String key : newFields.keySet()) {
<<<<<<< HEAD
            convertedFields.put(propertyName + "." + key, newFields.get(key));
            if (newFields.get(key) instanceof BasicCollectionMetadata
                    && !((BasicCollectionMetadata) newFields.get(key)).getPersistencePerspective().getPersistencePerspectiveItems().isEmpty()
                    && ((BasicCollectionMetadata) newFields.get(key)).getPersistencePerspective().getPersistencePerspectiveItems().containsKey(PersistencePerspectiveItemType.FOREIGNKEY)) {
                //There may be multiple pathways to this foreign key which may have come from a cached source. Since ForeignKey contains a
                //originating field concept that is occurrence specific, we need to make sure it is set appropriately here.
                ForeignKey foreignKey = (ForeignKey) ((BasicCollectionMetadata) newFields.get(key)).getPersistencePerspective().getPersistencePerspectiveItems().get(PersistencePerspectiveItemType.FOREIGNKEY);
                foreignKey.setOriginatingField(propertyName + "." + key);
=======
            final FieldMetadata fieldMetadata = newFields.get(key);
            convertedFields.put(propertyName + "." + key, fieldMetadata);

            if (isForeignKey(fieldMetadata)) {
                setOriginatingFieldForForeignKey(propertyName, key, fieldMetadata);
>>>>>>> d81730a5
            }
        }

        fields.putAll(convertedFields);
    }

    @Override
    public EntityManager getStandardEntityManager() {
        return standardEntityManager;
    }

    @Override
    public void setStandardEntityManager(EntityManager entityManager) {
        this.standardEntityManager = entityManager;
    }

    @Override
    public EJB3ConfigurationDao getEjb3ConfigurationDao() {
        return ejb3ConfigurationDao;
    }

    public void setEjb3ConfigurationDao(EJB3ConfigurationDao ejb3ConfigurationDao) {
        this.ejb3ConfigurationDao = ejb3ConfigurationDao;
    }

    @Override
    public FieldManager getFieldManager() {
        return new FieldManager(entityConfiguration, getStandardEntityManager());
    }

    @Override
    public EntityConfiguration getEntityConfiguration() {
        return entityConfiguration;
    }

    @Override
    public void setEntityConfiguration(EntityConfiguration entityConfiguration) {
        this.entityConfiguration = entityConfiguration;
    }

    @Override
    public Metadata getMetadata() {
        return metadata;
    }

    @Override
    public void setMetadata(Metadata metadata) {
        this.metadata = metadata;
    }

    public List<FieldMetadataProvider> getFieldMetadataProviders() {
        return fieldMetadataProviders;
    }

    public void setFieldMetadataProviders(List<FieldMetadataProvider> fieldMetadataProviders) {
        this.fieldMetadataProviders = fieldMetadataProviders;
    }

    @Override
    public FieldMetadataProvider getDefaultFieldMetadataProvider() {
        return defaultFieldMetadataProvider;
    }

    public void setDefaultFieldMetadataProvider(FieldMetadataProvider defaultFieldMetadataProvider) {
        this.defaultFieldMetadataProvider = defaultFieldMetadataProvider;
    }

    protected boolean isExcludeClassFromPolymorphism(Class<?> clazz) {
        return dynamicDaoHelper.isExcludeClassFromPolymorphism(clazz);
    }

    @Override
    public DynamicDaoHelper getDynamicDaoHelper() {
        return dynamicDaoHelper;
    }

    public void setDynamicDaoHelper(DynamicDaoHelper dynamicDaoHelper) {
        this.dynamicDaoHelper = dynamicDaoHelper;
    }
    
}<|MERGE_RESOLUTION|>--- conflicted
+++ resolved
@@ -1344,20 +1344,9 @@
                     }
                 }
             }
-<<<<<<< HEAD
-            if (key.getValue() instanceof BasicCollectionMetadata
-                    && !((BasicCollectionMetadata) key.getValue()).getPersistencePerspective().getPersistencePerspectiveItems().isEmpty()
-                    && ((BasicCollectionMetadata) key.getValue()).getPersistencePerspective().getPersistencePerspectiveItems().containsKey(PersistencePerspectiveItemType.FOREIGNKEY)) {
-                //There may be multiple pathways to this foreign key which may have come from a cached source. Since ForeignKey contains a
-                //originating field concept that is occurrence specific, we need to make sure it is set appropriately here.
-                //A known use case is vendorPortal.embeddableMultitenantSite.adminUsers and owningSite.embeddableMultitenantSite.adminUsers
-                ForeignKey foreignKey = (ForeignKey) ((BasicCollectionMetadata) key.getValue()).getPersistencePerspective().getPersistencePerspectiveItems().get(PersistencePerspectiveItemType.FOREIGNKEY);
-                foreignKey.setOriginatingField(propertyName + '.' + key.getKey());
-=======
 
             if (isForeignKey(fieldMetadata)) {
                 setOriginatingFieldForForeignKey(propertyName, key, fieldMetadata);
->>>>>>> d81730a5
             }
         }
 
@@ -1470,25 +1459,13 @@
         Map<String, FieldMetadata> convertedFields = new HashMap<>();
 
         for (String key : newFields.keySet()) {
-<<<<<<< HEAD
-            convertedFields.put(propertyName + "." + key, newFields.get(key));
-            if (newFields.get(key) instanceof BasicCollectionMetadata
-                    && !((BasicCollectionMetadata) newFields.get(key)).getPersistencePerspective().getPersistencePerspectiveItems().isEmpty()
-                    && ((BasicCollectionMetadata) newFields.get(key)).getPersistencePerspective().getPersistencePerspectiveItems().containsKey(PersistencePerspectiveItemType.FOREIGNKEY)) {
-                //There may be multiple pathways to this foreign key which may have come from a cached source. Since ForeignKey contains a
-                //originating field concept that is occurrence specific, we need to make sure it is set appropriately here.
-                ForeignKey foreignKey = (ForeignKey) ((BasicCollectionMetadata) newFields.get(key)).getPersistencePerspective().getPersistencePerspectiveItems().get(PersistencePerspectiveItemType.FOREIGNKEY);
-                foreignKey.setOriginatingField(propertyName + "." + key);
-=======
             final FieldMetadata fieldMetadata = newFields.get(key);
             convertedFields.put(propertyName + "." + key, fieldMetadata);
 
             if (isForeignKey(fieldMetadata)) {
                 setOriginatingFieldForForeignKey(propertyName, key, fieldMetadata);
->>>>>>> d81730a5
-            }
-        }
-
+            }
+        }
         fields.putAll(convertedFields);
     }
 
