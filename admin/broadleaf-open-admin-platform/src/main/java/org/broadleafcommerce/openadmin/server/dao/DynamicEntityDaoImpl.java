/*
 * #%L
 * BroadleafCommerce Open Admin Platform
 * %%
 * Copyright (C) 2009 - 2016 Broadleaf Commerce
 * %%
 * Licensed under the Broadleaf Fair Use License Agreement, Version 1.0
 * (the "Fair Use License" located  at http://license.broadleafcommerce.org/fair_use_license-1.0.txt)
 * unless the restrictions on use therein are violated and require payment to Broadleaf in which case
 * the Broadleaf End User License Agreement (EULA), Version 1.1
 * (the "Commercial License" located at http://license.broadleafcommerce.org/commercial_license-1.1.txt)
 * shall apply.
 * 
 * Alternatively, the Commercial License may be replaced with a mutually agreed upon license (the "Custom License")
 * between you and Broadleaf Commerce. You may not use this file except in compliance with the applicable license.
 * #L%
 */
package org.broadleafcommerce.openadmin.server.dao;


import org.apache.commons.collections4.map.LRUMap;
import org.apache.commons.lang.StringUtils;
import org.apache.commons.lang3.ArrayUtils;
import org.apache.commons.logging.Log;
import org.apache.commons.logging.LogFactory;
import org.broadleafcommerce.common.money.Money;
import org.broadleafcommerce.common.persistence.EntityConfiguration;
import org.broadleafcommerce.common.presentation.AdminPresentationClass;
import org.broadleafcommerce.common.presentation.client.PersistencePerspectiveItemType;
import org.broadleafcommerce.common.presentation.client.SupportedFieldType;
import org.broadleafcommerce.common.presentation.client.VisibilityEnum;
import org.broadleafcommerce.common.util.BLCAnnotationUtils;
import org.broadleafcommerce.common.util.dao.DynamicDaoHelper;
import org.broadleafcommerce.common.util.dao.DynamicDaoHelperImpl;
import org.broadleafcommerce.common.util.dao.EJB3ConfigurationDao;
import org.broadleafcommerce.openadmin.dto.BasicFieldMetadata;
import org.broadleafcommerce.openadmin.dto.ClassMetadata;
import org.broadleafcommerce.openadmin.dto.ClassTree;
import org.broadleafcommerce.openadmin.dto.FieldMetadata;
import org.broadleafcommerce.openadmin.dto.ForeignKey;
import org.broadleafcommerce.openadmin.dto.MergedPropertyType;
import org.broadleafcommerce.openadmin.dto.PersistencePerspective;
import org.broadleafcommerce.openadmin.dto.TabMetadata;
import org.broadleafcommerce.openadmin.server.dao.provider.metadata.FieldMetadataProvider;
import org.broadleafcommerce.openadmin.server.dao.provider.metadata.request.AddMetadataFromFieldTypeRequest;
import org.broadleafcommerce.openadmin.server.dao.provider.metadata.request.LateStageAddMetadataRequest;
import org.broadleafcommerce.openadmin.server.service.AppConfigurationService;
import org.broadleafcommerce.openadmin.server.service.persistence.module.FieldManager;
import org.broadleafcommerce.openadmin.server.service.persistence.validation.FieldNamePropertyValidator;
import org.broadleafcommerce.openadmin.server.service.type.MetadataProviderResponse;
import org.hibernate.Criteria;
import org.hibernate.MappingException;
import org.hibernate.SessionFactory;
import org.hibernate.ejb.HibernateEntityManager;
import org.hibernate.mapping.PersistentClass;
import org.hibernate.mapping.Property;
import org.hibernate.type.ComponentType;
import org.hibernate.type.Type;
import org.springframework.beans.BeansException;
import org.springframework.beans.factory.annotation.Value;
import org.springframework.context.ApplicationContext;
import org.springframework.context.ApplicationContextAware;
import org.springframework.context.annotation.Scope;
import org.springframework.stereotype.Component;

import java.io.Serializable;
import java.lang.reflect.Field;
import java.lang.reflect.Method;
import java.lang.reflect.Modifier;
import java.math.BigDecimal;
import java.math.BigInteger;
import java.security.MessageDigest;
import java.security.NoSuchAlgorithmException;
import java.util.ArrayList;
import java.util.Arrays;
import java.util.Collections;
import java.util.Comparator;
import java.util.Date;
import java.util.HashMap;
import java.util.HashSet;
import java.util.Iterator;
import java.util.List;
import java.util.Map;
import java.util.Set;

import javax.annotation.Nonnull;
import javax.annotation.Resource;
import javax.persistence.EntityManager;

/**
 * 
 * @author jfischer
 *
 */
@Component("blDynamicEntityDao")
@Scope("prototype")
public class DynamicEntityDaoImpl implements DynamicEntityDao, ApplicationContextAware {
    
    private static final Log LOG = LogFactory.getLog(DynamicEntityDaoImpl.class);
    
    protected static final Map<String,Map<String, FieldMetadata>> METADATA_CACHE = new LRUMap<>(1000);
    
    /**
     * Lifetime cache for the existence of DynamicEntityDaoImpl that just stores how many properties we have cached in METADATA_CACHE over the lifetime
     * of the application. This should survive evictions from METADATA_CACHE because it is for the purpose of diagnosing when we store different property
     * counts in METADATA_CACHE as a result of cache eviction
     */
    protected static final Map<String, Integer> METADATA_CACHE_SIZES = new HashMap<>();
    
    /*
     * This is the same as POLYMORPHIC_ENTITY_CACHE, except that it does not contain classes that are abstract or have been marked for exclusion 
     * from polymorphism
     */
    
    protected EntityManager standardEntityManager;

    @Resource(name="blMetadata")
    protected Metadata metadata;

    @Resource(name="blEJB3ConfigurationDao")
    protected EJB3ConfigurationDao ejb3ConfigurationDao;

    @Resource(name="blEntityConfiguration")
    protected EntityConfiguration entityConfiguration;

    @Resource(name="blFieldMetadataProviders")
    protected List<FieldMetadataProvider> fieldMetadataProviders = new ArrayList<>();

    @Resource(name= "blDefaultFieldMetadataProvider")
    protected FieldMetadataProvider defaultFieldMetadataProvider;

    @Resource(name="blAppConfigurationRemoteService")
    protected AppConfigurationService appConfigurationRemoteService;

    protected DynamicDaoHelper dynamicDaoHelper = new DynamicDaoHelperImpl();

    @Value("${cache.entity.dao.metadata.ttl}")
    protected int cacheEntityMetaDataTtl;
    
    /**
     * Whether or not we should use {@link #METADATA_CACHE_SIZES} in the normal runtime of the application
     */
    @Value("${validate.metadata.cache.sizes:false}")
    protected boolean validateMetadataCacheSizes;
    
    protected long lastCacheFlushTime = System.currentTimeMillis();

    protected ApplicationContext applicationContext;

    @Override
    public void setApplicationContext(ApplicationContext applicationContext) throws BeansException {
        this.applicationContext = applicationContext;
    }

    @Override
    public Criteria createCriteria(Class<?> entityClass) {
        return ((HibernateEntityManager) getStandardEntityManager()).getSession().createCriteria(entityClass);
    }
    
    @Override
    public <T> T persist(T entity) {
        standardEntityManager.persist(entity);
        standardEntityManager.flush();
        return entity;
    }

    @Override
    public Object find(Class<?> entityClass, Object key) {
        return standardEntityManager.find(entityClass, key);
    }

    @Override
    public <T> T merge(T entity) {
        T response = standardEntityManager.merge(entity);
        standardEntityManager.flush();
        return response;
    }
    
    @Override
    public void flush() {
        standardEntityManager.flush();
    }
    
    @Override
    public void detach(Serializable entity) {
        standardEntityManager.detach(entity);
    }
    
    @Override
    public void refresh(Serializable entity) {
        standardEntityManager.refresh(entity);
    }
    
    @Override
    public Serializable retrieve(Class<?> entityClass, Object primaryKey) {
        return (Serializable) standardEntityManager.find(entityClass, primaryKey);
    }
    
    @Override
    public void remove(Serializable entity) {
        standardEntityManager.remove(entity);
        standardEntityManager.flush();
    }

    @Override
    public void clear() {
        standardEntityManager.clear();
    }

    @Override
    public PersistentClass getPersistentClass(String targetClassName) {
        return ejb3ConfigurationDao.getConfiguration().getClassMapping(targetClassName);
    }

    @Override
    public boolean useCache() {
        if (cacheEntityMetaDataTtl < 0) {
            return true;
        }
        if (cacheEntityMetaDataTtl == 0) {
            return false;
        } else {
            if ((System.currentTimeMillis() - lastCacheFlushTime) > cacheEntityMetaDataTtl) {
                lastCacheFlushTime = System.currentTimeMillis();
                METADATA_CACHE.clear();
                DynamicDaoHelperImpl.POLYMORPHIC_ENTITY_CACHE.clear();
                DynamicDaoHelperImpl.POLYMORPHIC_ENTITY_CACHE_WO_EXCLUSIONS.clear();
                LOG.trace("Metadata cache evicted");
                return true; // cache is empty
            } else {
                return true;
            }
        }
    }

    @Override
    public Class<?>[] getAllPolymorphicEntitiesFromCeiling(Class<?> ceilingClass) {
        return getAllPolymorphicEntitiesFromCeiling(ceilingClass, true);
    }

    @Override
    public Class<?>[] getAllPolymorphicEntitiesFromCeiling(Class<?> ceilingClass, boolean includeUnqualifiedPolymorphicEntities) {
        return dynamicDaoHelper.getAllPolymorphicEntitiesFromCeiling(ceilingClass, getSessionFactory(),
            includeUnqualifiedPolymorphicEntities, useCache());
    }

    @Override
    public Class<?>[] getUpDownInheritance(Class<?> testClass) {
        return dynamicDaoHelper.getUpDownInheritance(testClass, getSessionFactory(), true, useCache(), ejb3ConfigurationDao);
    }

    public Class<?>[] sortEntities(Class<?> ceilingClass, List<Class<?>> entities) {
        return dynamicDaoHelper.sortEntities(ceilingClass, entities);
    }

    protected void addClassToTree(Class<?> clazz, ClassTree tree) {
        Class<?> testClass;
        try {
            testClass = Class.forName(tree.getFullyQualifiedClassname());
        } catch (ClassNotFoundException e) {
            throw new RuntimeException(e);
        }
        if (clazz.equals(testClass)) {
            return;
        }
        if (clazz.getSuperclass().equals(testClass)) {
            ClassTree myTree = new ClassTree(clazz.getName(), isExcludeClassFromPolymorphism(clazz));
            createClassTreeFromAnnotation(clazz, myTree);
            tree.setChildren(ArrayUtils.add(tree.getChildren(), myTree));
        } else {
            for (ClassTree child : tree.getChildren()) {
                addClassToTree(clazz, child);
            }
        }
    }

    protected void createClassTreeFromAnnotation(Class<?> clazz, ClassTree myTree) {
        AdminPresentationClass classPresentation = (AdminPresentationClass) BLCAnnotationUtils.getAnnotationFromEntityOrInterface(AdminPresentationClass.class, clazz);
        if (classPresentation != null) {
            String friendlyName = classPresentation.friendlyName();
            if (!StringUtils.isEmpty(friendlyName)) {
                myTree.setFriendlyName(friendlyName);
            }
        }
    }

    @Override
    public ClassTree getClassTree(Class<?>[] polymorphicClasses) {
        String ceilingClass = null;
        for (Class<?> clazz : polymorphicClasses) {
            AdminPresentationClass classPresentation = clazz.getAnnotation(AdminPresentationClass.class);
            if (classPresentation != null) {
               String ceilingEntity = classPresentation.ceilingDisplayEntity();
                if (!StringUtils.isEmpty(ceilingEntity)) {
                    ceilingClass = ceilingEntity;
                    break;
                }
            }
        }
        if (ceilingClass != null) {
            int pos = -1;
            int j = 0;
            for (Class<?> clazz : polymorphicClasses) {
                if (clazz.getName().equals(ceilingClass)) {
                    pos = j;
                    break;
                }
                j++;
            }
            if (pos >= 0) {
                Class<?>[] temp = new Class<?>[pos + 1];
                System.arraycopy(polymorphicClasses, 0, temp, 0, j + 1);
                polymorphicClasses = temp;
            }
        }
        
        ClassTree classTree = null;
        if (!ArrayUtils.isEmpty(polymorphicClasses)) {
            Class<?> topClass = polymorphicClasses[polymorphicClasses.length-1];
            classTree = new ClassTree(topClass.getName(), isExcludeClassFromPolymorphism(topClass));
            createClassTreeFromAnnotation(topClass, classTree);
            for (int j=polymorphicClasses.length-1; j >= 0; j--) {
                addClassToTree(polymorphicClasses[j], classTree);
            }
            classTree.finalizeStructure(1);
        }
        return classTree;
    }

    @Override
    public ClassTree getClassTreeFromCeiling(Class<?> ceilingClass) {
        Class<?>[] sortedEntities = getAllPolymorphicEntitiesFromCeiling(ceilingClass);
        return getClassTree(sortedEntities);
    }
    
    @Override
    public Map<String, FieldMetadata> getSimpleMergedProperties(String entityName, PersistencePerspective persistencePerspective) {
        Class<?>[] entityClasses;
        try {
            entityClasses = getAllPolymorphicEntitiesFromCeiling(Class.forName(entityName));
        } catch (ClassNotFoundException e) {
            throw new RuntimeException(e);
        }
        if (!ArrayUtils.isEmpty(entityClasses)) {
            return getMergedProperties(
                entityName,
                entityClasses,
                (ForeignKey) persistencePerspective.getPersistencePerspectiveItems().get(PersistencePerspectiveItemType.FOREIGNKEY),
                persistencePerspective.getAdditionalNonPersistentProperties(),
                persistencePerspective.getAdditionalForeignKeys(),
                MergedPropertyType.PRIMARY,
                persistencePerspective.getPopulateToOneFields(),
                persistencePerspective.getIncludeFields(),
                persistencePerspective.getExcludeFields(),
                persistencePerspective.getConfigurationKey(),
                ""
            );
        } else {
            Map<String, FieldMetadata> mergedProperties = new HashMap<>();
            Class<?> targetClass;
            try {
                targetClass = Class.forName(entityName);
            } catch (ClassNotFoundException e) {
                throw new RuntimeException(e);
            }
            Map<String, FieldMetadata> attributesMap = metadata.getFieldMetadataForTargetClass(null, targetClass, this, "");
            for (String property : attributesMap.keySet()) {
                FieldMetadata presentationAttribute = attributesMap.get(property);
                if (!presentationAttribute.getExcluded()) {
                    Field field = FieldManager.getSingleField(targetClass, property);
                    if (!Modifier.isStatic(field.getModifiers())) {
                        boolean handled = false;
                        for (FieldMetadataProvider provider : fieldMetadataProviders) {
                            MetadataProviderResponse response = provider.addMetadataFromFieldType(
                                    new AddMetadataFromFieldTypeRequest(field, targetClass, null, new ForeignKey[]{},
                                            MergedPropertyType.PRIMARY, null, null, "",
                                            property, null, false, 0, attributesMap, presentationAttribute,
                                            ((BasicFieldMetadata) presentationAttribute).getExplicitFieldType(), field.getType(), this),
                                            mergedProperties);
                            if (MetadataProviderResponse.NOT_HANDLED != response) {
                                handled = true;
                            }
                            if (MetadataProviderResponse.HANDLED_BREAK == response) {
                                break;
                            }
                        }
                        if (!handled) {
                            //this provider is not included in the provider list on purpose - it is designed to handle basic
                            //AdminPresentation fields, and those fields not admin presentation annotated at all
                            defaultFieldMetadataProvider.addMetadataFromFieldType(
                                    new AddMetadataFromFieldTypeRequest(field, targetClass, null, new ForeignKey[]{},
                                            MergedPropertyType.PRIMARY, null, null, "", property,
                                            null, false, 0, attributesMap, presentationAttribute, ((BasicFieldMetadata) presentationAttribute).getExplicitFieldType(),
                                            field.getType(), this), mergedProperties);
                        }
                    }
                }
            }

            return mergedProperties;
        }
    }
    
    @Override
    public Map<String, FieldMetadata> getMergedProperties(@Nonnull Class<?> cls) {
        Class<?>[] polymorphicTypes = getAllPolymorphicEntitiesFromCeiling(cls);
        return getMergedProperties(
                cls.getName(),
                polymorphicTypes,
                null,
                new String[] {},
                new ForeignKey[] {},
                MergedPropertyType.PRIMARY,
                true,
                new String[] {},
                new String[] {},
                null,
                ""
                );
    }

    @Override
    public Map<String, FieldMetadata> getMergedProperties(
            String ceilingEntityFullyQualifiedClassname,
            Class<?>[] entities,
            ForeignKey foreignField,
            String[] additionalNonPersistentProperties,
            ForeignKey[] additionalForeignFields,
            MergedPropertyType mergedPropertyType,
            Boolean populateManyToOneFields,
            String[] includeFields,
            String[] excludeFields,
            String configurationKey,
            String prefix) {
        Map<String, FieldMetadata> mergedProperties = getMergedPropertiesRecursively(
                ceilingEntityFullyQualifiedClassname,
                entities,
                foreignField,
                additionalNonPersistentProperties,
                additionalForeignFields,
                mergedPropertyType,
                populateManyToOneFields,
                includeFields,
                excludeFields,
                configurationKey,
                new ArrayList<Class<?>>(),
                prefix,
                false,
                "");

        final List<String> removeKeys = new ArrayList<>();

<<<<<<< HEAD
=======
        final List<String> removeKeys = new ArrayList<>();
 
>>>>>>> d1bad9a5
        for (final String key : mergedProperties.keySet()) {
            if (mergedProperties.get(key).getExcluded() != null && mergedProperties.get(key).getExcluded()) {
                removeKeys.add(key);
            }
        }

        for (String removeKey : removeKeys) {
            mergedProperties.remove(removeKey);
        }

        // Allow field metadata providers to contribute additional fields here. These latestage handlers take place
        // after any cached lookups occur, and are ideal for adding in dynamic properties that are not globally cacheable
        // like properties gleaned from reflection typically are.
        Set<String> keys = new HashSet<>(mergedProperties.keySet());
        for (Class<?> targetClass : entities) {
            for (String key : keys) {
                LateStageAddMetadataRequest amr = new LateStageAddMetadataRequest(key, null, targetClass, this, "");

                boolean foundOneOrMoreHandlers = false;
                for (FieldMetadataProvider fieldMetadataProvider : fieldMetadataProviders) {
                    MetadataProviderResponse response = fieldMetadataProvider.lateStageAddMetadata(amr, mergedProperties);
                    if (MetadataProviderResponse.NOT_HANDLED != response) {
                        foundOneOrMoreHandlers = true;
                    }
                    if (MetadataProviderResponse.HANDLED_BREAK == response) {
                        break;
                    }
                }
                if (!foundOneOrMoreHandlers) {
                    defaultFieldMetadataProvider.lateStageAddMetadata(amr, mergedProperties);
                }
            }
        }

        return mergedProperties;
    }

    protected Map<String, FieldMetadata> getMergedPropertiesRecursively(
            final String ceilingEntityFullyQualifiedClassname,
            final Class<?>[] entities,
            final ForeignKey foreignField,
            final String[] additionalNonPersistentProperties,
            final ForeignKey[] additionalForeignFields,
            final MergedPropertyType mergedPropertyType,
            final Boolean populateManyToOneFields,
            final String[] includeFields,
            final String[] excludeFields,
            final String configurationKey,
            final List<Class<?>> parentClasses,
            final String prefix,
            final Boolean isParentExcluded,
            final String parentPrefix) {
        PropertyBuilder propertyBuilder = new PropertyBuilder() {
            @Override
            public Map<String, FieldMetadata> execute(Boolean overridePopulateManyToOne) {
                Map<String, FieldMetadata> mergedProperties = new HashMap<>();
                Boolean classAnnotatedPopulateManyToOneFields;
                if (overridePopulateManyToOne != null) {
                    classAnnotatedPopulateManyToOneFields = overridePopulateManyToOne;
                } else {
                    classAnnotatedPopulateManyToOneFields = populateManyToOneFields;
                }

                buildPropertiesFromPolymorphicEntities(
                    entities,
                    foreignField,
                    additionalNonPersistentProperties,
                    additionalForeignFields,
                    mergedPropertyType,
                    classAnnotatedPopulateManyToOneFields,
                    includeFields,
                    excludeFields,
                    configurationKey,
                    ceilingEntityFullyQualifiedClassname,
                    mergedProperties,
                    parentClasses,
                    prefix,
                    isParentExcluded,
                    parentPrefix);

                return mergedProperties;
            }
        };

        Map<String, FieldMetadata> mergedProperties = metadata.overrideMetadata(entities, propertyBuilder, prefix, isParentExcluded, ceilingEntityFullyQualifiedClassname, configurationKey, this);
        applyIncludesAndExcludes(includeFields, excludeFields, prefix, isParentExcluded, mergedProperties);
        applyForeignKeyPrecedence(foreignField, additionalForeignFields, mergedProperties);

        return mergedProperties;
    }

    protected void applyForeignKeyPrecedence(ForeignKey foreignField, ForeignKey[] additionalForeignFields, Map<String, FieldMetadata> mergedProperties) {
        for (String key : mergedProperties.keySet()) {
            boolean isForeign = false;
            if (foreignField != null) {
                isForeign = foreignField.getManyToField().equals(key);
            }
            if (!isForeign && !ArrayUtils.isEmpty(additionalForeignFields)) {
                for (ForeignKey foreignKey : additionalForeignFields) {
                    isForeign = foreignKey.getManyToField().equals(key);
                    if (isForeign) {
                        break;
                    }
                }
            }
            if (isForeign) {
                FieldMetadata metadata = mergedProperties.get(key);
                metadata.setExcluded(false);
            }
        }
    }

    protected void applyIncludesAndExcludes(String[] includeFields, String[] excludeFields, String prefix, Boolean isParentExcluded, Map<String, FieldMetadata> mergedProperties) {
        //check includes
        if (!ArrayUtils.isEmpty(includeFields)) {
            for (String include : includeFields) {
                for (String key : mergedProperties.keySet()) {
                    String testKey = prefix + key;
                    if (!(testKey.startsWith(include + ".") || testKey.equals(include))) {
                        FieldMetadata metadata = mergedProperties.get(key);
                        LOG.debug("applyIncludesAndExcludes:Excluding " + key + " because this field did not appear in the explicit includeFields list");
                        metadata.setExcluded(true);
                    } else {
                        FieldMetadata metadata = mergedProperties.get(key);
                        if (!isParentExcluded) {
                            LOG.debug("applyIncludesAndExcludes:Showing " + key + " because this field appears in the explicit includeFields list");
                            metadata.setExcluded(false);
                        }
                    }
                }
            }
        } else if (!ArrayUtils.isEmpty(excludeFields)) {
            //check excludes
            for (String exclude : excludeFields) {
                for (String key : mergedProperties.keySet()) {
                    String testKey = prefix + key;
                    if (testKey.startsWith(exclude + ".") || testKey.equals(exclude)) {
                        FieldMetadata metadata = mergedProperties.get(key);
                        LOG.debug("applyIncludesAndExcludes:Excluding " + key + " because this field appears in the explicit excludeFields list");
                        metadata.setExcluded(true);
                    } else {
                        FieldMetadata metadata = mergedProperties.get(key);
                        if (!isParentExcluded) {
                            LOG.debug("applyIncludesAndExcludes:Showing " + key + " because this field did not appear in the explicit excludeFields list");
                            metadata.setExcluded(false);
                        }
                    }
                }
            }
        }
    }

    protected String pad(String s, int length, char pad) {
        StringBuilder buffer = new StringBuilder(s);
        while (buffer.length() < length) {
            buffer.insert(0, pad);
        }
        return buffer.toString();
    }

    protected String getCacheKey(String ceilingEntityFullyQualifiedClassname, ForeignKey foreignField, String[] additionalNonPersistentProperties, ForeignKey[] additionalForeignFields, MergedPropertyType mergedPropertyType, Boolean populateManyToOneFields, Class<?> clazz, String configurationKey, Boolean isParentExcluded) {
        StringBuilder sb = new StringBuilder(150);
        sb.append(ceilingEntityFullyQualifiedClassname);
        sb.append(clazz.hashCode());
        sb.append(foreignField==null?"":foreignField.toString());
        sb.append(configurationKey);
        sb.append(isParentExcluded);
        if (additionalNonPersistentProperties != null) {
            for (String prop : additionalNonPersistentProperties) {
                sb.append(prop);
            }
        }
        if (additionalForeignFields != null) {
            for (ForeignKey key : additionalForeignFields) {
                sb.append(key.toString());
            }
        }
        sb.append(mergedPropertyType);
        sb.append(populateManyToOneFields);
        
        String digest;
        try {
            MessageDigest md = MessageDigest.getInstance("MD5");
            byte[] messageDigest = md.digest(sb.toString().getBytes());
            BigInteger number = new BigInteger(1,messageDigest);
            digest = number.toString(16);
        } catch(NoSuchAlgorithmException e) {
            throw new RuntimeException(e);
        }

        String key = pad(digest, 32, '0');
        
        if (LOG.isDebugEnabled()) {
            LOG.debug("Created cache key: " + key + " from the following string: " + sb.toString());
        }
        return key;
    }

    protected void buildPropertiesFromPolymorphicEntities(
            Class<?>[] entities,
            ForeignKey foreignField,
            String[] additionalNonPersistentProperties,
            ForeignKey[] additionalForeignFields,
            MergedPropertyType mergedPropertyType,
            Boolean populateManyToOneFields,
            String[] includeFields,
            String[] excludeFields,
            String configurationKey,
            String ceilingEntityFullyQualifiedClassname,
            Map<String, FieldMetadata> mergedProperties,
            List<Class<?>> parentClasses,
            String prefix,
            Boolean isParentExcluded,
            String parentPrefix) {
        for (Class<?> clazz : entities) {
            String cacheKey = getCacheKey(ceilingEntityFullyQualifiedClassname, foreignField, additionalNonPersistentProperties, additionalForeignFields, mergedPropertyType, populateManyToOneFields, clazz, configurationKey, isParentExcluded);

            Map<String, FieldMetadata> cacheData = null;
            synchronized(DynamicDaoHelperImpl.LOCK_OBJECT) {
                if (useCache()) {
                    cacheData = METADATA_CACHE.get(cacheKey);
                }

                if (cacheData == null) {
                    Map<String, FieldMetadata> props = getPropertiesForEntityClass(
                        clazz,
                        foreignField,
                        additionalNonPersistentProperties,
                        additionalForeignFields,
                        mergedPropertyType,
                        populateManyToOneFields,
                        includeFields,
                        excludeFields,
                        configurationKey,
                        ceilingEntityFullyQualifiedClassname,
                        parentClasses,
                        prefix,
                        isParentExcluded,
                        parentPrefix);
                    //first check all the properties currently in there to see if my entity inherits from them
                    for (Class<?> clazz2 : entities) {
                        if (!clazz2.getName().equals(clazz.getName())) {
                            for (Map.Entry<String, FieldMetadata> entry : props.entrySet()) {
                                FieldMetadata metadata = entry.getValue();
                                try {
                                    if (Class.forName(metadata.getInheritedFromType()).isAssignableFrom(clazz2)) {
                                        String[] both = ArrayUtils.addAll(metadata.getAvailableToTypes(), new String[]{clazz2.getName()});
                                        metadata.setAvailableToTypes(both);
                                    }
                                } catch (ClassNotFoundException e) {
                                    throw new RuntimeException(e);
                                }
                            }
                        }
                    }
                    METADATA_CACHE.put(cacheKey, props);
                    
                    if (LOG.isTraceEnabled()) {
                        LOG.trace("Added " + props.size() + " to the metadata cache with key " + cacheKey + " for the class " + ceilingEntityFullyQualifiedClassname);
                    }
                    
                    if (validateMetadataCacheSizes) {
                        Integer previousSize = METADATA_CACHE_SIZES.get(cacheKey);
                        Integer currentSize = props.size();
                        if (previousSize == null) {
                            METADATA_CACHE_SIZES.put(cacheKey, currentSize);
                        } else if (!currentSize.equals(previousSize)) {
                            String msg = "Attempted to store " + currentSize + " properties in the cache for the key " + cacheKey + " but we had previously stored " + previousSize + " properties";
                            LOG.error(msg);
                            throw new RuntimeException(msg);
                        }
                    }
                    
                    cacheData = props;
                } else {
                    if (LOG.isTraceEnabled()) {
                        LOG.trace("Read " + cacheData.size() + " from the metada cache with key " + cacheKey + " for the class " + ceilingEntityFullyQualifiedClassname);
                    }
                }
            }
            //clone the metadata before passing to the system
            Map<String, FieldMetadata> clonedCache = new HashMap<>(cacheData.size());
            for (Map.Entry<String, FieldMetadata> entry : cacheData.entrySet()) {
                clonedCache.put(entry.getKey(), entry.getValue().cloneFieldMetadata());
            }
            mergedProperties.putAll(clonedCache);
        }
    }

    @Override
    public Field[] getAllFields(Class<?> targetClass) {
        Field[] allFields = new Field[]{};
        boolean eof = false;
        Class<?> currentClass = targetClass;
        while (!eof) {
            Field[] fields = currentClass.getDeclaredFields();
            allFields = ArrayUtils.addAll(allFields, fields);
            if (currentClass.getSuperclass() != null) {
                currentClass = currentClass.getSuperclass();
            } else {
                eof = true;
            }
        }
        
        return allFields;
    }

    @Override
    public Map<String, FieldMetadata> getPropertiesForPrimitiveClass(
        String propertyName,
        String friendlyPropertyName,
        Class<?> targetClass,
        Class<?> parentClass,
        MergedPropertyType mergedPropertyType
    ) {
        Map<String, FieldMetadata> fields = new HashMap<>();
        BasicFieldMetadata presentationAttribute = new BasicFieldMetadata();
        presentationAttribute.setFriendlyName(friendlyPropertyName);
        if (String.class.isAssignableFrom(targetClass)) {
            presentationAttribute.setExplicitFieldType(SupportedFieldType.STRING);
            presentationAttribute.setVisibility(VisibilityEnum.VISIBLE_ALL);
            fields.put(propertyName, metadata.getFieldMetadata("", propertyName, null, SupportedFieldType.STRING, null, parentClass, presentationAttribute, mergedPropertyType, this));
        } else if (Boolean.class.isAssignableFrom(targetClass)) {
            presentationAttribute.setExplicitFieldType(SupportedFieldType.BOOLEAN);
            presentationAttribute.setVisibility(VisibilityEnum.VISIBLE_ALL);
            fields.put(propertyName, metadata.getFieldMetadata("", propertyName, null, SupportedFieldType.BOOLEAN, null, parentClass, presentationAttribute, mergedPropertyType, this));
        } else if (Date.class.isAssignableFrom(targetClass)) {
            presentationAttribute.setExplicitFieldType(SupportedFieldType.DATE);
            presentationAttribute.setVisibility(VisibilityEnum.VISIBLE_ALL);
            fields.put(propertyName, metadata.getFieldMetadata("", propertyName, null, SupportedFieldType.DATE, null, parentClass, presentationAttribute, mergedPropertyType, this));
        } else if (Money.class.isAssignableFrom(targetClass)) {
            presentationAttribute.setExplicitFieldType(SupportedFieldType.MONEY);
            presentationAttribute.setVisibility(VisibilityEnum.VISIBLE_ALL);
            fields.put(propertyName, metadata.getFieldMetadata("", propertyName, null, SupportedFieldType.MONEY, null, parentClass, presentationAttribute, mergedPropertyType, this));
        } else if (
                Byte.class.isAssignableFrom(targetClass) ||
                Integer.class.isAssignableFrom(targetClass) ||
                Long.class.isAssignableFrom(targetClass) ||
                Short.class.isAssignableFrom(targetClass)
            ) {
            presentationAttribute.setExplicitFieldType(SupportedFieldType.INTEGER);
            presentationAttribute.setVisibility(VisibilityEnum.VISIBLE_ALL);
            fields.put(propertyName, metadata.getFieldMetadata("", propertyName, null, SupportedFieldType.INTEGER, null, parentClass, presentationAttribute, mergedPropertyType, this));
        } else if (
                Double.class.isAssignableFrom(targetClass) ||
                BigDecimal.class.isAssignableFrom(targetClass)
            ) {
            presentationAttribute.setExplicitFieldType(SupportedFieldType.DECIMAL);
            presentationAttribute.setVisibility(VisibilityEnum.VISIBLE_ALL);
            fields.put(propertyName, metadata.getFieldMetadata("", propertyName, null, SupportedFieldType.DECIMAL, null, parentClass, presentationAttribute, mergedPropertyType, this));
        }
        ((BasicFieldMetadata) fields.get(propertyName)).setLength(255);
        ((BasicFieldMetadata) fields.get(propertyName)).setForeignKeyCollection(false);
        ((BasicFieldMetadata) fields.get(propertyName)).setRequired(true);
        ((BasicFieldMetadata) fields.get(propertyName)).setUnique(true);
        ((BasicFieldMetadata) fields.get(propertyName)).setScale(100);
        ((BasicFieldMetadata) fields.get(propertyName)).setPrecision(100);

        return fields;
    }

    @Override
    public SessionFactory getSessionFactory() {
        return dynamicDaoHelper.getSessionFactory((HibernateEntityManager) standardEntityManager);
    }

    @Override
    public Map<String, Object> getIdMetadata(Class<?> entityClass) {
        return dynamicDaoHelper.getIdMetadata(entityClass, (HibernateEntityManager) standardEntityManager);
    }

    @Override
    public List<String> getPropertyNames(Class<?> entityClass) {
        return dynamicDaoHelper.getPropertyNames(entityClass, (HibernateEntityManager) standardEntityManager);
    }

    @Override
    public List<Type> getPropertyTypes(Class<?> entityClass) {
        return dynamicDaoHelper.getPropertyTypes(entityClass, (HibernateEntityManager) standardEntityManager);
    }

    @Override
    public Map<String, TabMetadata> getTabAndGroupMetadata(Class<?>[] entities, ClassMetadata cmd) {
        Class<?>[] superClassEntities = getSuperClassHierarchy(entities[entities.length-1]);

        Map<String, TabMetadata> mergedTabAndGroupMetadata = metadata.getBaseTabAndGroupMetadata(superClassEntities);
        metadata.applyTabAndGroupMetadataOverrides(superClassEntities, mergedTabAndGroupMetadata);
        metadata.buildAdditionalTabAndGroupMetadataFromCmdProperties(cmd, mergedTabAndGroupMetadata);

        return mergedTabAndGroupMetadata;
    }

    public Class<?>[] getSuperClassHierarchy(Class<?> ceilingEntity) {
        Class<?>[] entities = new Class<?>[]{};

        if (ceilingEntity != null) {
            entities = ArrayUtils.add(entities, ceilingEntity);
            while (!ceilingEntity.getSuperclass().equals(Object.class)) {
                entities = ArrayUtils.add(entities, ceilingEntity.getSuperclass());
                ceilingEntity = ceilingEntity.getSuperclass();
            }
        }
        return entities;
    }

    protected Map<String, FieldMetadata> getPropertiesForEntityClass(
            Class<?> targetClass,
            ForeignKey foreignField,
            String[] additionalNonPersistentProperties,
            ForeignKey[] additionalForeignFields,
            MergedPropertyType mergedPropertyType,
            Boolean populateManyToOneFields,
            String[] includeFields,
            String[] excludeFields,
            String configurationKey,
            String ceilingEntityFullyQualifiedClassname,
            List<Class<?>> parentClasses,
            String prefix,
            Boolean isParentExcluded,
            String parentPrefix) {
        Map<String, FieldMetadata> presentationAttributes = metadata.getFieldMetadataForTargetClass(null, targetClass, this, "");
        if (isParentExcluded) {
            for (String key : presentationAttributes.keySet()) {
                LOG.debug("getPropertiesForEntityClass:Excluding " + key + " because parent is excluded.");
                presentationAttributes.get(key).setExcluded(true);
            }
        }

        Map idMetadata = getIdMetadata(targetClass);
        Map<String, FieldMetadata> fields = new HashMap<>();
        String idProperty = (String) idMetadata.get("name");
        List<String> propertyNames = getPropertyNames(targetClass);
        propertyNames.add(idProperty);
        Type idType = (Type) idMetadata.get("type");
        List<Type> propertyTypes = getPropertyTypes(targetClass);
        propertyTypes.add(idType);

        PersistentClass persistentClass = getPersistentClass(targetClass.getName());
        Iterator testIter = persistentClass.getPropertyIterator();
        List<Property> propertyList = new ArrayList<>();

        //check the properties for problems
        while(testIter.hasNext()) {
            Property property = (Property) testIter.next();
            if (property.getName().contains(".")) {
                throw new IllegalArgumentException("Properties from entities that utilize a period character ('.') in their name are incompatible with this system. The property name in question is: (" + property.getName() + ") from the class: (" + targetClass.getName() + ")");
            }
            propertyList.add(property);
        }

        buildProperties(
            targetClass,
            foreignField,
            additionalForeignFields,
            additionalNonPersistentProperties,
            mergedPropertyType,
            presentationAttributes,
            propertyList,
            fields,
            propertyNames,
            propertyTypes,
            idProperty,
            populateManyToOneFields,
            includeFields,
            excludeFields,
            configurationKey,
            ceilingEntityFullyQualifiedClassname,
            parentClasses,
            prefix,
            isParentExcluded,
            false,
            parentPrefix
        );
        BasicFieldMetadata presentationAttribute = new BasicFieldMetadata();
        presentationAttribute.setExplicitFieldType(SupportedFieldType.STRING);
        presentationAttribute.setVisibility(VisibilityEnum.HIDDEN_ALL);
        if (!ArrayUtils.isEmpty(additionalNonPersistentProperties)) {
            Class<?>[] entities = getAllPolymorphicEntitiesFromCeiling(targetClass);
            for (String additionalNonPersistentProperty : additionalNonPersistentProperties) {
                if (StringUtils.isEmpty(prefix) || (!StringUtils.isEmpty(prefix) && additionalNonPersistentProperty.startsWith(prefix))) {
                    String myAdditionalNonPersistentProperty = additionalNonPersistentProperty;
                    //get final property if this is a dot delimited property
                    int finalDotPos = additionalNonPersistentProperty.lastIndexOf('.');
                    if (finalDotPos >= 0) {
                        myAdditionalNonPersistentProperty = myAdditionalNonPersistentProperty.substring(finalDotPos + 1, myAdditionalNonPersistentProperty.length());
                    }
                    //check all the polymorphic types on this target class to see if the end property exists
                    Field testField = null;
                    Method testMethod = null;
                    for (Class<?> clazz : entities) {
                        try {
                            testMethod = clazz.getMethod(myAdditionalNonPersistentProperty);
                            if (testMethod != null) {
                                break;
                            }
                        } catch (NoSuchMethodException e) {
                            //do nothing - method does not exist
                        }
                        testField = getFieldManager().getField(clazz, myAdditionalNonPersistentProperty);
                        if (testField != null) {
                            break;
                        }
                    }
                    //if the property exists, add it to the metadata for this class
                    if (testField != null || testMethod != null) {
                        fields.put(additionalNonPersistentProperty, metadata.getFieldMetadata(prefix, additionalNonPersistentProperty, propertyList, SupportedFieldType.STRING, null, targetClass, presentationAttribute, mergedPropertyType, this));
                    }
                }
            }
        }

        return fields;
    }

    protected void buildProperties(
            Class<?> targetClass,
            ForeignKey foreignField,
            ForeignKey[] additionalForeignFields,
            String[] additionalNonPersistentProperties,
            MergedPropertyType mergedPropertyType,
            Map<String, FieldMetadata> presentationAttributes,
            List<Property> componentProperties,
            Map<String, FieldMetadata> fields,
            List<String> propertyNames,
            List<Type> propertyTypes,
            String idProperty,
            Boolean populateManyToOneFields,
            String[] includeFields,
            String[] excludeFields,
            String configurationKey,
            String ceilingEntityFullyQualifiedClassname,
            List<Class<?>> parentClasses,
            String prefix,
            Boolean isParentExcluded,
            Boolean isComponentPrefix,
            String parentPrefix) {
        int j = 0;
        Comparator<String> propertyComparator = new Comparator<String>() {
            @Override
            public int compare(String o1, String o2) {
                //check for property name equality and for map field properties
                if (o1.equals(o2) || o1.startsWith(o2 + FieldManager.MAPFIELDSEPARATOR) || o2.startsWith(o1 + FieldManager.MAPFIELDSEPARATOR)) {
                    return 0;
                }
                return o1.compareTo(o2);
            }
        };
        List<String> presentationKeyList = new ArrayList<>(presentationAttributes.keySet());
        Collections.sort(presentationKeyList);

        for (String propertyName : propertyNames) {
            final Type type = propertyTypes.get(j);
            boolean isPropertyForeignKey = testForeignProperty(foreignField, prefix, propertyName);
            int additionalForeignKeyIndexPosition = findAdditionalForeignKeyIndex(additionalForeignFields, prefix, propertyName);
            j++;
            Field myField = getFieldManager().getField(targetClass, propertyName);
            if (myField == null) {
                //try to get the field with the prefix - needed for advanced collections that appear in @Embedded classes
                myField = getFieldManager().getField(targetClass, prefix + propertyName);
            }
            if (
                    !type.isAnyType() && !type.isCollectionType() ||
                    isPropertyForeignKey ||
                    additionalForeignKeyIndexPosition >= 0 ||
                    Collections.binarySearch(presentationKeyList, propertyName, propertyComparator) >= 0
            ) {
                if (myField != null) {
                    boolean handled = false;
                    for (FieldMetadataProvider provider : fieldMetadataProviders) {
                        FieldMetadata presentationAttribute = presentationAttributes.get(propertyName);
                        if (presentationAttribute != null) {
                            setExcludedBasedOnShowIfProperty(presentationAttribute);
                        }
                        MetadataProviderResponse response = provider.addMetadataFromFieldType(
                                new AddMetadataFromFieldTypeRequest(myField, targetClass, foreignField, additionalForeignFields,
                                        mergedPropertyType, componentProperties, idProperty, prefix,
                                        propertyName, type, isPropertyForeignKey, additionalForeignKeyIndexPosition,
                                        presentationAttributes, presentationAttribute, null, type.getReturnedClass(), this), fields);
                        if (MetadataProviderResponse.NOT_HANDLED != response) {
                            handled = true;
                        }
                        if (MetadataProviderResponse.HANDLED_BREAK == response) {
                            break;
                        }
                    }
                    if (!handled) {
                        buildBasicProperty(myField, targetClass, foreignField, additionalForeignFields,
                            additionalNonPersistentProperties, mergedPropertyType, presentationAttributes,
                            componentProperties, fields, idProperty, populateManyToOneFields, includeFields,
                            excludeFields, configurationKey, ceilingEntityFullyQualifiedClassname, parentClasses,
                            prefix, isParentExcluded, propertyName, type, isPropertyForeignKey, additionalForeignKeyIndexPosition, isComponentPrefix, parentPrefix);
                    }
                }
            }
        }
    }

    public Boolean testPropertyInclusion(FieldMetadata presentationAttribute) {
        setExcludedBasedOnShowIfProperty(presentationAttribute);

        return !(presentationAttribute != null && ((presentationAttribute.getExcluded() != null && presentationAttribute.getExcluded()) || (presentationAttribute.getChildrenExcluded() != null && presentationAttribute.getChildrenExcluded())));

    }

    protected boolean setExcludedBasedOnShowIfProperty(FieldMetadata fieldMetadata) {
        if(fieldMetadata != null && fieldMetadata.getShowIfProperty()!=null && !fieldMetadata.getShowIfProperty().equals("")
                && appConfigurationRemoteService.getBooleanPropertyValue(fieldMetadata.getShowIfProperty())!=null
                && !appConfigurationRemoteService.getBooleanPropertyValue(fieldMetadata.getShowIfProperty())
                ) {
            //do not include this in the display if it returns false.
            fieldMetadata.setExcluded(true);
            return false;
        }
        return true;
    }

    protected Boolean testPropertyRecursion(String prefix, List<Class<?>> parentClasses, String propertyName, Class<?> targetClass,
                                            String ceilingEntityFullyQualifiedClassname, Boolean isComponentPrefix, String parentPrefix) {

        Boolean standardRecursionDetected = testStandardPropertyRecursion(prefix, parentClasses, propertyName, targetClass,
                ceilingEntityFullyQualifiedClassname, isComponentPrefix);

        Boolean multiLevelEmbeddableRecursionDetected = testMultiLevelEmbeddableRecursion(prefix, isComponentPrefix,
                parentPrefix, propertyName);

        return standardRecursionDetected || multiLevelEmbeddableRecursionDetected;
    }

    protected Boolean testMultiLevelEmbeddableRecursion(String prefix, Boolean isComponentPrefix, String parentPrefix, String propertyName) {
        return isComponentPrefix && parentPrefix.contains("." + prefix + propertyName);
    }

    protected Boolean testStandardPropertyRecursion(String prefix, List<Class<?>> parentClasses, String
            propertyName, Class<?> targetClass, String ceilingEntityFullyQualifiedClassname, Boolean
            isComponentPrefix) {
        Boolean response = false;
        //don't want to shun a self-referencing property in an @Embeddable
        boolean shouldTest = !StringUtils.isEmpty(prefix) && (!isComponentPrefix || prefix.split("\\.").length > 1);
        if (shouldTest) {
            Field testField = getFieldManager().getField(targetClass, propertyName);
            if (testField == null) {
                Class<?>[] entities;
                try {
                    entities = getAllPolymorphicEntitiesFromCeiling(Class.forName(ceilingEntityFullyQualifiedClassname));
                } catch (ClassNotFoundException e) {
                    throw new RuntimeException(e);
                }
                for (Class<?> clazz : entities) {
                    testField = getFieldManager().getField(clazz, propertyName);
                    if (testField != null) {
                        break;
                    }
                }
                String testProperty = prefix + propertyName;
                if (testField == null) {
                    testField = getFieldManager().getField(targetClass, testProperty);
                }
                if (testField == null) {
                    for (Class<?> clazz : entities) {
                        testField = getFieldManager().getField(clazz, testProperty);
                        if (testField != null) {
                            break;
                        }
                    }
                }
            }
            response = determineExclusionForField(parentClasses, targetClass, testField);
        }
        return response;
    }

    protected Boolean determineExclusionForField(List<Class<?>> parentClasses, Class<?> targetClass, Field testField) {
        Boolean response = false;
        if (testField != null) {
            Class<?> testType = testField.getType();
            for (Class<?> parentClass : parentClasses) {
                if (parentClass.isAssignableFrom(testType) || testType.isAssignableFrom(parentClass)) {
                    response = true;
                    break;
                }
            }
            if (!response && (targetClass.isAssignableFrom(testType) || testType.isAssignableFrom(targetClass))) {
                response = true;
            }
        }
        return response;
    }

    protected void buildBasicProperty(
            Field field,
            Class<?> targetClass,
            ForeignKey foreignField,
            ForeignKey[] additionalForeignFields,
            String[] additionalNonPersistentProperties,
            MergedPropertyType mergedPropertyType,
            Map<String, FieldMetadata> presentationAttributes,
            List<Property> componentProperties,
            Map<String, FieldMetadata> fields,
            String idProperty,
            Boolean populateManyToOneFields,
            String[] includeFields,
            String[] excludeFields,
            String configurationKey,
            String ceilingEntityFullyQualifiedClassname,
            List<Class<?>> parentClasses,
            String prefix,
            Boolean isParentExcluded,
            String propertyName,
            Type type,
            boolean propertyForeignKey,
            int additionalForeignKeyIndexPosition,
            Boolean isComponentPrefix,
            String parentPrefix) {
        FieldMetadata presentationAttribute = presentationAttributes.get(propertyName);
        Boolean amIExcluded = isParentExcluded || !testPropertyInclusion(presentationAttribute);
        Boolean includeField = !testPropertyRecursion(prefix, parentClasses, propertyName, targetClass,
            ceilingEntityFullyQualifiedClassname, isComponentPrefix, parentPrefix);

        SupportedFieldType explicitType = null;
        if (presentationAttribute != null && presentationAttribute instanceof BasicFieldMetadata) {
            explicitType = ((BasicFieldMetadata) presentationAttribute).getExplicitFieldType();
        }
        Class<?> returnedClass = type.getReturnedClass();
        checkProp: {
            if (type.isComponentType() && includeField) {
                buildComponentProperties(
                    targetClass,
                    foreignField,
                    additionalForeignFields,
                    additionalNonPersistentProperties,
                    mergedPropertyType,
                    fields,
                    idProperty,
                    populateManyToOneFields,
                    includeFields,
                    excludeFields,
                    configurationKey,
                    ceilingEntityFullyQualifiedClassname,
                    propertyName,
                    type,
                    returnedClass,
                    parentClasses,
                    amIExcluded,
                    prefix,
                        parentPrefix);
                break checkProp;
            }
            /*
             * Currently we do not support ManyToOne fields whose class type is the same
             * as the target type, since this forms an infinite loop and will cause a stack overflow.
             */
            if (
                type.isEntityType() &&
                !returnedClass.isAssignableFrom(targetClass) &&
                populateManyToOneFields &&
                includeField
            ) {
                buildEntityProperties(
                    fields,
                    foreignField,
                    additionalForeignFields,
                    additionalNonPersistentProperties,
                    populateManyToOneFields,
                    includeFields,
                    excludeFields,
                    configurationKey,
                    ceilingEntityFullyQualifiedClassname,
                    propertyName,
                    returnedClass,
                    targetClass,
                    parentClasses,
                    prefix,
                    amIExcluded,
                    parentPrefix
                );
                break checkProp;
            }
        }
        //Don't include this property if it failed manyToOne inclusion and is not a specified foreign key
        if (includeField || propertyForeignKey || additionalForeignKeyIndexPosition >= 0) {
            defaultFieldMetadataProvider.addMetadataFromFieldType(
                    new AddMetadataFromFieldTypeRequest(field, targetClass, foreignField, additionalForeignFields,
                            mergedPropertyType, componentProperties, idProperty, prefix, propertyName, type,
                            propertyForeignKey, additionalForeignKeyIndexPosition, presentationAttributes,
                            presentationAttribute, explicitType, returnedClass, this), fields);
        }
    }

    protected boolean testForeignProperty(ForeignKey foreignField, String prefix, String propertyName) {
        boolean isPropertyForeignKey = false;
        if (foreignField != null) {
            isPropertyForeignKey = foreignField.getManyToField().equals(prefix + propertyName);
        }
        return isPropertyForeignKey;
    }

    protected int findAdditionalForeignKeyIndex(ForeignKey[] additionalForeignFields, String prefix, String propertyName) {
        int additionalForeignKeyIndexPosition = -1;
        if (additionalForeignFields != null) {
            additionalForeignKeyIndexPosition = Arrays.binarySearch(additionalForeignFields, new ForeignKey(prefix + propertyName, null, null), new Comparator<ForeignKey>() {
                @Override
                public int compare(ForeignKey o1, ForeignKey o2) {
                    return o1.getManyToField().compareTo(o2.getManyToField());
                }
            });
        }
        return additionalForeignKeyIndexPosition;
    }

    protected void buildEntityProperties(
        Map<String, FieldMetadata> fields, 
        ForeignKey foreignField, 
        ForeignKey[] additionalForeignFields, 
        String[] additionalNonPersistentProperties, 
        Boolean populateManyToOneFields, 
        String[] includeFields, 
        String[] excludeFields,
        String configurationKey,
        String ceilingEntityFullyQualifiedClassname,
        String propertyName, 
        Class<?> returnedClass, 
        Class<?> targetClass, 
        List<Class<?>> parentClasses,
        String prefix,
        Boolean isParentExcluded,
        String parentPrefix
    ) {
        Class<?>[] polymorphicEntities = getAllPolymorphicEntitiesFromCeiling(returnedClass);
        List<Class<?>> clonedParentClasses = new ArrayList<>();
        for (Class<?> parentClass : parentClasses) {
            clonedParentClasses.add(parentClass);
        }
        clonedParentClasses.add(targetClass);
        Map<String, FieldMetadata> newFields = getMergedPropertiesRecursively(
            ceilingEntityFullyQualifiedClassname,
            polymorphicEntities,
            foreignField,
            additionalNonPersistentProperties,
            additionalForeignFields,
            MergedPropertyType.PRIMARY, 
            populateManyToOneFields,
            includeFields,
            excludeFields,
            configurationKey,
            clonedParentClasses,
            prefix + propertyName + '.',
            isParentExcluded,
            parentPrefix);
        for (FieldMetadata newMetadata : newFields.values()) {
            newMetadata.setInheritedFromType(targetClass.getName());
            newMetadata.setAvailableToTypes(new String[]{targetClass.getName()});
        }
        Map<String, FieldMetadata> convertedFields = new HashMap<>(newFields.size());
        for (Map.Entry<String, FieldMetadata> key : newFields.entrySet()) {
            convertedFields.put(propertyName + '.' + key.getKey(), key.getValue());
            if (key.getValue() instanceof BasicFieldMetadata) {
                for (Map.Entry<String, List<Map<String, String>>> entry : ((BasicFieldMetadata) key.getValue()).getValidationConfigurations().entrySet()) {
                    Class<?> validatorImpl = null;
                    try {
                        validatorImpl = Class.forName(entry.getKey());
                    } catch (ClassNotFoundException e) {
                        Object bean = applicationContext.getBean(entry.getKey());
                        if (bean != null) {
                            validatorImpl = bean.getClass();
                        }
                    }
                    if (validatorImpl != null && FieldNamePropertyValidator.class.isAssignableFrom(validatorImpl)) {
                        for (Map<String, String> configs  :entry.getValue()) {
                            for (Map.Entry<String, String> config : configs.entrySet()) {
                                if (newFields.containsKey(config.getValue())) {
                                    config.setValue(propertyName + "." + config.getValue());
                                }
                            }
                        }
                    }
                }

            }
        }
        fields.putAll(convertedFields);
    }

    protected void buildComponentProperties(
            Class<?> targetClass,
            ForeignKey foreignField,
            ForeignKey[] additionalForeignFields,
            String[] additionalNonPersistentProperties,
            MergedPropertyType mergedPropertyType,
            Map<String, FieldMetadata> fields,
            String idProperty,
            Boolean populateManyToOneFields,
            String[] includeFields,
            String[] excludeFields,
            String configurationKey,
            String ceilingEntityFullyQualifiedClassname,
            String propertyName,
            Type type,
            Class<?> returnedClass,
            List<Class<?>> parentClasses,
            Boolean isParentExcluded,
            String prefix,
            String parentPrefix) {
        String[] componentProperties = ((ComponentType) type).getPropertyNames();
        List<String> componentPropertyNames = Arrays.asList(componentProperties);
        Type[] componentTypes = ((ComponentType) type).getSubtypes();
        List<Type> componentPropertyTypes = Arrays.asList(componentTypes);
        String tempPrefix = "";
        int pos = prefix.indexOf(".");
        if (pos > 0 && pos < prefix.length()-1) {
            //only use part of the prefix if it's more than one layer deep
            tempPrefix = prefix.substring(pos + 1, prefix.length());
        }
        Map<String, FieldMetadata> componentPresentationAttributes = metadata.getFieldMetadataForTargetClass(targetClass, returnedClass, this, tempPrefix + propertyName + ".");
        if (isParentExcluded) {
            for (String key : componentPresentationAttributes.keySet()) {
                LOG.debug("buildComponentProperties:Excluding " + key + " because the parent was excluded");
                componentPresentationAttributes.get(key).setExcluded(true);
            }
        }
        PersistentClass persistentClass = getPersistentClass(targetClass.getName());
        Property property;
        try {
            property = persistentClass.getProperty(propertyName);
        } catch (MappingException e) {
            property = persistentClass.getProperty(prefix + propertyName);
        }
        Iterator componentPropertyIterator = ((org.hibernate.mapping.Component) property.getValue()).getPropertyIterator();
        List<Property> componentPropertyList = new ArrayList<>();
        while(componentPropertyIterator.hasNext()) {
            componentPropertyList.add((Property) componentPropertyIterator.next());
        }
        Map<String, FieldMetadata> newFields = new HashMap<>();
        buildProperties(
            targetClass,
            foreignField,
            additionalForeignFields,
            additionalNonPersistentProperties,
            mergedPropertyType,
            componentPresentationAttributes,
            componentPropertyList,
            newFields,
            componentPropertyNames,
            componentPropertyTypes,
            idProperty,
            populateManyToOneFields,
            includeFields,
            excludeFields,
            configurationKey,
            ceilingEntityFullyQualifiedClassname,
            parentClasses,
            propertyName + ".",
            isParentExcluded,
            true,
            parentPrefix + prefix
        );
        Map<String, FieldMetadata> convertedFields = new HashMap<>();
        for (String key : newFields.keySet()) {
            convertedFields.put(propertyName + "." + key, newFields.get(key));
        }
        fields.putAll(convertedFields);
    }

    @Override
    public EntityManager getStandardEntityManager() {
        return standardEntityManager;
    }

    @Override
    public void setStandardEntityManager(EntityManager entityManager) {
        this.standardEntityManager = entityManager;
    }

    @Override
    public EJB3ConfigurationDao getEjb3ConfigurationDao() {
        return ejb3ConfigurationDao;
    }

    public void setEjb3ConfigurationDao(EJB3ConfigurationDao ejb3ConfigurationDao) {
        this.ejb3ConfigurationDao = ejb3ConfigurationDao;
    }

    @Override
    public FieldManager getFieldManager() {
        return new FieldManager(entityConfiguration, getStandardEntityManager());
    }

    @Override
    public EntityConfiguration getEntityConfiguration() {
        return entityConfiguration;
    }

    @Override
    public void setEntityConfiguration(EntityConfiguration entityConfiguration) {
        this.entityConfiguration = entityConfiguration;
    }

    @Override
    public Metadata getMetadata() {
        return metadata;
    }

    @Override
    public void setMetadata(Metadata metadata) {
        this.metadata = metadata;
    }

    public List<FieldMetadataProvider> getFieldMetadataProviders() {
        return fieldMetadataProviders;
    }

    public void setFieldMetadataProviders(List<FieldMetadataProvider> fieldMetadataProviders) {
        this.fieldMetadataProviders = fieldMetadataProviders;
    }

    @Override
    public FieldMetadataProvider getDefaultFieldMetadataProvider() {
        return defaultFieldMetadataProvider;
    }

    public void setDefaultFieldMetadataProvider(FieldMetadataProvider defaultFieldMetadataProvider) {
        this.defaultFieldMetadataProvider = defaultFieldMetadataProvider;
    }

    protected boolean isExcludeClassFromPolymorphism(Class<?> clazz) {
        return dynamicDaoHelper.isExcludeClassFromPolymorphism(clazz);
    }

    @Override
    public DynamicDaoHelper getDynamicDaoHelper() {
        return dynamicDaoHelper;
    }

    public void setDynamicDaoHelper(DynamicDaoHelper dynamicDaoHelper) {
        this.dynamicDaoHelper = dynamicDaoHelper;
    }
    
}<|MERGE_RESOLUTION|>--- conflicted
+++ resolved
@@ -448,13 +448,8 @@
                 false,
                 "");
 
-        final List<String> removeKeys = new ArrayList<>();
-
-<<<<<<< HEAD
-=======
-        final List<String> removeKeys = new ArrayList<>();
+        final List<String> removeKeys = new ArrayList<String>();
  
->>>>>>> d1bad9a5
         for (final String key : mergedProperties.keySet()) {
             if (mergedProperties.get(key).getExcluded() != null && mergedProperties.get(key).getExcluded()) {
                 removeKeys.add(key);
