--- conflicted
+++ resolved
@@ -370,7 +370,13 @@
     }
 
     @Override
-<<<<<<< HEAD
+    public Map<String, DynamicResultSet> getRecordsForAllSubCollections(PersistencePackageRequest ppr, Entity containingEntity, List<SectionCrumb> sectionCrumb)
+            throws ServiceException {
+
+        return getRecordsForAllSubCollections(ppr, containingEntity, null, null, sectionCrumb);
+    }
+
+    @Override
     public Map<String, DynamicResultSet> getRecordsForSelectedTab(ClassMetadata cmd, Entity containingEntity, List<SectionCrumb> sectionCrumb,
             String currentTabName) throws ServiceException {
         Map<String, DynamicResultSet> map = new HashMap<String, DynamicResultSet>();
@@ -443,14 +449,6 @@
         return tabName;
     }
     
-=======
-    public Map<String, DynamicResultSet> getRecordsForAllSubCollections(PersistencePackageRequest ppr, Entity containingEntity, List<SectionCrumb> sectionCrumb)
-            throws ServiceException {
-
-        return getRecordsForAllSubCollections(ppr, containingEntity, null, null, sectionCrumb);
-    }
-
->>>>>>> 5ff20ffb
     @Override
     public PersistenceResponse addSubCollectionEntity(EntityForm entityForm, ClassMetadata mainMetadata, Property field,
             Entity parentEntity, List<SectionCrumb> sectionCrumbs)
