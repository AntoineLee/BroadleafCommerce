--- conflicted
+++ resolved
@@ -35,11 +35,8 @@
     protected String title;
     protected Integer order;
     protected String tabClass;
-<<<<<<< HEAD
     protected Boolean isMultiColumn;
-=======
     private boolean isTabsPresent = false;
->>>>>>> 50a8ed9c
 
     Set<FieldGroup> fieldGroups = new TreeSet<FieldGroup>(new Comparator<FieldGroup>() {
         @Override
@@ -136,7 +133,6 @@
         this.tabClass = tabClass;
     }
 
-<<<<<<< HEAD
     public Boolean getIsMultiColumn() {
         return isMultiColumn == null ? false : isMultiColumn;
     }
@@ -144,7 +140,7 @@
     public void setIsMultiColumn(Boolean isMultiColumn) {
         this.isMultiColumn = isMultiColumn;
     }
-=======
+
     public boolean isTabsPresent() {
         return isTabsPresent;
     }
@@ -153,6 +149,5 @@
         this.isTabsPresent = isTabsPresent;
     }
 
->>>>>>> 50a8ed9c
 }
 
