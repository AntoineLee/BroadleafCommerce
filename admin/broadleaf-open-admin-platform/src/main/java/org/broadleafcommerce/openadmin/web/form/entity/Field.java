--- conflicted
+++ resolved
@@ -20,7 +20,6 @@
 package org.broadleafcommerce.openadmin.web.form.entity;
 
 import org.apache.commons.lang3.ArrayUtils;
-import org.apache.commons.lang3.StringUtils;
 import org.broadleafcommerce.common.presentation.client.SupportedFieldType;
 
 
@@ -53,15 +52,11 @@
     protected Boolean isFilterSortDisabled;
     protected Boolean isDerived;
     protected Boolean isLargeEntry;
-<<<<<<< HEAD
     protected Boolean isDirty;
-
-=======
     protected String hint;
     protected String tooltip;
     protected String help;
-    
->>>>>>> 53ce888e
+
     /* ************ */
     /* WITH METHODS */
     /* ************ */
@@ -155,7 +150,7 @@
         setDerived(isDerived);
         return this;
     }
-
+    
     public Field withLargeEntry(Boolean isLargeEntry) {
         setLargeEntry(isLargeEntry);
         return this;
@@ -375,7 +370,6 @@
     public void setLargeEntry(Boolean isLargeEntry) {
         this.isLargeEntry = isLargeEntry;
     }
-<<<<<<< HEAD
 
     public Boolean getIsDirty() {
         return isDirty == null ? false : isDirty;
@@ -385,8 +379,6 @@
         this.isDirty = isDirty;
     }
 
-=======
-    
     public String getHint() {
         return StringUtils.isBlank(hint) ? null : hint;
     }
@@ -410,5 +402,4 @@
     public void setHelp(String help) {
         this.help = help;
     }
->>>>>>> 53ce888e
 }