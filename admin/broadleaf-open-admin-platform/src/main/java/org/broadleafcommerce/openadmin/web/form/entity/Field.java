/*
 * #%L
 * BroadleafCommerce Open Admin Platform
 * %%
 * Copyright (C) 2009 - 2013 Broadleaf Commerce
 * %%
 * Licensed under the Apache License, Version 2.0 (the "License");
 * you may not use this file except in compliance with the License.
 * You may obtain a copy of the License at
 * 
 *       http://www.apache.org/licenses/LICENSE-2.0
 * 
 * Unless required by applicable law or agreed to in writing, software
 * distributed under the License is distributed on an "AS IS" BASIS,
 * WITHOUT WARRANTIES OR CONDITIONS OF ANY KIND, either express or implied.
 * See the License for the specific language governing permissions and
 * limitations under the License.
 * #L%
 */
package org.broadleafcommerce.openadmin.web.form.entity;

import org.apache.commons.lang3.ArrayUtils;
import org.apache.commons.lang3.StringUtils;
import org.broadleafcommerce.common.presentation.client.SupportedFieldType;

import java.util.HashMap;
import java.util.Map;



/**
 * @author Andre Azzolini (apazzolini)
 */
public class Field {

    public static final String ALTERNATE_ORDERING = "AlternateOrdering";

    protected String name;
    protected String friendlyName;
    protected String fieldType;
    protected String value;
    protected String displayValue;
    protected String foreignKeyDisplayValueProperty;
    protected String foreignKeyClass;
    protected String owningEntityClass;
    protected String idOverride;
    protected Integer order;
    protected String onChangeTrigger;
    protected Boolean required = false;
    protected String columnWidth;
    protected Integer column;
    protected Boolean isVisible;
    protected Boolean isAlternateOrdering;
    protected Boolean isReadOnly;
    protected Boolean isDisabled;
    protected Boolean isTranslatable;
    protected Boolean isMainEntityLink;
    protected Boolean isFilterSortDisabled;
    protected Boolean isResizeDisabled;
    protected Boolean isDerived;
    protected Boolean isLargeEntry;
    protected Boolean isDirty;
    protected Boolean isTypeaheadEnabled;
    protected String hint;
    protected String tooltip;
    protected String help;
    protected String translationFieldName;
    protected Map<String, Object> attributes = new HashMap<String, Object>();

    /* ************ */
    /* WITH METHODS */
    /* ************ */
    
    public Field withName(String name) {
        setName(name);
        return this;
    }
    
    public Field withFriendlyName(String friendlyName) {
        setFriendlyName(friendlyName);
        return this;
    }
    
    public Field withFieldType(String fieldType) {
        setFieldType(fieldType);
        return this;
    }
    
    public Field withValue(String value) {
        setValue(value);
        return this;
    }
    
    public Field withDisplayValue(String displayValue) {
        setDisplayValue(displayValue);
        return this;
    }
    
    public Field withForeignKeyDisplayValueProperty(String foreignKeyDisplayValueProperty) {
        setForeignKeyDisplayValueProperty(foreignKeyDisplayValueProperty);
        return this;
    }

    public Field withForeignKeyClass(String foreignKeyClass) {
        setForeignKeyClass(foreignKeyClass);
        return this;
    }

    public Field withOwningEntityClass(String owningEntityClass) {
        setOwningEntityClass(owningEntityClass);
        return this;
    }
    
    public Field withIdOverride(String idOverride) {
        setIdOverride(idOverride);
        return this;
    }

    public Field withOrder(Integer order) {
        setOrder(order);
        return this;
    }

    public Field withAlternateOrdering(Boolean alternateOrdering) {
        setAlternateOrdering(alternateOrdering);
        return this;
    }
    
    public Field withRequired(Boolean required) {
        setRequired(required);
        return this;
    }
    
    public Field withColumnWidth(String columnWidth) {
        setColumnWidth(columnWidth);
        return this;
    }

    public Field withColumn(Integer column) {
        setColumn(column);
        return this;
    }
    
    public Field withReadOnly(Boolean isReadOnly) {
        setReadOnly(isReadOnly);
        return this;
    }

    public Field withDisabled(Boolean isDisabled) {
        setDisabled(isDisabled);
        return this;
    }
    
    public Field withTranslatable(Boolean isTranslatable) {
        setTranslatable(isTranslatable);
        return this;
    }
    
    public Field withMainEntityLink(Boolean isMainEntityLink) {
        setMainEntityLink(isMainEntityLink);
        return this;
    }
    
    public Field withFilterSortDisabled(Boolean isFilterSortDisabled) {
        setFilterSortDisabled(isFilterSortDisabled);
        return this;
    }
    
    public Field withDerived(Boolean isDerived) {
        setDerived(isDerived);
        return this;
    }
    
    public Field withLargeEntry(Boolean isLargeEntry) {
        setLargeEntry(isLargeEntry);
        return this;
    }
    
    public Field withHint(String hint) {
        setHint(hint);
        return this;
    }

    public Field withHelp(String help) {
        setHelp(help);
        return this;
    }

    public Field withTooltip(String tooltip) {
        setTooltip(tooltip);
        return this;
    }
    
    public Field withAttribute(String key, Object value) {
        getAttributes().put(key, value);
        return this;
    }
    
    public Field withTypeaheadEnabled(Boolean isTypeaheadEnabled) {
        setIsTypeaheadEnabled(isTypeaheadEnabled);
        return this;
    }
    
    public Field withTranslationFieldName(String translationFieldName) {
        setTranslationFieldName(translationFieldName);
        return this;
    }

    /* ************************ */
    /* CUSTOM GETTERS / SETTERS */
    /* ************************ */

    public Boolean getIsVisible() {
        String[] invisibleTypes = new String[] {
                SupportedFieldType.ID.toString(),
                SupportedFieldType.HIDDEN.toString(),
                SupportedFieldType.FOREIGN_KEY.toString()
        };
        
        return isVisible == null ? !ArrayUtils.contains(invisibleTypes, fieldType) : isVisible;
    }
    
    public void setColumnWidth(String columnWidth) {
        if ("*".equals(columnWidth)) {
            columnWidth = null;
        }
        this.columnWidth = columnWidth;
    }

    public String getDisplayValue() {
        return displayValue == null ? value : displayValue;
    }

    public String getRawDisplayValue() {
        return displayValue;
    }

    /**
     * Used to build a link for this particular field value to be displayed in a modal. This is used to build the link for
     * a 'to-one-lookup' field.
     */
    public String getEntityViewPath() {
        return getForeignKeyClass() + "/" + getValue();
    }
    
    /**
     * Used for linking in toOneLookup fields as well as linking to the entity via a 'name' field
     */
    public boolean getCanLinkToExternalEntity() {
        return SupportedFieldType.ADDITIONAL_FOREIGN_KEY.toString().equals(fieldType);
    }

    public Boolean getReadOnly() {
        return isReadOnly == null ? false : isReadOnly;
    }
    
    public Boolean getDisabled() {
        return isDisabled == null ? false : isDisabled;
    }
    
    public Boolean getAlternateOrdering() {
        return isAlternateOrdering == null ? false : isAlternateOrdering;
    }
    
    public Boolean getTranslatable() {
        return isTranslatable == null ? false : isTranslatable;
    }
    
    public Boolean getMainEntityLink() {
        return isMainEntityLink == null ? false : isMainEntityLink;
    }
    
    public Boolean getFilterSortDisabled() {
        return isFilterSortDisabled == null ? false : isFilterSortDisabled;
    }
    
    public Boolean getResizeDisabled() {
        return isResizeDisabled == null ? false : isResizeDisabled;
    }
    
    public Object getAttribute(String key) {
        return getAttributes().get(key);
    }
    
    public Boolean getIsTypeaheadEnabled() {
        return isTypeaheadEnabled == null ? false : isTypeaheadEnabled;
    }
    
    public String getTranslationFieldName() {
        return translationFieldName == null ? name : translationFieldName;
    }
    
    /* ************************** */
    /* STANDARD GETTERS / SETTERS */
    /* ************************** */

    public String getName() {
        return name;
    }

    public void setName(String name) {
        this.name = name;
    }

    public String getFriendlyName() {
        return friendlyName;
    }

    public void setFriendlyName(String friendlyName) {
        this.friendlyName = friendlyName;
    }

    public String getFieldType() {
        return fieldType;
    }

    public void setFieldType(String fieldType) {
        this.fieldType = fieldType;
    }

    public String getValue() {
        return value;
    }

    public void setValue(String value) {
        this.value = value;
    }

    public void setDisplayValue(String displayValue) {
        this.displayValue = displayValue;
    }

    public String getForeignKeyDisplayValueProperty() {
        return foreignKeyDisplayValueProperty;
    }

    public void setForeignKeyDisplayValueProperty(String foreignKeyDisplayValueProperty) {
        this.foreignKeyDisplayValueProperty = foreignKeyDisplayValueProperty;
    }

    public String getIdOverride() {
        return idOverride;
    }

    public void setIdOverride(String idOverride) {
        this.idOverride = idOverride;
    }

    public Integer getOrder() {
        return order;
    }

    public void setOrder(Integer order) {
        this.order = order;
    }

    public String getOnChangeTrigger() {
        return onChangeTrigger;
    }
    
    public void setOnChangeTrigger(String onChangeTrigger) {
        this.onChangeTrigger = onChangeTrigger;
    }

    public Boolean getRequired() {
        return required == null ? false : required;
    }
    
    public void setRequired(Boolean required) {
        this.required = required;
    }
    
    public String getColumnWidth() {
        return columnWidth;
    }

    public void setIsVisible(Boolean isVisible) {
        this.isVisible = isVisible;
    }

    public void setAlternateOrdering(Boolean alternateOrdering) {
        this.isAlternateOrdering = alternateOrdering;
    }
    
    public void setReadOnly(Boolean readOnly) {
        this.isReadOnly = readOnly;
    }

    public void setDisabled(Boolean isDisabled) {
        this.isDisabled = isDisabled;
    }
    
    public void setTranslatable(Boolean translatable) {
        this.isTranslatable = translatable;
    }

    public String getForeignKeyClass() {
        return foreignKeyClass;
    }

    public void setForeignKeyClass(String foreignKeyClass) {
        this.foreignKeyClass = foreignKeyClass;
    }

    public String getOwningEntityClass() {
        return owningEntityClass;
    }

    public void setOwningEntityClass(String owningEntityClass) {
        this.owningEntityClass = owningEntityClass;
    }

    public void setMainEntityLink(Boolean isMainEntityLink) {
        this.isMainEntityLink = isMainEntityLink;
    }

    public void setFilterSortDisabled(Boolean isFilterSortDisabled) {
        this.isFilterSortDisabled = isFilterSortDisabled;
    }

    public void setResizeDisabled(Boolean isResizeDisabled) {
        this.isResizeDisabled = isResizeDisabled;
    }
    
    public Boolean getIsDerived() {
        return isDerived == null ? false : isDerived;
    }
    
    public void setDerived(Boolean isDerived) {
        this.isDerived = isDerived;
    }
    
    public Boolean getIsLargeEntry() {
        return isLargeEntry == null ? false : isLargeEntry;
    }
    
    public void setLargeEntry(Boolean isLargeEntry) {
        this.isLargeEntry = isLargeEntry;
    }

    public Boolean getIsDirty() {
        return isDirty == null ? false : isDirty;
    }

    public void setDirty(Boolean isDirty) {
        this.isDirty = isDirty;
    }

    public String getHint() {
        return StringUtils.isBlank(hint) ? null : hint;
    }
    
    public void setHint(String hint) {
        this.hint = hint;
    }
    
    public String getTooltip() {
        return StringUtils.isBlank(tooltip) ? null : tooltip;
    }
    
    public void setTooltip(String tooltip) {
        this.tooltip = tooltip;
    }
    
    public String getHelp() {
        return StringUtils.isBlank(help) ? null : help;
    }
    
    public void setHelp(String help) {
        this.help = help;
    }
    
    public Map<String, Object> getAttributes() {
        return attributes;
    }

    public void setAttributes(Map<String, Object> attributes) {
        this.attributes = attributes;
    }

    public void setIsTypeaheadEnabled(Boolean isTypeaheadEnabled) {
        this.isTypeaheadEnabled = isTypeaheadEnabled;
    }

    public void setTranslationFieldName(String translationFieldName) {
        this.translationFieldName = translationFieldName;
    }

<<<<<<< HEAD
    public Integer getColumn() {
        return column;
    }

    public void setColumn(Integer column) {
        this.column = column;
=======
    public boolean isMasterField() {
        return checkForMasterField(getName()) || checkForMasterField(getFriendlyName());
    }

    private boolean checkForMasterField(String field) {
        return field != null && field.toLowerCase().contains("master");
>>>>>>> 3de9752a
    }
    
}<|MERGE_RESOLUTION|>--- conflicted
+++ resolved
@@ -48,7 +48,6 @@
     protected String onChangeTrigger;
     protected Boolean required = false;
     protected String columnWidth;
-    protected Integer column;
     protected Boolean isVisible;
     protected Boolean isAlternateOrdering;
     protected Boolean isReadOnly;
@@ -135,11 +134,6 @@
         setColumnWidth(columnWidth);
         return this;
     }
-
-    public Field withColumn(Integer column) {
-        setColumn(column);
-        return this;
-    }
     
     public Field withReadOnly(Boolean isReadOnly) {
         setReadOnly(isReadOnly);
@@ -486,21 +480,12 @@
         this.translationFieldName = translationFieldName;
     }
 
-<<<<<<< HEAD
-    public Integer getColumn() {
-        return column;
-    }
-
-    public void setColumn(Integer column) {
-        this.column = column;
-=======
     public boolean isMasterField() {
         return checkForMasterField(getName()) || checkForMasterField(getFriendlyName());
     }
 
     private boolean checkForMasterField(String field) {
         return field != null && field.toLowerCase().contains("master");
->>>>>>> 3de9752a
     }
     
 }