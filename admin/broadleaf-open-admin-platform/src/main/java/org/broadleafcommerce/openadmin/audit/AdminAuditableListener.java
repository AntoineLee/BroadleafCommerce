/*
 * Copyright 2008-2013 the original author or authors.
 *
 * Licensed under the Apache License, Version 2.0 (the "License");
 * you may not use this file except in compliance with the License.
 * You may obtain a copy of the License at
 *
 *        http://www.apache.org/licenses/LICENSE-2.0
 *
 * Unless required by applicable law or agreed to in writing, software
 * distributed under the License is distributed on an "AS IS" BASIS,
 * WITHOUT WARRANTIES OR CONDITIONS OF ANY KIND, either express or implied.
 * See the License for the specific language governing permissions and
 * limitations under the License.
 */

package org.broadleafcommerce.openadmin.audit;

<<<<<<< HEAD
import org.broadleafcommerce.common.time.SystemTime;
import org.broadleafcommerce.common.web.BroadleafRequestContext;
import org.broadleafcommerce.openadmin.server.security.domain.AdminUser;
import org.broadleafcommerce.openadmin.web.filter.BroadleafAdminRequestProcessor;
=======
import java.lang.reflect.Field;
import java.util.Calendar;
>>>>>>> efcf031a

import javax.persistence.Embedded;
import javax.persistence.Entity;
import javax.persistence.PrePersist;
import javax.persistence.PreUpdate;

import org.broadleafcommerce.common.time.SystemTime;
import org.broadleafcommerce.common.web.SandBoxContext;
import org.broadleafcommerce.openadmin.security.AdminSandBoxContext;

public class AdminAuditableListener {

    @PrePersist
    public void setAuditCreatedBy(Object entity) throws Exception {
        if (entity.getClass().isAnnotationPresent(Entity.class)) {
            Field field = getSingleField(entity.getClass(), "auditable");
            field.setAccessible(true);
            if (field.isAnnotationPresent(Embedded.class)) {
                Object auditable = field.get(entity);
                if (auditable == null) {
                    field.set(entity, new AdminAuditable());
                    auditable = field.get(entity);
                }
                Field temporalCreatedField = auditable.getClass().getDeclaredField("dateCreated");
                Field temporalUpdatedField = auditable.getClass().getDeclaredField("dateUpdated");
                Field agentField = auditable.getClass().getDeclaredField("createdBy");
                setAuditValueTemporal(temporalCreatedField, auditable);
                setAuditValueTemporal(temporalUpdatedField, auditable);
                setAuditValueAgent(agentField, auditable);
            }
        }
    }

    @PreUpdate
    public void setAuditUpdatedBy(Object entity) throws Exception {
        if (entity.getClass().isAnnotationPresent(Entity.class)) {
            Field field = getSingleField(entity.getClass(), "auditable");
            field.setAccessible(true);
            if (field.isAnnotationPresent(Embedded.class)) {
                Object auditable = field.get(entity);
                if (auditable == null) {
                    field.set(entity, new AdminAuditable());
                    auditable = field.get(entity);
                }
                Field temporalField = auditable.getClass().getDeclaredField("dateUpdated");
                Field agentField = auditable.getClass().getDeclaredField("updatedBy");
                setAuditValueTemporal(temporalField, auditable);
                setAuditValueAgent(agentField, auditable);
            }
        }
    }

    protected void setAuditValueTemporal(Field field, Object entity) throws IllegalArgumentException, IllegalAccessException {
        Calendar cal = SystemTime.asCalendar();
        field.setAccessible(true);
        field.set(entity, cal.getTime());
    }

    protected void setAuditValueAgent(Field field, Object entity) throws IllegalArgumentException, IllegalAccessException {
        try {
<<<<<<< HEAD
            BroadleafRequestContext context = BroadleafRequestContext.getBroadleafRequestContext();
            if (context != null) {
                field.setAccessible(true);
                field.set(entity, ((AdminUser) context.getAdditionalProperties().get(BroadleafAdminRequestProcessor.ADMIN_USER_PROPERTY)).getId());
=======
            SandBoxContext context = SandBoxContext.getSandBoxContext();
            if (context != null && context instanceof AdminSandBoxContext) {
                AdminSandBoxContext adminContext = (AdminSandBoxContext) context;
                field.setAccessible(true);
                field.set(entity, adminContext.getAdminUser().getId());
>>>>>>> efcf031a
            }
        } catch (IllegalStateException e) {
            //do nothing
        } catch (Exception e) {
            e.printStackTrace();
        }
    }

    private Field getSingleField(Class<?> clazz, String fieldName) throws IllegalStateException {
        try {
            return clazz.getDeclaredField(fieldName);
        } catch (NoSuchFieldException nsf) {
            // Try superclass
            if (clazz.getSuperclass() != null) {
                return getSingleField(clazz.getSuperclass(), fieldName);
            }

            return null;
        }
    }
}<|MERGE_RESOLUTION|>--- conflicted
+++ resolved
@@ -16,24 +16,18 @@
 
 package org.broadleafcommerce.openadmin.audit;
 
-<<<<<<< HEAD
 import org.broadleafcommerce.common.time.SystemTime;
-import org.broadleafcommerce.common.web.BroadleafRequestContext;
-import org.broadleafcommerce.openadmin.server.security.domain.AdminUser;
-import org.broadleafcommerce.openadmin.web.filter.BroadleafAdminRequestProcessor;
-=======
+import org.broadleafcommerce.common.web.SandBoxContext;
+import org.broadleafcommerce.openadmin.security.AdminSandBoxContext;
+
 import java.lang.reflect.Field;
 import java.util.Calendar;
->>>>>>> efcf031a
 
 import javax.persistence.Embedded;
 import javax.persistence.Entity;
 import javax.persistence.PrePersist;
 import javax.persistence.PreUpdate;
 
-import org.broadleafcommerce.common.time.SystemTime;
-import org.broadleafcommerce.common.web.SandBoxContext;
-import org.broadleafcommerce.openadmin.security.AdminSandBoxContext;
 
 public class AdminAuditableListener {
 
@@ -85,18 +79,11 @@
 
     protected void setAuditValueAgent(Field field, Object entity) throws IllegalArgumentException, IllegalAccessException {
         try {
-<<<<<<< HEAD
-            BroadleafRequestContext context = BroadleafRequestContext.getBroadleafRequestContext();
-            if (context != null) {
-                field.setAccessible(true);
-                field.set(entity, ((AdminUser) context.getAdditionalProperties().get(BroadleafAdminRequestProcessor.ADMIN_USER_PROPERTY)).getId());
-=======
             SandBoxContext context = SandBoxContext.getSandBoxContext();
             if (context != null && context instanceof AdminSandBoxContext) {
                 AdminSandBoxContext adminContext = (AdminSandBoxContext) context;
                 field.setAccessible(true);
                 field.set(entity, adminContext.getAdminUser().getId());
->>>>>>> efcf031a
             }
         } catch (IllegalStateException e) {
             //do nothing
