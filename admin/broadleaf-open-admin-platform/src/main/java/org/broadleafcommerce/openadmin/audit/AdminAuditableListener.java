/*
 * #%L
 * BroadleafCommerce Open Admin Platform
 * %%
 * Copyright (C) 2009 - 2016 Broadleaf Commerce
 * %%
 * Licensed under the Broadleaf Fair Use License Agreement, Version 1.0
 * (the "Fair Use License" located  at http://license.broadleafcommerce.org/fair_use_license-1.0.txt)
 * unless the restrictions on use therein are violated and require payment to Broadleaf in which case
 * the Broadleaf End User License Agreement (EULA), Version 1.1
 * (the "Commercial License" located at http://license.broadleafcommerce.org/commercial_license-1.1.txt)
 * shall apply.
 * 
 * Alternatively, the Commercial License may be replaced with a mutually agreed upon license (the "Custom License")
 * between you and Broadleaf Commerce. You may not use this file except in compliance with the applicable license.
 * #L%
 */
package org.broadleafcommerce.openadmin.audit;

import org.broadleafcommerce.common.time.SystemTime;
import org.broadleafcommerce.common.web.BroadleafRequestContext;
import org.broadleafcommerce.openadmin.server.security.domain.AdminUser;

import java.lang.reflect.Field;
import java.util.Calendar;

import javax.persistence.Embedded;
import javax.persistence.Entity;
import javax.persistence.PrePersist;
import javax.persistence.PreUpdate;

public class AdminAuditableListener {

    @PrePersist
    public void setAuditCreatedBy(Object entity) throws Exception {
<<<<<<< HEAD
        setAuditCreatedBy(entity, new AdminAuditable());
=======
        if (entity.getClass().isAnnotationPresent(Entity.class)) {
            Field field = getSingleField(entity.getClass(), getAuditableFieldName());
            field.setAccessible(true);
            if (field.isAnnotationPresent(Embedded.class)) {
                Object auditable = field.get(entity);
                if (auditable == null) {
                    field.set(entity, new AdminAuditable());
                    auditable = field.get(entity);
                }
                Field temporalCreatedField = auditable.getClass().getDeclaredField("dateCreated");
                Field temporalUpdatedField = auditable.getClass().getDeclaredField("dateUpdated");
                Field agentField = auditable.getClass().getDeclaredField("createdBy");
                setAuditValueTemporal(temporalCreatedField, auditable);
                setAuditValueTemporal(temporalUpdatedField, auditable);
                setAuditValueAgent(agentField, auditable);
            }
        }
>>>>>>> c147888a
    }

    @PreUpdate
    public void setAuditUpdatedBy(Object entity) throws Exception {
<<<<<<< HEAD
        setAuditUpdatedBy(entity, new AdminAuditable());
=======
        if (entity.getClass().isAnnotationPresent(Entity.class)) {
            Field field = getSingleField(entity.getClass(), getAuditableFieldName());
            field.setAccessible(true);
            if (field.isAnnotationPresent(Embedded.class)) {
                Object auditable = field.get(entity);
                if (auditable == null) {
                    field.set(entity, new AdminAuditable());
                    auditable = field.get(entity);
                }
                Field temporalField = auditable.getClass().getDeclaredField("dateUpdated");
                Field agentField = auditable.getClass().getDeclaredField("updatedBy");
                setAuditValueTemporal(temporalField, auditable);
                setAuditValueAgent(agentField, auditable);
            }
        }
    }

    protected void setAuditValueTemporal(Field field, Object entity) throws IllegalArgumentException, IllegalAccessException {
        Calendar cal = SystemTime.asCalendar();
        field.setAccessible(true);
        field.set(entity, cal.getTime());
>>>>>>> c147888a
    }

    protected void setAuditValueAgent(Field field, Object entity) throws IllegalArgumentException, IllegalAccessException {
        try {
            BroadleafRequestContext context = BroadleafRequestContext.getBroadleafRequestContext();
            if (context != null && context.getAdmin() && context.getAdditionalProperties().containsKey("adminUser")) {
                field.setAccessible(true);
                field.set(entity, ((AdminUser) context.getAdditionalProperties().get("adminUser")).getId());
            }
        } catch (IllegalStateException e) {
            //do nothing
        } catch (Exception e) {
            e.printStackTrace();
        }
    }
    
    protected String getAuditableFieldName() {
        return "auditable";
    }

    private Field getSingleField(Class<?> clazz, String fieldName) throws IllegalStateException {
        try {
            return clazz.getDeclaredField(fieldName);
        } catch (NoSuchFieldException nsf) {
            // Try superclass
            if (clazz.getSuperclass() != null) {
                return getSingleField(clazz.getSuperclass(), fieldName);
            }

            return null;
        }
    }
}<|MERGE_RESOLUTION|>--- conflicted
+++ resolved
@@ -33,56 +33,18 @@
 
     @PrePersist
     public void setAuditCreatedBy(Object entity) throws Exception {
-<<<<<<< HEAD
         setAuditCreatedBy(entity, new AdminAuditable());
-=======
-        if (entity.getClass().isAnnotationPresent(Entity.class)) {
-            Field field = getSingleField(entity.getClass(), getAuditableFieldName());
-            field.setAccessible(true);
-            if (field.isAnnotationPresent(Embedded.class)) {
-                Object auditable = field.get(entity);
-                if (auditable == null) {
-                    field.set(entity, new AdminAuditable());
-                    auditable = field.get(entity);
-                }
-                Field temporalCreatedField = auditable.getClass().getDeclaredField("dateCreated");
-                Field temporalUpdatedField = auditable.getClass().getDeclaredField("dateUpdated");
-                Field agentField = auditable.getClass().getDeclaredField("createdBy");
-                setAuditValueTemporal(temporalCreatedField, auditable);
-                setAuditValueTemporal(temporalUpdatedField, auditable);
-                setAuditValueAgent(agentField, auditable);
-            }
-        }
->>>>>>> c147888a
     }
 
     @PreUpdate
     public void setAuditUpdatedBy(Object entity) throws Exception {
-<<<<<<< HEAD
         setAuditUpdatedBy(entity, new AdminAuditable());
-=======
-        if (entity.getClass().isAnnotationPresent(Entity.class)) {
-            Field field = getSingleField(entity.getClass(), getAuditableFieldName());
-            field.setAccessible(true);
-            if (field.isAnnotationPresent(Embedded.class)) {
-                Object auditable = field.get(entity);
-                if (auditable == null) {
-                    field.set(entity, new AdminAuditable());
-                    auditable = field.get(entity);
-                }
-                Field temporalField = auditable.getClass().getDeclaredField("dateUpdated");
-                Field agentField = auditable.getClass().getDeclaredField("updatedBy");
-                setAuditValueTemporal(temporalField, auditable);
-                setAuditValueAgent(agentField, auditable);
-            }
-        }
     }
 
     protected void setAuditValueTemporal(Field field, Object entity) throws IllegalArgumentException, IllegalAccessException {
         Calendar cal = SystemTime.asCalendar();
         field.setAccessible(true);
         field.set(entity, cal.getTime());
->>>>>>> c147888a
     }
 
     protected void setAuditValueAgent(Field field, Object entity) throws IllegalArgumentException, IllegalAccessException {
@@ -98,7 +60,7 @@
             e.printStackTrace();
         }
     }
-    
+
     protected String getAuditableFieldName() {
         return "auditable";
     }
