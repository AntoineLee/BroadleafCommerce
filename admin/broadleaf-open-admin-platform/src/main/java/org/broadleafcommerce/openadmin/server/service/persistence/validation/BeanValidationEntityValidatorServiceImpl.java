--- conflicted
+++ resolved
@@ -71,18 +71,10 @@
     protected boolean useDefaultEntityValidations = true;
     
     @Override
-<<<<<<< HEAD
-    public void validate(Entity entity, Serializable instance, Map<String, FieldMetadata> mergedProperties, RecordHelper recordHelper) {
-        
+    public void validate(Entity entity, Serializable instance, Map<String, FieldMetadata> mergedProperties,
+            RecordHelper recordHelper, boolean validateUnsubmittedProperties) {        
         if (isUseDefaultEntityValidations()) {
-            super.validate(entity, instance, mergedProperties, recordHelper);
-=======
-    public void validate(Entity entity, Serializable instance, Map<String, FieldMetadata> mergedProperties,
-            boolean validateUnsubmittedProperties) {
-        
-        if (isUseDefaultEntityValidations()) {
-            super.validate(entity, instance, mergedProperties, validateUnsubmittedProperties);
->>>>>>> f0643953
+            super.validate(entity, instance, mergedProperties, recordHelper, validateUnsubmittedProperties);
         }
 
         Set<ConstraintViolation<Serializable>> violations = getValidator().validate(instance);
