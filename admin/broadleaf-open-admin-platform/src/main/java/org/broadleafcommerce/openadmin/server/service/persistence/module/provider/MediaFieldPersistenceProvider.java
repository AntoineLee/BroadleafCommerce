--- conflicted
+++ resolved
@@ -13,16 +13,9 @@
  * See the License for the specific language governing permissions and
  * limitations under the License.
  */
+
 package org.broadleafcommerce.openadmin.server.service.persistence.module.provider;
 
-import java.io.Serializable;
-import java.util.ArrayList;
-import java.util.Arrays;
-import java.util.Iterator;
-import java.util.List;
-import java.util.Map;
-
-import org.apache.commons.beanutils.BeanUtils;
 import org.broadleafcommerce.common.media.domain.Media;
 import org.broadleafcommerce.common.persistence.EntityConfiguration;
 import org.broadleafcommerce.common.presentation.client.SupportedFieldType;
@@ -40,8 +33,6 @@
 import org.springframework.context.annotation.Scope;
 import org.springframework.stereotype.Component;
 
-<<<<<<< HEAD
-=======
 import java.io.Serializable;
 import java.util.ArrayList;
 import java.util.Arrays;
@@ -51,7 +42,6 @@
 
 import javax.annotation.Resource;
 
->>>>>>> 8cb8b446
 /**
  * @author Brian Polster
  */
@@ -75,8 +65,7 @@
         if (!canHandlePersistence(populateValueRequest, instance)) {
             return FieldProviderResponse.NOT_HANDLED;
         }
-
-        boolean dirty = false;
+        
         try {
             Class<?> valueType = null;
             if (!populateValueRequest.getProperty().getName().contains(FieldManager.MAPFIELDSEPARATOR)) {
@@ -105,40 +94,20 @@
                     throw new IllegalArgumentException(e);
                 }
 
-                boolean persist = false;
                 if (media == null) {
                     media = (Media) valueType.newInstance();
-                    persist = true;
-                }
-
-                Map description = BeanUtils.describe(media);
-                for (Object temp : description.keySet()) {
-                    String property = (String) temp;
-                    if (!property.equals("id")) {
-                        String prop1 = String.valueOf(description.get(property));
-                        String prop2 = String.valueOf(BeanUtils.getProperty(newMedia, property));
-                        if (!prop1.equals(prop2)) {
-                            dirty = true;
-                            break;
-                        }
-                    }
-                }
-
-                if (dirty) {
-                    updateMediaFields(media, newMedia);
-                    if (persist) {
-                        populateValueRequest.getPersistenceManager().getDynamicEntityDao().persist(media);
-                    }
-                    populateValueRequest.getFieldManager().setFieldValue(instance,
-                            populateValueRequest.getProperty().getName(), media);
-                }
+                }
+
+                updateMediaFields(media, newMedia);
+                populateValueRequest.getPersistenceManager().getDynamicEntityDao().persist(media);
+                populateValueRequest.getFieldManager().setFieldValue(instance,
+                        populateValueRequest.getProperty().getName(), media);
             } else {
                 throw new UnsupportedOperationException("MediaFields only work with Media types.");
             }
         } catch (Exception e) {
             throw new PersistenceException(e);
         }
-        populateValueRequest.getProperty().setIsDirty(dirty);
 
         return FieldProviderResponse.HANDLED;
     }
@@ -205,6 +174,7 @@
     }
 
     protected String convertMediaToJson(Media media) {
+        String json;
         try {
             ObjectMapper om = new ObjectMapper();
             return om.writeValueAsString(media);
