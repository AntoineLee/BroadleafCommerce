/*
 * #%L
 * BroadleafCommerce Open Admin Platform
 * %%
 * Copyright (C) 2009 - 2013 Broadleaf Commerce
 * %%
 * Licensed under the Apache License, Version 2.0 (the "License");
 * you may not use this file except in compliance with the License.
 * You may obtain a copy of the License at
 * 
 *       http://www.apache.org/licenses/LICENSE-2.0
 * 
 * Unless required by applicable law or agreed to in writing, software
 * distributed under the License is distributed on an "AS IS" BASIS,
 * WITHOUT WARRANTIES OR CONDITIONS OF ANY KIND, either express or implied.
 * See the License for the specific language governing permissions and
 * limitations under the License.
 * #L%
 */
package org.broadleafcommerce.openadmin.server.service.persistence.module.provider;

import org.apache.commons.lang3.StringUtils;
import org.broadleafcommerce.common.exception.ExceptionHelper;
import org.broadleafcommerce.common.extension.ExtensionResultHolder;
import org.broadleafcommerce.common.extension.ExtensionResultStatusType;
import org.broadleafcommerce.common.media.domain.Media;
import org.broadleafcommerce.common.media.domain.MediaImpl;
import org.broadleafcommerce.common.persistence.EntityConfiguration;
import org.broadleafcommerce.common.presentation.client.SupportedFieldType;
import org.broadleafcommerce.common.sandbox.SandBoxHelper;
import org.broadleafcommerce.openadmin.dto.BasicFieldMetadata;
import org.broadleafcommerce.openadmin.dto.FieldMetadata;
import org.broadleafcommerce.openadmin.dto.Property;
import org.broadleafcommerce.openadmin.server.service.persistence.ParentEntityPersistenceException;
import org.broadleafcommerce.openadmin.server.service.persistence.PersistenceException;
import org.broadleafcommerce.openadmin.server.service.persistence.module.FieldManager;
import org.broadleafcommerce.openadmin.server.service.persistence.module.FieldNotAvailableException;
import org.broadleafcommerce.openadmin.server.service.persistence.module.provider.extension.MediaFieldPersistenceProviderExtensionManager;
import org.broadleafcommerce.openadmin.server.service.persistence.module.provider.request.AddFilterPropertiesRequest;
import org.broadleafcommerce.openadmin.server.service.persistence.module.provider.request.ExtractValueRequest;
import org.broadleafcommerce.openadmin.server.service.persistence.module.provider.request.PopulateValueRequest;
import org.broadleafcommerce.openadmin.server.service.type.MetadataProviderResponse;
import org.broadleafcommerce.openadmin.web.service.MediaBuilderService;
import org.springframework.context.annotation.Scope;
import org.springframework.stereotype.Component;

import com.fasterxml.jackson.databind.ObjectMapper;

import java.io.Serializable;
import java.lang.reflect.Field;
import java.lang.reflect.InvocationTargetException;
import java.util.ArrayList;
import java.util.Arrays;
import java.util.Iterator;
import java.util.List;
import java.util.Map;

import javax.annotation.Resource;
import javax.persistence.OneToMany;

/**
 * @author Brian Polster
 */
@Component("blMediaFieldPersistenceProvider")
@Scope("prototype")
public class MediaFieldPersistenceProvider extends FieldPersistenceProviderAdapter {
    
    @Resource(name="blEntityConfiguration")
    protected EntityConfiguration entityConfiguration;

    @Resource(name="blSandBoxHelper")
    protected SandBoxHelper sandBoxHelper;

    @Resource(name = "blMediaFieldPersistenceProviderExtensionManager")
    protected MediaFieldPersistenceProviderExtensionManager extensionManager;

    @Resource(name = "blMediaBuilderService")
    protected MediaBuilderService mediaBuilderService;

    protected boolean canHandlePersistence(PopulateValueRequest populateValueRequest, Serializable instance) {
        return populateValueRequest.getMetadata().getFieldType() == SupportedFieldType.MEDIA;
    }

    protected boolean canHandleExtraction(ExtractValueRequest extractValueRequest, Property property) {
        return extractValueRequest.getMetadata().getFieldType() == SupportedFieldType.MEDIA;
    }

    @Override
    public MetadataProviderResponse populateValue(PopulateValueRequest populateValueRequest, Serializable instance) throws PersistenceException {
        if (!canHandlePersistence(populateValueRequest, instance)) {
            return MetadataProviderResponse.NOT_HANDLED;
        }
        String prop = populateValueRequest.getProperty().getName();
        if (prop.contains(FieldManager.MAPFIELDSEPARATOR)) {
            Field field = populateValueRequest.getFieldManager().getField(instance.getClass(), prop.substring(0, prop.indexOf(FieldManager.MAPFIELDSEPARATOR)));
            if (field.getAnnotation(OneToMany.class) == null) {
                throw new UnsupportedOperationException("MediaFieldPersistenceProvider is currently only compatible with map fields when modelled using @OneToMany");
            }
        }
<<<<<<< HEAD
        MetadataProviderResponse response = MetadataProviderResponse.HANDLED;
        boolean dirty;
=======
        FieldProviderResponse response = FieldProviderResponse.HANDLED;
        boolean dirty = false;
>>>>>>> 4c83cb8b
        try {
            setNonDisplayableValues(populateValueRequest);
            Class<?> valueType = getStartingValueType(populateValueRequest);
        
            if (Media.class.isAssignableFrom(valueType)) {
                Media newMedia = mediaBuilderService.convertJsonToMedia(populateValueRequest
                        .getProperty().getUnHtmlEncodedValue(), valueType);
                boolean persist = false;
                boolean noPrimary = false;
                Media media;
                try {
                    if (extensionManager != null) {
                        ExtensionResultHolder<Media> result = new ExtensionResultHolder<Media>();
                        extensionManager.getProxy().retrieveMedia(instance, populateValueRequest, result);
                        media = result.getResult();
                    } else {
                        media = (Media) populateValueRequest.getFieldManager().getFieldValue(instance,
                                populateValueRequest.getProperty().getName());
                    }
                    if (newMedia == null && media != null) {
                        noPrimary = true;
                        dirty = true;

                        // remove entry in sku to media map
                        populateValueRequest.getFieldManager().setFieldValue(instance,
                            populateValueRequest.getProperty().getName(), null);
                        populateValueRequest.getPersistenceManager().getDynamicEntityDao().remove(media);


                    } else if (media == null) {
                        media = (Media) valueType.newInstance();

                        Object parent = extractParent(populateValueRequest, instance);

                        populateValueRequest.getFieldManager().setFieldValue(media, populateValueRequest.getMetadata().
                                getToOneParentProperty(), parent);
                        populateValueRequest.getFieldManager().setFieldValue(media, populateValueRequest.getMetadata().
                                getMapKeyValueProperty(), prop.substring(prop.indexOf(
                                FieldManager.MAPFIELDSEPARATOR) + FieldManager.MAPFIELDSEPARATOR.length(),
                                prop.length()));
                        persist = true;
                    }
                } catch (FieldNotAvailableException e) {
                    throw new IllegalArgumentException(e);
                }
                populateValueRequest.getProperty().setOriginalValue(convertMediaToJson(media));
                if (!noPrimary) {
                    dirty = establishDirtyState(newMedia, media);
                    updateMedia(populateValueRequest, newMedia, persist, media);
<<<<<<< HEAD
		            response = MetadataProviderResponse.HANDLED_BREAK;
=======
                }
                if (dirty) {
                    response = FieldProviderResponse.HANDLED_BREAK;
>>>>>>> 4c83cb8b
                }
            } else {
                throw new UnsupportedOperationException("MediaFields only work with Media types.");
            }
        } catch (Exception e) {
            throw ExceptionHelper.refineException(PersistenceException.class, PersistenceException.class, e);
        }
        populateValueRequest.getProperty().setIsDirty(dirty);

        return response;
    }

    @Override
    public MetadataProviderResponse extractValue(ExtractValueRequest extractValueRequest, Property property) throws PersistenceException {
        if (!canHandleExtraction(extractValueRequest, property)) {
            return MetadataProviderResponse.NOT_HANDLED;
        }

        if (extractValueRequest.getRequestedValue() != null) {
            Object requestedValue = extractValueRequest.getRequestedValue();
            if (!StringUtils.isEmpty(extractValueRequest.getMetadata().getToOneTargetProperty())) {
                try {
                    requestedValue = extractValueRequest.getFieldManager().getFieldValue(requestedValue, extractValueRequest.getMetadata().getToOneTargetProperty());
                } catch (IllegalAccessException e) {
                    throw ExceptionHelper.refineException(e);
                } catch (FieldNotAvailableException e) {
                    throw ExceptionHelper.refineException(e);
                }
            }
            if (requestedValue instanceof Media) {
                Media media = (Media) requestedValue;
                String jsonString = convertMediaToJson(media);
                if (extensionManager != null) {
                    ExtensionResultHolder<Long> resultHolder = new ExtensionResultHolder<Long>();
                    ExtensionResultStatusType result = extensionManager.getProxy().transformId(media, resultHolder);
                    if (ExtensionResultStatusType.NOT_HANDLED != result && resultHolder.getResult() != null) {
                        Class<?> type;
                        if (media.isUnwrappableAs(Media.class)) {
                            type = media.unwrap(Media.class).getClass();
                        } else {
                            type = media.getClass();
                        }
                        Media converted = mediaBuilderService.convertJsonToMedia(jsonString, type);
                        converted.setId(resultHolder.getResult());
                        jsonString = convertMediaToJson(converted);
                    }
                }
                property.setValue(jsonString);
                property.setUnHtmlEncodedValue(jsonString);
                property.setDisplayValue(extractValueRequest.getDisplayVal());
                return MetadataProviderResponse.HANDLED_BREAK;
            } else {
                throw new UnsupportedOperationException("MEDIA type is currently only supported on fields of type Media");
            }
        }
        return MetadataProviderResponse.HANDLED;
    }

    @Override
    public MetadataProviderResponse filterProperties(AddFilterPropertiesRequest addFilterPropertiesRequest, Map<String, FieldMetadata> properties) {
        // BP:  Basically copied this from RuleFieldPersistenceProvider
        List<Property> propertyList = new ArrayList<Property>();
        propertyList.addAll(Arrays.asList(addFilterPropertiesRequest.getEntity().getProperties()));
        Iterator<Property> itr = propertyList.iterator();
        List<Property> additionalProperties = new ArrayList<Property>();
        while(itr.hasNext()) {
            Property prop = itr.next();
            if (prop.getName().endsWith("Json")) {
                for (Map.Entry<String, FieldMetadata> entry : properties.entrySet()) {
                    if (prop.getName().startsWith(entry.getKey())) {
                        BasicFieldMetadata originalFM = (BasicFieldMetadata) entry.getValue();
                        if (originalFM.getFieldType() == SupportedFieldType.MEDIA) {
                            Property originalProp = addFilterPropertiesRequest.getEntity().findProperty(originalFM
                                    .getName());
                            if (originalProp == null) {
                                originalProp = new Property();
                                originalProp.setName(originalFM.getName());
                                additionalProperties.add(originalProp);
                            }
                            originalProp.setValue(prop.getValue());
                            originalProp.setRawValue(prop.getRawValue());
                            originalProp.setUnHtmlEncodedValue(prop.getUnHtmlEncodedValue());
                            itr.remove();
                            break;
                        }
                    }
                }
            }
        }
        propertyList.addAll(additionalProperties);
        addFilterPropertiesRequest.getEntity().setProperties(propertyList.toArray(new Property[propertyList.size()]));
        return MetadataProviderResponse.HANDLED;
    }

    @Override
    public int getOrder() {
        return FieldPersistenceProvider.MEDIA;
    }

    protected void updateMedia(PopulateValueRequest populateValueRequest, Media newMedia, boolean persist,
                               Media media) throws IllegalAccessException, FieldNotAvailableException {
        if (!persist) {
            //pre-merge (can result in a clone for enterprise)
            media = populateValueRequest.getPersistenceManager().getDynamicEntityDao().merge(media);
            if (extensionManager != null) {
                extensionManager.getProxy().postUpdate(media);
            }
        }
        updateMediaFields(media, newMedia);
        if (persist) {
            populateValueRequest.getPersistenceManager().getDynamicEntityDao().persist(media);
            if (extensionManager != null) {
                extensionManager.getProxy().postAdd(media);
            }
        }
    }

    protected boolean checkEquality(Object one, Object two) {
        return one == null && two == null || !(one == null || two == null) && one.equals(two);
    }

    protected boolean establishDirtyState(Media newMedia, Media media) throws IllegalAccessException, InvocationTargetException, NoSuchMethodException {
        boolean dirty = (newMedia == null && media != null) || (newMedia != null && media == null);
        if (newMedia == null && media == null) {
            return false;
        }
        if (!dirty) {
            dirty = !checkEquality(newMedia.getAltText(), media.getAltText());
        }
        if (!dirty) {
            dirty = !checkEquality(newMedia.getTags(), media.getTags());
        }
        if (!dirty) {
            dirty = !checkEquality(newMedia.getTitle(), media.getTitle());
        }
        if (!dirty) {
            dirty = !checkEquality(newMedia.getUrl(), media.getUrl());
        }
        if (!dirty && extensionManager != null) {
            ExtensionResultHolder<Boolean> resultHolder = new ExtensionResultHolder<Boolean>();
            extensionManager.getProxy().checkDirtyState(media, newMedia, resultHolder);
            dirty = resultHolder.getResult() != null && resultHolder.getResult();
        }
        return dirty;
    }

    protected Class<?> getStartingValueType(PopulateValueRequest populateValueRequest) throws ClassNotFoundException, IllegalAccessException {
        Class<?> startingValueType = null;
        if (!populateValueRequest.getProperty().getName().contains(FieldManager.MAPFIELDSEPARATOR)) {
            startingValueType = populateValueRequest.getReturnType();
        } else {
            String valueClassName = populateValueRequest.getMetadata().getMapFieldValueClass();
            if (valueClassName != null) {
                startingValueType = Class.forName(valueClassName);
            }
            if (startingValueType == null) {
                startingValueType = populateValueRequest.getReturnType();
            }
        }
        if (startingValueType == null) {
            throw new IllegalAccessException("Unable to determine the valueType for the rule field (" + populateValueRequest.getProperty().getName() + ")");
        } else if (Media.class.equals(startingValueType)) {
            startingValueType = MediaImpl.class;
        }
        return startingValueType;
    }

    protected String convertMediaToJson(Media media) {
        try {
            ObjectMapper om = new ObjectMapper();
            Media unwrapped = media;
            if (media.isUnwrappableAs(Media.class)) {
                unwrapped = media.unwrap(Media.class);
            }
            return om.writeValueAsString(unwrapped);
        } catch (Exception e) {
            throw new RuntimeException(e);
        }
    }

    protected void updateMediaFields(Media oldMedia, Media newMedia) {
        if (newMedia == null) {
            return;
        }

        oldMedia.setAltText(newMedia.getAltText());
        oldMedia.setTags(newMedia.getTags());
        oldMedia.setTitle(newMedia.getTitle());
        oldMedia.setUrl(newMedia.getUrl());
    }

    protected Object extractParent(PopulateValueRequest populateValueRequest, Serializable instance) throws IllegalAccessException, FieldNotAvailableException {
        Object parent = instance;
        String parentName = populateValueRequest.getProperty().getName();
        if (parentName.contains(".")) {
            parent = populateValueRequest.getFieldManager().getFieldValue(instance,
                    parentName.substring(0, parentName.lastIndexOf(".")));
        }
        if (!populateValueRequest.getPersistenceManager().getDynamicEntityDao().getStandardEntityManager().contains(parent)) {
            try {
                populateValueRequest.getPersistenceManager().getDynamicEntityDao().persist(parent);
            } catch (Exception e) {
                throw new ParentEntityPersistenceException("Unable to Persist the parent entity during rule builder field population", e);
            }
        }
        return parent;
    }
}<|MERGE_RESOLUTION|>--- conflicted
+++ resolved
@@ -97,13 +97,8 @@
                 throw new UnsupportedOperationException("MediaFieldPersistenceProvider is currently only compatible with map fields when modelled using @OneToMany");
             }
         }
-<<<<<<< HEAD
         MetadataProviderResponse response = MetadataProviderResponse.HANDLED;
         boolean dirty;
-=======
-        FieldProviderResponse response = FieldProviderResponse.HANDLED;
-        boolean dirty = false;
->>>>>>> 4c83cb8b
         try {
             setNonDisplayableValues(populateValueRequest);
             Class<?> valueType = getStartingValueType(populateValueRequest);
@@ -153,13 +148,10 @@
                 if (!noPrimary) {
                     dirty = establishDirtyState(newMedia, media);
                     updateMedia(populateValueRequest, newMedia, persist, media);
-<<<<<<< HEAD
+                }
+                if (dirty) {
+                    updateMedia(populateValueRequest, newMedia, persist, media);
 		            response = MetadataProviderResponse.HANDLED_BREAK;
-=======
-                }
-                if (dirty) {
-                    response = FieldProviderResponse.HANDLED_BREAK;
->>>>>>> 4c83cb8b
                 }
             } else {
                 throw new UnsupportedOperationException("MediaFields only work with Media types.");
