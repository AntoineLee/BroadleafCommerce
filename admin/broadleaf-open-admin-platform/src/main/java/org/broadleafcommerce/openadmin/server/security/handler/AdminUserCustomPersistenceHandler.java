--- conflicted
+++ resolved
@@ -107,12 +107,6 @@
             Object primaryKey = helper.getPrimaryKey(entity, adminProperties);
             AdminUser adminInstance = (AdminUser) dynamicEntityDao.retrieve(Class.forName(entity.getType()[0]), primaryKey);
             dynamicEntityDao.detach(adminInstance);
-<<<<<<< HEAD
-            adminInstance = (AdminUser) helper.createPopulatedInstance(adminInstance, entity, adminProperties, false, false);
-            if (entity.getPMap().get("password") != null && StringUtils.isNotEmpty(entity.getPMap().get("password").getValue())) {
-                adminInstance.setUnencodedPassword(adminInstance.getPassword());
-                adminInstance.setPassword(null);
-=======
 
             String passwordBefore = adminInstance.getPassword();
             adminInstance = (AdminUser) helper.createPopulatedInstance(adminInstance, entity, adminProperties, false);
@@ -124,7 +118,6 @@
                 } else {
                     adminInstance.setPassword(passwordBefore);
                 }
->>>>>>> 9a1ae167
             }
             
             // The current user can update their data, but they cannot update other user's data.
