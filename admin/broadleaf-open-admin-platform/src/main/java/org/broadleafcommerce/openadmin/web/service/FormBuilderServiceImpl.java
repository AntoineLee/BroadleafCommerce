--- conflicted
+++ resolved
@@ -967,7 +967,6 @@
                     }
 
                     f.withName(property.getName())
-<<<<<<< HEAD
                      .withFieldType(fieldType)
                      .withFieldComponentRenderer(fmd.getFieldComponentRenderer()==null?null:fmd.getFieldComponentRenderer().toString())
                      .withOrder(fmd.getOrder())
@@ -987,24 +986,6 @@
                      .withTypeaheadEnabled(fmd.getEnableTypeaheadLookup())
                      .withCanLinkToExternalEntity(fmd.getCanLinkToExternalEntity())
                      .withAssociatedFieldName(fmd.getAssociatedFieldName());
-=======
-                         .withFieldType(fieldType)
-                         .withFieldComponentRenderer(fmd.getFieldComponentRenderer())
-                         .withOrder(fmd.getOrder())
-                         .withFriendlyName(fmd.getFriendlyName())
-                         .withForeignKeyDisplayValueProperty(fmd.getForeignKeyDisplayValueProperty())
-                         .withForeignKeyClass(fmd.getForeignKeyClass())
-                         .withOwningEntityClass(fmd.getOwningClass()!=null?fmd.getOwningClass():fmd.getInheritedFromType())
-                         .withRequired(required)
-                         .withReadOnly(fmd.getReadOnly())
-                         .withTranslatable(fmd.getTranslatable())
-                         .withAlternateOrdering((Boolean) fmd.getAdditionalMetadata().get(Field.ALTERNATE_ORDERING))
-                         .withLargeEntry(fmd.isLargeEntry())
-                         .withHint(fmd.getHint())
-                         .withTooltip(fmd.getTooltip())
-                         .withHelp(fmd.getHelpText())
-                         .withTypeaheadEnabled(fmd.getEnableTypeaheadLookup());
->>>>>>> 56200c30
 
                     String defaultValue = fmd.getDefaultValue();
                     if (defaultValue != null) {
