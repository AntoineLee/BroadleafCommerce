/*
 * #%L
 * BroadleafCommerce Open Admin Platform
 * %%
 * Copyright (C) 2009 - 2013 Broadleaf Commerce
 * %%
 * Licensed under the Apache License, Version 2.0 (the "License");
 * you may not use this file except in compliance with the License.
 * You may obtain a copy of the License at
 * 
 *       http://www.apache.org/licenses/LICENSE-2.0
 * 
 * Unless required by applicable law or agreed to in writing, software
 * distributed under the License is distributed on an "AS IS" BASIS,
 * WITHOUT WARRANTIES OR CONDITIONS OF ANY KIND, either express or implied.
 * See the License for the specific language governing permissions and
 * limitations under the License.
 * #L%
 */
package org.broadleafcommerce.openadmin.web.service;

import com.fasterxml.jackson.core.Version;
import com.fasterxml.jackson.databind.ObjectMapper;
import com.fasterxml.jackson.databind.module.SimpleModule;
import org.apache.commons.collections.CollectionUtils;
import org.apache.commons.collections.Predicate;
import org.apache.commons.lang.ArrayUtils;
import org.apache.commons.lang.BooleanUtils;
import org.apache.commons.lang3.StringUtils;
import org.apache.commons.logging.Log;
import org.apache.commons.logging.LogFactory;
import org.broadleafcommerce.common.admin.domain.AdminMainEntity;
import org.broadleafcommerce.common.exception.ExceptionHelper;
import org.broadleafcommerce.common.exception.SecurityServiceException;
import org.broadleafcommerce.common.exception.ServiceException;
import org.broadleafcommerce.common.extension.ExtensionResultStatusType;
import org.broadleafcommerce.common.media.domain.MediaDto;
import org.broadleafcommerce.common.persistence.EntityConfiguration;
import org.broadleafcommerce.common.presentation.client.AddMethodType;
import org.broadleafcommerce.common.presentation.client.AdornedTargetAddMethodType;
import org.broadleafcommerce.common.presentation.client.LookupType;
import org.broadleafcommerce.common.presentation.client.PersistencePerspectiveItemType;
import org.broadleafcommerce.common.presentation.client.SupportedFieldType;
import org.broadleafcommerce.common.presentation.client.VisibilityEnum;
import org.broadleafcommerce.common.util.BLCMessageUtils;
import org.broadleafcommerce.common.web.BroadleafRequestContext;
import org.broadleafcommerce.openadmin.dto.AdornedTargetCollectionMetadata;
import org.broadleafcommerce.openadmin.dto.AdornedTargetList;
import org.broadleafcommerce.openadmin.dto.BasicCollectionMetadata;
import org.broadleafcommerce.openadmin.dto.BasicFieldMetadata;
import org.broadleafcommerce.openadmin.dto.ClassMetadata;
import org.broadleafcommerce.openadmin.dto.ClassTree;
import org.broadleafcommerce.openadmin.dto.CollectionMetadata;
import org.broadleafcommerce.openadmin.dto.DynamicResultSet;
import org.broadleafcommerce.openadmin.dto.Entity;
import org.broadleafcommerce.openadmin.dto.FieldMetadata;
import org.broadleafcommerce.openadmin.dto.ForeignKey;
import org.broadleafcommerce.openadmin.dto.MapMetadata;
import org.broadleafcommerce.openadmin.dto.MapStructure;
import org.broadleafcommerce.openadmin.dto.Property;
import org.broadleafcommerce.openadmin.dto.SectionCrumb;
import org.broadleafcommerce.openadmin.dto.TabMetadata;
import org.broadleafcommerce.openadmin.server.domain.PersistencePackageRequest;
import org.broadleafcommerce.openadmin.server.security.domain.AdminSection;
import org.broadleafcommerce.openadmin.server.security.remote.EntityOperationType;
import org.broadleafcommerce.openadmin.server.security.remote.SecurityVerifier;
import org.broadleafcommerce.openadmin.server.security.service.RowLevelSecurityService;
import org.broadleafcommerce.openadmin.server.security.service.navigation.AdminNavigationService;
import org.broadleafcommerce.openadmin.server.service.AdminEntityService;
import org.broadleafcommerce.openadmin.server.service.persistence.module.BasicPersistenceModule;
import org.broadleafcommerce.openadmin.server.service.persistence.module.DataFormatProvider;
import org.broadleafcommerce.openadmin.server.service.persistence.module.FieldManager;
import org.broadleafcommerce.openadmin.web.form.component.DefaultListGridActions;
import org.broadleafcommerce.openadmin.web.form.component.ListGrid;
import org.broadleafcommerce.openadmin.web.form.component.ListGridAction;
import org.broadleafcommerce.openadmin.web.form.component.ListGridRecord;
import org.broadleafcommerce.openadmin.web.form.component.MediaField;
import org.broadleafcommerce.openadmin.web.form.component.RuleBuilderField;
import org.broadleafcommerce.openadmin.web.form.entity.CodeField;
import org.broadleafcommerce.openadmin.web.form.entity.ComboField;
import org.broadleafcommerce.openadmin.web.form.entity.DefaultAdornedEntityFormActions;
import org.broadleafcommerce.openadmin.web.form.entity.DefaultEntityFormActions;
import org.broadleafcommerce.openadmin.web.form.entity.DynamicEntityFormInfo;
import org.broadleafcommerce.openadmin.web.form.entity.EntityForm;
import org.broadleafcommerce.openadmin.web.form.entity.Field;
import org.broadleafcommerce.openadmin.web.rulebuilder.DataDTODeserializer;
import org.broadleafcommerce.openadmin.web.rulebuilder.dto.DataDTO;
import org.broadleafcommerce.openadmin.web.rulebuilder.dto.DataWrapper;
import org.broadleafcommerce.openadmin.web.rulebuilder.dto.FieldDTO;
import org.broadleafcommerce.openadmin.web.rulebuilder.dto.FieldWrapper;
import org.codehaus.jettison.json.JSONObject;
import org.springframework.context.MessageSource;
import org.springframework.stereotype.Service;

import javax.annotation.Resource;
import javax.persistence.ManyToOne;
import javax.persistence.OneToOne;
import javax.servlet.http.HttpServletRequest;
import java.io.IOException;
import java.math.BigDecimal;
import java.text.DateFormat;
import java.text.DateFormatSymbols;
import java.text.ParseException;
import java.text.SimpleDateFormat;
import java.util.ArrayList;
import java.util.Arrays;
import java.util.Collections;
import java.util.Date;
import java.util.HashMap;
import java.util.List;
import java.util.Locale;
import java.util.Map;
import java.util.Map.Entry;
import java.util.Set;


/**
 * @author Andre Azzolini (apazzolini)
 */
@Service("blFormBuilderService")
public class FormBuilderServiceImpl implements FormBuilderService {

    private static final Log LOG = LogFactory.getLog(FormBuilderServiceImpl.class);

    public static final String ALTERNATE_ID_PROPERTY = "ALTERNATE_ID";

    @Resource(name = "blAdminEntityService")
    protected AdminEntityService adminEntityService;
    
    @Resource (name = "blAdminNavigationService")
    protected AdminNavigationService navigationService;
    
    @Resource(name = "blFormBuilderExtensionManager")
    protected FormBuilderExtensionManager extensionManager;
    
    @Resource(name="blEntityConfiguration")
    protected EntityConfiguration entityConfiguration;

    @Resource(name="blAdminSecurityRemoteService")
    protected SecurityVerifier adminRemoteSecurityService;
    
    @Resource(name = "blRowLevelSecurityService")
    protected RowLevelSecurityService rowLevelSecurityService;

    @Resource(name = "blMediaBuilderService")
    protected MediaBuilderService mediaBuilderService;
    
    @Resource(name = "blListGridErrorMessageExtensionManager")
    protected ListGridErrorMessageExtensionManager listGridErrorExtensionManager;

    @Resource(name = "blAdminNavigationService")
    protected AdminNavigationService adminNavigationService;

    @Resource
    protected DataFormatProvider dataFormatProvider;

    protected static final VisibilityEnum[] FORM_HIDDEN_VISIBILITIES = new VisibilityEnum[] { 
            VisibilityEnum.HIDDEN_ALL, VisibilityEnum.FORM_HIDDEN 
    };
    
    protected static final VisibilityEnum[] GRID_HIDDEN_VISIBILITIES = new VisibilityEnum[] { 
            VisibilityEnum.HIDDEN_ALL, VisibilityEnum.GRID_HIDDEN 
    };

    @Override
    public ListGrid buildMainListGrid(DynamicResultSet drs, ClassMetadata cmd, String sectionKey, List<SectionCrumb> sectionCrumbs)
            throws ServiceException {

        List<Field> headerFields = new ArrayList<Field>();
        ListGrid.Type type = ListGrid.Type.MAIN;
        String idProperty = "id";

        FieldWrapper wrapper = new FieldWrapper();
        for (Property p : cmd.getProperties()) {
            if (p.getMetadata() instanceof BasicFieldMetadata) {
                BasicFieldMetadata fmd = (BasicFieldMetadata) p.getMetadata();
                
                if (SupportedFieldType.ID.equals(fmd.getFieldType())) {
                    idProperty = fmd.getName();
                }
                
                if (fmd.isProminent() != null && fmd.isProminent() 
                        && !ArrayUtils.contains(getGridHiddenVisibilities(), fmd.getVisibility())) {
                    Field hf = createHeaderField(p, fmd);
                    headerFields.add(hf);

                    wrapper.getFields().add(constructFieldDTOFromFieldData(hf, fmd));

                }
            }
        }

        ListGrid listGrid = createListGrid(cmd.getCeilingType(), headerFields, type, drs, sectionKey, 0, idProperty, sectionCrumbs);
        
        if (CollectionUtils.isNotEmpty(listGrid.getHeaderFields())) {
            // Set the first column to be able to link to the main entity
            listGrid.getHeaderFields().iterator().next().setMainEntityLink(true);
        } else {
            String message = "There are no listgrid header fields configured for the class " + cmd.getCeilingType();
            message += "Please mark some @AdminPresentation fields with 'prominent = true'";
            LOG.error(message);
        }

        Date c = new Date();
        String friendlyName = "listGrid" + c.getTime();
        // Set up the filter builder params
        listGrid.setJsonFieldName(friendlyName + "Json");
        listGrid.setFriendlyName(friendlyName);
        listGrid.setFieldBuilder("RULE_SIMPLE");
        listGrid.setFieldWrapper(wrapper);

        String blankJsonString =  "{\"data\":[]}";
        listGrid.setJson(blankJsonString);
        DataWrapper dw = convertJsonToDataWrapper(blankJsonString);
        if (dw != null) {
            listGrid.setDataWrapper(dw);
        }

        listGrid.addModalRowAction(DefaultListGridActions.SINGLE_SELECT);
        listGrid.setSelectType(ListGrid.SelectType.SINGLE_SELECT);

        return listGrid;
    }

    protected FieldDTO constructFieldDTOFromFieldData(Field field, BasicFieldMetadata fmd) {
        FieldDTO fieldDTO = new FieldDTO();
        //translate the label to display
        String label = field.getFriendlyName();
        BroadleafRequestContext context = BroadleafRequestContext.getBroadleafRequestContext();
        MessageSource messages = context.getMessageSource();
        if (messages != null) {
            label = messages.getMessage(label, null, label, context.getJavaLocale());
        }
        fieldDTO.setLabel(label);

        fieldDTO.setId(field.getName());
        if (field.getFieldType().equals("STRING")) {
            fieldDTO.setOperators("blcFilterOperators_Text");
        } else if (field.getFieldType().equals("DATE")) {
            fieldDTO.setOperators("blcFilterOperators_Date");
        } else if (field.getFieldType().equals("NUMBER") || field.getFieldType().equals("MONEY") || field.getFieldType().equals("DECIMAL")) {
            fieldDTO.setOperators("blcFilterOperators_Numeric");
        } else if (field.getFieldType().equals("BOOLEAN")) {
            fieldDTO.setOperators("blcFilterOperators_Boolean");
        } else if (field.getFieldType().equals("BROADLEAF_ENUMERATION")) {
            fieldDTO.setOperators("blcFilterOperators_Enumeration");
            fieldDTO.setInput("select");
            fieldDTO.setType("string");
            String[][] enumerationValues = fmd.getEnumerationValues ();
            Map<String, String> enumMap = new HashMap<String, String>();
            for (int i = 0; i < enumerationValues.length; i++) {
                enumMap.put(enumerationValues[i][0], enumerationValues[i][1]);
            }

            fieldDTO.setValues(new JSONObject(enumMap).toString());
        } else if (field.getFieldType().equals("ADDITIONAL_FOREIGN_KEY")) {
            fieldDTO.setOperators("blcFilterOperators_Selectize");
            fieldDTO.setType("string");

            AdminSection section = adminNavigationService.findAdminSectionByClassAndSectionId(fmd.getForeignKeyClass(), null);
            if (section != null) {
                fieldDTO.setSelectizeSectionKey(section.getSectionKey());
            } else {
                fieldDTO.setSelectizeSectionKey(context.getRequest().getServletPath());
            }
        } else {
            fieldDTO.setOperators("blcFilterOperators_Text");
        }

        return fieldDTO;
    }
    
    protected Field createHeaderField(Property p, BasicFieldMetadata fmd) {
        Field hf;
        if (fmd.getFieldType().equals(SupportedFieldType.EXPLICIT_ENUMERATION) ||
                fmd.getFieldType().equals(SupportedFieldType.BROADLEAF_ENUMERATION) ||
                fmd.getFieldType().equals(SupportedFieldType.DATA_DRIVEN_ENUMERATION) ||
                fmd.getFieldType().equals(SupportedFieldType.EMPTY_ENUMERATION)) {
            hf = new ComboField();
            ((ComboField) hf).setOptions(fmd.getEnumerationValues());
        } else {
            hf = new Field();
        }
        
        hf.withName(p.getName())
          .withFriendlyName(StringUtils.isNotEmpty(fmd.getFriendlyName()) ? fmd.getFriendlyName() : p.getName())
          .withOrder(fmd.getGridOrder())
          .withColumnWidth(fmd.getColumnWidth())
          .withForeignKeyDisplayValueProperty(fmd.getForeignKeyDisplayValueProperty())
          .withForeignKeyClass(fmd.getForeignKeyClass())
          .withOwningEntityClass(fmd.getOwningClass() != null ? fmd.getOwningClass() : fmd.getTargetClass());
        String fieldType = fmd.getFieldType() == null ? null : fmd.getFieldType().toString();
        hf.setFieldType(fieldType);
        
        return hf;
    }

    @Override
    public ListGrid buildCollectionListGrid(String containingEntityId, DynamicResultSet drs, Property field, 
            String sectionKey, List<SectionCrumb> sectionCrumbs)
            throws ServiceException {
        FieldMetadata fmd = field.getMetadata();
        // Get the class metadata for this particular field
        PersistencePackageRequest ppr = PersistencePackageRequest.fromMetadata(fmd, sectionCrumbs);
        if (field != null) {
            ppr.setSectionEntityField(field.getName());
        }
        ClassMetadata cmd = adminEntityService.getClassMetadata(ppr).getDynamicResultSet().getClassMetaData();

        List<Field> headerFields = new ArrayList<Field>();
        ListGrid.Type type = null;
        boolean editable = false;
        boolean sortable = false;
        boolean readOnly = false;
        boolean hideIdColumn = false;
        boolean canFilterAndSort = true;
        boolean modalSingleSelectable = false;
        boolean modalMultiSelectable = false;
        boolean selectize = false;
        boolean isMedia = false;
        boolean isLookup = false;
        FieldWrapper wrapper = new FieldWrapper();


        String idProperty = "id";
        for (Property property : cmd.getProperties()) {
            if (property.getMetadata() instanceof BasicFieldMetadata &&
                    SupportedFieldType.ID==((BasicFieldMetadata) property.getMetadata()).getFieldType() &&
                    //make sure it's a property for this entity - not an association
                    !property.getName().contains(".")) {
                idProperty = property.getName();
                break;
            }
        }
        // Get the header fields for this list grid. Note that the header fields are different depending on the
        // kind of field this is.
        if (fmd instanceof BasicFieldMetadata) {
            readOnly = ((BasicFieldMetadata) fmd).getReadOnly();
            modalSingleSelectable = true;
            for (Property p : cmd.getProperties()) {
                if (p.getMetadata() instanceof BasicFieldMetadata) {
                    BasicFieldMetadata md = (BasicFieldMetadata) p.getMetadata();
                    
                    if (SupportedFieldType.ID.equals(md.getFieldType())) {
                        idProperty = md.getName();
                    }
                    
                    if (md.isProminent() != null && md.isProminent() 
                            && !ArrayUtils.contains(getGridHiddenVisibilities(), md.getVisibility())) {
                        Field hf = createHeaderField(p, md);
                        headerFields.add(hf);
                        wrapper.getFields().add(constructFieldDTOFromFieldData(hf, md));
                    }
                }
            }

            type = ListGrid.Type.TO_ONE;
        } else if (fmd instanceof BasicCollectionMetadata) {
            BasicCollectionMetadata bcm = (BasicCollectionMetadata) fmd;
            readOnly = !bcm.isMutable();

<<<<<<< HEAD
            if (AddMethodType.SELECTIZE_LOOKUP.equals(bcm.getAddMethodType())) {
=======
            if(bcm.getAddMethodType().equals(AddMethodType.LOOKUP)) {
                isLookup = true;
            }

            if (bcm.getAddMethodType().equals(AddMethodType.SELECTIZE_LOOKUP)) {
>>>>>>> e4fc6599
                Property p = cmd.getPMap().get(bcm.getSelectizeVisibleField());
                if (p != null) {
                    BasicFieldMetadata md = (BasicFieldMetadata) p.getMetadata();

                    Field hf = createHeaderField(p, md);
                    headerFields.add(hf);
                    wrapper.getFields().add(constructFieldDTOFromFieldData(hf, md));
                }
            } else {
                for (Property p : cmd.getProperties()) {
                    if (p.getMetadata() instanceof BasicFieldMetadata) {
                        BasicFieldMetadata md = (BasicFieldMetadata) p.getMetadata();
                        if (md.isProminent() != null && md.isProminent()
                                && !ArrayUtils.contains(getGridHiddenVisibilities(), md.getVisibility())) {
                            Field hf = createHeaderField(p, md);
                            headerFields.add(hf);
                            wrapper.getFields().add(constructFieldDTOFromFieldData(hf, md));
                        }
                    }
                }
            }

            type = ListGrid.Type.BASIC;
            
            if (AddMethodType.PERSIST.equals(bcm.getAddMethodType()) || AddMethodType.PERSIST_EMPTY.equals(bcm.getAddMethodType())) {
                editable = true;
            } else if (AddMethodType.SELECTIZE_LOOKUP.equals(bcm.getAddMethodType())) {
                selectize = true;
                modalSingleSelectable = true;
            } else {
                modalSingleSelectable = true;
            }

            sortable = StringUtils.isNotBlank(bcm.getSortProperty());
        } else if (fmd instanceof AdornedTargetCollectionMetadata) {
            modalSingleSelectable = true;
            readOnly = !((AdornedTargetCollectionMetadata) fmd).isMutable();
            AdornedTargetCollectionMetadata atcmd = (AdornedTargetCollectionMetadata) fmd;

<<<<<<< HEAD
            if (AdornedTargetAddMethodType.SELECTIZE_LOOKUP.equals(atcmd.getAdornedTargetAddMethodType())) {
=======
            if(atcmd.getAdornedTargetAddMethodType().equals(AdornedTargetAddMethodType.LOOKUP)) {
                isLookup = true;
            }

            if (atcmd.getAdornedTargetAddMethodType().equals(AdornedTargetAddMethodType.SELECTIZE_LOOKUP)) {
>>>>>>> e4fc6599
                selectize = true;

                Property p = cmd.getPMap().get(atcmd.getSelectizeVisibleField());
                if (p != null) {
                    BasicFieldMetadata md = (BasicFieldMetadata) p.getMetadata();

                    Field hf = createHeaderField(p, md);
                    headerFields.add(hf);
                    wrapper.getFields().add(constructFieldDTOFromFieldData(hf, md));
                }
            } else {
                for (String fieldName : atcmd.getGridVisibleFields()) {
                    Property p = cmd.getPMap().get(fieldName);
                    if (p != null){
                        BasicFieldMetadata md = (BasicFieldMetadata) p.getMetadata();

                        Field hf = createHeaderField(p, md);
                        headerFields.add(hf);
                        wrapper.getFields().add(constructFieldDTOFromFieldData(hf, md));
                    }

                }
            }

            type = ListGrid.Type.ADORNED;

            if (atcmd.getMaintainedAdornedTargetFields().length > 0) {
                editable = true;
            }
            
            AdornedTargetList adornedList = (AdornedTargetList) atcmd.getPersistencePerspective()
                    .getPersistencePerspectiveItems().get(PersistencePerspectiveItemType.ADORNEDTARGETLIST);
            sortable = StringUtils.isNotBlank(adornedList.getSortField());
        } else if (fmd instanceof MapMetadata) {
            readOnly = !((MapMetadata) fmd).isMutable();
            MapMetadata mmd = (MapMetadata) fmd;

            Property p2 = cmd.getPMap().get("key");
            BasicFieldMetadata keyMd = (BasicFieldMetadata) p2.getMetadata();
            keyMd.setFriendlyName("Key");
            Field hf = createHeaderField(p2, keyMd);
            headerFields.add(hf);
            wrapper.getFields().add(constructFieldDTOFromFieldData(hf, keyMd));

            if (mmd.isSimpleValue()) {
                Property valueProperty = cmd.getPMap().get("value");
                BasicFieldMetadata valueMd = (BasicFieldMetadata) valueProperty.getMetadata();
                valueMd.setFriendlyName("Value");
                hf = createHeaderField(valueProperty, valueMd);
                headerFields.add(hf);
                wrapper.getFields().add(constructFieldDTOFromFieldData(hf, valueMd));

                idProperty = "key";
                hideIdColumn = true;
            } else {
                for (Property p : cmd.getProperties()) {
                    if (p.getMetadata() instanceof BasicFieldMetadata) {
                        BasicFieldMetadata md = (BasicFieldMetadata) p.getMetadata();
                        String valueClassName = mmd.getValueClassName();
                        if (!StringUtils.isEmpty(mmd.getToOneTargetProperty())) {
                            Class<?> clazz;
                            try {
                                clazz = Class.forName(mmd.getValueClassName());
                            } catch (ClassNotFoundException e) {
                                throw ExceptionHelper.refineException(e);
                            }
                            java.lang.reflect.Field nestedField = FieldManager.getSingleField(clazz, mmd.getToOneTargetProperty());
                            ManyToOne manyToOne = nestedField.getAnnotation(ManyToOne.class);
                            if (manyToOne != null && !manyToOne.targetEntity().getName().equals(void.class.getName())) {
                                valueClassName = manyToOne.targetEntity().getName();
                            } else {
                                OneToOne oneToOne = nestedField.getAnnotation(OneToOne.class);
                                if (oneToOne != null && !oneToOne.targetEntity().getName().equals(void.class.getName())) {
                                    valueClassName = oneToOne.targetEntity().getName();
                                }
                            }
                        }
                        if (md.getTargetClass().equals(valueClassName)) {
                            if (md.isProminent() != null && md.isProminent() 
                                    && !ArrayUtils.contains(getGridHiddenVisibilities(), md.getVisibility())) {
                                hf = createHeaderField(p, md);
                                headerFields.add(hf);
                                wrapper.getFields().add(constructFieldDTOFromFieldData(hf, md));

                                // Is this a media listgrid
                                if (hf.getFieldType().equals("ASSET_LOOKUP")) {
                                    isMedia = true;
                                }
                            }
                        }
                    }
                }
            }

            type = ListGrid.Type.MAP;
            editable = true;
            canFilterAndSort = false;
        }

        String ceilingType = "";
        if (fmd instanceof BasicFieldMetadata) {
            ceilingType = cmd.getCeilingType();
        } else if (fmd instanceof CollectionMetadata) {
            ceilingType = ((CollectionMetadata) fmd).getCollectionCeilingEntity();
        }
        
        if (CollectionUtils.isEmpty(headerFields)) {
            String message = "There are no listgrid header fields configured for the class " + ceilingType + " and property '" +
            	field.getName() + "'.";
            if (selectize && (type == ListGrid.Type.ADORNED || type == ListGrid.Type.ADORNED_WITH_FORM)) {
                message += " Please configure 'selectizeVisibleField' in your @AdminPresentationAdornedTargetCollection configuration";
            } else if (type == ListGrid.Type.ADORNED || type == ListGrid.Type.ADORNED_WITH_FORM) {
                message += " Please configure 'gridVisibleFields' in your @AdminPresentationAdornedTargetCollection configuration";
            } else if (selectize && type == ListGrid.Type.BASIC) {
                message += " Please configure 'selectizeVisibleField' in your @AdminPresentationCollection configuration";
            } else {
                message += " Please mark some @AdminPresentation fields with 'prominent = true'";
            }
            LOG.error(message);
        }
        
        ListGrid listGrid = createListGrid(ceilingType, headerFields, type, drs, sectionKey, fmd.getOrder(), idProperty, sectionCrumbs);
        listGrid.setSubCollectionFieldName(field.getName());
        listGrid.setFriendlyName(field.getMetadata().getFriendlyName());
        if (StringUtils.isEmpty(listGrid.getFriendlyName())) {
            listGrid.setFriendlyName(field.getName());
        }
        listGrid.setContainingEntityId(containingEntityId);
        listGrid.setIsReadOnly(readOnly);
        listGrid.setHideIdColumn(hideIdColumn);
        listGrid.setCanFilterAndSort(canFilterAndSort);

        // Set up the filter builder params
        Date c = new Date();
        String friendlyName = field.getMetadata().getFriendlyName();
        listGrid.setJsonFieldName(friendlyName + c.getTime() + "Json");
        listGrid.setFriendlyName(friendlyName);
        listGrid.setFieldBuilder("RULE_SIMPLE");
        listGrid.setFieldWrapper(wrapper);

        String blankJsonString =  "{\"data\":[]}";
        listGrid.setJson(blankJsonString);
        DataWrapper dw = convertJsonToDataWrapper(blankJsonString);
        if (dw != null) {
            listGrid.setDataWrapper(dw);
        }

        if (editable) {
            listGrid.getRowActions().add(DefaultListGridActions.UPDATE);
        }
        if (readOnly) {
            listGrid.getRowActions().add(DefaultListGridActions.VIEW);
        }
        if (isLookup) {
            listGrid.setIsSortable(false);
        } else if (sortable){
            listGrid.setCanFilterAndSort(false);
            listGrid.setIsSortable(true);
        }

        if (modalSingleSelectable) {
            if (readOnly) {
                listGrid.addModalRowAction(DefaultListGridActions.SINGLE_SELECT.clone().withForListGridReadOnly(true));
            } else {
                listGrid.addModalRowAction(DefaultListGridActions.SINGLE_SELECT);

            }
        }
        listGrid.setSelectType(ListGrid.SelectType.SINGLE_SELECT);

        if (selectize) {
            listGrid.setSelectizeUrl(buildSelectizeUrl(listGrid));
            listGrid.setSelectType(ListGrid.SelectType.SELECTIZE);
        }

        if (modalMultiSelectable) {
            listGrid.addModalRowAction(DefaultListGridActions.MULTI_SELECT);
            listGrid.setSelectType(ListGrid.SelectType.MULTI_SELECT);
        }
        listGrid.getRowActions().add(DefaultListGridActions.REMOVE);

        if (isMedia) {
            listGrid.setListGridType(ListGrid.Type.ASSET_GRID);
            listGrid.setSelectType(ListGrid.SelectType.NONE);
        }

        return listGrid;
    }

    @Override
    public Map<String, Object> buildSelectizeCollectionInfo(String containingEntityId, DynamicResultSet drs, Property field,
        String sectionKey, List<SectionCrumb> sectionCrumbs)
            throws ServiceException {
        FieldMetadata fmd = field.getMetadata();
        // Get the class metadata for this particular field
        PersistencePackageRequest ppr = PersistencePackageRequest.fromMetadata(fmd, sectionCrumbs);
        if (field != null) {
            ppr.setSectionEntityField(field.getName());
        }
        ClassMetadata cmd = adminEntityService.getClassMetadata(ppr).getDynamicResultSet().getClassMetaData();

        Map<String, Object> result = constructSelectizeOptionMap(drs, cmd);

        AdornedTargetList adornedList = ppr.getAdornedList();
        if (adornedList != null && adornedList.getLinkedObjectPath() != null
            && adornedList.getTargetObjectPath() != null && adornedList.getLinkedIdProperty() != null
            && adornedList.getTargetIdProperty() != null) {
            result.put("linkedObjectPath", adornedList.getLinkedObjectPath() + "." + adornedList.getLinkedIdProperty());
            result.put("linkedObjectId", containingEntityId);
            result.put("targetObjectPath", adornedList.getTargetObjectPath() + "." + adornedList.getTargetIdProperty());
        }

        return result;
    }

    @Override
    public Map<String, Object> constructSelectizeOptionMap(DynamicResultSet drs, ClassMetadata cmd) {
        Map<String, Object> result = new HashMap<>();
        List<Map<String, String>> options = new ArrayList<>();

        List<Field> headerFields = new ArrayList<Field>();
        for (Property p : cmd.getProperties()) {
            if (p.getMetadata() instanceof BasicFieldMetadata) {
                BasicFieldMetadata md = (BasicFieldMetadata) p.getMetadata();
                if (md.isProminent() != null && md.isProminent()
                        && !ArrayUtils.contains(getGridHiddenVisibilities(), md.getVisibility())) {
                    Field hf = createHeaderField(p, md);
                    headerFields.add(hf);
                }
            }
        }

        for (Entity e : drs.getRecords()) {
            Map<String, String> selectizeOption = new HashMap<>();
            for (Field headerField : headerFields) {
                Property p = e.findProperty(headerField.getName());
                if (p != null) {
                    selectizeOption.put("name", p.getValue());
                    break;
                }
            }
            if (e.findProperty("id") != null) {
                selectizeOption.put("id", e.findProperty("id").getValue());
            }
            if (e.findProperty(ALTERNATE_ID_PROPERTY) != null) {
                selectizeOption.put("alternateId", e.findProperty(ALTERNATE_ID_PROPERTY).getValue());
            }
            options.add(selectizeOption);
        }
        result.put("options", options);

        return result;
    }

    private String buildSelectizeUrl(ListGrid listGrid) {
        HttpServletRequest request = BroadleafRequestContext.getBroadleafRequestContext().getRequest();
        String url = request.getContextPath();
        url += url.endsWith("/") || listGrid.getSectionKey().startsWith("/") ? listGrid.getSectionKey() : "/" + listGrid.getSectionKey();
        url += "/" + listGrid.getContainingEntityId();
        url += "/" + listGrid.getSubCollectionFieldName();
        return url;
    }

    protected ListGrid createListGrid(String className, List<Field> headerFields, ListGrid.Type type, DynamicResultSet drs, 
            String sectionKey, int order, String idProperty, List<SectionCrumb> sectionCrumbs) {
        // Create the list grid and set some basic attributes
        ListGrid listGrid = new ListGrid();
        listGrid.setClassName(className);
        listGrid.getHeaderFields().addAll(headerFields);
        listGrid.setListGridType(type);
        listGrid.setSectionCrumbs(sectionCrumbs);
        listGrid.setSectionKey(sectionKey);
        listGrid.setOrder(order);
        listGrid.setIdProperty(idProperty);
        listGrid.setStartIndex(drs.getStartIndex());
        listGrid.setTotalRecords(drs.getTotalRecords());
        listGrid.setPageSize(drs.getPageSize());
        
        String sectionIdentifier = extractSectionIdentifierFromCrumb(sectionCrumbs);
        AdminSection section = navigationService.findAdminSectionByClassAndSectionId(className, sectionIdentifier);
        if (section != null) {
            listGrid.setExternalEntitySectionKey(section.getUrl());
        }

        // format date list grid cells
        SimpleDateFormat formatter = new SimpleDateFormat("MMM d, Y @ hh:mma");
        DateFormatSymbols symbols = new DateFormatSymbols(Locale.getDefault());
        symbols.setAmPmStrings(new String[] { "am", "pm" });
        formatter.setDateFormatSymbols(symbols);

        // For each of the entities (rows) in the list grid, we need to build the associated
        // ListGridRecord and set the required fields on the record. These fields are the same ones
        // that are used for the header fields.
        for (Entity e : drs.getRecords()) {
            ListGridRecord record = new ListGridRecord();
            record.setListGrid(listGrid);
            record.setDirty(e.isDirty());

            if (e.findProperty("hasError") != null) {
                Boolean hasError = Boolean.parseBoolean(e.findProperty("hasError").getValue());
                record.setIsError(hasError);
                if (hasError) {
                    ExtensionResultStatusType messageResultStatus = listGridErrorExtensionManager
                            .getProxy().determineErrorMessageForEntity(e, record);

                    if (ExtensionResultStatusType.NOT_HANDLED.equals(messageResultStatus)) {
                        record.setErrorKey("listgrid.record.error");
                    }
                }
            }

            if (e.findProperty(idProperty) != null) {
                record.setId(e.findProperty(idProperty).getValue());
            }

            for (Field headerField : headerFields) {
                Property p = e.findProperty(headerField.getName());
                if (p != null) {
                    Field recordField = new Field().withName(headerField.getName())
                                                   .withFriendlyName(headerField.getFriendlyName())
                                                   .withOrder(p.getMetadata().getOrder());
                    
                    if (headerField instanceof ComboField) {
                        recordField.setValue(((ComboField) headerField).getOption(p.getValue()));
                        recordField.setDisplayValue(p.getDisplayValue());
                    } else {
                        if (headerField.getFieldType().equals("DATE")) {
                            try {
                                Date date = new SimpleDateFormat("yyyy.MM.dd HH:mm:ss").parse(p.getValue());
                                String newValue = formatter.format(date);
                                recordField.setValue(newValue);
                            } catch (Exception ex) {
                                recordField.setValue(p.getValue());
                            }
                        } else {
                            recordField.setValue(p.getValue());
                        }
                        recordField.setDisplayValue(p.getDisplayValue());
                    }
                    
                    recordField.setDerived(isDerivedField(headerField, recordField, p));
                    
                    record.getFields().add(recordField);
                }
            }

            if (e.findProperty(AdminMainEntity.MAIN_ENTITY_NAME_PROPERTY) != null) {
                Field hiddenField = new Field().withName(AdminMainEntity.MAIN_ENTITY_NAME_PROPERTY);
                hiddenField.setValue(e.findProperty(AdminMainEntity.MAIN_ENTITY_NAME_PROPERTY).getValue());
                record.getHiddenFields().add(hiddenField);
            }

            if (e.findProperty(BasicPersistenceModule.ALTERNATE_ID_PROPERTY) != null) {
                record.setAltId(e.findProperty(BasicPersistenceModule.ALTERNATE_ID_PROPERTY).getValue());
            }
            
            extensionManager.getProxy().modifyListGridRecord(className, record, e);

            listGrid.getRecords().add(record);
        }

        return listGrid;
    }
    
    /**
     * Determines whether or not a particular field in a record is derived. By default this checks the {@link BasicFieldMetadata}
     * for the given Property to see if something on the backend has marked it as derived
     * 
     * @param headerField the header for this recordField
     * @param recordField the recordField being populated
     * @param p the property that relates to this recordField
     * @return whether or not this field is derived
     * @see {@link #createListGrid(String, List, org.broadleafcommerce.openadmin.web.form.component.ListGrid.Type, DynamicResultSet, String, int, String)}
     */
    protected Boolean isDerivedField(Field headerField, Field recordField, Property p) {
        return BooleanUtils.isTrue(((BasicFieldMetadata) p.getMetadata()).getIsDerived());
    }

    protected void setEntityFormFields(ClassMetadata cmd, EntityForm ef, List<Property> properties) {
        List<Field> homelessFields = new ArrayList<>();

        for (Property property : properties) {
            if (property.getMetadata() instanceof BasicFieldMetadata) {
                BasicFieldMetadata fmd = (BasicFieldMetadata) property.getMetadata();
                
                
                if (!ArrayUtils.contains(getFormHiddenVisibilities(), fmd.getVisibility())) {
                    // Depending on visibility, field for the particular property is not created on the form
                    String fieldType = fmd.getFieldType() == null ? null : fmd.getFieldType().toString();
                    
                    // Create the field and set some basic attributes
                    Field f;
                    
                    if (fieldType.equals(SupportedFieldType.BROADLEAF_ENUMERATION.toString())
                            || fieldType.equals(SupportedFieldType.EXPLICIT_ENUMERATION.toString())
                            || fieldType.equals(SupportedFieldType.DATA_DRIVEN_ENUMERATION.toString())
                            || fieldType.equals(SupportedFieldType.EMPTY_ENUMERATION.toString())) {
                        // We're dealing with fields that should render as drop-downs, so set their possible values
                        f = new ComboField();
                        ((ComboField) f).setOptions(fmd.getEnumerationValues());
                        if (fmd.getHideEnumerationIfEmpty() != null && fmd.getHideEnumerationIfEmpty().booleanValue()
                                && ((ComboField) f).getOptions().size() == 0) {
                            f.setIsVisible(false);
                        }
                    } else if (fieldType.equals(SupportedFieldType.CODE.toString())) {
                        f = new CodeField();
                    } else if (fieldType.equals(SupportedFieldType.RULE_SIMPLE.toString())
                            || fieldType.equals(SupportedFieldType.RULE_SIMPLE_TIME.toString())
                            || fieldType.equals(SupportedFieldType.RULE_WITH_QUANTITY.toString())) {
                        // We're dealing with rule builders, so we'll create those specialized fields
                        f = new RuleBuilderField();
                        ((RuleBuilderField) f).setJsonFieldName(property.getName() + "Json");
                        ((RuleBuilderField) f).setDataWrapper(new DataWrapper());
                        ((RuleBuilderField) f).setFieldBuilder(fmd.getRuleIdentifier());
                        ((RuleBuilderField) f).setDisplayType(fmd.getDisplayType().toString());

                        String blankJsonString =  "{\"data\":[]}";
                        ((RuleBuilderField) f).setJson(blankJsonString);
                        DataWrapper dw = convertJsonToDataWrapper(blankJsonString);
                        if (dw != null) {
                            ((RuleBuilderField) f).setDataWrapper(dw);
                        }
                        
                        if (fieldType.equals(SupportedFieldType.RULE_SIMPLE.toString())) {
                            ((RuleBuilderField) f).setRuleType("rule-builder-simple");
                        } else if (fieldType.equals(SupportedFieldType.RULE_WITH_QUANTITY.toString())) {
                            ((RuleBuilderField) f).setRuleType("rule-builder-with-quantity");
                        } else if (fieldType.equals(SupportedFieldType.RULE_SIMPLE_TIME.toString())) {
                            ((RuleBuilderField) f).setRuleType("rule-builder-simple-time");
                        }
                    } else if (LookupType.DROPDOWN.equals(fmd.getLookupType())) {
                        // We're dealing with a to-one field that wants to be rendered as a dropdown instead of in a 
                        // modal, so we'll provision the combo field here. Available options will be set as part of a
                        // subsequent operation
                        f = new ComboField();
                    } else if (fieldType.equals(SupportedFieldType.MEDIA.toString())) {
                        f = new MediaField();
                    } else {
                        // Create a default field since there was no specialized handler
                        f = new Field();
                    }
                    
                    Boolean required = fmd.getRequiredOverride();
                    if (required == null) {
                        required = fmd.getRequired();
                    }

                    f.withName(property.getName())
                         .withFieldType(fieldType)
                         .withFieldComponentRenderer(fmd.getFieldComponentRenderer()==null?null:fmd.getFieldComponentRenderer().toString())
                         .withOrder(fmd.getOrder())
                         .withFriendlyName(fmd.getFriendlyName())
                         .withForeignKeyDisplayValueProperty(fmd.getForeignKeyDisplayValueProperty())
                         .withForeignKeyClass(fmd.getForeignKeyClass())
                         .withOwningEntityClass(fmd.getOwningClass()!=null?fmd.getOwningClass():fmd.getInheritedFromType())
                         .withRequired(required)
                         .withReadOnly(fmd.getReadOnly())
                         .withTranslatable(fmd.getTranslatable())
                         .withAlternateOrdering((Boolean) fmd.getAdditionalMetadata().get(Field.ALTERNATE_ORDERING))
                         .withLargeEntry(fmd.isLargeEntry())
                         .withHint(fmd.getHint())
                         .withTooltip(fmd.getTooltip())
                         .withHelp(fmd.getHelpText())
                         .withTypeaheadEnabled(fmd.getEnableTypeaheadLookup());

                    String defaultValue = fmd.getDefaultValue();
                    if (defaultValue != null) {
                        defaultValue = extractDefaultValueFromFieldData(fieldType, fmd);
                        f.withValue(defaultValue);
                    }

                    if (StringUtils.isBlank(f.getFriendlyName())) {
                        f.setFriendlyName(f.getName());
                    }

                    // Add the field to the appropriate FieldGroup
                    if (fmd.getGroup() == null) {
                        homelessFields.add(f);
                    } else {
                        ef.addField(cmd, f, fmd.getGroup(), fmd.getGroupOrder(), fmd.getTab(), fmd.getTabOrder());
                    }
                }
            }
        }

        for (Field f : homelessFields) {
            ef.addField(cmd, f, null, null, null, null);
        }
    }

    protected void setEntityFormTabsAndGroups(EntityForm ef, Map<String, TabMetadata> tabMetadataMap) {
        if (tabMetadataMap != null) {
            Set<String> tabMetadataKeySet = tabMetadataMap.keySet();
            for (String tabKey : tabMetadataKeySet) {
                TabMetadata tabMetadata = tabMetadataMap.get(tabKey);
                String unprocessedTabName = ef.addTabFromTabMetadata(tabMetadata);
                Set<String> groupMetadataKeySet = tabMetadata.getGroupMetadata().keySet();
                for (String groupKey : groupMetadataKeySet) {
                    ef.addGroupFromGroupMetadata(tabMetadata.getGroupMetadata().get(groupKey), unprocessedTabName);
                }
            }
        }
    }

    @Override
    public String extractDefaultValueFromFieldData(String fieldType, BasicFieldMetadata fmd) {
        String defaultValue = fmd.getDefaultValue();
        if (fieldType.equals(SupportedFieldType.RULE_SIMPLE.toString())
                || fieldType.equals(SupportedFieldType.RULE_SIMPLE_TIME.toString())
                || fieldType.equals(SupportedFieldType.RULE_WITH_QUANTITY.toString())) {
            return null;
        } else if (fieldType.equals(SupportedFieldType.INTEGER.toString())) {
            try {
                Integer.parseInt(defaultValue);
            } catch (NumberFormatException  e) {
                String msg = buildMsgForDefValException(SupportedFieldType.INTEGER.toString(), fmd, defaultValue);
                LOG.debug(msg);
                return null;
            }
        } else if (fieldType.equals(SupportedFieldType.DECIMAL.toString())
                || fieldType.equals(SupportedFieldType.MONEY.toString())) {
            try {
                BigDecimal val = new BigDecimal(defaultValue);
            } catch (NumberFormatException  e) {
                String msg = buildMsgForDefValException(fieldType.toString(), fmd, defaultValue);
                LOG.debug(msg);
                return null;
            }
        } else if (fieldType.equals(SupportedFieldType.BOOLEAN.toString())) {
            if (!defaultValue.toLowerCase().equals("true") && !defaultValue.toLowerCase().equals("false")
                    && !defaultValue.toUpperCase().equals("Y") && !defaultValue.toUpperCase().equals("N")) {
                String msg = buildMsgForDefValException(SupportedFieldType.BOOLEAN.toString(), fmd, defaultValue);
                LOG.debug(msg);
                return null;
            }
        } else if (fieldType.equals(SupportedFieldType.DATE.toString())) {
            DateFormat format = dataFormatProvider.getSimpleDateFormatter();
            if (defaultValue.toLowerCase().contains("today")) {
                defaultValue = format.format(new Date());
            } else {
                try {
                    Date date = format.parse(defaultValue);
                    defaultValue = format.format(date);
                } catch (ParseException e) {
                    String msg = buildMsgForDefValException(SupportedFieldType.DATE.toString(), fmd, defaultValue);
                    LOG.debug(msg);
                    return null;
                }
            }
        }
        return defaultValue;
    }

    private String buildMsgForDefValException(String type, BasicFieldMetadata fmd, String defaultValue) {
        return fmd.getTargetClass() + " : " + fmd.getName() + " - Failed to parse " + type +
                    " from DefaultValue [ " + defaultValue + " ]";
    }

    @Override
    public void removeNonApplicableFields(ClassMetadata cmd, EntityForm entityForm, String entityType) {
        for (Property p : cmd.getProperties()) {
            if (!ArrayUtils.contains(p.getMetadata().getAvailableToTypes(), entityType)) {
                entityForm.removeField(p.getName());
            }
        }
    }

    @Override
    public EntityForm createEntityForm(ClassMetadata cmd, List<SectionCrumb> sectionCrumbs)
            throws ServiceException {
        EntityForm ef = createStandardEntityForm();
        populateEntityForm(cmd, ef, sectionCrumbs);
        return ef;
    }
    
    protected String extractSectionIdentifierFromCrumb(List<SectionCrumb> sectionCrumbs) {
        if (sectionCrumbs != null && sectionCrumbs.size() > 0) {
            return sectionCrumbs.get(0).getSectionIdentifier();
        } else {
            return null;
        }
    }

    @Override
    public void populateEntityForm(ClassMetadata cmd, EntityForm ef, List<SectionCrumb> sectionCrumbs)
            throws ServiceException {
        ef.setCeilingEntityClassname(cmd.getCeilingType());
        
        String sectionIdentifier = extractSectionIdentifierFromCrumb(sectionCrumbs);

        AdminSection section = navigationService.findAdminSectionByClassAndSectionId(cmd.getCeilingType(),
                sectionIdentifier);
        if (section != null) {
            ef.setSectionKey(section.getUrl());
        } else {
            ef.setSectionKey(cmd.getCeilingType());
        }
        ef.setSectionCrumbsImpl(sectionCrumbs);

        setEntityFormTabsAndGroups(ef, cmd.getTabAndGroupMetadata());

        setEntityFormFields(cmd, ef, Arrays.asList(cmd.getProperties()));
        
        populateDropdownToOneFields(ef, cmd);
        
        extensionManager.getProxy().modifyUnpopulatedEntityForm(ef);
    }
    
    /**
     * This method is invoked when EntityForms are created and is meant to provide a hook to add
     * additional entity form actions for implementors of Broadleaf. Broadleaf modules will typically
     * leverage {@link FormBuilderExtensionHandler#addAdditionalFormActions(EntityForm)} method.
     * @param ef
     */
    protected void addAdditionalFormActions(EntityForm ef) {
        
    }
    
    @Override
    public EntityForm createEntityForm(ClassMetadata cmd, Entity entity, List<SectionCrumb> sectionCrumbs)
            throws ServiceException {
        EntityForm ef = createStandardEntityForm();
        populateEntityForm(cmd, entity, ef, sectionCrumbs);
        addAdditionalFormActions(ef);
        extensionManager.getProxy().addAdditionalFormActions(ef);
        return ef;
    }

    @Override
    public void populateEntityForm(ClassMetadata cmd, Entity entity, EntityForm ef, List<SectionCrumb> sectionCrumbs)
            throws ServiceException {
        // Get the empty form with appropriate fields
        populateEntityForm(cmd, ef, sectionCrumbs);

        String idProperty = adminEntityService.getIdProperty(cmd);
        ef.setId(entity.findProperty(idProperty).getValue());
        ef.setEntityType(entity.getType()[0]);

        populateEntityFormFieldValues(cmd, entity, ef);

        Property p = entity.findProperty(BasicPersistenceModule.MAIN_ENTITY_NAME_PROPERTY);
        if (p != null) {
            ef.setMainEntityName(p.getValue());
        }
        
        extensionManager.getProxy().modifyPopulatedEntityForm(ef, entity);
    }

    @Override
    public void populateEntityFormFieldValues(ClassMetadata cmd, Entity entity, EntityForm ef) {
        // Set the appropriate property values
        for (Property p : cmd.getProperties()) {
            if (p.getMetadata() instanceof BasicFieldMetadata) {
                BasicFieldMetadata basicFM = (BasicFieldMetadata) p.getMetadata();

                Property entityProp = entity.findProperty(p.getName());
                
                boolean explicitlyShown = VisibilityEnum.FORM_EXPLICITLY_SHOWN.equals(basicFM.getVisibility());
                //always show special map fields
                if (p.getName().equals("key") || p.getName().equals("priorKey")) {
                    explicitlyShown = true;
                }
                
                if (entityProp == null && explicitlyShown) {
                    Field field = ef.findField(p.getName());
                    if (field != null) {
                        field.setValue(null);
                    }
                } else if (entityProp == null && !SupportedFieldType.PASSWORD_CONFIRM.equals(basicFM.getExplicitFieldType())) {
                    ef.removeField(p.getName());
                } else {
                    Field field = ef.findField(p.getName());
                    if (field != null) {
                        if (entityProp != null) {
                            //protect against null - can happen with password confirmation fields (i.e. admin user)
                            field.setDirty(entityProp.getIsDirty());
                        }
                        if (basicFM.getFieldType()==SupportedFieldType.RULE_SIMPLE
                                || basicFM.getFieldType()==SupportedFieldType.RULE_SIMPLE_TIME
                                || basicFM.getFieldType()==SupportedFieldType.RULE_WITH_QUANTITY) {
                            RuleBuilderField rbf = (RuleBuilderField) field;
                            if (entity.getPMap().containsKey(rbf.getJsonFieldName())) {
                                String json = entity.getPMap().get(rbf.getJsonFieldName()).getValue();
                                rbf.setJson(json);
                                DataWrapper dw = convertJsonToDataWrapper(json);
                                if (dw != null) {
                                    rbf.setDataWrapper(dw);
                                }
                            }
                        } 
                        if (basicFM.getFieldType() == SupportedFieldType.MEDIA) {
                            field.setValue(entityProp.getValue());
                            field.setDisplayValue(entityProp.getDisplayValue());
                            MediaField mf = (MediaField) field;
                            Class<MediaDto> type = entityConfiguration.lookupEntityClass(MediaDto.class.getName(), MediaDto.class);
                            mf.setMedia(mediaBuilderService.convertJsonToMedia(entityProp.getUnHtmlEncodedValue(), type));
                        } else if (!SupportedFieldType.PASSWORD_CONFIRM.equals(basicFM.getExplicitFieldType())){
                            field.setValue(entityProp.getValue());
                            field.setDisplayValue(entityProp.getDisplayValue());
                        }
                    }
                }
            }
        }
    }

    /**
     * When using Thymeleaf, we need to convert the JSON string back to
     * a DataWrapper object because Thymeleaf escapes JSON strings.
     * Thymeleaf uses it's own object de-serializer
     * see: https://github.com/thymeleaf/thymeleaf/issues/84
     * see: http://forum.thymeleaf.org/Spring-Javascript-and-escaped-JSON-td4024739.html
     * @param json
     * @return DataWrapper
     * @throws IOException
     */
    protected DataWrapper convertJsonToDataWrapper(String json) {
        ObjectMapper mapper = new ObjectMapper();
        DataDTODeserializer dtoDeserializer = new DataDTODeserializer();
        SimpleModule module = new SimpleModule("DataDTODeserializerModule", new Version(1, 0, 0, null, null, null));
        module.addDeserializer(DataDTO.class, dtoDeserializer);
        mapper.registerModule(module);
        try {
            return mapper.readValue(json, DataWrapper.class);
        } catch (IOException e) {
            throw new RuntimeException(e);
        }
    }
    
    protected void populateDropdownToOneFields(EntityForm ef, ClassMetadata cmd) 
            throws ServiceException {
        for (Property p : cmd.getProperties()) {
            if (p.getMetadata() instanceof BasicFieldMetadata) {
                BasicFieldMetadata fmd = (BasicFieldMetadata) p.getMetadata();
                if (LookupType.DROPDOWN.equals(fmd.getLookupType())
                        && !ArrayUtils.contains(getFormHiddenVisibilities(), fmd.getVisibility())) {
                    // Get the records
                    PersistencePackageRequest toOnePpr = PersistencePackageRequest.standard()
                            .withCeilingEntityClassname(fmd.getForeignKeyClass());
                    Entity[] rows = adminEntityService.getRecords(toOnePpr).getDynamicResultSet().getRecords();
                    
                    // Determine the id field
                    String idProp = null;
                    ClassMetadata foreignClassMd = adminEntityService.getClassMetadata(toOnePpr).getDynamicResultSet().getClassMetaData();
                    for (Property foreignP : foreignClassMd.getProperties()) {
                        if (foreignP.getMetadata() instanceof BasicFieldMetadata) {
                            BasicFieldMetadata foreignFmd = (BasicFieldMetadata) foreignP.getMetadata();
                            if (SupportedFieldType.ID.equals(foreignFmd.getFieldType())) {
                                idProp = foreignP.getName();
                            }
                        }
                    }
                    
                    if (idProp == null) {
                        throw new RuntimeException("Could not determine ID property for " + fmd.getForeignKeyClass());
                    }
                    
                    // Determine the display field
                    String displayProp = fmd.getLookupDisplayProperty();
                    
                    // Build the options map
                    Map<String, String> options = new HashMap<String, String>();
                    for (Entity row : rows) {
                        Property prop = row.findProperty(displayProp);
                        if (prop == null) {
                            LOG.warn("Could not find displayProp [" + displayProp + "] on entity [" + 
                                    ef.getCeilingEntityClassname() + "]");
                        } else {
                            String displayValue = prop.getDisplayValue();
                            if (StringUtils.isBlank(displayValue)) {
                                displayValue = prop.getValue();
                            }
                            options.put(row.findProperty(idProp).getValue(), displayValue);
                        }
                    }
                    
                    // Set the options on the entity field
                    ComboField cf = (ComboField) ef.findField(p.getName());
                    cf.setOptions(options);
                }
            }
        }
    }

    @Override
    public EntityForm createEntityForm(ClassMetadata cmd, Entity entity, Map<String, DynamicResultSet> collectionRecords, List<SectionCrumb> sectionCrumbs)
            throws ServiceException {
        EntityForm ef = createStandardEntityForm();
        populateEntityForm(cmd, entity, collectionRecords, ef, sectionCrumbs);
        addAdditionalFormActions(ef);
        extensionManager.getProxy().addAdditionalFormActions(ef);
        return ef;
    }
    
    @Override
    public void populateEntityForm(ClassMetadata cmd, Entity entity, Map<String, DynamicResultSet> collectionRecords, EntityForm ef, List<SectionCrumb> sectionCrumbs)
            throws ServiceException {
        // Get the form with values for this entity
        populateEntityForm(cmd, entity, ef, sectionCrumbs);
        
        // Attach the sub-collection list grids and specialty UI support
        for (Property p : cmd.getProperties()) {
            if (p.getMetadata() instanceof BasicFieldMetadata) {
                continue;
            }
            
            if (!ArrayUtils.contains(p.getMetadata().getAvailableToTypes(), entity.getType()[0])) {
                continue;
            }

            if (collectionRecords != null) {
                DynamicResultSet subCollectionEntities = collectionRecords.get(p.getName());
                String containingEntityId = entity.getPMap().get(ef.getIdProperty()).getValue();
                ListGrid listGrid = buildCollectionListGrid(containingEntityId, subCollectionEntities, p, ef.getSectionKey(), sectionCrumbs);

                CollectionMetadata md = ((CollectionMetadata) p.getMetadata());
                if (md instanceof BasicCollectionMetadata) {
                    PersistencePackageRequest ppr = PersistencePackageRequest.fromMetadata(md, sectionCrumbs);
                    ClassMetadata collectionCmd = adminEntityService.getClassMetadata(ppr).getDynamicResultSet().getClassMetaData();
                    if (collectionCmd.getPolymorphicEntities().getChildren().length != 0) {
                        List<ClassTree> entityTypes = collectionCmd.getPolymorphicEntities().getCollapsedClassTrees();
                        for (ClassTree entityType : entityTypes) {
                            ListGridAction ADD = new ListGridAction(ListGridAction.ADD)
                                    .withButtonClass(AddMethodType.PERSIST_EMPTY==
                                            ((BasicCollectionMetadata) md).getAddMethodType()?"sub-list-grid-add-empty":"sub-list-grid-add")
                                    .withActionTargetEntity(entityType.getFullyQualifiedClassname())
                                    .withUrlPostfix("/add")
                                    .withIconClass("fa fa-plus")
                                    .withDisplayText("Add " + BLCMessageUtils.getMessage(entityType.getFriendlyName()));
                            listGrid.getToolbarActions().add(0, ADD);
                        }
                    } else {
                        listGrid.getToolbarActions().add(0, AddMethodType.PERSIST_EMPTY==
                                ((BasicCollectionMetadata) md).getAddMethodType()?DefaultListGridActions.ADD_EMPTY:DefaultListGridActions.ADD);
                    }
                } else {
                    listGrid.getToolbarActions().add(0, DefaultListGridActions.ADD);
                }
                if (subCollectionEntities.getUnselectedTabMetadata().get(md.getTab())!=null) {
                    ef.addListGrid(cmd, listGrid, md.getTab(), md.getTabOrder(), md.getGroup(), true);
                } else {
                    ef.addListGrid(cmd, listGrid, md.getTab(), md.getTabOrder(), md.getGroup(), false);
                }
            }
        }
        
//        for (ListGrid lg : ef.getAllListGrids()) {
//            // We always want the add option to be the first toolbar action for consistency
//            if (lg.getToolbarActions().isEmpty()) {
//                lg.addToolbarAction(DefaultListGridActions.ADD);
//            } else {
//                lg.getToolbarActions().add(0, DefaultListGridActions.ADD);
//            }
//        }

        if (CollectionUtils.isEmpty(ef.getActions())) {
            ef.addAction(DefaultEntityFormActions.SAVE);
        }
        
        addDeleteActionIfAllowed(ef, cmd, entity);
        setReadOnlyState(ef, cmd, entity);
        
        extensionManager.getProxy().modifyDetailEntityForm(ef);
    }
    
    /**
     * Adds the {@link DefaultEntityFormActions#DELETE} if the user is allowed to delete the <b>entity</b>. The user can
     * delete an entity for the following cases:
     * <ol>
     *  <li>The user has the security to {@link EntityOperationType#DELETE} the given class name represented by
     *  the <b>entityForm</b> (determined by {@link #getSecurityClassname(EntityForm, ClassMetadata)})</li>
     *  <li>The user has the security necessary to delete the given <b>entity</b> according to the
     *  {@link RowLevelSecurityService#canDelete(Entity)}</li>
     * </ol>
     * 
     * @param entityForm the form being generated
     * @param cmd the metatadata used to build the <b>entityForm</b> for the <b>entity</b>
     * @param entity the entity being edited
     * @see {@link SecurityVerifier#securityCheck(String, EntityOperationType)}
     * @see {@link #getSecurityClassname(EntityForm, ClassMetadata)}
     * @see {@link RowLevelSecurityService#canDelete(Entity)}
     */
    protected void addDeleteActionIfAllowed(EntityForm entityForm, ClassMetadata cmd, Entity entity) {
        boolean canDelete = true;
        try {
            String securityEntityClassname = getSecurityClassname(entityForm, cmd);
            adminRemoteSecurityService.securityCheck(securityEntityClassname, EntityOperationType.REMOVE);
        } catch (ServiceException e) {
            if (e instanceof SecurityServiceException) {
                canDelete = false;
            }
        }
        
        // If I cannot update a record then I certainly cannot delete it either
        if (canDelete) {
            canDelete = rowLevelSecurityService.canUpdate(adminRemoteSecurityService.getPersistentAdminUser(), entity);
        }
        
        if (canDelete) {
            canDelete = rowLevelSecurityService.canRemove(adminRemoteSecurityService.getPersistentAdminUser(), entity);
        }
        
        if (canDelete) {
            entityForm.addAction(DefaultEntityFormActions.DELETE);
        }
    }
    
    /**
     * The given <b>entityForm</b> is marked as readonly for the following cases:
     * <ol>
     *  <li>All of the properties from <b>cmd</b> are readonly</b></li>
     *  <li>The user does not have the security to {@link EntityOperationType#UPDATE} the given class name represented by
     *  the <b>entityForm</b> (determined by {@link #getSecurityClassname(EntityForm, ClassMetadata)})</li>
     *  <li>The user does not have the security necessary to modify the given <b>entity</b> according to the
     *  {@link RowLevelSecurityService#canUpdate(Entity)}</li>
     * </ol>
     * 
     * @param entityForm the form being generated
     * @param cmd the metatadata used to build the <b>entityForm</b> for the <b>entity</b>
     * @param entity the entity being edited
     * @see {@link SecurityVerifier#securityCheck(String, EntityOperationType)}
     * @see {@link #getSecurityClassname(EntityForm, ClassMetadata)}
     * @see {@link RowLevelSecurityService#canUpdate(Entity)}
     */
    protected void setReadOnlyState(EntityForm entityForm, ClassMetadata cmd, Entity entity) {
        boolean readOnly = true;
        
        // If all of the fields are read only, we'll mark the form as such
        for (Property property : cmd.getProperties()) {
            FieldMetadata fieldMetadata = property.getMetadata();
            if (fieldMetadata instanceof BasicFieldMetadata) {
                readOnly = ((BasicFieldMetadata) fieldMetadata).getReadOnly() != null && ((BasicFieldMetadata) fieldMetadata).getReadOnly();
                if (!readOnly) {
                    break;
                }
            } else {
                readOnly = ((CollectionMetadata) fieldMetadata).isMutable();
                if (!readOnly) {
                    break;
                }
            }
        }

        if (!readOnly) {
            // If the user does not have edit permissions, we will go ahead and make the form read only to prevent confusion
            try {
                String securityEntityClassname = getSecurityClassname(entityForm, cmd);
                adminRemoteSecurityService.securityCheck(securityEntityClassname, EntityOperationType.UPDATE);
            } catch (ServiceException e) {
                if (e instanceof SecurityServiceException) {
                    readOnly = true;
                }
            }
        }
        
        // if the normal admin security service has not deemed this readonly and the all of the properties on the entity
        // are not readonly, then check the row-level security
        if (!readOnly) {
            readOnly = !rowLevelSecurityService.canUpdate(adminRemoteSecurityService.getPersistentAdminUser(), entity);
        }

        if (readOnly) {
            entityForm.setReadOnly();
        }
    }
    
    /**
     * Obtains the class name suitable for passing along to the {@link SecurityVerifier}
     * @param form
     * @param cmd
     * @return
     */
    protected String getSecurityClassname(EntityForm entityForm, ClassMetadata cmd) {
        String securityEntityClassname = entityForm.getCeilingEntityClassname();

        if (!StringUtils.isEmpty(cmd.getSecurityCeilingType())) {
            securityEntityClassname = cmd.getSecurityCeilingType();
        } else {
            if (entityForm.getDynamicFormInfos() != null) {
                for (DynamicEntityFormInfo info : entityForm.getDynamicFormInfos().values()) {
                    if (!StringUtils.isEmpty(info.getSecurityCeilingClassName())) {
                        securityEntityClassname = info.getSecurityCeilingClassName();
                        break;
                    }
                }
            }
        }
        
        return securityEntityClassname;
    }
    
    @Override
    public void populateEntityFormFields(EntityForm ef, Entity entity) {
        populateEntityFormFields(ef, entity, true, true);
    }

    @Override
    public void populateEntityFormFields(EntityForm ef, Entity entity, boolean populateType, boolean populateId) {
        if (populateId) {
            ef.setId(entity.findProperty(ef.getIdProperty()).getValue());
        }
        if (populateType) {
            ef.setEntityType(entity.getType()[0]);
        }

        for (Entry<String, Field> entry : ef.getFields().entrySet()) {
            Property entityProp = entity.findProperty(entry.getKey());
            if (entityProp != null) {
                entry.getValue().setValue(entityProp.getValue());
                entry.getValue().setDisplayValue(entityProp.getDisplayValue());
            }
        }
    }

    @Override
    public void populateAdornedEntityFormFields(EntityForm ef, Entity entity, AdornedTargetList adornedList) {
        Field field = ef.findField(adornedList.getTargetObjectPath() + "." + adornedList.getTargetIdProperty());
        Property entityProp = entity.findProperty(ef.getIdProperty());
        field.setValue(entityProp.getValue());

        if (StringUtils.isNotBlank(adornedList.getSortField())) {
            field = ef.findField(adornedList.getSortField());
            entityProp = entity.findProperty(adornedList.getSortField());
            if (field != null && entityProp != null) {
                field.setValue(entityProp.getValue());
            }
        }
    }

    @Override
    public void populateMapEntityFormFields(EntityForm ef, Entity entity) {
        Field field = ef.findField("priorKey");
        Property entityProp = entity.findProperty("key");
        if (field != null && entityProp != null) {
            field.setValue(entityProp.getValue());
        }
    }

    @Override
    public EntityForm buildAdornedListForm(AdornedTargetCollectionMetadata adornedMd, AdornedTargetList adornedList,
            String parentId, boolean isViewCollectionItem)
            throws ServiceException {
        EntityForm ef = createStandardAdornedEntityForm();
        return buildAdornedListForm(adornedMd, adornedList, parentId, isViewCollectionItem, ef);
    }
    
    @Override
    public EntityForm buildAdornedListForm(AdornedTargetCollectionMetadata adornedMd, AdornedTargetList adornedList,
            String parentId, boolean isViewCollectionItem, EntityForm ef)
            throws ServiceException {
        ef.setEntityType(adornedList.getAdornedTargetEntityClassname());

        // Get the metadata for this adorned field
        PersistencePackageRequest request = PersistencePackageRequest.adorned()
                .withCeilingEntityClassname(adornedMd.getCollectionCeilingEntity())
                .withAdornedList(adornedList);
        ClassMetadata collectionMetadata = adminEntityService.getClassMetadata(request).getDynamicResultSet().getClassMetaData();

        List<Property> entityFormProperties = new ArrayList<Property>();
        if (isViewCollectionItem) {
            Collections.addAll(entityFormProperties, collectionMetadata.getProperties());
        } else {
            // We want our entity form to only render the maintained adorned target fields
            for (String targetFieldName : adornedMd.getMaintainedAdornedTargetFields()) {
                Property p = collectionMetadata.getPMap().get(targetFieldName);
                if (p.getMetadata() instanceof BasicFieldMetadata) {
                    ((BasicFieldMetadata) p.getMetadata()).setVisibility(VisibilityEnum.VISIBLE_ALL);
                    entityFormProperties.add(p);
                }
            }
        }

        // Set the maintained fields on the form
        setEntityFormFields(collectionMetadata, ef, entityFormProperties);

        // Add these two additional hidden fields that are required for persistence
        Field f = new Field()
                .withName(adornedList.getLinkedObjectPath() + "." + adornedList.getLinkedIdProperty())
                .withFieldType(SupportedFieldType.HIDDEN.toString())
                .withValue(parentId);
        ef.addHiddenField(collectionMetadata, f);

        f = new Field()
                .withName(adornedList.getTargetObjectPath() + "." + adornedList.getTargetIdProperty())
                .withFieldType(SupportedFieldType.HIDDEN.toString())
                .withIdOverride("adornedTargetIdProperty");
        ef.addHiddenField(collectionMetadata, f);

        if (StringUtils.isNotBlank(adornedList.getSortField())) {
            f = new Field()
                    .withName(adornedList.getSortField())
                    .withFieldType(SupportedFieldType.HIDDEN.toString());
            ef.addHiddenField(collectionMetadata, f);
        }

        ef.setParentId(parentId);

        return ef;
    }


    @Override
    public EntityForm buildMapForm(MapMetadata mapMd, final MapStructure mapStructure, ClassMetadata cmd, String parentId)
            throws ServiceException {
        EntityForm ef = createStandardEntityForm();
        return buildMapForm(mapMd, mapStructure, cmd, parentId, ef);
    }
    
    @Override
    public EntityForm buildMapForm(MapMetadata mapMd, final MapStructure mapStructure, ClassMetadata cmd, String parentId, EntityForm ef)
            throws ServiceException {
        ForeignKey foreignKey = (ForeignKey) mapMd.getPersistencePerspective()
                .getPersistencePerspectiveItems().get(PersistencePerspectiveItemType.FOREIGNKEY);
        ef.setEntityType(foreignKey.getForeignKeyClass());

        Field keyField;
        if (!mapMd.getForceFreeFormKeys()) {
            // We will use a combo field to render the key choices
            ComboField temp = new ComboField();
            temp.withName("key")
                    .withFieldType("combo_field")
                    .withFriendlyName("Key");
            if (mapMd.getKeys() != null) {
                // The keys can be explicitly set in the annotation...
                temp.setOptions(mapMd.getKeys());
            } else {
                // Or they could be based on a different entity
                PersistencePackageRequest ppr = PersistencePackageRequest.standard()
                        .withCeilingEntityClassname(mapMd.getMapKeyOptionEntityClass());

                DynamicResultSet drs = adminEntityService.getRecords(ppr).getDynamicResultSet();
    
                for (Entity entity : drs.getRecords()) {
                    String keyValue = entity.getPMap().get(mapMd.getMapKeyOptionEntityValueField()).getValue();
                    String keyDisplayValue = entity.getPMap().get(mapMd.getMapKeyOptionEntityDisplayField()).getValue();
                    temp.putOption(keyValue, keyDisplayValue);
                }
            }
            keyField = temp;
        } else {
            keyField = new Field().withName("key")
                                .withFieldType(SupportedFieldType.STRING.toString())
                                .withFriendlyName("Key");
        }
        keyField.setRequired(true);
        ef.addMapKeyField(cmd, keyField);
        
        // Set the fields for this form
        List<Property> mapFormProperties;
        if (mapMd.isSimpleValue()) {
            ef.setIdProperty("key");
            mapFormProperties = new ArrayList<Property>();
            Property valueProp = cmd.getPMap().get("value");
            mapFormProperties.add(valueProp);
        } else {
            mapFormProperties = new ArrayList<Property>(Arrays.asList(cmd.getProperties()));
            CollectionUtils.filter(mapFormProperties, new Predicate() {
                @Override
                public boolean evaluate(Object object) {
                    Property p = (Property) object;
                    return ArrayUtils.contains(p.getMetadata().getAvailableToTypes(), mapStructure.getValueClassName());
                }
            });
        }

        setEntityFormFields(cmd, ef, mapFormProperties);

        Field f = new Field()
                .withName("priorKey")
                .withFieldType(SupportedFieldType.HIDDEN.toString());
        ef.addHiddenField(cmd, f);

        ef.setParentId(parentId);

        return ef;
    }
    
    protected EntityForm createStandardEntityForm() {
        EntityForm ef = new EntityForm();
        ef.addAction(DefaultEntityFormActions.SAVE);
        return ef;
    }

    protected EntityForm createStandardAdornedEntityForm() {
        EntityForm ef = new EntityForm();
        ef.addAction(DefaultAdornedEntityFormActions.Add);
        return ef;
    }
    
    protected VisibilityEnum[] getGridHiddenVisibilities() {
        return FormBuilderServiceImpl.GRID_HIDDEN_VISIBILITIES;
    }
    
    protected VisibilityEnum[] getFormHiddenVisibilities() {
        return FormBuilderServiceImpl.FORM_HIDDEN_VISIBILITIES;
    }

}<|MERGE_RESOLUTION|>--- conflicted
+++ resolved
@@ -359,15 +359,11 @@
             BasicCollectionMetadata bcm = (BasicCollectionMetadata) fmd;
             readOnly = !bcm.isMutable();
 
-<<<<<<< HEAD
+            if(AddMethodType.LOOKUP.equals(bcm.getAddMethodType())) {
+                isLookup = true;
+            }
+
             if (AddMethodType.SELECTIZE_LOOKUP.equals(bcm.getAddMethodType())) {
-=======
-            if(bcm.getAddMethodType().equals(AddMethodType.LOOKUP)) {
-                isLookup = true;
-            }
-
-            if (bcm.getAddMethodType().equals(AddMethodType.SELECTIZE_LOOKUP)) {
->>>>>>> e4fc6599
                 Property p = cmd.getPMap().get(bcm.getSelectizeVisibleField());
                 if (p != null) {
                     BasicFieldMetadata md = (BasicFieldMetadata) p.getMetadata();
@@ -407,15 +403,11 @@
             readOnly = !((AdornedTargetCollectionMetadata) fmd).isMutable();
             AdornedTargetCollectionMetadata atcmd = (AdornedTargetCollectionMetadata) fmd;
 
-<<<<<<< HEAD
+            if(AdornedTargetAddMethodType.LOOKUP.equals(atcmd.getAdornedTargetAddMethodType())) {
+                isLookup = true;
+            }
+
             if (AdornedTargetAddMethodType.SELECTIZE_LOOKUP.equals(atcmd.getAdornedTargetAddMethodType())) {
-=======
-            if(atcmd.getAdornedTargetAddMethodType().equals(AdornedTargetAddMethodType.LOOKUP)) {
-                isLookup = true;
-            }
-
-            if (atcmd.getAdornedTargetAddMethodType().equals(AdornedTargetAddMethodType.SELECTIZE_LOOKUP)) {
->>>>>>> e4fc6599
                 selectize = true;
 
                 Property p = cmd.getPMap().get(atcmd.getSelectizeVisibleField());
