/*
 * #%L
 * BroadleafCommerce Open Admin Platform
 * %%
 * Copyright (C) 2009 - 2013 Broadleaf Commerce
 * %%
 * Licensed under the Apache License, Version 2.0 (the "License");
 * you may not use this file except in compliance with the License.
 * You may obtain a copy of the License at
 * 
 *       http://www.apache.org/licenses/LICENSE-2.0
 * 
 * Unless required by applicable law or agreed to in writing, software
 * distributed under the License is distributed on an "AS IS" BASIS,
 * WITHOUT WARRANTIES OR CONDITIONS OF ANY KIND, either express or implied.
 * See the License for the specific language governing permissions and
 * limitations under the License.
 * #L%
 */
package org.broadleafcommerce.openadmin.web.service;

import org.apache.commons.collections.CollectionUtils;
import org.apache.commons.collections.Predicate;
import org.apache.commons.lang.ArrayUtils;
import org.apache.commons.lang.BooleanUtils;
import org.apache.commons.lang3.StringUtils;
import org.apache.commons.logging.Log;
import org.apache.commons.logging.LogFactory;
import org.broadleafcommerce.common.admin.domain.AdminMainEntity;
import org.broadleafcommerce.common.exception.ExceptionHelper;
import org.broadleafcommerce.common.exception.SecurityServiceException;
import org.broadleafcommerce.common.exception.ServiceException;
import org.broadleafcommerce.common.extension.ExtensionResultStatusType;
import org.broadleafcommerce.common.media.domain.MediaDto;
import org.broadleafcommerce.common.persistence.EntityConfiguration;
import org.broadleafcommerce.common.presentation.client.AddMethodType;
import org.broadleafcommerce.common.presentation.client.AdornedTargetAddMethodType;
import org.broadleafcommerce.common.presentation.client.LookupType;
import org.broadleafcommerce.common.presentation.client.PersistencePerspectiveItemType;
import org.broadleafcommerce.common.presentation.client.SupportedFieldType;
import org.broadleafcommerce.common.presentation.client.VisibilityEnum;
import org.broadleafcommerce.common.web.BroadleafRequestContext;
import org.broadleafcommerce.openadmin.dto.AdornedTargetCollectionMetadata;
import org.broadleafcommerce.openadmin.dto.AdornedTargetList;
import org.broadleafcommerce.openadmin.dto.BasicCollectionMetadata;
import org.broadleafcommerce.openadmin.dto.BasicFieldMetadata;
import org.broadleafcommerce.openadmin.dto.ClassMetadata;
import org.broadleafcommerce.openadmin.dto.CollectionMetadata;
import org.broadleafcommerce.openadmin.dto.DynamicResultSet;
import org.broadleafcommerce.openadmin.dto.Entity;
import org.broadleafcommerce.openadmin.dto.FieldMetadata;
import org.broadleafcommerce.openadmin.dto.ForeignKey;
import org.broadleafcommerce.openadmin.dto.MapMetadata;
import org.broadleafcommerce.openadmin.dto.MapStructure;
import org.broadleafcommerce.openadmin.dto.Property;
import org.broadleafcommerce.openadmin.dto.SectionCrumb;
import org.broadleafcommerce.openadmin.dto.TabMetadata;
import org.broadleafcommerce.openadmin.server.domain.PersistencePackageRequest;
import org.broadleafcommerce.openadmin.server.security.domain.AdminSection;
import org.broadleafcommerce.openadmin.server.security.remote.EntityOperationType;
import org.broadleafcommerce.openadmin.server.security.remote.SecurityVerifier;
import org.broadleafcommerce.openadmin.server.security.service.RowLevelSecurityService;
import org.broadleafcommerce.openadmin.server.security.service.navigation.AdminNavigationService;
import org.broadleafcommerce.openadmin.server.service.AdminEntityService;
import org.broadleafcommerce.openadmin.server.service.persistence.module.BasicPersistenceModule;
import org.broadleafcommerce.openadmin.server.service.persistence.module.DataFormatProvider;
import org.broadleafcommerce.openadmin.server.service.persistence.module.FieldManager;
import org.broadleafcommerce.openadmin.web.form.component.DefaultListGridActions;
import org.broadleafcommerce.openadmin.web.form.component.ListGrid;
import org.broadleafcommerce.openadmin.web.form.component.ListGridRecord;
import org.broadleafcommerce.openadmin.web.form.component.MediaField;
import org.broadleafcommerce.openadmin.web.form.component.RuleBuilderField;
import org.broadleafcommerce.openadmin.web.form.entity.CodeField;
import org.broadleafcommerce.openadmin.web.form.entity.ComboField;
import org.broadleafcommerce.openadmin.web.form.entity.DefaultEntityFormActions;
import org.broadleafcommerce.openadmin.web.form.entity.DynamicEntityFormInfo;
import org.broadleafcommerce.openadmin.web.form.entity.EntityForm;
import org.broadleafcommerce.openadmin.web.form.entity.Field;
import org.broadleafcommerce.openadmin.web.rulebuilder.DataDTODeserializer;
import org.broadleafcommerce.openadmin.web.rulebuilder.dto.DataDTO;
import org.broadleafcommerce.openadmin.web.rulebuilder.dto.DataWrapper;
import org.springframework.stereotype.Service;

import com.fasterxml.jackson.core.Version;
import com.fasterxml.jackson.databind.ObjectMapper;
import com.fasterxml.jackson.databind.module.SimpleModule;

import java.io.IOException;
import java.math.BigDecimal;
import java.text.DateFormat;
import java.text.ParseException;
import java.util.ArrayList;
import java.util.Arrays;
import java.util.Date;
import java.util.HashMap;
import java.util.List;
import java.util.Map;
import java.util.Map.Entry;
import java.util.Set;

import javax.annotation.Resource;
import javax.persistence.ManyToOne;
import javax.persistence.OneToOne;
import javax.servlet.http.HttpServletRequest;


/**
 * @author Andre Azzolini (apazzolini)
 */
@Service("blFormBuilderService")
public class FormBuilderServiceImpl implements FormBuilderService {

    private static final Log LOG = LogFactory.getLog(FormBuilderServiceImpl.class);

    public static final String ALTERNATE_ID_PROPERTY = "ALTERNATE_ID";

    @Resource(name = "blAdminEntityService")
    protected AdminEntityService adminEntityService;
    
    @Resource (name = "blAdminNavigationService")
    protected AdminNavigationService navigationService;
    
    @Resource(name = "blFormBuilderExtensionManager")
    protected FormBuilderExtensionManager extensionManager;
    
    @Resource(name="blEntityConfiguration")
    protected EntityConfiguration entityConfiguration;

    @Resource(name="blAdminSecurityRemoteService")
    protected SecurityVerifier adminRemoteSecurityService;
    
    @Resource(name = "blRowLevelSecurityService")
    protected RowLevelSecurityService rowLevelSecurityService;

    @Resource(name = "blMediaBuilderService")
    protected MediaBuilderService mediaBuilderService;
    
    @Resource(name = "blListGridErrorMessageExtensionManager")
    protected ListGridErrorMessageExtensionManager listGridErrorExtensionManager;

    @Resource
    protected DataFormatProvider dataFormatProvider;

    protected static final VisibilityEnum[] FORM_HIDDEN_VISIBILITIES = new VisibilityEnum[] { 
            VisibilityEnum.HIDDEN_ALL, VisibilityEnum.FORM_HIDDEN 
    };
    
    protected static final VisibilityEnum[] GRID_HIDDEN_VISIBILITIES = new VisibilityEnum[] { 
            VisibilityEnum.HIDDEN_ALL, VisibilityEnum.GRID_HIDDEN 
    };

    @Override
    public ListGrid buildMainListGrid(DynamicResultSet drs, ClassMetadata cmd, String sectionKey, List<SectionCrumb> sectionCrumbs)
            throws ServiceException {

        List<Field> headerFields = new ArrayList<Field>();
        ListGrid.Type type = ListGrid.Type.MAIN;
        String idProperty = "id";

        for (Property p : cmd.getProperties()) {
            if (p.getMetadata() instanceof BasicFieldMetadata) {
                BasicFieldMetadata fmd = (BasicFieldMetadata) p.getMetadata();
                
                if (SupportedFieldType.ID.equals(fmd.getFieldType())) {
                    idProperty = fmd.getName();
                }
                
                if (fmd.isProminent() != null && fmd.isProminent() 
                        && !ArrayUtils.contains(getGridHiddenVisibilities(), fmd.getVisibility())) {
                    Field hf = createHeaderField(p, fmd);
                    headerFields.add(hf);
                }
            }
        }

        ListGrid listGrid = createListGrid(cmd.getCeilingType(), headerFields, type, drs, sectionKey, 0, idProperty, sectionCrumbs);
        
        if (CollectionUtils.isNotEmpty(listGrid.getHeaderFields())) {
            // Set the first column to be able to link to the main entity
            listGrid.getHeaderFields().iterator().next().setMainEntityLink(true);
        } else {
            String message = "There are no listgrid header fields configured for the class " + cmd.getCeilingType();
            message += "Please mark some @AdminPresentation fields with 'prominent = true'";
            LOG.error(message);
        }
        
        return listGrid;
    }
    
    protected Field createHeaderField(Property p, BasicFieldMetadata fmd) {
        Field hf;
        if (fmd.getFieldType().equals(SupportedFieldType.EXPLICIT_ENUMERATION) ||
                fmd.getFieldType().equals(SupportedFieldType.BROADLEAF_ENUMERATION) ||
                fmd.getFieldType().equals(SupportedFieldType.DATA_DRIVEN_ENUMERATION) ||
                fmd.getFieldType().equals(SupportedFieldType.EMPTY_ENUMERATION)) {
            hf = new ComboField();
            ((ComboField) hf).setOptions(fmd.getEnumerationValues());
        } else {
            hf = new Field();
        }
        
        hf.withName(p.getName())
          .withFriendlyName(fmd.getFriendlyName())
          .withOrder(fmd.getGridOrder())
          .withColumnWidth(fmd.getColumnWidth())
          .withForeignKeyDisplayValueProperty(fmd.getForeignKeyDisplayValueProperty())
          .withForeignKeyClass(fmd.getForeignKeyClass())
          .withOwningEntityClass(fmd.getOwningClass() != null ? fmd.getOwningClass() : fmd.getTargetClass());
        String fieldType = fmd.getFieldType() == null ? null : fmd.getFieldType().toString();
        hf.setFieldType(fieldType);
        
        return hf;
    }

    @Override
    public ListGrid buildCollectionListGrid(String containingEntityId, DynamicResultSet drs, Property field, 
            String sectionKey, List<SectionCrumb> sectionCrumbs)
            throws ServiceException {
        FieldMetadata fmd = field.getMetadata();
        // Get the class metadata for this particular field
        PersistencePackageRequest ppr = PersistencePackageRequest.fromMetadata(fmd, sectionCrumbs);
        if (field != null) {
            ppr.setSectionEntityField(field.getName());
        }
        ClassMetadata cmd = adminEntityService.getClassMetadata(ppr).getDynamicResultSet().getClassMetaData();

        List<Field> headerFields = new ArrayList<Field>();
        ListGrid.Type type = null;
        boolean editable = false;
        boolean sortable = false;
        boolean readOnly = false;
        boolean hideIdColumn = false;
        boolean canFilterAndSort = true;
        boolean modalSingleSelectable = false;
        boolean modalMultiSelectable = false;
        boolean selectize = false;
        String idProperty = "id";
        for (Property property : cmd.getProperties()) {
            if (property.getMetadata() instanceof BasicFieldMetadata &&
                    SupportedFieldType.ID==((BasicFieldMetadata) property.getMetadata()).getFieldType() &&
                    //make sure it's a property for this entity - not an association
                    !property.getName().contains(".")) {
                idProperty = property.getName();
                break;
            }
        }
        // Get the header fields for this list grid. Note that the header fields are different depending on the
        // kind of field this is.
        if (fmd instanceof BasicFieldMetadata) {
            readOnly = ((BasicFieldMetadata) fmd).getReadOnly();
            modalSingleSelectable = true;
            for (Property p : cmd.getProperties()) {
                if (p.getMetadata() instanceof BasicFieldMetadata) {
                    BasicFieldMetadata md = (BasicFieldMetadata) p.getMetadata();
                    
                    if (SupportedFieldType.ID.equals(md.getFieldType())) {
                        idProperty = md.getName();
                    }
                    
                    if (md.isProminent() != null && md.isProminent() 
                            && !ArrayUtils.contains(getGridHiddenVisibilities(), md.getVisibility())) {
                        Field hf = createHeaderField(p, md);
                        headerFields.add(hf);
                    }
                }
            }

            type = ListGrid.Type.TO_ONE;
        } else if (fmd instanceof BasicCollectionMetadata) {
            BasicCollectionMetadata bcm = (BasicCollectionMetadata) fmd;
            readOnly = !bcm.isMutable();

            if (bcm.getAddMethodType().equals(AddMethodType.SELECTIZE_LOOKUP)) {
                Property p = cmd.getPMap().get(bcm.getSelectizeVisibleField());
                if (p != null) {
                    BasicFieldMetadata md = (BasicFieldMetadata) p.getMetadata();

                    Field hf = createHeaderField(p, md);
                    headerFields.add(hf);
                }
            } else {
                for (Property p : cmd.getProperties()) {
                    if (p.getMetadata() instanceof BasicFieldMetadata) {
                        BasicFieldMetadata md = (BasicFieldMetadata) p.getMetadata();
                        if (md.isProminent() != null && md.isProminent()
                                && !ArrayUtils.contains(getGridHiddenVisibilities(), md.getVisibility())) {
                            Field hf = createHeaderField(p, md);
                            headerFields.add(hf);
                        }
                    }
                }
            }

            type = ListGrid.Type.BASIC;
            
            if (bcm.getAddMethodType().equals(AddMethodType.PERSIST)) {
                editable = true;
            } else if (bcm.getAddMethodType().equals(AddMethodType.SELECTIZE_LOOKUP)) {
                selectize = true;
                modalSingleSelectable = true;
            } else {
                modalSingleSelectable = true;
            }

            sortable = StringUtils.isNotBlank(bcm.getSortProperty());
        } else if (fmd instanceof AdornedTargetCollectionMetadata) {
            modalSingleSelectable = true;
            readOnly = !((AdornedTargetCollectionMetadata) fmd).isMutable();
            AdornedTargetCollectionMetadata atcmd = (AdornedTargetCollectionMetadata) fmd;

            if (atcmd.getAdornedTargetAddMethodType().equals(AdornedTargetAddMethodType.SELECTIZE_LOOKUP)) {
                selectize = true;

                Property p = cmd.getPMap().get(atcmd.getSelectizeVisibleField());
                if (p != null) {
                    BasicFieldMetadata md = (BasicFieldMetadata) p.getMetadata();

                    Field hf = createHeaderField(p, md);
                    headerFields.add(hf);
                }
            } else {
                for (String fieldName : atcmd.getGridVisibleFields()) {
                    Property p = cmd.getPMap().get(fieldName);
                    BasicFieldMetadata md = (BasicFieldMetadata) p.getMetadata();

                    Field hf = createHeaderField(p, md);
                    headerFields.add(hf);
                }
            }

            type = ListGrid.Type.ADORNED;

            if (atcmd.getMaintainedAdornedTargetFields().length > 0) {
                editable = true;
            }
            
            AdornedTargetList adornedList = (AdornedTargetList) atcmd.getPersistencePerspective()
                    .getPersistencePerspectiveItems().get(PersistencePerspectiveItemType.ADORNEDTARGETLIST);
            sortable = StringUtils.isNotBlank(adornedList.getSortField());
        } else if (fmd instanceof MapMetadata) {
            readOnly = !((MapMetadata) fmd).isMutable();
            MapMetadata mmd = (MapMetadata) fmd;

            Property p2 = cmd.getPMap().get("key");
            BasicFieldMetadata keyMd = (BasicFieldMetadata) p2.getMetadata();
            keyMd.setFriendlyName("Key");
            Field hf = createHeaderField(p2, keyMd);
            headerFields.add(hf);
            
            if (mmd.isSimpleValue()) {
                Property valueProperty = cmd.getPMap().get("value");
                BasicFieldMetadata valueMd = (BasicFieldMetadata) valueProperty.getMetadata();
                valueMd.setFriendlyName("Value");
                hf = createHeaderField(valueProperty, valueMd);
                headerFields.add(hf);
                idProperty = "key";
                hideIdColumn = true;
            } else {
                for (Property p : cmd.getProperties()) {
                    if (p.getMetadata() instanceof BasicFieldMetadata) {
                        BasicFieldMetadata md = (BasicFieldMetadata) p.getMetadata();
                        String valueClassName = mmd.getValueClassName();
                        if (!StringUtils.isEmpty(mmd.getToOneTargetProperty())) {
                            Class<?> clazz;
                            try {
                                clazz = Class.forName(mmd.getValueClassName());
                            } catch (ClassNotFoundException e) {
                                throw ExceptionHelper.refineException(e);
                            }
                            java.lang.reflect.Field nestedField = FieldManager.getSingleField(clazz, mmd.getToOneTargetProperty());
                            ManyToOne manyToOne = nestedField.getAnnotation(ManyToOne.class);
                            if (manyToOne != null && !manyToOne.targetEntity().getName().equals(void.class.getName())) {
                                valueClassName = manyToOne.targetEntity().getName();
                            } else {
                                OneToOne oneToOne = nestedField.getAnnotation(OneToOne.class);
                                if (oneToOne != null && !oneToOne.targetEntity().getName().equals(void.class.getName())) {
                                    valueClassName = oneToOne.targetEntity().getName();
                                }
                            }
                        }
                        if (md.getTargetClass().equals(valueClassName)) {
                            if (md.isProminent() != null && md.isProminent() 
                                    && !ArrayUtils.contains(getGridHiddenVisibilities(), md.getVisibility())) {
                                hf = createHeaderField(p, md);
                                headerFields.add(hf);
                            }
                        }
                    }
                }
            }

            type = ListGrid.Type.MAP;
            editable = true;
            canFilterAndSort = false;
        }

        String ceilingType = "";
        if (fmd instanceof BasicFieldMetadata) {
            ceilingType = cmd.getCeilingType();
        } else if (fmd instanceof CollectionMetadata) {
            ceilingType = ((CollectionMetadata) fmd).getCollectionCeilingEntity();
        }
        
        if (CollectionUtils.isEmpty(headerFields)) {
            String message = "There are no listgrid header fields configured for the class " + ceilingType + " and property '" +
            	field.getName() + "'.";
            if (selectize && (type == ListGrid.Type.ADORNED || type == ListGrid.Type.ADORNED_WITH_FORM)) {
                message += " Please configure 'selectizeVisibleField' in your @AdminPresentationAdornedTargetCollection configuration";
            } else if (type == ListGrid.Type.ADORNED || type == ListGrid.Type.ADORNED_WITH_FORM) {
                message += " Please configure 'gridVisibleFields' in your @AdminPresentationAdornedTargetCollection configuration";
            } else if (selectize && type == ListGrid.Type.BASIC) {
                message += " Please configure 'selectizeVisibleField' in your @AdminPresentationCollection configuration";
            } else {
                message += " Please mark some @AdminPresentation fields with 'prominent = true'";
            }
            LOG.error(message);
        }
        
        ListGrid listGrid = createListGrid(ceilingType, headerFields, type, drs, sectionKey, fmd.getOrder(), idProperty, sectionCrumbs);
        listGrid.setSubCollectionFieldName(field.getName());
        listGrid.setFriendlyName(field.getMetadata().getFriendlyName());
        if (StringUtils.isEmpty(listGrid.getFriendlyName())) {
            listGrid.setFriendlyName(field.getName());
        }
        listGrid.setContainingEntityId(containingEntityId);
        listGrid.setReadOnly(readOnly);
        listGrid.setHideIdColumn(hideIdColumn);
        listGrid.setCanFilterAndSort(canFilterAndSort);

        if (editable) {
            listGrid.getRowActions().add(DefaultListGridActions.UPDATE);
        }
        if (readOnly) {
            listGrid.getRowActions().add(DefaultListGridActions.VIEW);
        }
        if (sortable) {
            listGrid.setCanFilterAndSort(false);
            listGrid.getToolbarActions().add(DefaultListGridActions.REORDER);
        }

        if (modalSingleSelectable) {
            listGrid.addModalRowAction(DefaultListGridActions.SINGLE_SELECT);
        }
        listGrid.setSelectType(ListGrid.SelectType.SINGLE_SELECT);

        if (selectize) {
            listGrid.setSelectizeUrl(buildSelectizeUrl(listGrid));
            listGrid.setSelectType(ListGrid.SelectType.SELECTIZE);
        }

        if (modalMultiSelectable) {
            listGrid.addModalRowAction(DefaultListGridActions.MULTI_SELECT);
            listGrid.setSelectType(ListGrid.SelectType.MULTI_SELECT);
        }
        listGrid.getRowActions().add(DefaultListGridActions.REMOVE);

        return listGrid;
    }

    @Override
    public Map<String, Object> buildSelectizeCollectionInfo(String containingEntityId, DynamicResultSet drs, Property field,
        String sectionKey, List<SectionCrumb> sectionCrumbs)
            throws ServiceException {
        Map<String, Object> result = new HashMap<>();
        List<Map<String, String>> options = new ArrayList<>();

        FieldMetadata fmd = field.getMetadata();
        // Get the class metadata for this particular field
        PersistencePackageRequest ppr = PersistencePackageRequest.fromMetadata(fmd, sectionCrumbs);
        if (field != null) {
            ppr.setSectionEntityField(field.getName());
        }
        ClassMetadata cmd = adminEntityService.getClassMetadata(ppr).getDynamicResultSet().getClassMetaData();

        List<Field> headerFields = new ArrayList<Field>();
        for (Property p : cmd.getProperties()) {
            if (p.getMetadata() instanceof BasicFieldMetadata) {
                BasicFieldMetadata md = (BasicFieldMetadata) p.getMetadata();
                if (md.isProminent() != null && md.isProminent()
                        && !ArrayUtils.contains(getGridHiddenVisibilities(), md.getVisibility())) {
                    Field hf = createHeaderField(p, md);
                    headerFields.add(hf);
                }
            }
        }

        for (Entity e : drs.getRecords()) {
            Map<String, String> selectizeOption = new HashMap<>();
            for (Field headerField : headerFields) {
                Property p = e.findProperty(headerField.getName());
                if (p != null) {
                    selectizeOption.put("name", p.getValue());
                    break;
                }
            }
            if (e.findProperty("id") != null) {
                selectizeOption.put("id", e.findProperty("id").getValue());
            }
            if (e.findProperty(ALTERNATE_ID_PROPERTY) != null) {
                selectizeOption.put("alternateId", e.findProperty(ALTERNATE_ID_PROPERTY).getValue());
            }
            options.add(selectizeOption);
        }
        result.put("options", options);

        AdornedTargetList adornedList = ppr.getAdornedList();
        if (adornedList != null && adornedList.getLinkedObjectPath() != null
            && adornedList.getTargetObjectPath() != null && adornedList.getLinkedIdProperty() != null
            && adornedList.getTargetIdProperty() != null) {
            result.put("linkedObjectPath", adornedList.getLinkedObjectPath() + "." + adornedList.getLinkedIdProperty());
            result.put("linkedObjectId", containingEntityId);
            result.put("targetObjectPath", adornedList.getTargetObjectPath() + "." + adornedList.getTargetIdProperty());
        }

        return result;
    }

    private String buildSelectizeUrl(ListGrid listGrid) {
        HttpServletRequest request = BroadleafRequestContext.getBroadleafRequestContext().getRequest();
        String url = request.getContextPath();
        url += url.endsWith("/") || listGrid.getSectionKey().startsWith("/") ? listGrid.getSectionKey() : "/" + listGrid.getSectionKey();
        url += "/" + listGrid.getContainingEntityId();
        url += "/" + listGrid.getSubCollectionFieldName();
        return url;
    }

    protected ListGrid createListGrid(String className, List<Field> headerFields, ListGrid.Type type, DynamicResultSet drs, 
            String sectionKey, int order, String idProperty, List<SectionCrumb> sectionCrumbs) {
        // Create the list grid and set some basic attributes
        ListGrid listGrid = new ListGrid();
        listGrid.setClassName(className);
        listGrid.getHeaderFields().addAll(headerFields);
        listGrid.setListGridType(type);
        listGrid.setSectionCrumbs(sectionCrumbs);
        listGrid.setSectionKey(sectionKey);
        listGrid.setOrder(order);
        listGrid.setIdProperty(idProperty);
        listGrid.setStartIndex(drs.getStartIndex());
        listGrid.setTotalRecords(drs.getTotalRecords());
        listGrid.setPageSize(drs.getPageSize());
        
        String sectionIdentifier = extractSectionIdentifierFromCrumb(sectionCrumbs);
        AdminSection section = navigationService.findAdminSectionByClassAndSectionId(className, sectionIdentifier);
        if (section != null) {
            listGrid.setExternalEntitySectionKey(section.getUrl());
        }

        // For each of the entities (rows) in the list grid, we need to build the associated
        // ListGridRecord and set the required fields on the record. These fields are the same ones
        // that are used for the header fields.
        for (Entity e : drs.getRecords()) {
            ListGridRecord record = new ListGridRecord();
            record.setListGrid(listGrid);
            record.setDirty(e.isDirty());

            if (e.findProperty("hasError") != null) {
                Boolean hasError = Boolean.parseBoolean(e.findProperty("hasError").getValue());
                record.setIsError(hasError);
                ExtensionResultStatusType messageResultStatus = listGridErrorExtensionManager
                        .getProxy().determineErrorMessageForEntity(e, record);
                
                if (ExtensionResultStatusType.NOT_HANDLED.equals(messageResultStatus)) {
                    record.setErrorKey("listgrid.record.error");
                }
            }

            if (e.findProperty(idProperty) != null) {
                record.setId(e.findProperty(idProperty).getValue());
            }

            for (Field headerField : headerFields) {
                Property p = e.findProperty(headerField.getName());
                if (p != null) {
                    Field recordField = new Field().withName(headerField.getName())
                                                   .withFriendlyName(headerField.getFriendlyName())
                                                   .withOrder(p.getMetadata().getOrder());
                    
                    if (headerField instanceof ComboField) {
                        recordField.setValue(((ComboField) headerField).getOption(p.getValue()));
                        recordField.setDisplayValue(p.getDisplayValue());
                    } else {
                        recordField.setValue(p.getValue());
                        recordField.setDisplayValue(p.getDisplayValue());
                    }
                    
                    recordField.setDerived(isDerivedField(headerField, recordField, p));
                    
                    record.getFields().add(recordField);
                }
            }

            if (e.findProperty(AdminMainEntity.MAIN_ENTITY_NAME_PROPERTY) != null) {
                Field hiddenField = new Field().withName(AdminMainEntity.MAIN_ENTITY_NAME_PROPERTY);
                hiddenField.setValue(e.findProperty(AdminMainEntity.MAIN_ENTITY_NAME_PROPERTY).getValue());
                record.getHiddenFields().add(hiddenField);
            }

            if (e.findProperty(BasicPersistenceModule.ALTERNATE_ID_PROPERTY) != null) {
                record.setAltId(e.findProperty(BasicPersistenceModule.ALTERNATE_ID_PROPERTY).getValue());
            }
            
            extensionManager.getProxy().modifyListGridRecord(className, record, e);

            listGrid.getRecords().add(record);
        }

        return listGrid;
    }
    
    /**
     * Determines whether or not a particular field in a record is derived. By default this checks the {@link BasicFieldMetadata}
     * for the given Property to see if something on the backend has marked it as derived
     * 
     * @param headerField the header for this recordField
     * @param recordField the recordField being populated
     * @param p the property that relates to this recordField
     * @return whether or not this field is derived
     * @see {@link #createListGrid(String, List, org.broadleafcommerce.openadmin.web.form.component.ListGrid.Type, DynamicResultSet, String, int, String)}
     */
    protected Boolean isDerivedField(Field headerField, Field recordField, Property p) {
        return BooleanUtils.isTrue(((BasicFieldMetadata) p.getMetadata()).getIsDerived());
    }

    protected void setEntityFormFields(EntityForm ef, List<Property> properties) {
        for (Property property : properties) {
            if (property.getMetadata() instanceof BasicFieldMetadata) {
                BasicFieldMetadata fmd = (BasicFieldMetadata) property.getMetadata();
                
                
                if (!ArrayUtils.contains(getFormHiddenVisibilities(), fmd.getVisibility())) {
                    // Depending on visibility, field for the particular property is not created on the form
                    String fieldType = fmd.getFieldType() == null ? null : fmd.getFieldType().toString();
                    
                    // Create the field and set some basic attributes
                    Field f;
                    
                    if (fieldType.equals(SupportedFieldType.BROADLEAF_ENUMERATION.toString())
                            || fieldType.equals(SupportedFieldType.EXPLICIT_ENUMERATION.toString())
                            || fieldType.equals(SupportedFieldType.DATA_DRIVEN_ENUMERATION.toString())
                            || fieldType.equals(SupportedFieldType.EMPTY_ENUMERATION.toString())) {
                        // We're dealing with fields that should render as drop-downs, so set their possible values
                        f = new ComboField();
                        ((ComboField) f).setOptions(fmd.getEnumerationValues());
                    } else if (fieldType.equals(SupportedFieldType.CODE.toString())) {
                        f = new CodeField();
                    } else if (fieldType.equals(SupportedFieldType.RULE_SIMPLE.toString())
                            || fieldType.equals(SupportedFieldType.RULE_WITH_QUANTITY.toString())
                            || fieldType.equals(SupportedFieldType.RULE_WITHOUT_QUESTION.toString())) {
                        // We're dealing with rule builders, so we'll create those specialized fields
                        f = new RuleBuilderField();
                        ((RuleBuilderField) f).setJsonFieldName(property.getName() + "Json");
                        ((RuleBuilderField) f).setDataWrapper(new DataWrapper());
                        ((RuleBuilderField) f).setFieldBuilder(fmd.getRuleIdentifier());
                        
                        String blankJsonString =  "{\"data\":[]}";
                        ((RuleBuilderField) f).setJson(blankJsonString);
                        DataWrapper dw = convertJsonToDataWrapper(blankJsonString);
                        if (dw != null) {
                            ((RuleBuilderField) f).setDataWrapper(dw);
                        }
                        
                        if (fieldType.equals(SupportedFieldType.RULE_SIMPLE.toString())) {
                            ((RuleBuilderField) f).setStyleClass("rule-builder-simple");
                        } else if (fieldType.equals(SupportedFieldType.RULE_WITH_QUANTITY.toString())) {
                            ((RuleBuilderField) f).setStyleClass("rule-builder-complex");
                        } else if (fieldType.equals(SupportedFieldType.RULE_WITHOUT_QUESTION.toString())) {
                            ((RuleBuilderField) f).setStyleClass("rule-builder-without-question");
                        }
                    } else if (LookupType.DROPDOWN.equals(fmd.getLookupType())) {
                        // We're dealing with a to-one field that wants to be rendered as a dropdown instead of in a 
                        // modal, so we'll provision the combo field here. Available options will be set as part of a
                        // subsequent operation
                        f = new ComboField();
                    } else if (fieldType.equals(SupportedFieldType.MEDIA.toString())) {
                        f = new MediaField();
                    } else {
                        // Create a default field since there was no specialized handler
                        f = new Field();
                    }
                    
                    Boolean required = fmd.getRequiredOverride();
                    if (required == null) {
                        required = fmd.getRequired();
                    }

                    f.withName(property.getName())
                         .withFieldType(fieldType)
                         .withOrder(fmd.getOrder())
                         .withFriendlyName(fmd.getFriendlyName())
                         .withForeignKeyDisplayValueProperty(fmd.getForeignKeyDisplayValueProperty())
                         .withForeignKeyClass(fmd.getForeignKeyClass())
                         .withOwningEntityClass(fmd.getOwningClass()!=null?fmd.getOwningClass():fmd.getInheritedFromType())
                         .withRequired(required)
                         .withReadOnly(fmd.getReadOnly())
                         .withTranslatable(fmd.getTranslatable())
                         .withAlternateOrdering((Boolean) fmd.getAdditionalMetadata().get(Field.ALTERNATE_ORDERING))
                         .withLargeEntry(fmd.isLargeEntry())
                         .withHint(fmd.getHint())
                         .withTooltip(fmd.getTooltip())
                         .withHelp(fmd.getHelpText())
                         .withTypeaheadEnabled(fmd.getEnableTypeaheadLookup());

                    String defaultValue = fmd.getDefaultValue();
                    if (StringUtils.isNotEmpty(defaultValue)) {
                        defaultValue = extractDefaultValueFromFieldData(fieldType, fmd);
                        f.withValue(defaultValue);
                    }

                    if (StringUtils.isBlank(f.getFriendlyName())) {
                        f.setFriendlyName(f.getName());
                    }

                    // Add the field to the appropriate FieldGroup
                    ef.addField(f, fmd.getGroup(), fmd.getGroupOrder(), fmd.getTab(), fmd.getTabOrder());
                }
            }
        }
    }

    protected void setEntityFormTabsAndGroups(EntityForm ef, Map<String, TabMetadata> tabMetadataMap) {
        if (tabMetadataMap != null) {
            Set<String> tabMetadataKeySet = tabMetadataMap.keySet();
            for (String tabKey : tabMetadataKeySet) {
                TabMetadata tabMetadata = tabMetadataMap.get(tabKey);
                String processedTabName = ef.addTabFromTabMetadata(tabMetadata);
                Set<String> groupMetadataKeySet = tabMetadata.getGroupMetadata().keySet();
                for (String groupKey : groupMetadataKeySet) {
                    ef.addGroupFromGroupMetadata(tabMetadata.getGroupMetadata().get(groupKey), processedTabName);
                }
            }
        }
    }

    @Override
    public String extractDefaultValueFromFieldData(String fieldType, BasicFieldMetadata fmd) {
        String defaultValue = fmd.getDefaultValue();
        if (fieldType.equals(SupportedFieldType.RULE_SIMPLE.toString())
                || fieldType.equals(SupportedFieldType.RULE_WITH_QUANTITY.toString())
                || fieldType.equals(SupportedFieldType.RULE_WITHOUT_QUESTION.toString())) {
            return null;
        } else if (fieldType.equals(SupportedFieldType.INTEGER.toString())) {
            try {
                Integer.parseInt(defaultValue);
            } catch (NumberFormatException  e) {
                String msg = buildMsgForDefValException(SupportedFieldType.INTEGER.toString(), fmd, defaultValue);
                LOG.warn(msg);
                return null;
            }
        } else if (fieldType.equals(SupportedFieldType.DECIMAL.toString())) {
            try {
                BigDecimal val = new BigDecimal(defaultValue);
            } catch (NumberFormatException  e) {
                String msg = buildMsgForDefValException(SupportedFieldType.DECIMAL.toString(), fmd, defaultValue);
                LOG.warn(msg);
                return null;
            }
        } else if (fieldType.equals(SupportedFieldType.BOOLEAN.toString())) {
            if (!defaultValue.toLowerCase().equals("true") && !defaultValue.toLowerCase().equals("false")) {
                String msg = buildMsgForDefValException(SupportedFieldType.BOOLEAN.toString(), fmd, defaultValue);
                LOG.warn(msg);
                return null;
            }
        } else if (fieldType.equals(SupportedFieldType.DATE.toString())) {
            DateFormat format = dataFormatProvider.getSimpleDateFormatter();
            if (defaultValue.toLowerCase().contains("today")) {
                defaultValue = format.format(new Date());
            } else {
                try {
                    Date date = format.parse(defaultValue);
                    defaultValue = format.format(date);
                } catch (ParseException e) {
                    String msg = buildMsgForDefValException(SupportedFieldType.DATE.toString(), fmd, defaultValue);
                    LOG.warn(msg);
                    return null;
                }
            }
        }
        return defaultValue;
    }

    private String buildMsgForDefValException(String type, BasicFieldMetadata fmd, String defaultValue) {
        return fmd.getTargetClass() + " : " + fmd.getName() + " - Failed to parse " + type +
                    " from DefaultValue [ " + defaultValue + " ]";
    }

    @Override
    public void removeNonApplicableFields(ClassMetadata cmd, EntityForm entityForm, String entityType) {
        for (Property p : cmd.getProperties()) {
            if (!ArrayUtils.contains(p.getMetadata().getAvailableToTypes(), entityType)) {
                entityForm.removeField(p.getName());
            }
        }
    }

    @Override
    public EntityForm createEntityForm(ClassMetadata cmd, List<SectionCrumb> sectionCrumbs)
            throws ServiceException {
        EntityForm ef = createStandardEntityForm();
        populateEntityForm(cmd, ef, sectionCrumbs);
        return ef;
    }
    
    protected String extractSectionIdentifierFromCrumb(List<SectionCrumb> sectionCrumbs) {
        if (sectionCrumbs != null && sectionCrumbs.size() > 0) {
            return sectionCrumbs.get(0).getSectionIdentifier();
        } else {
            return null;
        }
    }

    @Override
    public void populateEntityForm(ClassMetadata cmd, EntityForm ef, List<SectionCrumb> sectionCrumbs)
            throws ServiceException {
        ef.setCeilingEntityClassname(cmd.getCeilingType());
        
        String sectionIdentifier = extractSectionIdentifierFromCrumb(sectionCrumbs);

        AdminSection section = navigationService.findAdminSectionByClassAndSectionId(cmd.getCeilingType(),
                sectionIdentifier);
        if (section != null) {
            ef.setSectionKey(section.getUrl());
        } else {
            ef.setSectionKey(cmd.getCeilingType());
        }
        ef.setSectionCrumbsImpl(sectionCrumbs);

        setEntityFormTabsAndGroups(ef, cmd.getTabAndGroupMetadata());

        setEntityFormFields(ef, Arrays.asList(cmd.getProperties()));
        
        populateDropdownToOneFields(ef, cmd);
        
        extensionManager.getProxy().modifyUnpopulatedEntityForm(ef);
    }
    
    /**
     * This method is invoked when EntityForms are created and is meant to provide a hook to add
     * additional entity form actions for implementors of Broadleaf. Broadleaf modules will typically
     * leverage {@link FormBuilderExtensionHandler#addAdditionalFormActions(EntityForm)} method.
     * @param ef
     */
    protected void addAdditionalFormActions(EntityForm ef) {
        
    }
    
    @Override
    public EntityForm createEntityForm(ClassMetadata cmd, Entity entity, List<SectionCrumb> sectionCrumbs)
            throws ServiceException {
        EntityForm ef = createStandardEntityForm();
        populateEntityForm(cmd, entity, ef, sectionCrumbs);
        addAdditionalFormActions(ef);
        extensionManager.getProxy().addAdditionalFormActions(ef);
        return ef;
    }

    @Override
    public void populateEntityForm(ClassMetadata cmd, Entity entity, EntityForm ef, List<SectionCrumb> sectionCrumbs)
            throws ServiceException {
        // Get the empty form with appropriate fields
        populateEntityForm(cmd, ef, sectionCrumbs);

        String idProperty = adminEntityService.getIdProperty(cmd);
        ef.setId(entity.findProperty(idProperty).getValue());
        ef.setEntityType(entity.getType()[0]);

        populateEntityFormFieldValues(cmd, entity, ef);

        Property p = entity.findProperty(BasicPersistenceModule.MAIN_ENTITY_NAME_PROPERTY);
        if (p != null) {
            ef.setMainEntityName(p.getValue());
        }
        
        extensionManager.getProxy().modifyPopulatedEntityForm(ef, entity);
    }

    @Override
    public void populateEntityFormFieldValues(ClassMetadata cmd, Entity entity, EntityForm ef) {
        // Set the appropriate property values
        for (Property p : cmd.getProperties()) {
            if (p.getMetadata() instanceof BasicFieldMetadata) {
                BasicFieldMetadata basicFM = (BasicFieldMetadata) p.getMetadata();

                Property entityProp = entity.findProperty(p.getName());
                
                boolean explicitlyShown = VisibilityEnum.FORM_EXPLICITLY_SHOWN.equals(basicFM.getVisibility());
                //always show special map fields
                if (p.getName().equals("key") || p.getName().equals("priorKey")) {
                    explicitlyShown = true;
                }
                
                if (entityProp == null && explicitlyShown) {
                    Field field = ef.findField(p.getName());
                    if (field != null) {
                        field.setValue(null);
                    }
                } else if (entityProp == null && !SupportedFieldType.PASSWORD_CONFIRM.equals(basicFM.getExplicitFieldType())) {
                    ef.removeField(p.getName());
                } else {
                    Field field = ef.findField(p.getName());
                    if (field != null) {
                        if (entityProp != null) {
                            //protect against null - can happen with password confirmation fields (i.e. admin user)
                            field.setDirty(entityProp.getIsDirty());
                        }
                        if (basicFM.getFieldType()==SupportedFieldType.RULE_SIMPLE
                                || basicFM.getFieldType()==SupportedFieldType.RULE_WITH_QUANTITY
                                || basicFM.getFieldType()==SupportedFieldType.RULE_WITHOUT_QUESTION) {
                            RuleBuilderField rbf = (RuleBuilderField) field;
                            if (entity.getPMap().containsKey(rbf.getJsonFieldName())) {
                                String json = entity.getPMap().get(rbf.getJsonFieldName()).getValue();
                                rbf.setJson(json);
                                DataWrapper dw = convertJsonToDataWrapper(json);
                                if (dw != null) {
                                    rbf.setDataWrapper(dw);
                                }
                            }
                        } 
                        if (basicFM.getFieldType() == SupportedFieldType.MEDIA) {
                            field.setValue(entityProp.getValue());
                            field.setDisplayValue(entityProp.getDisplayValue());
                            MediaField mf = (MediaField) field;
                            Class<MediaDto> type = entityConfiguration.lookupEntityClass(MediaDto.class.getName(), MediaDto.class);
                            mf.setMedia(mediaBuilderService.convertJsonToMedia(entityProp.getUnHtmlEncodedValue(), type));
                        } else if (!SupportedFieldType.PASSWORD_CONFIRM.equals(basicFM.getExplicitFieldType())){
                            field.setValue(entityProp.getValue());
                            field.setDisplayValue(entityProp.getDisplayValue());
                        }
                    }
                }
            }
        }
    }

    /**
     * When using Thymeleaf, we need to convert the JSON string back to
     * a DataWrapper object because Thymeleaf escapes JSON strings.
     * Thymeleaf uses it's own object de-serializer
     * see: https://github.com/thymeleaf/thymeleaf/issues/84
     * see: http://forum.thymeleaf.org/Spring-Javascript-and-escaped-JSON-td4024739.html
     * @param json
     * @return DataWrapper
     * @throws IOException
     */
    protected DataWrapper convertJsonToDataWrapper(String json) {
        ObjectMapper mapper = new ObjectMapper();
        DataDTODeserializer dtoDeserializer = new DataDTODeserializer();
        SimpleModule module = new SimpleModule("DataDTODeserializerModule", new Version(1, 0, 0, null, null, null));
        module.addDeserializer(DataDTO.class, dtoDeserializer);
        mapper.registerModule(module);
        try {
            return mapper.readValue(json, DataWrapper.class);
        } catch (IOException e) {
            throw new RuntimeException(e);
        }
    }
    
    protected void populateDropdownToOneFields(EntityForm ef, ClassMetadata cmd) 
            throws ServiceException {
        for (Property p : cmd.getProperties()) {
            if (p.getMetadata() instanceof BasicFieldMetadata) {
                BasicFieldMetadata fmd = (BasicFieldMetadata) p.getMetadata();
                if (LookupType.DROPDOWN.equals(fmd.getLookupType())
                        && !ArrayUtils.contains(getFormHiddenVisibilities(), fmd.getVisibility())) {
                    // Get the records
                    PersistencePackageRequest toOnePpr = PersistencePackageRequest.standard()
                            .withCeilingEntityClassname(fmd.getForeignKeyClass());
                    Entity[] rows = adminEntityService.getRecords(toOnePpr).getDynamicResultSet().getRecords();
                    
                    // Determine the id field
                    String idProp = null;
                    ClassMetadata foreignClassMd = adminEntityService.getClassMetadata(toOnePpr).getDynamicResultSet().getClassMetaData();
                    for (Property foreignP : foreignClassMd.getProperties()) {
                        if (foreignP.getMetadata() instanceof BasicFieldMetadata) {
                            BasicFieldMetadata foreignFmd = (BasicFieldMetadata) foreignP.getMetadata();
                            if (SupportedFieldType.ID.equals(foreignFmd.getFieldType())) {
                                idProp = foreignP.getName();
                            }
                        }
                    }
                    
                    if (idProp == null) {
                        throw new RuntimeException("Could not determine ID property for " + fmd.getForeignKeyClass());
                    }
                    
                    // Determine the display field
                    String displayProp = fmd.getLookupDisplayProperty();
                    
                    // Build the options map
                    Map<String, String> options = new HashMap<String, String>();
                    for (Entity row : rows) {
                        Property prop = row.findProperty(displayProp);
                        if (prop == null) {
                            LOG.warn("Could not find displayProp [" + displayProp + "] on entity [" + 
                                    ef.getCeilingEntityClassname() + "]");
                        } else {
                            String displayValue = prop.getDisplayValue();
                            if (StringUtils.isBlank(displayValue)) {
                                displayValue = prop.getValue();
                            }
                            options.put(row.findProperty(idProp).getValue(), displayValue);
                        }
                    }
                    
                    // Set the options on the entity field
                    ComboField cf = (ComboField) ef.findField(p.getName());
                    cf.setOptions(options);
                }
            }
        }
    }

    @Override
    public EntityForm createEntityForm(ClassMetadata cmd, Entity entity, Map<String, DynamicResultSet> collectionRecords, List<SectionCrumb> sectionCrumbs)
            throws ServiceException {
        EntityForm ef = createStandardEntityForm();
        populateEntityForm(cmd, entity, collectionRecords, ef, sectionCrumbs);
        addAdditionalFormActions(ef);
        extensionManager.getProxy().addAdditionalFormActions(ef);
        return ef;
    }
    
    @Override
    public void populateEntityForm(ClassMetadata cmd, Entity entity, Map<String, DynamicResultSet> collectionRecords, EntityForm ef, List<SectionCrumb> sectionCrumbs)
            throws ServiceException {
        // Get the form with values for this entity
        populateEntityForm(cmd, entity, ef, sectionCrumbs);
        
        // Attach the sub-collection list grids and specialty UI support
        for (Property p : cmd.getProperties()) {
            if (p.getMetadata() instanceof BasicFieldMetadata) {
                continue;
            }
            
            if (!ArrayUtils.contains(p.getMetadata().getAvailableToTypes(), entity.getType()[0])) {
                continue;
            }

            if (collectionRecords != null) {
                DynamicResultSet subCollectionEntities = collectionRecords.get(p.getName());
                String containingEntityId = entity.getPMap().get(ef.getIdProperty()).getValue();
                ListGrid listGrid = buildCollectionListGrid(containingEntityId, subCollectionEntities, p, ef.getSectionKey(), sectionCrumbs);

                CollectionMetadata md = ((CollectionMetadata) p.getMetadata());
<<<<<<< HEAD
                ef.addListGrid(listGrid, md.getTab(), md.getTabOrder(), md.getGroup());
=======
                if(subCollectionEntities.getUnselectedTabMetadata().get(md.getTab())!=null){
                    ef.addListGrid(listGrid, md.getTab(), md.getTabOrder(),true);
                }else{
                ef.addListGrid(listGrid, md.getTab(), md.getTabOrder(),false);
                }
>>>>>>> 50a8ed9c
            }
        }
        
        for (ListGrid lg : ef.getAllListGrids()) {
            // We always want the add option to be the first toolbar action for consistency
            if (lg.getToolbarActions().isEmpty()) {
                lg.addToolbarAction(DefaultListGridActions.ADD);
            } else {
                lg.getToolbarActions().add(0, DefaultListGridActions.ADD);
            }
        }
        
        if (CollectionUtils.isEmpty(ef.getActions())) {
            ef.addAction(DefaultEntityFormActions.SAVE);
        }
        
        addDeleteActionIfAllowed(ef, cmd, entity);
        setReadOnlyState(ef, cmd, entity);
        
        extensionManager.getProxy().modifyDetailEntityForm(ef);
    }
    
    /**
     * Adds the {@link DefaultEntityFormActions#DELETE} if the user is allowed to delete the <b>entity</b>. The user can
     * delete an entity for the following cases:
     * <ol>
     *  <li>The user has the security to {@link EntityOperationType#DELETE} the given class name represented by
     *  the <b>entityForm</b> (determined by {@link #getSecurityClassname(EntityForm, ClassMetadata)})</li>
     *  <li>The user has the security necessary to delete the given <b>entity</b> according to the
     *  {@link RowLevelSecurityService#canDelete(Entity)}</li>
     * </ol>
     * 
     * @param entityForm the form being generated
     * @param cmd the metatadata used to build the <b>entityForm</b> for the <b>entity</b>
     * @param entity the entity being edited
     * @see {@link SecurityVerifier#securityCheck(String, EntityOperationType)}
     * @see {@link #getSecurityClassname(EntityForm, ClassMetadata)}
     * @see {@link RowLevelSecurityService#canDelete(Entity)}
     */
    protected void addDeleteActionIfAllowed(EntityForm entityForm, ClassMetadata cmd, Entity entity) {
        boolean canDelete = true;
        try {
            String securityEntityClassname = getSecurityClassname(entityForm, cmd);
            adminRemoteSecurityService.securityCheck(securityEntityClassname, EntityOperationType.REMOVE);
        } catch (ServiceException e) {
            if (e instanceof SecurityServiceException) {
                canDelete = false;
            }
        }
        
        // If I cannot update a record then I certainly cannot delete it either
        if (canDelete) {
            canDelete = rowLevelSecurityService.canUpdate(adminRemoteSecurityService.getPersistentAdminUser(), entity);
        }
        
        if (canDelete) {
            canDelete = rowLevelSecurityService.canRemove(adminRemoteSecurityService.getPersistentAdminUser(), entity);
        }
        
        if (canDelete) {
            entityForm.addAction(DefaultEntityFormActions.DELETE);
        }
    }
    
    /**
     * The given <b>entityForm</b> is marked as readonly for the following cases:
     * <ol>
     *  <li>All of the properties from <b>cmd</b> are readonly</b></li>
     *  <li>The user does not have the security to {@link EntityOperationType#UPDATE} the given class name represented by
     *  the <b>entityForm</b> (determined by {@link #getSecurityClassname(EntityForm, ClassMetadata)})</li>
     *  <li>The user does not have the security necessary to modify the given <b>entity</b> according to the
     *  {@link RowLevelSecurityService#canUpdate(Entity)}</li>
     * </ol>
     * 
     * @param entityForm the form being generated
     * @param cmd the metatadata used to build the <b>entityForm</b> for the <b>entity</b>
     * @param entity the entity being edited
     * @see {@link SecurityVerifier#securityCheck(String, EntityOperationType)}
     * @see {@link #getSecurityClassname(EntityForm, ClassMetadata)}
     * @see {@link RowLevelSecurityService#canUpdate(Entity)}
     */
    protected void setReadOnlyState(EntityForm entityForm, ClassMetadata cmd, Entity entity) {
        boolean readOnly = true;
        
        // If all of the fields are read only, we'll mark the form as such
        for (Property property : cmd.getProperties()) {
            FieldMetadata fieldMetadata = property.getMetadata();
            if (fieldMetadata instanceof BasicFieldMetadata) {
                readOnly = ((BasicFieldMetadata) fieldMetadata).getReadOnly() != null && ((BasicFieldMetadata) fieldMetadata).getReadOnly();
                if (!readOnly) {
                    break;
                }
            } else {
                readOnly = ((CollectionMetadata) fieldMetadata).isMutable();
                if (!readOnly) {
                    break;
                }
            }
        }

        if (!readOnly) {
            // If the user does not have edit permissions, we will go ahead and make the form read only to prevent confusion
            try {
                String securityEntityClassname = getSecurityClassname(entityForm, cmd);
                adminRemoteSecurityService.securityCheck(securityEntityClassname, EntityOperationType.UPDATE);
            } catch (ServiceException e) {
                if (e instanceof SecurityServiceException) {
                    readOnly = true;
                }
            }
        }
        
        // if the normal admin security service has not deemed this readonly and the all of the properties on the entity
        // are not readonly, then check the row-level security
        if (!readOnly) {
            readOnly = !rowLevelSecurityService.canUpdate(adminRemoteSecurityService.getPersistentAdminUser(), entity);
        }

        if (readOnly) {
            entityForm.setReadOnly();
        }
    }
    
    /**
     * Obtains the class name suitable for passing along to the {@link SecurityVerifier}
     * @param form
     * @param cmd
     * @return
     */
    protected String getSecurityClassname(EntityForm entityForm, ClassMetadata cmd) {
        String securityEntityClassname = entityForm.getCeilingEntityClassname();

        if (!StringUtils.isEmpty(cmd.getSecurityCeilingType())) {
            securityEntityClassname = cmd.getSecurityCeilingType();
        } else {
            if (entityForm.getDynamicFormInfos() != null) {
                for (DynamicEntityFormInfo info : entityForm.getDynamicFormInfos().values()) {
                    if (!StringUtils.isEmpty(info.getSecurityCeilingClassName())) {
                        securityEntityClassname = info.getSecurityCeilingClassName();
                        break;
                    }
                }
            }
        }
        
        return securityEntityClassname;
    }
    
    @Override
    public void populateEntityFormFields(EntityForm ef, Entity entity) {
        populateEntityFormFields(ef, entity, true, true);
    }

    @Override
    public void populateEntityFormFields(EntityForm ef, Entity entity, boolean populateType, boolean populateId) {
        if (populateId) {
            ef.setId(entity.findProperty(ef.getIdProperty()).getValue());
        }
        if (populateType) {
            ef.setEntityType(entity.getType()[0]);
        }

        for (Entry<String, Field> entry : ef.getFields().entrySet()) {
            Property entityProp = entity.findProperty(entry.getKey());
            if (entityProp != null) {
                entry.getValue().setValue(entityProp.getValue());
                entry.getValue().setDisplayValue(entityProp.getDisplayValue());
            }
        }
    }

    @Override
    public void populateAdornedEntityFormFields(EntityForm ef, Entity entity, AdornedTargetList adornedList) {
        Field field = ef.getFields().get(adornedList.getTargetObjectPath() + "." + adornedList.getTargetIdProperty());
        Property entityProp = entity.findProperty(ef.getIdProperty());
        field.setValue(entityProp.getValue());

        if (StringUtils.isNotBlank(adornedList.getSortField())) {
            field = ef.getFields().get(adornedList.getSortField());
            entityProp = entity.findProperty(adornedList.getSortField());
            if (field != null && entityProp != null) {
                field.setValue(entityProp.getValue());
            }
        }
    }

    @Override
    public void populateMapEntityFormFields(EntityForm ef, Entity entity) {
        Field field = ef.getFields().get("priorKey");
        Property entityProp = entity.findProperty("key");
        if (field != null && entityProp != null) {
            field.setValue(entityProp.getValue());
        }
    }

    @Override
    public EntityForm buildAdornedListForm(AdornedTargetCollectionMetadata adornedMd, AdornedTargetList adornedList,
            String parentId)
            throws ServiceException {
        EntityForm ef = createStandardEntityForm();
        return buildAdornedListForm(adornedMd, adornedList, parentId, ef);
    }
    
    @Override
    public EntityForm buildAdornedListForm(AdornedTargetCollectionMetadata adornedMd, AdornedTargetList adornedList,
            String parentId, EntityForm ef)
            throws ServiceException {
        ef.setEntityType(adornedList.getAdornedTargetEntityClassname());

        // Get the metadata for this adorned field
        PersistencePackageRequest request = PersistencePackageRequest.adorned()
                .withCeilingEntityClassname(adornedMd.getCollectionCeilingEntity())
                .withAdornedList(adornedList);
        ClassMetadata collectionMetadata = adminEntityService.getClassMetadata(request).getDynamicResultSet().getClassMetaData();

        // We want our entity form to only render the maintained adorned target fields
        List<Property> entityFormProperties = new ArrayList<Property>();
        for (String targetFieldName : adornedMd.getMaintainedAdornedTargetFields()) {
            Property p = collectionMetadata.getPMap().get(targetFieldName);
            if (p.getMetadata() instanceof BasicFieldMetadata) {
                ((BasicFieldMetadata) p.getMetadata()).setVisibility(VisibilityEnum.VISIBLE_ALL);
                entityFormProperties.add(p);
            }
        }

        // Set the maintained fields on the form
        setEntityFormFields(ef, entityFormProperties);

        // Add these two additional hidden fields that are required for persistence
        Field f = new Field()
                .withName(adornedList.getLinkedObjectPath() + "." + adornedList.getLinkedIdProperty())
                .withFieldType(SupportedFieldType.HIDDEN.toString())
                .withValue(parentId);
        ef.addHiddenField(f);

        f = new Field()
                .withName(adornedList.getTargetObjectPath() + "." + adornedList.getTargetIdProperty())
                .withFieldType(SupportedFieldType.HIDDEN.toString())
                .withIdOverride("adornedTargetIdProperty");
        ef.addHiddenField(f);

        if (StringUtils.isNotBlank(adornedList.getSortField())) {
            f = new Field()
                    .withName(adornedList.getSortField())
                    .withFieldType(SupportedFieldType.HIDDEN.toString());
            ef.addHiddenField(f);
        }

        ef.setParentId(parentId);

        return ef;
    }


    @Override
    public EntityForm buildMapForm(MapMetadata mapMd, final MapStructure mapStructure, ClassMetadata cmd, String parentId)
            throws ServiceException {
        EntityForm ef = createStandardEntityForm();
        return buildMapForm(mapMd, mapStructure, cmd, parentId, ef);
    }
    
    @Override
    public EntityForm buildMapForm(MapMetadata mapMd, final MapStructure mapStructure, ClassMetadata cmd, String parentId, EntityForm ef)
            throws ServiceException {
        ForeignKey foreignKey = (ForeignKey) mapMd.getPersistencePerspective()
                .getPersistencePerspectiveItems().get(PersistencePerspectiveItemType.FOREIGNKEY);
        ef.setEntityType(foreignKey.getForeignKeyClass());

        Field keyField;
        if (!mapMd.getForceFreeFormKeys()) {
            // We will use a combo field to render the key choices
            ComboField temp = new ComboField();
            temp.withName("key")
                    .withFieldType("combo_field")
                    .withFriendlyName("Key");
            if (mapMd.getKeys() != null) {
                // The keys can be explicitly set in the annotation...
                temp.setOptions(mapMd.getKeys());
            } else {
                // Or they could be based on a different entity
                PersistencePackageRequest ppr = PersistencePackageRequest.standard()
                        .withCeilingEntityClassname(mapMd.getMapKeyOptionEntityClass());

                DynamicResultSet drs = adminEntityService.getRecords(ppr).getDynamicResultSet();
    
                for (Entity entity : drs.getRecords()) {
                    String keyValue = entity.getPMap().get(mapMd.getMapKeyOptionEntityValueField()).getValue();
                    String keyDisplayValue = entity.getPMap().get(mapMd.getMapKeyOptionEntityDisplayField()).getValue();
                    temp.putOption(keyValue, keyDisplayValue);
                }
            }
            keyField = temp;
        } else {
            keyField = new Field().withName("key")
                                .withFieldType(SupportedFieldType.STRING.toString())
                                .withFriendlyName("Key");
        }
        keyField.setRequired(true);
        ef.addMapKeyField(keyField);
        
        // Set the fields for this form
        List<Property> mapFormProperties;
        if (mapMd.isSimpleValue()) {
            ef.setIdProperty("key");
            mapFormProperties = new ArrayList<Property>();
            Property valueProp = cmd.getPMap().get("value");
            mapFormProperties.add(valueProp);
        } else {
            mapFormProperties = new ArrayList<Property>(Arrays.asList(cmd.getProperties()));
            CollectionUtils.filter(mapFormProperties, new Predicate() {
                @Override
                public boolean evaluate(Object object) {
                    Property p = (Property) object;
                    return ArrayUtils.contains(p.getMetadata().getAvailableToTypes(), mapStructure.getValueClassName());
                }
            });
        }

        setEntityFormFields(ef, mapFormProperties);

        Field f = new Field()
                .withName("priorKey")
                .withFieldType(SupportedFieldType.HIDDEN.toString());
        ef.addHiddenField(f);

        ef.setParentId(parentId);

        return ef;
    }
    
    protected EntityForm createStandardEntityForm() {
        EntityForm ef = new EntityForm();
        ef.addAction(DefaultEntityFormActions.SAVE);
        return ef;
    }
    
    protected VisibilityEnum[] getGridHiddenVisibilities() {
        return FormBuilderServiceImpl.GRID_HIDDEN_VISIBILITIES;
    }
    
    protected VisibilityEnum[] getFormHiddenVisibilities() {
        return FormBuilderServiceImpl.FORM_HIDDEN_VISIBILITIES;
    }

}<|MERGE_RESOLUTION|>--- conflicted
+++ resolved
@@ -1041,15 +1041,11 @@
                 ListGrid listGrid = buildCollectionListGrid(containingEntityId, subCollectionEntities, p, ef.getSectionKey(), sectionCrumbs);
 
                 CollectionMetadata md = ((CollectionMetadata) p.getMetadata());
-<<<<<<< HEAD
-                ef.addListGrid(listGrid, md.getTab(), md.getTabOrder(), md.getGroup());
-=======
                 if(subCollectionEntities.getUnselectedTabMetadata().get(md.getTab())!=null){
-                    ef.addListGrid(listGrid, md.getTab(), md.getTabOrder(),true);
+                    ef.addListGrid(listGrid, md.getTab(), md.getTabOrder(), md.getGroup(), true);
                 }else{
-                ef.addListGrid(listGrid, md.getTab(), md.getTabOrder(),false);
-                }
->>>>>>> 50a8ed9c
+                    ef.addListGrid(listGrid, md.getTab(), md.getTabOrder(), md.getGroup(), false);
+                }
             }
         }
         
