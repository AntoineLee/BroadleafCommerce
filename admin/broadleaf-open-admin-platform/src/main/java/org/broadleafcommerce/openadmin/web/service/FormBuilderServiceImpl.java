/*
 * #%L
 * BroadleafCommerce Open Admin Platform
 * %%
 * Copyright (C) 2009 - 2013 Broadleaf Commerce
 * %%
 * Licensed under the Apache License, Version 2.0 (the "License");
 * you may not use this file except in compliance with the License.
 * You may obtain a copy of the License at
 * 
 *       http://www.apache.org/licenses/LICENSE-2.0
 * 
 * Unless required by applicable law or agreed to in writing, software
 * distributed under the License is distributed on an "AS IS" BASIS,
 * WITHOUT WARRANTIES OR CONDITIONS OF ANY KIND, either express or implied.
 * See the License for the specific language governing permissions and
 * limitations under the License.
 * #L%
 */
package org.broadleafcommerce.openadmin.web.service;

import org.apache.commons.collections.CollectionUtils;
import org.apache.commons.collections.Predicate;
import org.apache.commons.lang.ArrayUtils;
import org.apache.commons.lang.BooleanUtils;
import org.apache.commons.lang3.StringUtils;
import org.apache.commons.logging.Log;
import org.apache.commons.logging.LogFactory;
import org.broadleafcommerce.common.admin.domain.AdminMainEntity;
import org.broadleafcommerce.common.exception.SecurityServiceException;
import org.broadleafcommerce.common.exception.ServiceException;
import org.broadleafcommerce.common.media.domain.MediaDto;
import org.broadleafcommerce.common.persistence.EntityConfiguration;
import org.broadleafcommerce.common.presentation.client.AddMethodType;
import org.broadleafcommerce.common.presentation.client.LookupType;
import org.broadleafcommerce.common.presentation.client.PersistencePerspectiveItemType;
import org.broadleafcommerce.common.presentation.client.SupportedFieldType;
import org.broadleafcommerce.common.presentation.client.VisibilityEnum;
import org.broadleafcommerce.openadmin.dto.AdornedTargetCollectionMetadata;
import org.broadleafcommerce.openadmin.dto.AdornedTargetList;
import org.broadleafcommerce.openadmin.dto.BasicCollectionMetadata;
import org.broadleafcommerce.openadmin.dto.BasicFieldMetadata;
import org.broadleafcommerce.openadmin.dto.ClassMetadata;
import org.broadleafcommerce.openadmin.dto.CollectionMetadata;
import org.broadleafcommerce.openadmin.dto.DynamicResultSet;
import org.broadleafcommerce.openadmin.dto.Entity;
import org.broadleafcommerce.openadmin.dto.FieldMetadata;
import org.broadleafcommerce.openadmin.dto.ForeignKey;
import org.broadleafcommerce.openadmin.dto.MapMetadata;
import org.broadleafcommerce.openadmin.dto.MapStructure;
import org.broadleafcommerce.openadmin.dto.Property;
import org.broadleafcommerce.openadmin.dto.SectionCrumb;
import org.broadleafcommerce.openadmin.server.domain.PersistencePackageRequest;
import org.broadleafcommerce.openadmin.server.security.domain.AdminSection;
import org.broadleafcommerce.openadmin.server.security.remote.EntityOperationType;
import org.broadleafcommerce.openadmin.server.security.remote.SecurityVerifier;
import org.broadleafcommerce.openadmin.server.security.service.RowLevelSecurityService;
import org.broadleafcommerce.openadmin.server.security.service.navigation.AdminNavigationService;
import org.broadleafcommerce.openadmin.server.service.AdminEntityService;
import org.broadleafcommerce.openadmin.server.service.persistence.module.BasicPersistenceModule;
import org.broadleafcommerce.openadmin.web.form.component.DefaultListGridActions;
import org.broadleafcommerce.openadmin.web.form.component.ListGrid;
import org.broadleafcommerce.openadmin.web.form.component.ListGridRecord;
import org.broadleafcommerce.openadmin.web.form.component.MediaField;
import org.broadleafcommerce.openadmin.web.form.component.RuleBuilderField;
import org.broadleafcommerce.openadmin.web.form.entity.CodeField;
import org.broadleafcommerce.openadmin.web.form.entity.ComboField;
import org.broadleafcommerce.openadmin.web.form.entity.DefaultEntityFormActions;
import org.broadleafcommerce.openadmin.web.form.entity.DynamicEntityFormInfo;
import org.broadleafcommerce.openadmin.web.form.entity.EntityForm;
import org.broadleafcommerce.openadmin.web.form.entity.Field;
import org.broadleafcommerce.openadmin.web.rulebuilder.DataDTODeserializer;
import org.broadleafcommerce.openadmin.web.rulebuilder.dto.DataDTO;
import org.broadleafcommerce.openadmin.web.rulebuilder.dto.DataWrapper;
<<<<<<< HEAD
=======
import org.codehaus.jackson.Version;
import org.codehaus.jackson.map.ObjectMapper;
import org.codehaus.jackson.map.module.SimpleModule;
>>>>>>> 856710bd
import org.springframework.stereotype.Service;

import com.fasterxml.jackson.core.Version;
import com.fasterxml.jackson.databind.DeserializationFeature;
import com.fasterxml.jackson.databind.ObjectMapper;
import com.fasterxml.jackson.databind.module.SimpleModule;

import java.io.IOException;
import java.util.ArrayList;
import java.util.Arrays;
import java.util.HashMap;
import java.util.List;
import java.util.Map;
import java.util.Map.Entry;

import javax.annotation.Resource;


/**
 * @author Andre Azzolini (apazzolini)
 */
@Service("blFormBuilderService")
public class FormBuilderServiceImpl implements FormBuilderService {

    private static final Log LOG = LogFactory.getLog(FormBuilderServiceImpl.class);

    @Resource(name = "blAdminEntityService")
    protected AdminEntityService adminEntityService;
    
    @Resource (name = "blAdminNavigationService")
    protected AdminNavigationService navigationService;
    
    @Resource(name = "blFormBuilderExtensionManager")
    protected FormBuilderExtensionManager extensionManager;
    
    @Resource(name="blEntityConfiguration")
    protected EntityConfiguration entityConfiguration;

    @Resource(name="blAdminSecurityRemoteService")
    protected SecurityVerifier adminRemoteSecurityService;
    
    @Resource(name = "blRowLevelSecurityService")
    protected RowLevelSecurityService rowLevelSecurityService;

    @Resource(name = "blMediaBuilderService")
    protected MediaBuilderService mediaBuilderService;
    
    protected static final VisibilityEnum[] FORM_HIDDEN_VISIBILITIES = new VisibilityEnum[] { 
            VisibilityEnum.HIDDEN_ALL, VisibilityEnum.FORM_HIDDEN 
    };
    
    protected static final VisibilityEnum[] GRID_HIDDEN_VISIBILITIES = new VisibilityEnum[] { 
            VisibilityEnum.HIDDEN_ALL, VisibilityEnum.GRID_HIDDEN 
    };

    @Override
    public ListGrid buildMainListGrid(DynamicResultSet drs, ClassMetadata cmd, String sectionKey, List<SectionCrumb> sectionCrumbs)
            throws ServiceException {

        List<Field> headerFields = new ArrayList<Field>();
        ListGrid.Type type = ListGrid.Type.MAIN;
        String idProperty = "id";

        for (Property p : cmd.getProperties()) {
            if (p.getMetadata() instanceof BasicFieldMetadata) {
                BasicFieldMetadata fmd = (BasicFieldMetadata) p.getMetadata();
                
                if (SupportedFieldType.ID.equals(fmd.getFieldType())) {
                    idProperty = fmd.getName();
                }
                
                if (fmd.isProminent() != null && fmd.isProminent() 
                        && !ArrayUtils.contains(getGridHiddenVisibilities(), fmd.getVisibility())) {
                    Field hf = createHeaderField(p, fmd);
                    headerFields.add(hf);
                }
            }
        }

        ListGrid listGrid = createListGrid(cmd.getCeilingType(), headerFields, type, drs, sectionKey, 0, idProperty, sectionCrumbs);
        
        if (CollectionUtils.isNotEmpty(listGrid.getHeaderFields())) {
            // Set the first column to be able to link to the main entity
            listGrid.getHeaderFields().iterator().next().setMainEntityLink(true);
        } else {
            String message = "There are no listgrid header fields configured for the class " + cmd.getCeilingType();
            message += "Please mark some @AdminPresentation fields with 'prominent = true'";
            LOG.error(message);
        }
        
        return listGrid;
    }
    
    protected Field createHeaderField(Property p, BasicFieldMetadata fmd) {
        Field hf;
        if (fmd.getFieldType().equals(SupportedFieldType.EXPLICIT_ENUMERATION) ||
                fmd.getFieldType().equals(SupportedFieldType.BROADLEAF_ENUMERATION) ||
                fmd.getFieldType().equals(SupportedFieldType.DATA_DRIVEN_ENUMERATION) ||
                fmd.getFieldType().equals(SupportedFieldType.EMPTY_ENUMERATION)) {
            hf = new ComboField();
            ((ComboField) hf).setOptions(fmd.getEnumerationValues());
        } else {
            hf = new Field();
        }
        
        hf.withName(p.getName())
          .withFriendlyName(fmd.getFriendlyName())
          .withOrder(fmd.getGridOrder())
          .withColumnWidth(fmd.getColumnWidth())
          .withForeignKeyDisplayValueProperty(fmd.getForeignKeyDisplayValueProperty())
          .withForeignKeyClass(fmd.getForeignKeyClass())
          .withOwningEntityClass(fmd.getOwningClass() != null ? fmd.getOwningClass() : fmd.getTargetClass());
        String fieldType = fmd.getFieldType() == null ? null : fmd.getFieldType().toString();
        hf.setFieldType(fieldType);
        
        return hf;
    }

    @Override
    public ListGrid buildCollectionListGrid(String containingEntityId, DynamicResultSet drs, Property field, 
            String sectionKey, List<SectionCrumb> sectionCrumbs)
            throws ServiceException {
        FieldMetadata fmd = field.getMetadata();
        // Get the class metadata for this particular field
        PersistencePackageRequest ppr = PersistencePackageRequest.fromMetadata(fmd, sectionCrumbs);
        ClassMetadata cmd = adminEntityService.getClassMetadata(ppr).getDynamicResultSet().getClassMetaData();

        List<Field> headerFields = new ArrayList<Field>();
        ListGrid.Type type = null;
        boolean editable = false;
        boolean sortable = false;
        boolean readOnly = false;
        boolean hideIdColumn = false;
        boolean canFilterAndSort = true;
        String idProperty = "id";
        for (Property property : cmd.getProperties()) {
            if (property.getMetadata() instanceof BasicFieldMetadata &&
                    SupportedFieldType.ID==((BasicFieldMetadata) property.getMetadata()).getFieldType() &&
                    //make sure it's a property for this entity - not an association
                    !property.getName().contains(".")) {
                idProperty = property.getName();
                break;
            }
        }
        // Get the header fields for this list grid. Note that the header fields are different depending on the
        // kind of field this is.
        if (fmd instanceof BasicFieldMetadata) {
            readOnly = ((BasicFieldMetadata) fmd).getReadOnly();
            for (Property p : cmd.getProperties()) {
                if (p.getMetadata() instanceof BasicFieldMetadata) {
                    BasicFieldMetadata md = (BasicFieldMetadata) p.getMetadata();
                    
                    if (SupportedFieldType.ID.equals(md.getFieldType())) {
                        idProperty = md.getName();
                    }
                    
                    if (md.isProminent() != null && md.isProminent() 
                            && !ArrayUtils.contains(getGridHiddenVisibilities(), md.getVisibility())) {
                        Field hf = createHeaderField(p, md);
                        headerFields.add(hf);
                    }
                }
            }

            type = ListGrid.Type.TO_ONE;
        } else if (fmd instanceof BasicCollectionMetadata) {
            BasicCollectionMetadata bcm = (BasicCollectionMetadata) fmd;
            readOnly = !bcm.isMutable();
            for (Property p : cmd.getProperties()) {
                if (p.getMetadata() instanceof BasicFieldMetadata) {
                    BasicFieldMetadata md = (BasicFieldMetadata) p.getMetadata();
                    if (md.isProminent() != null && md.isProminent() 
                            && !ArrayUtils.contains(getGridHiddenVisibilities(), md.getVisibility())) {
                        Field hf = createHeaderField(p, md);
                        headerFields.add(hf);
                    }
                }
            }

            type = ListGrid.Type.BASIC;
            
            if (bcm.getAddMethodType().equals(AddMethodType.PERSIST)) {
                editable = true;
            }

            sortable = StringUtils.isNotBlank(bcm.getSortProperty());
        } else if (fmd instanceof AdornedTargetCollectionMetadata) {
            readOnly = !((AdornedTargetCollectionMetadata) fmd).isMutable();
            AdornedTargetCollectionMetadata atcmd = (AdornedTargetCollectionMetadata) fmd;

            for (String fieldName : atcmd.getGridVisibleFields()) {
                Property p = cmd.getPMap().get(fieldName);
                BasicFieldMetadata md = (BasicFieldMetadata) p.getMetadata();
                
                Field hf = createHeaderField(p, md);
                headerFields.add(hf);
            }

            type = ListGrid.Type.ADORNED;

            if (atcmd.getMaintainedAdornedTargetFields().length > 0) {
                editable = true;
            }
            
            AdornedTargetList adornedList = (AdornedTargetList) atcmd.getPersistencePerspective()
                    .getPersistencePerspectiveItems().get(PersistencePerspectiveItemType.ADORNEDTARGETLIST);
            sortable = StringUtils.isNotBlank(adornedList.getSortField());
        } else if (fmd instanceof MapMetadata) {
            readOnly = !((MapMetadata) fmd).isMutable();
            MapMetadata mmd = (MapMetadata) fmd;

            Property p2 = cmd.getPMap().get("key");
            BasicFieldMetadata keyMd = (BasicFieldMetadata) p2.getMetadata();
            keyMd.setFriendlyName("Key");
            Field hf = createHeaderField(p2, keyMd);
            headerFields.add(hf);
            
            if (mmd.isSimpleValue()) {
                Property valueProperty = cmd.getPMap().get("value");
                BasicFieldMetadata valueMd = (BasicFieldMetadata) valueProperty.getMetadata();
                valueMd.setFriendlyName("Value");
                hf = createHeaderField(valueProperty, valueMd);
                headerFields.add(hf);
                idProperty = "key";
                hideIdColumn = true;
            } else {
                for (Property p : cmd.getProperties()) {
                    if (p.getMetadata() instanceof BasicFieldMetadata) {
                        BasicFieldMetadata md = (BasicFieldMetadata) p.getMetadata();
                        if (md.getTargetClass().equals(mmd.getValueClassName())) {
                            if (md.isProminent() != null && md.isProminent() 
                                    && !ArrayUtils.contains(getGridHiddenVisibilities(), md.getVisibility())) {
                                hf = createHeaderField(p, md);
                                headerFields.add(hf);
                            }
                        }
                    }
                }
            }

            type = ListGrid.Type.MAP;
            editable = true;
            canFilterAndSort = false;
        }

        String ceilingType = "";
        if (fmd instanceof BasicFieldMetadata) {
            ceilingType = cmd.getCeilingType();
        } else if (fmd instanceof CollectionMetadata) {
            ceilingType = ((CollectionMetadata) fmd).getCollectionCeilingEntity();
        }
        
        if (CollectionUtils.isEmpty(headerFields)) {
            String message = "There are no listgrid header fields configured for the class " + ceilingType + " and property '" +
            	field.getName() + "'.";
            if (type == ListGrid.Type.ADORNED || type == ListGrid.Type.ADORNED_WITH_FORM) {
                message += " Please configure 'gridVisibleFields' in your @AdminPresentationAdornedTargetCollection configuration";
            } else {
                message += " Please mark some @AdminPresentation fields with 'prominent = true'";
            }
            LOG.error(message);
        }
        
        ListGrid listGrid = createListGrid(ceilingType, headerFields, type, drs, sectionKey, fmd.getOrder(), idProperty, sectionCrumbs);
        listGrid.setSubCollectionFieldName(field.getName());
        listGrid.setFriendlyName(field.getMetadata().getFriendlyName());
        if (StringUtils.isEmpty(listGrid.getFriendlyName())) {
            listGrid.setFriendlyName(field.getName());
        }
        listGrid.setContainingEntityId(containingEntityId);
        listGrid.setReadOnly(readOnly);
        listGrid.setHideIdColumn(hideIdColumn);
        listGrid.setCanFilterAndSort(canFilterAndSort);
        
        if (editable) {
            listGrid.getRowActions().add(DefaultListGridActions.UPDATE);
        }
        if (readOnly) {
            listGrid.getRowActions().add(DefaultListGridActions.VIEW);
        }
        if (sortable) {
            listGrid.setCanFilterAndSort(false);
            listGrid.getToolbarActions().add(DefaultListGridActions.REORDER);
        }
        listGrid.getRowActions().add(DefaultListGridActions.REMOVE);

        return listGrid;
    }

    protected ListGrid createListGrid(String className, List<Field> headerFields, ListGrid.Type type, DynamicResultSet drs, 
            String sectionKey, int order, String idProperty, List<SectionCrumb> sectionCrumbs) {
        // Create the list grid and set some basic attributes
        ListGrid listGrid = new ListGrid();
        listGrid.setClassName(className);
        listGrid.getHeaderFields().addAll(headerFields);
        listGrid.setListGridType(type);
        listGrid.setSectionCrumbs(sectionCrumbs);
        listGrid.setSectionKey(sectionKey);
        listGrid.setOrder(order);
        listGrid.setIdProperty(idProperty);
        listGrid.setStartIndex(drs.getStartIndex());
        listGrid.setTotalRecords(drs.getTotalRecords());
        listGrid.setPageSize(drs.getPageSize());
        
        AdminSection section = navigationService.findAdminSectionByClass(className);
        if (section != null) {
            listGrid.setExternalEntitySectionKey(section.getUrl());
        }

        // For each of the entities (rows) in the list grid, we need to build the associated
        // ListGridRecord and set the required fields on the record. These fields are the same ones
        // that are used for the header fields.
        for (Entity e : drs.getRecords()) {
            ListGridRecord record = new ListGridRecord();
            record.setListGrid(listGrid);
            record.setDirty(e.isDirty());

            if (e.findProperty("hasError") != null) {
                Boolean hasError = Boolean.parseBoolean(e.findProperty("hasError").getValue());
                record.setIsError(hasError);
                record.setErrorKey("listgrid.record.error");
            }

            if (e.findProperty(idProperty) != null) {
                record.setId(e.findProperty(idProperty).getValue());
            }

            for (Field headerField : headerFields) {
                Property p = e.findProperty(headerField.getName());
                if (p != null) {
                    Field recordField = new Field().withName(headerField.getName())
                                                   .withFriendlyName(headerField.getFriendlyName())
                                                   .withOrder(p.getMetadata().getOrder());
                    
                    if (headerField instanceof ComboField) {
                        recordField.setValue(((ComboField) headerField).getOption(p.getValue()));
                        recordField.setDisplayValue(p.getDisplayValue());
                    } else {
                        recordField.setValue(p.getValue());
                        recordField.setDisplayValue(p.getDisplayValue());
                    }
                    
                    recordField.setDerived(isDerivedField(headerField, recordField, p));
                    
                    record.getFields().add(recordField);
                }
            }

            if (e.findProperty(AdminMainEntity.MAIN_ENTITY_NAME_PROPERTY) != null) {
                Field hiddenField = new Field().withName(AdminMainEntity.MAIN_ENTITY_NAME_PROPERTY);
                hiddenField.setValue(e.findProperty(AdminMainEntity.MAIN_ENTITY_NAME_PROPERTY).getValue());
                record.getHiddenFields().add(hiddenField);
            }

            if (e.findProperty(BasicPersistenceModule.ALTERNATE_ID_PROPERTY) != null) {
                record.setAltId(e.findProperty(BasicPersistenceModule.ALTERNATE_ID_PROPERTY).getValue());
            }
            
            extensionManager.getProxy().modifyListGridRecord(className, record, e);

            listGrid.getRecords().add(record);
        }

        return listGrid;
    }
    
    /**
     * Determines whether or not a particular field in a record is derived. By default this checks the {@link BasicFieldMetadata}
     * for the given Property to see if something on the backend has marked it as derived
     * 
     * @param headerField the header for this recordField
     * @param recordField the recordField being populated
     * @param p the property that relates to this recordField
     * @return whether or not this field is derived
     * @see {@link #createListGrid(String, List, org.broadleafcommerce.openadmin.web.form.component.ListGrid.Type, DynamicResultSet, String, int, String)}
     */
    protected Boolean isDerivedField(Field headerField, Field recordField, Property p) {
        return BooleanUtils.isTrue(((BasicFieldMetadata) p.getMetadata()).getIsDerived());
    }

    protected void setEntityFormFields(EntityForm ef, List<Property> properties) {
        for (Property property : properties) {
            if (property.getMetadata() instanceof BasicFieldMetadata) {
                BasicFieldMetadata fmd = (BasicFieldMetadata) property.getMetadata();
                
                
                if (!ArrayUtils.contains(getFormHiddenVisibilities(), fmd.getVisibility())) {
                    // Depending on visibility, field for the particular property is not created on the form
                    String fieldType = fmd.getFieldType() == null ? null : fmd.getFieldType().toString();
                    
                    // Create the field and set some basic attributes
                    Field f;
                    
                    if (fieldType.equals(SupportedFieldType.BROADLEAF_ENUMERATION.toString())
                            || fieldType.equals(SupportedFieldType.EXPLICIT_ENUMERATION.toString())
                            || fieldType.equals(SupportedFieldType.DATA_DRIVEN_ENUMERATION.toString())
                            || fieldType.equals(SupportedFieldType.EMPTY_ENUMERATION.toString())) {
                        // We're dealing with fields that should render as drop-downs, so set their possible values
                        f = new ComboField();
                        ((ComboField) f).setOptions(fmd.getEnumerationValues());
                    } else if (fieldType.equals(SupportedFieldType.CODE.toString())) {
                        f = new CodeField();
                    } else if (fieldType.equals(SupportedFieldType.RULE_SIMPLE.toString())
                            || fieldType.equals(SupportedFieldType.RULE_WITH_QUANTITY.toString())) {
                        // We're dealing with rule builders, so we'll create those specialized fields
                        f = new RuleBuilderField();
                        ((RuleBuilderField) f).setJsonFieldName(property.getName() + "Json");
                        ((RuleBuilderField) f).setDataWrapper(new DataWrapper());
                        ((RuleBuilderField) f).setFieldBuilder(fmd.getRuleIdentifier());
                        
                        String blankJsonString =  "{\"data\":[]}";
                        ((RuleBuilderField) f).setJson(blankJsonString);
                        DataWrapper dw = convertJsonToDataWrapper(blankJsonString);
                        if (dw != null) {
                            ((RuleBuilderField) f).setDataWrapper(dw);
                        }
                        
                        if (fieldType.equals(SupportedFieldType.RULE_SIMPLE.toString())) {
                            ((RuleBuilderField) f).setStyleClass("rule-builder-simple");
                        } else if (fieldType.equals(SupportedFieldType.RULE_WITH_QUANTITY.toString())) {
                            ((RuleBuilderField) f).setStyleClass("rule-builder-complex");
                        }
                    } else if (LookupType.DROPDOWN.equals(fmd.getLookupType())) {
                        // We're dealing with a to-one field that wants to be rendered as a dropdown instead of in a 
                        // modal, so we'll provision the combo field here. Available options will be set as part of a
                        // subsequent operation
                        f = new ComboField();
                    } else if (fieldType.equals(SupportedFieldType.MEDIA.toString())) {
                        f = new MediaField();
                    } else {
                        // Create a default field since there was no specialized handler
                        f = new Field();
                    }
                    
                    Boolean required = fmd.getRequiredOverride();
                    if (required == null) {
                        required = fmd.getRequired();
                    }

                    f.withName(property.getName())
                         .withFieldType(fieldType)
                         .withOrder(fmd.getOrder())
                         .withFriendlyName(fmd.getFriendlyName())
                         .withForeignKeyDisplayValueProperty(fmd.getForeignKeyDisplayValueProperty())
                         .withForeignKeyClass(fmd.getForeignKeyClass())
                         .withOwningEntityClass(fmd.getOwningClass()!=null?fmd.getOwningClass():fmd.getInheritedFromType())
                         .withRequired(required)
                         .withReadOnly(fmd.getReadOnly())
                         .withTranslatable(fmd.getTranslatable())
                         .withAlternateOrdering((Boolean) fmd.getAdditionalMetadata().get(Field.ALTERNATE_ORDERING))
                         .withLargeEntry(fmd.isLargeEntry())
                         .withHint(fmd.getHint())
                         .withTooltip(fmd.getTooltip())
                         .withHelp(fmd.getHelpText())
                         .withTypeaheadEnabled(fmd.getEnableTypeaheadLookup());

                    if (StringUtils.isBlank(f.getFriendlyName())) {
                        f.setFriendlyName(f.getName());
                    }

                    // Add the field to the appropriate FieldGroup
                    ef.addField(f, fmd.getGroup(), fmd.getGroupOrder(), fmd.getTab(), fmd.getTabOrder());
                }
            }
        }
    }
    
    @Override
    public void removeNonApplicableFields(ClassMetadata cmd, EntityForm entityForm, String entityType) {
        for (Property p : cmd.getProperties()) {
            if (!ArrayUtils.contains(p.getMetadata().getAvailableToTypes(), entityType)) {
                entityForm.removeField(p.getName());
            }
        }
    }

    @Override
    public EntityForm createEntityForm(ClassMetadata cmd, List<SectionCrumb> sectionCrumbs)
            throws ServiceException {
        EntityForm ef = createStandardEntityForm();
        populateEntityForm(cmd, ef, sectionCrumbs);
        return ef;
    }
    
    @Override
    public void populateEntityForm(ClassMetadata cmd, EntityForm ef, List<SectionCrumb> sectionCrumbs)
            throws ServiceException {
        ef.setCeilingEntityClassname(cmd.getCeilingType());
        
        AdminSection section = navigationService.findAdminSectionByClass(cmd.getCeilingType());
        if (section != null) {
            ef.setSectionKey(section.getUrl());
        } else {
            ef.setSectionKey(cmd.getCeilingType());
        }
        ef.setSectionCrumbsImpl(sectionCrumbs);

        setEntityFormFields(ef, Arrays.asList(cmd.getProperties()));
        
        populateDropdownToOneFields(ef, cmd);
        
        extensionManager.getProxy().modifyUnpopulatedEntityForm(ef);
    }
    
    /**
     * This method is invoked when EntityForms are created and is meant to provide a hook to add
     * additional entity form actions for implementors of Broadleaf. Broadleaf modules will typically
     * leverage {@link FormBuilderExtensionHandler#addAdditionalFormActions(EntityForm)} method.
     * @param ef
     */
    protected void addAdditionalFormActions(EntityForm ef) {
        
    }
    
    @Override
    public EntityForm createEntityForm(ClassMetadata cmd, Entity entity, List<SectionCrumb> sectionCrumbs)
            throws ServiceException {
        EntityForm ef = createStandardEntityForm();
        populateEntityForm(cmd, entity, ef, sectionCrumbs);
        addAdditionalFormActions(ef);
        extensionManager.getProxy().addAdditionalFormActions(ef);
        return ef;
    }

    @Override
    public void populateEntityForm(ClassMetadata cmd, Entity entity, EntityForm ef, List<SectionCrumb> sectionCrumbs)
            throws ServiceException {
        // Get the empty form with appropriate fields
        populateEntityForm(cmd, ef, sectionCrumbs);

        String idProperty = adminEntityService.getIdProperty(cmd);
        ef.setId(entity.findProperty(idProperty).getValue());
        ef.setEntityType(entity.getType()[0]);

        populateEntityFormFieldValues(cmd, entity, ef);
        
        Property p = entity.findProperty(BasicPersistenceModule.MAIN_ENTITY_NAME_PROPERTY);
        if (p != null) {
            ef.setMainEntityName(p.getValue());
        }
        
        extensionManager.getProxy().modifyPopulatedEntityForm(ef, entity);
    }

    @Override
    public void populateEntityFormFieldValues(ClassMetadata cmd, Entity entity, EntityForm ef) {
        // Set the appropriate property values
        for (Property p : cmd.getProperties()) {
            if (p.getMetadata() instanceof BasicFieldMetadata) {
                BasicFieldMetadata basicFM = (BasicFieldMetadata) p.getMetadata();

                Property entityProp = entity.findProperty(p.getName());
                
                boolean explicitlyShown = VisibilityEnum.FORM_EXPLICITLY_SHOWN.equals(basicFM.getVisibility());
                //always show special map fields
                if (p.getName().equals("key") || p.getName().equals("priorKey")) {
                    explicitlyShown = true;
                }
                
                if (entityProp == null && explicitlyShown) {
                    Field field = ef.findField(p.getName());
                    if (field != null) {
                        field.setValue(null);
                    }
                } else if (entityProp == null && !SupportedFieldType.PASSWORD_CONFIRM.equals(basicFM.getExplicitFieldType())) {
                    ef.removeField(p.getName());
                } else {
                    Field field = ef.findField(p.getName());
                    if (field != null) {
                        if (entityProp != null) {
                            //protect against null - can happen with password confirmation fields (i.e. admin user)
                            field.setDirty(entityProp.getIsDirty());
                        }
                        if (basicFM.getFieldType()==SupportedFieldType.RULE_SIMPLE
                                || basicFM.getFieldType()==SupportedFieldType.RULE_WITH_QUANTITY) {
                            RuleBuilderField rbf = (RuleBuilderField) field;
                            if (entity.getPMap().containsKey(rbf.getJsonFieldName())) {
                                String json = entity.getPMap().get(rbf.getJsonFieldName()).getValue();
                                rbf.setJson(json);
                                DataWrapper dw = convertJsonToDataWrapper(json);
                                if (dw != null) {
                                    rbf.setDataWrapper(dw);
                                }
                            }
                        } 
                        if (basicFM.getFieldType() == SupportedFieldType.MEDIA) {
                            field.setValue(entityProp.getValue());
                            field.setDisplayValue(entityProp.getDisplayValue());
                            MediaField mf = (MediaField) field;
                            Class<MediaDto> type = entityConfiguration.lookupEntityClass(MediaDto.class.getName(), MediaDto.class);
                            mf.setMedia(mediaBuilderService.convertJsonToMedia(entityProp.getUnHtmlEncodedValue(), type));
                        } else if (!SupportedFieldType.PASSWORD_CONFIRM.equals(basicFM.getExplicitFieldType())){
                            field.setValue(entityProp.getValue());
                            field.setDisplayValue(entityProp.getDisplayValue());
                        }
                    }
                }
            }
        }
    }

<<<<<<< HEAD
    protected Media convertJsonToMedia(String json) {
        if (json != null && !"".equals(json)) {
            try {
                ObjectMapper om = new ObjectMapper();
                om.configure(DeserializationFeature.FAIL_ON_UNKNOWN_PROPERTIES, false);
                return om.readValue(json, entityConfiguration.lookupEntityClass(MediaDto.class.getName(), MediaDto.class));
            } catch (Exception e) {
                LOG.warn("Error parsing json to media " + json, e);
            }
        }
        return entityConfiguration.createEntityInstance(MediaDto.class.getName(), MediaDto.class);
    }

=======
>>>>>>> 856710bd
    /**
     * When using Thymeleaf, we need to convert the JSON string back to
     * a DataWrapper object because Thymeleaf escapes JSON strings.
     * Thymeleaf uses it's own object de-serializer
     * see: https://github.com/thymeleaf/thymeleaf/issues/84
     * see: http://forum.thymeleaf.org/Spring-Javascript-and-escaped-JSON-td4024739.html
     * @param json
     * @return DataWrapper
     * @throws IOException
     */
    protected DataWrapper convertJsonToDataWrapper(String json) {
        ObjectMapper mapper = new ObjectMapper();
        DataDTODeserializer dtoDeserializer = new DataDTODeserializer();
        SimpleModule module = new SimpleModule("DataDTODeserializerModule", new Version(1, 0, 0, null, null, null));
        module.addDeserializer(DataDTO.class, dtoDeserializer);
        mapper.registerModule(module);
        try {
            return mapper.readValue(json, DataWrapper.class);
        } catch (IOException e) {
            throw new RuntimeException(e);
        }
    }
    
    protected void populateDropdownToOneFields(EntityForm ef, ClassMetadata cmd) 
            throws ServiceException {
        for (Property p : cmd.getProperties()) {
            if (p.getMetadata() instanceof BasicFieldMetadata) {
                BasicFieldMetadata fmd = (BasicFieldMetadata) p.getMetadata();
                if (LookupType.DROPDOWN.equals(fmd.getLookupType())
                        && !ArrayUtils.contains(getFormHiddenVisibilities(), fmd.getVisibility())) {
                    // Get the records
                    PersistencePackageRequest toOnePpr = PersistencePackageRequest.standard()
                            .withCeilingEntityClassname(fmd.getForeignKeyClass());
                    Entity[] rows = adminEntityService.getRecords(toOnePpr).getDynamicResultSet().getRecords();
                    
                    // Determine the id field
                    String idProp = null;
                    ClassMetadata foreignClassMd = adminEntityService.getClassMetadata(toOnePpr).getDynamicResultSet().getClassMetaData();
                    for (Property foreignP : foreignClassMd.getProperties()) {
                        if (foreignP.getMetadata() instanceof BasicFieldMetadata) {
                            BasicFieldMetadata foreignFmd = (BasicFieldMetadata) foreignP.getMetadata();
                            if (SupportedFieldType.ID.equals(foreignFmd.getFieldType())) {
                                idProp = foreignP.getName();
                            }
                        }
                    }
                    
                    if (idProp == null) {
                        throw new RuntimeException("Could not determine ID property for " + fmd.getForeignKeyClass());
                    }
                    
                    // Determine the display field
                    String displayProp = fmd.getLookupDisplayProperty();
                    
                    // Build the options map
                    Map<String, String> options = new HashMap<String, String>();
                    for (Entity row : rows) {
                        Property prop = row.findProperty(displayProp);
                        if (prop == null) {
                            LOG.warn("Could not find displayProp [" + displayProp + "] on entity [" + 
                                    ef.getCeilingEntityClassname() + "]");
                        } else {
                            String displayValue = prop.getDisplayValue();
                            if (StringUtils.isBlank(displayValue)) {
                                displayValue = prop.getValue();
                            }
                            options.put(row.findProperty(idProp).getValue(), displayValue);
                        }
                    }
                    
                    // Set the options on the entity field
                    ComboField cf = (ComboField) ef.findField(p.getName());
                    cf.setOptions(options);
                }
            }
        }
    }

    @Override
    public EntityForm createEntityForm(ClassMetadata cmd, Entity entity, Map<String, DynamicResultSet> collectionRecords, List<SectionCrumb> sectionCrumbs)
            throws ServiceException {
        EntityForm ef = createStandardEntityForm();
        populateEntityForm(cmd, entity, collectionRecords, ef, sectionCrumbs);
        addAdditionalFormActions(ef);
        extensionManager.getProxy().addAdditionalFormActions(ef);
        return ef;
    }
    
    @Override
    public void populateEntityForm(ClassMetadata cmd, Entity entity, Map<String, DynamicResultSet> collectionRecords, EntityForm ef, List<SectionCrumb> sectionCrumbs)
            throws ServiceException {
        // Get the form with values for this entity
        populateEntityForm(cmd, entity, ef, sectionCrumbs);
        
        // Attach the sub-collection list grids and specialty UI support
        for (Property p : cmd.getProperties()) {
            if (p.getMetadata() instanceof BasicFieldMetadata) {
                continue;
            }
            
            if (!ArrayUtils.contains(p.getMetadata().getAvailableToTypes(), entity.getType()[0])) {
                continue;
            }

            if (collectionRecords != null) {
                DynamicResultSet subCollectionEntities = collectionRecords.get(p.getName());
                String containingEntityId = entity.getPMap().get(ef.getIdProperty()).getValue();
                ListGrid listGrid = buildCollectionListGrid(containingEntityId, subCollectionEntities, p, ef.getSectionKey(), sectionCrumbs);
                listGrid.setListGridType(ListGrid.Type.INLINE);

                CollectionMetadata md = ((CollectionMetadata) p.getMetadata());
                ef.addListGrid(listGrid, md.getTab(), md.getTabOrder());
            }
        }
        
        for (ListGrid lg : ef.getAllListGrids()) {
            // We always want the add option to be the first toolbar action for consistency
            if (lg.getToolbarActions().isEmpty()) {
                lg.addToolbarAction(DefaultListGridActions.ADD);
            } else {
                lg.getToolbarActions().add(0, DefaultListGridActions.ADD);
            }
        }
        
        if (CollectionUtils.isEmpty(ef.getActions())) {
            ef.addAction(DefaultEntityFormActions.SAVE);
        }
        
        addDeleteActionIfAllowed(ef, cmd, entity);
        setReadOnlyState(ef, cmd, entity);
        
        extensionManager.getProxy().modifyDetailEntityForm(ef);
    }
    
    /**
     * Adds the {@link DefaultEntityFormActions#DELETE} if the user is allowed to delete the <b>entity</b>. The user can
     * delete an entity for the following cases:
     * <ol>
     *  <li>The user has the security to {@link EntityOperationType#DELETE} the given class name represented by
     *  the <b>entityForm</b> (determined by {@link #getSecurityClassname(EntityForm, ClassMetadata)})</li>
     *  <li>The user has the security necessary to delete the given <b>entity</b> according to the
     *  {@link RowLevelSecurityService#canDelete(Entity)}</li>
     * </ol>
     * 
     * @param entityForm the form being generated
     * @param cmd the metatadata used to build the <b>entityForm</b> for the <b>entity</b>
     * @param entity the entity being edited
     * @see {@link SecurityVerifier#securityCheck(String, EntityOperationType)}
     * @see {@link #getSecurityClassname(EntityForm, ClassMetadata)}
     * @see {@link RowLevelSecurityService#canDelete(Entity)}
     */
    protected void addDeleteActionIfAllowed(EntityForm entityForm, ClassMetadata cmd, Entity entity) {
        boolean canDelete = true;
        try {
            String securityEntityClassname = getSecurityClassname(entityForm, cmd);
            adminRemoteSecurityService.securityCheck(securityEntityClassname, EntityOperationType.REMOVE);
        } catch (ServiceException e) {
            if (e instanceof SecurityServiceException) {
                canDelete = false;
            }
        }
        
        // If I cannot update a record then I certainly cannot delete it either
        if (canDelete) {
            canDelete = rowLevelSecurityService.canUpdate(adminRemoteSecurityService.getPersistentAdminUser(), entity);
        }
        
        if (canDelete) {
            canDelete = rowLevelSecurityService.canRemove(adminRemoteSecurityService.getPersistentAdminUser(), entity);
        }
        
        if (canDelete) {
            entityForm.addAction(DefaultEntityFormActions.DELETE);
        }
    }
    
    /**
     * The given <b>entityForm</b> is marked as readonly for the following cases:
     * <ol>
     *  <li>All of the properties from <b>cmd</b> are readonly</b></li>
     *  <li>The user does not have the security to {@link EntityOperationType#UPDATE} the given class name represented by
     *  the <b>entityForm</b> (determined by {@link #getSecurityClassname(EntityForm, ClassMetadata)})</li>
     *  <li>The user does not have the security necessary to modify the given <b>entity</b> according to the
     *  {@link RowLevelSecurityService#canUpdate(Entity)}</li>
     * </ol>
     * 
     * @param entityForm the form being generated
     * @param cmd the metatadata used to build the <b>entityForm</b> for the <b>entity</b>
     * @param entity the entity being edited
     * @see {@link SecurityVerifier#securityCheck(String, EntityOperationType)}
     * @see {@link #getSecurityClassname(EntityForm, ClassMetadata)}
     * @see {@link RowLevelSecurityService#canUpdate(Entity)}
     */
    protected void setReadOnlyState(EntityForm entityForm, ClassMetadata cmd, Entity entity) {
        boolean readOnly = true;
        
        // If all of the fields are read only, we'll mark the form as such
        for (Property property : cmd.getProperties()) {
            FieldMetadata fieldMetadata = property.getMetadata();
            if (fieldMetadata instanceof BasicFieldMetadata) {
                readOnly = ((BasicFieldMetadata) fieldMetadata).getReadOnly() != null && ((BasicFieldMetadata) fieldMetadata).getReadOnly();
                if (!readOnly) {
                    break;
                }
            } else {
                readOnly = ((CollectionMetadata) fieldMetadata).isMutable();
                if (!readOnly) {
                    break;
                }
            }
        }

        if (!readOnly) {
            // If the user does not have edit permissions, we will go ahead and make the form read only to prevent confusion
            try {
                String securityEntityClassname = getSecurityClassname(entityForm, cmd);
                adminRemoteSecurityService.securityCheck(securityEntityClassname, EntityOperationType.UPDATE);
            } catch (ServiceException e) {
                if (e instanceof SecurityServiceException) {
                    readOnly = true;
                }
            }
        }
        
        // if the normal admin security service has not deemed this readonly and the all of the properties on the entity
        // are not readonly, then check the row-level security
        if (!readOnly) {
            readOnly = !rowLevelSecurityService.canUpdate(adminRemoteSecurityService.getPersistentAdminUser(), entity);
        }

        if (readOnly) {
            entityForm.setReadOnly();
        }
    }
    
    /**
     * Obtains the class name suitable for passing along to the {@link SecurityVerifier}
     * @param form
     * @param cmd
     * @return
     */
    protected String getSecurityClassname(EntityForm entityForm, ClassMetadata cmd) {
        String securityEntityClassname = entityForm.getCeilingEntityClassname();

        if (!StringUtils.isEmpty(cmd.getSecurityCeilingType())) {
            securityEntityClassname = cmd.getSecurityCeilingType();
        } else {
            if (entityForm.getDynamicFormInfos() != null) {
                for (DynamicEntityFormInfo info : entityForm.getDynamicFormInfos().values()) {
                    if (!StringUtils.isEmpty(info.getSecurityCeilingClassName())) {
                        securityEntityClassname = info.getSecurityCeilingClassName();
                        break;
                    }
                }
            }
        }
        
        return securityEntityClassname;
    }
    
    @Override
    public void populateEntityFormFields(EntityForm ef, Entity entity) {
        populateEntityFormFields(ef, entity, true, true);
    }

    @Override
    public void populateEntityFormFields(EntityForm ef, Entity entity, boolean populateType, boolean populateId) {
        if (populateId) {
            ef.setId(entity.findProperty(ef.getIdProperty()).getValue());
        }
        if (populateType) {
            ef.setEntityType(entity.getType()[0]);
        }

        for (Entry<String, Field> entry : ef.getFields().entrySet()) {
            Property entityProp = entity.findProperty(entry.getKey());
            if (entityProp != null) {
                entry.getValue().setValue(entityProp.getValue());
                entry.getValue().setDisplayValue(entityProp.getDisplayValue());
            }
        }
    }

    @Override
    public void populateAdornedEntityFormFields(EntityForm ef, Entity entity, AdornedTargetList adornedList) {
        Field field = ef.getFields().get(adornedList.getTargetObjectPath() + "." + adornedList.getTargetIdProperty());
        Property entityProp = entity.findProperty(ef.getIdProperty());
        field.setValue(entityProp.getValue());

        if (StringUtils.isNotBlank(adornedList.getSortField())) {
            field = ef.getFields().get(adornedList.getSortField());
            entityProp = entity.findProperty(adornedList.getSortField());
            if (field != null && entityProp != null) {
                field.setValue(entityProp.getValue());
            }
        }
    }

    @Override
    public void populateMapEntityFormFields(EntityForm ef, Entity entity) {
        Field field = ef.getFields().get("priorKey");
        Property entityProp = entity.findProperty("key");
        if (field != null && entityProp != null) {
            field.setValue(entityProp.getValue());
        }
    }

    @Override
    public EntityForm buildAdornedListForm(AdornedTargetCollectionMetadata adornedMd, AdornedTargetList adornedList,
            String parentId)
            throws ServiceException {
        EntityForm ef = createStandardEntityForm();
        return buildAdornedListForm(adornedMd, adornedList, parentId, ef);
    }
    
    @Override
    public EntityForm buildAdornedListForm(AdornedTargetCollectionMetadata adornedMd, AdornedTargetList adornedList,
            String parentId, EntityForm ef)
            throws ServiceException {
        ef.setEntityType(adornedList.getAdornedTargetEntityClassname());

        // Get the metadata for this adorned field
        PersistencePackageRequest request = PersistencePackageRequest.adorned()
                .withCeilingEntityClassname(adornedMd.getCollectionCeilingEntity())
                .withAdornedList(adornedList);
        ClassMetadata collectionMetadata = adminEntityService.getClassMetadata(request).getDynamicResultSet().getClassMetaData();

        // We want our entity form to only render the maintained adorned target fields
        List<Property> entityFormProperties = new ArrayList<Property>();
        for (String targetFieldName : adornedMd.getMaintainedAdornedTargetFields()) {
            Property p = collectionMetadata.getPMap().get(targetFieldName);
            if (p.getMetadata() instanceof BasicFieldMetadata) {
                ((BasicFieldMetadata) p.getMetadata()).setVisibility(VisibilityEnum.VISIBLE_ALL);
                entityFormProperties.add(p);
            }
        }

        // Set the maintained fields on the form
        setEntityFormFields(ef, entityFormProperties);

        // Add these two additional hidden fields that are required for persistence
        Field f = new Field()
                .withName(adornedList.getLinkedObjectPath() + "." + adornedList.getLinkedIdProperty())
                .withFieldType(SupportedFieldType.HIDDEN.toString())
                .withValue(parentId);
        ef.addHiddenField(f);

        f = new Field()
                .withName(adornedList.getTargetObjectPath() + "." + adornedList.getTargetIdProperty())
                .withFieldType(SupportedFieldType.HIDDEN.toString())
                .withIdOverride("adornedTargetIdProperty");
        ef.addHiddenField(f);

        if (StringUtils.isNotBlank(adornedList.getSortField())) {
            f = new Field()
                    .withName(adornedList.getSortField())
                    .withFieldType(SupportedFieldType.HIDDEN.toString());
            ef.addHiddenField(f);
        }

        ef.setParentId(parentId);

        return ef;
    }


    @Override
    public EntityForm buildMapForm(MapMetadata mapMd, final MapStructure mapStructure, ClassMetadata cmd, String parentId)
            throws ServiceException {
        EntityForm ef = createStandardEntityForm();
        return buildMapForm(mapMd, mapStructure, cmd, parentId, ef);
    }
    
    @Override
    public EntityForm buildMapForm(MapMetadata mapMd, final MapStructure mapStructure, ClassMetadata cmd, String parentId, EntityForm ef)
            throws ServiceException {
        ForeignKey foreignKey = (ForeignKey) mapMd.getPersistencePerspective()
                .getPersistencePerspectiveItems().get(PersistencePerspectiveItemType.FOREIGNKEY);
        ef.setEntityType(foreignKey.getForeignKeyClass());

        Field keyField;
        if (!mapMd.getForceFreeFormKeys()) {
            // We will use a combo field to render the key choices
            ComboField temp = new ComboField();
            temp.withName("key")
                    .withFieldType("combo_field")
                    .withFriendlyName("Key");
            if (mapMd.getKeys() != null) {
                // The keys can be explicitly set in the annotation...
                temp.setOptions(mapMd.getKeys());
            } else {
                // Or they could be based on a different entity
                PersistencePackageRequest ppr = PersistencePackageRequest.standard()
                        .withCeilingEntityClassname(mapMd.getMapKeyOptionEntityClass());

                DynamicResultSet drs = adminEntityService.getRecords(ppr).getDynamicResultSet();
    
                for (Entity entity : drs.getRecords()) {
                    String keyValue = entity.getPMap().get(mapMd.getMapKeyOptionEntityValueField()).getValue();
                    String keyDisplayValue = entity.getPMap().get(mapMd.getMapKeyOptionEntityDisplayField()).getValue();
                    temp.putOption(keyValue, keyDisplayValue);
                }
            }
            keyField = temp;
        } else {
            keyField = new Field().withName("key")
                                .withFieldType(SupportedFieldType.STRING.toString())
                                .withFriendlyName("Key");
        }
        keyField.setRequired(true);
        ef.addMapKeyField(keyField);
        
        // Set the fields for this form
        List<Property> mapFormProperties;
        if (mapMd.isSimpleValue()) {
            ef.setIdProperty("key");
            mapFormProperties = new ArrayList<Property>();
            Property valueProp = cmd.getPMap().get("value");
            mapFormProperties.add(valueProp);
        } else {
            mapFormProperties = new ArrayList<Property>(Arrays.asList(cmd.getProperties()));
            CollectionUtils.filter(mapFormProperties, new Predicate() {
                @Override
                public boolean evaluate(Object object) {
                    Property p = (Property) object;
                    return ArrayUtils.contains(p.getMetadata().getAvailableToTypes(), mapStructure.getValueClassName());
                }
            });
        }

        setEntityFormFields(ef, mapFormProperties);

        Field f = new Field()
                .withName("priorKey")
                .withFieldType(SupportedFieldType.HIDDEN.toString());
        ef.addHiddenField(f);

        ef.setParentId(parentId);

        return ef;
    }
    
    protected EntityForm createStandardEntityForm() {
        EntityForm ef = new EntityForm();
        ef.addAction(DefaultEntityFormActions.SAVE);
        return ef;
    }
    
    protected VisibilityEnum[] getGridHiddenVisibilities() {
        return FormBuilderServiceImpl.GRID_HIDDEN_VISIBILITIES;
    }
    
    protected VisibilityEnum[] getFormHiddenVisibilities() {
        return FormBuilderServiceImpl.FORM_HIDDEN_VISIBILITIES;
    }

}<|MERGE_RESOLUTION|>--- conflicted
+++ resolved
@@ -72,16 +72,9 @@
 import org.broadleafcommerce.openadmin.web.rulebuilder.DataDTODeserializer;
 import org.broadleafcommerce.openadmin.web.rulebuilder.dto.DataDTO;
 import org.broadleafcommerce.openadmin.web.rulebuilder.dto.DataWrapper;
-<<<<<<< HEAD
-=======
-import org.codehaus.jackson.Version;
-import org.codehaus.jackson.map.ObjectMapper;
-import org.codehaus.jackson.map.module.SimpleModule;
->>>>>>> 856710bd
 import org.springframework.stereotype.Service;
 
 import com.fasterxml.jackson.core.Version;
-import com.fasterxml.jackson.databind.DeserializationFeature;
 import com.fasterxml.jackson.databind.ObjectMapper;
 import com.fasterxml.jackson.databind.module.SimpleModule;
 
@@ -679,22 +672,6 @@
         }
     }
 
-<<<<<<< HEAD
-    protected Media convertJsonToMedia(String json) {
-        if (json != null && !"".equals(json)) {
-            try {
-                ObjectMapper om = new ObjectMapper();
-                om.configure(DeserializationFeature.FAIL_ON_UNKNOWN_PROPERTIES, false);
-                return om.readValue(json, entityConfiguration.lookupEntityClass(MediaDto.class.getName(), MediaDto.class));
-            } catch (Exception e) {
-                LOG.warn("Error parsing json to media " + json, e);
-            }
-        }
-        return entityConfiguration.createEntityInstance(MediaDto.class.getName(), MediaDto.class);
-    }
-
-=======
->>>>>>> 856710bd
     /**
      * When using Thymeleaf, we need to convert the JSON string back to
      * a DataWrapper object because Thymeleaf escapes JSON strings.
