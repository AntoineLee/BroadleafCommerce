/*
 * #%L
 * BroadleafCommerce Open Admin Platform
 * %%
 * Copyright (C) 2009 - 2013 Broadleaf Commerce
 * %%
 * Licensed under the Apache License, Version 2.0 (the "License");
 * you may not use this file except in compliance with the License.
 * You may obtain a copy of the License at
 * 
 *       http://www.apache.org/licenses/LICENSE-2.0
 * 
 * Unless required by applicable law or agreed to in writing, software
 * distributed under the License is distributed on an "AS IS" BASIS,
 * WITHOUT WARRANTIES OR CONDITIONS OF ANY KIND, either express or implied.
 * See the License for the specific language governing permissions and
 * limitations under the License.
 * #L%
 */
package org.broadleafcommerce.openadmin.web.service;

import com.fasterxml.jackson.core.Version;
import com.fasterxml.jackson.databind.ObjectMapper;
import com.fasterxml.jackson.databind.module.SimpleModule;
import org.apache.commons.collections.CollectionUtils;
import org.apache.commons.collections.Predicate;
import org.apache.commons.lang.ArrayUtils;
import org.apache.commons.lang.BooleanUtils;
import org.apache.commons.lang3.StringUtils;
import org.apache.commons.logging.Log;
import org.apache.commons.logging.LogFactory;
import org.broadleafcommerce.common.admin.domain.AdminMainEntity;
import org.broadleafcommerce.common.exception.ExceptionHelper;
import org.broadleafcommerce.common.exception.SecurityServiceException;
import org.broadleafcommerce.common.exception.ServiceException;
import org.broadleafcommerce.common.extension.ExtensionResultStatusType;
import org.broadleafcommerce.common.media.domain.MediaDto;
import org.broadleafcommerce.common.persistence.EntityConfiguration;
import org.broadleafcommerce.common.presentation.client.AddMethodType;
import org.broadleafcommerce.common.presentation.client.AdornedTargetAddMethodType;
import org.broadleafcommerce.common.presentation.client.LookupType;
import org.broadleafcommerce.common.presentation.client.PersistencePerspectiveItemType;
import org.broadleafcommerce.common.presentation.client.SupportedFieldType;
import org.broadleafcommerce.common.presentation.client.VisibilityEnum;
import org.broadleafcommerce.common.util.BLCMessageUtils;
import org.broadleafcommerce.common.web.BroadleafRequestContext;
import org.broadleafcommerce.openadmin.dto.AdornedTargetCollectionMetadata;
import org.broadleafcommerce.openadmin.dto.AdornedTargetList;
import org.broadleafcommerce.openadmin.dto.BasicCollectionMetadata;
import org.broadleafcommerce.openadmin.dto.BasicFieldMetadata;
import org.broadleafcommerce.openadmin.dto.ClassMetadata;
import org.broadleafcommerce.openadmin.dto.ClassTree;
import org.broadleafcommerce.openadmin.dto.CollectionMetadata;
import org.broadleafcommerce.openadmin.dto.DynamicResultSet;
import org.broadleafcommerce.openadmin.dto.Entity;
import org.broadleafcommerce.openadmin.dto.FieldMetadata;
import org.broadleafcommerce.openadmin.dto.ForeignKey;
import org.broadleafcommerce.openadmin.dto.MapMetadata;
import org.broadleafcommerce.openadmin.dto.MapStructure;
import org.broadleafcommerce.openadmin.dto.Property;
import org.broadleafcommerce.openadmin.dto.SectionCrumb;
import org.broadleafcommerce.openadmin.dto.TabMetadata;
import org.broadleafcommerce.openadmin.server.domain.PersistencePackageRequest;
import org.broadleafcommerce.openadmin.server.security.domain.AdminSection;
import org.broadleafcommerce.openadmin.server.security.remote.EntityOperationType;
import org.broadleafcommerce.openadmin.server.security.remote.SecurityVerifier;
import org.broadleafcommerce.openadmin.server.security.service.RowLevelSecurityService;
import org.broadleafcommerce.openadmin.server.security.service.navigation.AdminNavigationService;
import org.broadleafcommerce.openadmin.server.service.AdminEntityService;
import org.broadleafcommerce.openadmin.server.service.persistence.module.BasicPersistenceModule;
import org.broadleafcommerce.openadmin.server.service.persistence.module.DataFormatProvider;
import org.broadleafcommerce.openadmin.server.service.persistence.module.FieldManager;
import org.broadleafcommerce.openadmin.web.form.component.DefaultListGridActions;
import org.broadleafcommerce.openadmin.web.form.component.ListGrid;
import org.broadleafcommerce.openadmin.web.form.component.ListGridAction;
import org.broadleafcommerce.openadmin.web.form.component.ListGridRecord;
import org.broadleafcommerce.openadmin.web.form.component.MediaField;
import org.broadleafcommerce.openadmin.web.form.component.RuleBuilderField;
import org.broadleafcommerce.openadmin.web.form.entity.CodeField;
import org.broadleafcommerce.openadmin.web.form.entity.ComboField;
import org.broadleafcommerce.openadmin.web.form.entity.DefaultAdornedEntityFormActions;
import org.broadleafcommerce.openadmin.web.form.entity.DefaultEntityFormActions;
import org.broadleafcommerce.openadmin.web.form.entity.DynamicEntityFormInfo;
import org.broadleafcommerce.openadmin.web.form.entity.EntityForm;
import org.broadleafcommerce.openadmin.web.form.entity.Field;
import org.broadleafcommerce.openadmin.web.rulebuilder.DataDTODeserializer;
import org.broadleafcommerce.openadmin.web.rulebuilder.dto.DataDTO;
import org.broadleafcommerce.openadmin.web.rulebuilder.dto.DataWrapper;
import org.broadleafcommerce.openadmin.web.rulebuilder.dto.FieldDTO;
import org.broadleafcommerce.openadmin.web.rulebuilder.dto.FieldWrapper;
import org.codehaus.jettison.json.JSONObject;
import org.springframework.context.MessageSource;
import org.springframework.stereotype.Service;

import javax.annotation.Resource;
import javax.persistence.ManyToOne;
import javax.persistence.OneToOne;
import javax.servlet.http.HttpServletRequest;
import java.io.IOException;
import java.math.BigDecimal;
import java.text.DateFormat;
import java.text.DateFormatSymbols;
import java.text.ParseException;
import java.text.SimpleDateFormat;
import java.util.ArrayList;
import java.util.Arrays;
import java.util.Collections;
import java.util.Date;
import java.util.HashMap;
import java.util.List;
import java.util.Locale;
import java.util.Map;
import java.util.Map.Entry;
import java.util.Set;


/**
 * @author Andre Azzolini (apazzolini)
 */
@Service("blFormBuilderService")
public class FormBuilderServiceImpl implements FormBuilderService {

    private static final Log LOG = LogFactory.getLog(FormBuilderServiceImpl.class);

    public static final String ALTERNATE_ID_PROPERTY = "ALTERNATE_ID";

    @Resource(name = "blAdminEntityService")
    protected AdminEntityService adminEntityService;
    
    @Resource (name = "blAdminNavigationService")
    protected AdminNavigationService navigationService;
    
    @Resource(name = "blFormBuilderExtensionManager")
    protected FormBuilderExtensionManager extensionManager;
    
    @Resource(name="blEntityConfiguration")
    protected EntityConfiguration entityConfiguration;

    @Resource(name="blAdminSecurityRemoteService")
    protected SecurityVerifier adminRemoteSecurityService;
    
    @Resource(name = "blRowLevelSecurityService")
    protected RowLevelSecurityService rowLevelSecurityService;

    @Resource(name = "blMediaBuilderService")
    protected MediaBuilderService mediaBuilderService;
    
    @Resource(name = "blListGridErrorMessageExtensionManager")
    protected ListGridErrorMessageExtensionManager listGridErrorExtensionManager;

    @Resource(name = "blAdminNavigationService")
    protected AdminNavigationService adminNavigationService;

    @Resource
    protected DataFormatProvider dataFormatProvider;

    protected static final VisibilityEnum[] FORM_HIDDEN_VISIBILITIES = new VisibilityEnum[] { 
            VisibilityEnum.HIDDEN_ALL, VisibilityEnum.FORM_HIDDEN 
    };
    
    protected static final VisibilityEnum[] GRID_HIDDEN_VISIBILITIES = new VisibilityEnum[] { 
            VisibilityEnum.HIDDEN_ALL, VisibilityEnum.GRID_HIDDEN 
    };

    @Override
    public ListGrid buildMainListGrid(DynamicResultSet drs, ClassMetadata cmd, String sectionKey, List<SectionCrumb> sectionCrumbs)
            throws ServiceException {

        List<Field> headerFields = new ArrayList<Field>();
        ListGrid.Type type = ListGrid.Type.MAIN;
        String idProperty = "id";
<<<<<<< HEAD

        FieldWrapper wrapper = new FieldWrapper();
=======
        
>>>>>>> bef98293
        for (Property p : cmd.getProperties()) {
            if (p.getMetadata() instanceof BasicFieldMetadata) {
                BasicFieldMetadata fmd = (BasicFieldMetadata) p.getMetadata();
                
                if (SupportedFieldType.ID.equals(fmd.getFieldType())) {
                    idProperty = fmd.getName();
                }
                
                if (fmd.isProminent() != null && fmd.isProminent() 
                        && !ArrayUtils.contains(getGridHiddenVisibilities(), fmd.getVisibility())) {
                    Field hf = createHeaderField(p, fmd);
                    headerFields.add(hf);

                    wrapper.getFields().add(constructFieldDTOFromFieldData(hf, fmd));

                }
            }
        }

        ListGrid listGrid = createListGrid(cmd.getCeilingType(), headerFields, type, drs, sectionKey, 0, idProperty, sectionCrumbs);
        
        if (CollectionUtils.isNotEmpty(listGrid.getHeaderFields())) {
            // Set the first column to be able to link to the main entity
            listGrid.getHeaderFields().iterator().next().setMainEntityLink(true);
        } else {
            String message = "There are no listgrid header fields configured for the class " + cmd.getCeilingType();
            message += "Please mark some @AdminPresentation fields with 'prominent = true'";
            LOG.error(message);
        }

        Date c = new Date();
        String friendlyName = "listGrid" + c.getTime();
        // Set up the filter builder params
        listGrid.setJsonFieldName(friendlyName + "Json");
        listGrid.setFriendlyName(friendlyName);
        listGrid.setFieldBuilder("RULE_SIMPLE");
        listGrid.setFieldWrapper(wrapper);

        String blankJsonString =  "{\"data\":[]}";
        listGrid.setJson(blankJsonString);
        DataWrapper dw = convertJsonToDataWrapper(blankJsonString);
        if (dw != null) {
            listGrid.setDataWrapper(dw);
        }

        listGrid.addModalRowAction(DefaultListGridActions.SINGLE_SELECT);
        listGrid.setSelectType(ListGrid.SelectType.SINGLE_SELECT);

        return listGrid;
    }

    protected FieldDTO constructFieldDTOFromFieldData(Field field, BasicFieldMetadata fmd) {
        FieldDTO fieldDTO = new FieldDTO();
        //translate the label to display
        String label = field.getFriendlyName();
        BroadleafRequestContext context = BroadleafRequestContext.getBroadleafRequestContext();
        MessageSource messages = context.getMessageSource();
        if (messages != null) {
            label = messages.getMessage(label, null, label, context.getJavaLocale());
        }
        fieldDTO.setLabel(label);

        fieldDTO.setId(field.getName());
        if (field.getFieldType().equals("STRING")) {
            fieldDTO.setOperators("blcFilterOperators_Text");
        } else if (field.getFieldType().equals("DATE")) {
            fieldDTO.setOperators("blcFilterOperators_Date");
        } else if (field.getFieldType().equals("NUMBER") || field.getFieldType().equals("MONEY") || field.getFieldType().equals("DECIMAL")) {
            fieldDTO.setOperators("blcFilterOperators_Numeric");
        } else if (field.getFieldType().equals("BOOLEAN")) {
            fieldDTO.setOperators("blcFilterOperators_Boolean");
        } else if (field.getFieldType().equals("BROADLEAF_ENUMERATION")) {
            fieldDTO.setOperators("blcFilterOperators_Enumeration");
            fieldDTO.setInput("select");
            fieldDTO.setType("string");
            String[][] enumerationValues = fmd.getEnumerationValues ();
            Map<String, String> enumMap = new HashMap<String, String>();
            for (int i = 0; i < enumerationValues.length; i++) {
                enumMap.put(enumerationValues[i][0], enumerationValues[i][1]);
            }

            fieldDTO.setValues(new JSONObject(enumMap).toString());
        } else if (field.getFieldType().equals("ADDITIONAL_FOREIGN_KEY")) {
            fieldDTO.setOperators("blcFilterOperators_Selectize");
            fieldDTO.setType("string");

            AdminSection section = adminNavigationService.findAdminSectionByClassAndSectionId(fmd.getForeignKeyClass(), null);
            if (section != null) {
                fieldDTO.setSelectizeSectionKey(section.getSectionKey());
            } else {
                fieldDTO.setSelectizeSectionKey(context.getRequest().getServletPath());
            }
        } else {
            fieldDTO.setOperators("blcFilterOperators_Text");
        }

        return fieldDTO;
    }
    
    protected Field createHeaderField(Property p, BasicFieldMetadata fmd) {
        Field hf;
        if (fmd.getFieldType().equals(SupportedFieldType.EXPLICIT_ENUMERATION) ||
                fmd.getFieldType().equals(SupportedFieldType.BROADLEAF_ENUMERATION) ||
                fmd.getFieldType().equals(SupportedFieldType.DATA_DRIVEN_ENUMERATION) ||
                fmd.getFieldType().equals(SupportedFieldType.EMPTY_ENUMERATION)) {
            hf = new ComboField();
            ((ComboField) hf).setOptions(fmd.getEnumerationValues());
        } else {
            hf = new Field();
        }
        
        hf.withName(p.getName())
          .withFriendlyName(StringUtils.isNotEmpty(fmd.getFriendlyName()) ? fmd.getFriendlyName() : p.getName())
          .withOrder(fmd.getGridOrder())
          .withColumnWidth(fmd.getColumnWidth())
          .withForeignKeyDisplayValueProperty(fmd.getForeignKeyDisplayValueProperty())
          .withForeignKeyClass(fmd.getForeignKeyClass())
          .withOwningEntityClass(fmd.getOwningClass() != null ? fmd.getOwningClass() : fmd.getTargetClass());
        String fieldType = fmd.getFieldType() == null ? null : fmd.getFieldType().toString();
        hf.setFieldType(fieldType);
        
        return hf;
    }

    @Override
    public ListGrid buildCollectionListGrid(String containingEntityId, DynamicResultSet drs, Property field, 
            String sectionKey, List<SectionCrumb> sectionCrumbs)
            throws ServiceException {
        FieldMetadata fmd = field.getMetadata();
        // Get the class metadata for this particular field
        PersistencePackageRequest ppr = PersistencePackageRequest.fromMetadata(fmd, sectionCrumbs);
        if (field != null) {
            ppr.setSectionEntityField(field.getName());
        }
        ClassMetadata cmd = adminEntityService.getClassMetadata(ppr).getDynamicResultSet().getClassMetaData();

        List<Field> headerFields = new ArrayList<Field>();
        ListGrid.Type type = null;
        boolean editable = false;
        boolean sortable = false;
        boolean readOnly = false;
        boolean hideIdColumn = false;
        boolean canFilterAndSort = true;
        boolean modalSingleSelectable = false;
        boolean modalMultiSelectable = false;
        boolean selectize = false;
        boolean isMedia = false;
        FieldWrapper wrapper = new FieldWrapper();


        String idProperty = "id";
        for (Property property : cmd.getProperties()) {
            if (property.getMetadata() instanceof BasicFieldMetadata &&
                    SupportedFieldType.ID==((BasicFieldMetadata) property.getMetadata()).getFieldType() &&
                    //make sure it's a property for this entity - not an association
                    !property.getName().contains(".")) {
                idProperty = property.getName();
                break;
            }
        }
        // Get the header fields for this list grid. Note that the header fields are different depending on the
        // kind of field this is.
        if (fmd instanceof BasicFieldMetadata) {
            readOnly = ((BasicFieldMetadata) fmd).getReadOnly();
            modalSingleSelectable = true;
            for (Property p : cmd.getProperties()) {
                if (p.getMetadata() instanceof BasicFieldMetadata) {
                    BasicFieldMetadata md = (BasicFieldMetadata) p.getMetadata();
                    
                    if (SupportedFieldType.ID.equals(md.getFieldType())) {
                        idProperty = md.getName();
                    }
                    
                    if (md.isProminent() != null && md.isProminent() 
                            && !ArrayUtils.contains(getGridHiddenVisibilities(), md.getVisibility())) {
                        Field hf = createHeaderField(p, md);
                        headerFields.add(hf);
                        wrapper.getFields().add(constructFieldDTOFromFieldData(hf, md));
                    }
                }
            }

            type = ListGrid.Type.TO_ONE;
        } else if (fmd instanceof BasicCollectionMetadata) {
            BasicCollectionMetadata bcm = (BasicCollectionMetadata) fmd;
            readOnly = !bcm.isMutable();

            if (bcm.getAddMethodType().equals(AddMethodType.SELECTIZE_LOOKUP)) {
                Property p = cmd.getPMap().get(bcm.getSelectizeVisibleField());
                if (p != null) {
                    BasicFieldMetadata md = (BasicFieldMetadata) p.getMetadata();

                    Field hf = createHeaderField(p, md);
                    headerFields.add(hf);
                    wrapper.getFields().add(constructFieldDTOFromFieldData(hf, md));
                }
            } else {
                for (Property p : cmd.getProperties()) {
                    if (p.getMetadata() instanceof BasicFieldMetadata) {
                        BasicFieldMetadata md = (BasicFieldMetadata) p.getMetadata();
                        if (md.isProminent() != null && md.isProminent()
                                && !ArrayUtils.contains(getGridHiddenVisibilities(), md.getVisibility())) {
                            Field hf = createHeaderField(p, md);
                            headerFields.add(hf);
                            wrapper.getFields().add(constructFieldDTOFromFieldData(hf, md));
                        }
                    }
                }
            }

            type = ListGrid.Type.BASIC;
            
            if (bcm.getAddMethodType().equals(AddMethodType.PERSIST) || bcm.getAddMethodType().equals(AddMethodType.PERSIST_EMPTY)) {
                editable = true;
            } else if (bcm.getAddMethodType().equals(AddMethodType.SELECTIZE_LOOKUP)) {
                selectize = true;
                modalSingleSelectable = true;
            } else {
                modalSingleSelectable = true;
            }

            sortable = StringUtils.isNotBlank(bcm.getSortProperty());
        } else if (fmd instanceof AdornedTargetCollectionMetadata) {
            modalSingleSelectable = true;
            readOnly = !((AdornedTargetCollectionMetadata) fmd).isMutable();
            AdornedTargetCollectionMetadata atcmd = (AdornedTargetCollectionMetadata) fmd;

            if (atcmd.getAdornedTargetAddMethodType().equals(AdornedTargetAddMethodType.SELECTIZE_LOOKUP)) {
                selectize = true;

                Property p = cmd.getPMap().get(atcmd.getSelectizeVisibleField());
                if (p != null) {
                    BasicFieldMetadata md = (BasicFieldMetadata) p.getMetadata();

                    Field hf = createHeaderField(p, md);
                    headerFields.add(hf);
                    wrapper.getFields().add(constructFieldDTOFromFieldData(hf, md));
                }
            } else {
                for (String fieldName : atcmd.getGridVisibleFields()) {
                    Property p = cmd.getPMap().get(fieldName);
                    if (p != null){
                        BasicFieldMetadata md = (BasicFieldMetadata) p.getMetadata();

                        Field hf = createHeaderField(p, md);
                        headerFields.add(hf);
                        wrapper.getFields().add(constructFieldDTOFromFieldData(hf, md));
                    }

                }
            }

            type = ListGrid.Type.ADORNED;

            if (atcmd.getMaintainedAdornedTargetFields().length > 0) {
                editable = true;
            }
            
            AdornedTargetList adornedList = (AdornedTargetList) atcmd.getPersistencePerspective()
                    .getPersistencePerspectiveItems().get(PersistencePerspectiveItemType.ADORNEDTARGETLIST);
            sortable = StringUtils.isNotBlank(adornedList.getSortField());
        } else if (fmd instanceof MapMetadata) {
            readOnly = !((MapMetadata) fmd).isMutable();
            MapMetadata mmd = (MapMetadata) fmd;

            Property p2 = cmd.getPMap().get("key");
            BasicFieldMetadata keyMd = (BasicFieldMetadata) p2.getMetadata();
            keyMd.setFriendlyName("Key");
            Field hf = createHeaderField(p2, keyMd);
            headerFields.add(hf);
            wrapper.getFields().add(constructFieldDTOFromFieldData(hf, keyMd));

            if (mmd.isSimpleValue()) {
                Property valueProperty = cmd.getPMap().get("value");
                BasicFieldMetadata valueMd = (BasicFieldMetadata) valueProperty.getMetadata();
                valueMd.setFriendlyName("Value");
                hf = createHeaderField(valueProperty, valueMd);
                headerFields.add(hf);
                wrapper.getFields().add(constructFieldDTOFromFieldData(hf, valueMd));

                idProperty = "key";
                hideIdColumn = true;
            } else {
                for (Property p : cmd.getProperties()) {
                    if (p.getMetadata() instanceof BasicFieldMetadata) {
                        BasicFieldMetadata md = (BasicFieldMetadata) p.getMetadata();
                        String valueClassName = mmd.getValueClassName();
                        if (!StringUtils.isEmpty(mmd.getToOneTargetProperty())) {
                            Class<?> clazz;
                            try {
                                clazz = Class.forName(mmd.getValueClassName());
                            } catch (ClassNotFoundException e) {
                                throw ExceptionHelper.refineException(e);
                            }
                            java.lang.reflect.Field nestedField = FieldManager.getSingleField(clazz, mmd.getToOneTargetProperty());
                            ManyToOne manyToOne = nestedField.getAnnotation(ManyToOne.class);
                            if (manyToOne != null && !manyToOne.targetEntity().getName().equals(void.class.getName())) {
                                valueClassName = manyToOne.targetEntity().getName();
                            } else {
                                OneToOne oneToOne = nestedField.getAnnotation(OneToOne.class);
                                if (oneToOne != null && !oneToOne.targetEntity().getName().equals(void.class.getName())) {
                                    valueClassName = oneToOne.targetEntity().getName();
                                }
                            }
                        }
                        if (md.getTargetClass().equals(valueClassName)) {
                            if (md.isProminent() != null && md.isProminent() 
                                    && !ArrayUtils.contains(getGridHiddenVisibilities(), md.getVisibility())) {
                                hf = createHeaderField(p, md);
                                headerFields.add(hf);
                                wrapper.getFields().add(constructFieldDTOFromFieldData(hf, md));

                                // Is this a media listgrid
                                if (hf.getFieldType().equals("ASSET_LOOKUP")) {
                                    isMedia = true;
                                }
                            }
                        }
                    }
                }
            }

            type = ListGrid.Type.MAP;
            editable = true;
            canFilterAndSort = false;
        }

        String ceilingType = "";
        if (fmd instanceof BasicFieldMetadata) {
            ceilingType = cmd.getCeilingType();
        } else if (fmd instanceof CollectionMetadata) {
            ceilingType = ((CollectionMetadata) fmd).getCollectionCeilingEntity();
        }
        
        if (CollectionUtils.isEmpty(headerFields)) {
            String message = "There are no listgrid header fields configured for the class " + ceilingType + " and property '" +
            	field.getName() + "'.";
            if (selectize && (type == ListGrid.Type.ADORNED || type == ListGrid.Type.ADORNED_WITH_FORM)) {
                message += " Please configure 'selectizeVisibleField' in your @AdminPresentationAdornedTargetCollection configuration";
            } else if (type == ListGrid.Type.ADORNED || type == ListGrid.Type.ADORNED_WITH_FORM) {
                message += " Please configure 'gridVisibleFields' in your @AdminPresentationAdornedTargetCollection configuration";
            } else if (selectize && type == ListGrid.Type.BASIC) {
                message += " Please configure 'selectizeVisibleField' in your @AdminPresentationCollection configuration";
            } else {
                message += " Please mark some @AdminPresentation fields with 'prominent = true'";
            }
            LOG.error(message);
        }
        
        ListGrid listGrid = createListGrid(ceilingType, headerFields, type, drs, sectionKey, fmd.getOrder(), idProperty, sectionCrumbs);
        listGrid.setSubCollectionFieldName(field.getName());
        listGrid.setFriendlyName(field.getMetadata().getFriendlyName());
        if (StringUtils.isEmpty(listGrid.getFriendlyName())) {
            listGrid.setFriendlyName(field.getName());
        }
        listGrid.setContainingEntityId(containingEntityId);
        listGrid.setIsReadOnly(readOnly);
        listGrid.setHideIdColumn(hideIdColumn);
        listGrid.setCanFilterAndSort(canFilterAndSort);

        // Set up the filter builder params
        Date c = new Date();
        String friendlyName = field.getMetadata().getFriendlyName();
        listGrid.setJsonFieldName(friendlyName + c.getTime() + "Json");
        listGrid.setFriendlyName(friendlyName);
        listGrid.setFieldBuilder("RULE_SIMPLE");
        listGrid.setFieldWrapper(wrapper);

        String blankJsonString =  "{\"data\":[]}";
        listGrid.setJson(blankJsonString);
        DataWrapper dw = convertJsonToDataWrapper(blankJsonString);
        if (dw != null) {
            listGrid.setDataWrapper(dw);
        }

        if (editable) {
            listGrid.getRowActions().add(DefaultListGridActions.UPDATE);
        }
        if (readOnly) {
            listGrid.getRowActions().add(DefaultListGridActions.VIEW);
        }
        if (sortable) {
            listGrid.setCanFilterAndSort(false);
            listGrid.setIsSortable(true);
        }

        if (modalSingleSelectable) {
            if (readOnly) {
                listGrid.addModalRowAction(DefaultListGridActions.SINGLE_SELECT.clone().withForListGridReadOnly(true));
            } else {
                listGrid.addModalRowAction(DefaultListGridActions.SINGLE_SELECT);

            }
        }
        listGrid.setSelectType(ListGrid.SelectType.SINGLE_SELECT);

        if (selectize) {
            listGrid.setSelectizeUrl(buildSelectizeUrl(listGrid));
            listGrid.setSelectType(ListGrid.SelectType.SELECTIZE);
        }

        if (modalMultiSelectable) {
            listGrid.addModalRowAction(DefaultListGridActions.MULTI_SELECT);
            listGrid.setSelectType(ListGrid.SelectType.MULTI_SELECT);
        }
        listGrid.getRowActions().add(DefaultListGridActions.REMOVE);

        if (isMedia) {
            listGrid.setListGridType(ListGrid.Type.ASSET_GRID);
            listGrid.setSelectType(ListGrid.SelectType.NONE);
        }

        return listGrid;
    }

    @Override
    public Map<String, Object> buildSelectizeCollectionInfo(String containingEntityId, DynamicResultSet drs, Property field,
        String sectionKey, List<SectionCrumb> sectionCrumbs)
            throws ServiceException {
        FieldMetadata fmd = field.getMetadata();
        // Get the class metadata for this particular field
        PersistencePackageRequest ppr = PersistencePackageRequest.fromMetadata(fmd, sectionCrumbs);
        if (field != null) {
            ppr.setSectionEntityField(field.getName());
        }
        ClassMetadata cmd = adminEntityService.getClassMetadata(ppr).getDynamicResultSet().getClassMetaData();

        Map<String, Object> result = constructSelectizeOptionMap(drs, cmd);

        AdornedTargetList adornedList = ppr.getAdornedList();
        if (adornedList != null && adornedList.getLinkedObjectPath() != null
            && adornedList.getTargetObjectPath() != null && adornedList.getLinkedIdProperty() != null
            && adornedList.getTargetIdProperty() != null) {
            result.put("linkedObjectPath", adornedList.getLinkedObjectPath() + "." + adornedList.getLinkedIdProperty());
            result.put("linkedObjectId", containingEntityId);
            result.put("targetObjectPath", adornedList.getTargetObjectPath() + "." + adornedList.getTargetIdProperty());
        }

        return result;
    }

    @Override
    public Map<String, Object> constructSelectizeOptionMap(DynamicResultSet drs, ClassMetadata cmd) {
        Map<String, Object> result = new HashMap<>();
        List<Map<String, String>> options = new ArrayList<>();

        List<Field> headerFields = new ArrayList<Field>();
        for (Property p : cmd.getProperties()) {
            if (p.getMetadata() instanceof BasicFieldMetadata) {
                BasicFieldMetadata md = (BasicFieldMetadata) p.getMetadata();
                if (md.isProminent() != null && md.isProminent()
                        && !ArrayUtils.contains(getGridHiddenVisibilities(), md.getVisibility())) {
                    Field hf = createHeaderField(p, md);
                    headerFields.add(hf);
                }
            }
        }

        for (Entity e : drs.getRecords()) {
            Map<String, String> selectizeOption = new HashMap<>();
            for (Field headerField : headerFields) {
                Property p = e.findProperty(headerField.getName());
                if (p != null) {
                    selectizeOption.put("name", p.getValue());
                    break;
                }
            }
            if (e.findProperty("id") != null) {
                selectizeOption.put("id", e.findProperty("id").getValue());
            }
            if (e.findProperty(ALTERNATE_ID_PROPERTY) != null) {
                selectizeOption.put("alternateId", e.findProperty(ALTERNATE_ID_PROPERTY).getValue());
            }
            options.add(selectizeOption);
        }
        result.put("options", options);

        return result;
    }

    private String buildSelectizeUrl(ListGrid listGrid) {
        HttpServletRequest request = BroadleafRequestContext.getBroadleafRequestContext().getRequest();
        String url = request.getContextPath();
        url += url.endsWith("/") || listGrid.getSectionKey().startsWith("/") ? listGrid.getSectionKey() : "/" + listGrid.getSectionKey();
        url += "/" + listGrid.getContainingEntityId();
        url += "/" + listGrid.getSubCollectionFieldName();
        return url;
    }

    protected ListGrid createListGrid(String className, List<Field> headerFields, ListGrid.Type type, DynamicResultSet drs, 
            String sectionKey, int order, String idProperty, List<SectionCrumb> sectionCrumbs) {
        // Create the list grid and set some basic attributes
        ListGrid listGrid = new ListGrid();
        listGrid.setClassName(className);
        listGrid.getHeaderFields().addAll(headerFields);
        listGrid.setListGridType(type);
        listGrid.setSectionCrumbs(sectionCrumbs);
        listGrid.setSectionKey(sectionKey);
        listGrid.setOrder(order);
        listGrid.setIdProperty(idProperty);
        listGrid.setStartIndex(drs.getStartIndex());
        listGrid.setTotalRecords(drs.getTotalRecords());
        listGrid.setPageSize(drs.getPageSize());
        
        String sectionIdentifier = extractSectionIdentifierFromCrumb(sectionCrumbs);
        AdminSection section = navigationService.findAdminSectionByClassAndSectionId(className, sectionIdentifier);
        if (section != null) {
            listGrid.setExternalEntitySectionKey(section.getUrl());
        }

        // format date list grid cells
        SimpleDateFormat formatter = new SimpleDateFormat("MMM d, Y @ hh:mma");
        DateFormatSymbols symbols = new DateFormatSymbols(Locale.getDefault());
        symbols.setAmPmStrings(new String[] { "am", "pm" });
        formatter.setDateFormatSymbols(symbols);

        // For each of the entities (rows) in the list grid, we need to build the associated
        // ListGridRecord and set the required fields on the record. These fields are the same ones
        // that are used for the header fields.
        for (Entity e : drs.getRecords()) {
            ListGridRecord record = new ListGridRecord();
            record.setListGrid(listGrid);
            record.setDirty(e.isDirty());

            if (e.findProperty("hasError") != null) {
                Boolean hasError = Boolean.parseBoolean(e.findProperty("hasError").getValue());
                record.setIsError(hasError);
                if (hasError) {
                    ExtensionResultStatusType messageResultStatus = listGridErrorExtensionManager
                            .getProxy().determineErrorMessageForEntity(e, record);

                    if (ExtensionResultStatusType.NOT_HANDLED.equals(messageResultStatus)) {
                        record.setErrorKey("listgrid.record.error");
                    }
                }
            }

            if (e.findProperty(idProperty) != null) {
                record.setId(e.findProperty(idProperty).getValue());
            }

            for (Field headerField : headerFields) {
                Property p = e.findProperty(headerField.getName());
                if (p != null) {
                    Field recordField = new Field().withName(headerField.getName())
                                                   .withFriendlyName(headerField.getFriendlyName())
                                                   .withOrder(p.getMetadata().getOrder());
                    
                    if (headerField instanceof ComboField) {
                        recordField.setValue(((ComboField) headerField).getOption(p.getValue()));
                        recordField.setDisplayValue(p.getDisplayValue());
                    } else {
                        if (headerField.getFieldType().equals("DATE")) {
                            try {
                                Date date = new SimpleDateFormat("yyyy.MM.dd HH:mm:ss").parse(p.getValue());
                                String newValue = formatter.format(date);
                                recordField.setValue(newValue);
                            } catch (Exception ex) {
                                recordField.setValue(p.getValue());
                            }
                        } else {
                            recordField.setValue(p.getValue());
                        }
                        recordField.setDisplayValue(p.getDisplayValue());
                    }
                    
                    recordField.setDerived(isDerivedField(headerField, recordField, p));
                    
                    record.getFields().add(recordField);
                }
            }

            if (e.findProperty(AdminMainEntity.MAIN_ENTITY_NAME_PROPERTY) != null) {
                Field hiddenField = new Field().withName(AdminMainEntity.MAIN_ENTITY_NAME_PROPERTY);
                hiddenField.setValue(e.findProperty(AdminMainEntity.MAIN_ENTITY_NAME_PROPERTY).getValue());
                record.getHiddenFields().add(hiddenField);
            }

            if (e.findProperty(BasicPersistenceModule.ALTERNATE_ID_PROPERTY) != null) {
                record.setAltId(e.findProperty(BasicPersistenceModule.ALTERNATE_ID_PROPERTY).getValue());
            }
            
            extensionManager.getProxy().modifyListGridRecord(className, record, e);

            listGrid.getRecords().add(record);
        }

        return listGrid;
    }
    
    /**
     * Determines whether or not a particular field in a record is derived. By default this checks the {@link BasicFieldMetadata}
     * for the given Property to see if something on the backend has marked it as derived
     * 
     * @param headerField the header for this recordField
     * @param recordField the recordField being populated
     * @param p the property that relates to this recordField
     * @return whether or not this field is derived
     * @see {@link #createListGrid(String, List, org.broadleafcommerce.openadmin.web.form.component.ListGrid.Type, DynamicResultSet, String, int, String)}
     */
    protected Boolean isDerivedField(Field headerField, Field recordField, Property p) {
        return BooleanUtils.isTrue(((BasicFieldMetadata) p.getMetadata()).getIsDerived());
    }

    protected void setEntityFormFields(ClassMetadata cmd, EntityForm ef, List<Property> properties) {
        List<Field> homelessFields = new ArrayList<>();

        for (Property property : properties) {
            if (property.getMetadata() instanceof BasicFieldMetadata) {
                BasicFieldMetadata fmd = (BasicFieldMetadata) property.getMetadata();
                
                
                if (!ArrayUtils.contains(getFormHiddenVisibilities(), fmd.getVisibility())) {
                    // Depending on visibility, field for the particular property is not created on the form
                    String fieldType = fmd.getFieldType() == null ? null : fmd.getFieldType().toString();
                    
                    // Create the field and set some basic attributes
                    Field f;
                    
                    if (fieldType.equals(SupportedFieldType.BROADLEAF_ENUMERATION.toString())
                            || fieldType.equals(SupportedFieldType.EXPLICIT_ENUMERATION.toString())
                            || fieldType.equals(SupportedFieldType.DATA_DRIVEN_ENUMERATION.toString())
                            || fieldType.equals(SupportedFieldType.EMPTY_ENUMERATION.toString())) {
                        // We're dealing with fields that should render as drop-downs, so set their possible values
                        f = new ComboField();
                        ((ComboField) f).setOptions(fmd.getEnumerationValues());
                        if (fmd.getHideEnumerationIfEmpty() != null && fmd.getHideEnumerationIfEmpty().booleanValue()
                                && ((ComboField) f).getOptions().size() == 0) {
                            f.setIsVisible(false);
                        }
                    } else if (fieldType.equals(SupportedFieldType.CODE.toString())) {
                        f = new CodeField();
                    } else if (fieldType.equals(SupportedFieldType.RULE_SIMPLE.toString())
                            || fieldType.equals(SupportedFieldType.RULE_SIMPLE_TIME.toString())
                            || fieldType.equals(SupportedFieldType.RULE_WITH_QUANTITY.toString())) {
                        // We're dealing with rule builders, so we'll create those specialized fields
                        f = new RuleBuilderField();
                        ((RuleBuilderField) f).setJsonFieldName(property.getName() + "Json");
                        ((RuleBuilderField) f).setDataWrapper(new DataWrapper());
                        ((RuleBuilderField) f).setFieldBuilder(fmd.getRuleIdentifier());
                        ((RuleBuilderField) f).setDisplayType(fmd.getDisplayType().toString());

                        String blankJsonString =  "{\"data\":[]}";
                        ((RuleBuilderField) f).setJson(blankJsonString);
                        DataWrapper dw = convertJsonToDataWrapper(blankJsonString);
                        if (dw != null) {
                            ((RuleBuilderField) f).setDataWrapper(dw);
                        }
                        
                        if (fieldType.equals(SupportedFieldType.RULE_SIMPLE.toString())) {
                            ((RuleBuilderField) f).setRuleType("rule-builder-simple");
                        } else if (fieldType.equals(SupportedFieldType.RULE_WITH_QUANTITY.toString())) {
                            ((RuleBuilderField) f).setRuleType("rule-builder-with-quantity");
                        } else if (fieldType.equals(SupportedFieldType.RULE_SIMPLE_TIME.toString())) {
                            ((RuleBuilderField) f).setRuleType("rule-builder-simple-time");
                        }
                    } else if (LookupType.DROPDOWN.equals(fmd.getLookupType())) {
                        // We're dealing with a to-one field that wants to be rendered as a dropdown instead of in a 
                        // modal, so we'll provision the combo field here. Available options will be set as part of a
                        // subsequent operation
                        f = new ComboField();
                    } else if (fieldType.equals(SupportedFieldType.MEDIA.toString())) {
                        f = new MediaField();
                    } else {
                        // Create a default field since there was no specialized handler
                        f = new Field();
                    }
                    
                    Boolean required = fmd.getRequiredOverride();
                    if (required == null) {
                        required = fmd.getRequired();
                    }

                    f.withName(property.getName())
                         .withFieldType(fieldType)
                         .withFieldComponentRenderer(fmd.getFieldComponentRenderer()==null?null:fmd.getFieldComponentRenderer().toString())
                         .withOrder(fmd.getOrder())
                         .withFriendlyName(fmd.getFriendlyName())
                         .withForeignKeyDisplayValueProperty(fmd.getForeignKeyDisplayValueProperty())
                         .withForeignKeyClass(fmd.getForeignKeyClass())
                         .withOwningEntityClass(fmd.getOwningClass()!=null?fmd.getOwningClass():fmd.getInheritedFromType())
                         .withRequired(required)
                         .withReadOnly(fmd.getReadOnly())
                         .withTranslatable(fmd.getTranslatable())
                         .withAlternateOrdering((Boolean) fmd.getAdditionalMetadata().get(Field.ALTERNATE_ORDERING))
                         .withLargeEntry(fmd.isLargeEntry())
                         .withHint(fmd.getHint())
                         .withTooltip(fmd.getTooltip())
                         .withHelp(fmd.getHelpText())
                         .withTypeaheadEnabled(fmd.getEnableTypeaheadLookup());

                    String defaultValue = fmd.getDefaultValue();
                    if (defaultValue != null) {
                        defaultValue = extractDefaultValueFromFieldData(fieldType, fmd);
                        f.withValue(defaultValue);
                    }

                    if (StringUtils.isBlank(f.getFriendlyName())) {
                        f.setFriendlyName(f.getName());
                    }

                    // Add the field to the appropriate FieldGroup
                    if (fmd.getGroup() == null) {
                        homelessFields.add(f);
                    } else {
                        ef.addField(cmd, f, fmd.getGroup(), fmd.getGroupOrder(), fmd.getTab(), fmd.getTabOrder());
                    }
                }
            }
        }

        for (Field f : homelessFields) {
            ef.addField(cmd, f, null, null, null, null);
        }
    }

    protected void setEntityFormTabsAndGroups(EntityForm ef, Map<String, TabMetadata> tabMetadataMap) {
        if (tabMetadataMap != null) {
            Set<String> tabMetadataKeySet = tabMetadataMap.keySet();
            for (String tabKey : tabMetadataKeySet) {
                TabMetadata tabMetadata = tabMetadataMap.get(tabKey);
                String unprocessedTabName = ef.addTabFromTabMetadata(tabMetadata);
                Set<String> groupMetadataKeySet = tabMetadata.getGroupMetadata().keySet();
                for (String groupKey : groupMetadataKeySet) {
                    ef.addGroupFromGroupMetadata(tabMetadata.getGroupMetadata().get(groupKey), unprocessedTabName);
                }
            }
        }
    }

    @Override
    public String extractDefaultValueFromFieldData(String fieldType, BasicFieldMetadata fmd) {
        String defaultValue = fmd.getDefaultValue();
        if (fieldType.equals(SupportedFieldType.RULE_SIMPLE.toString())
                || fieldType.equals(SupportedFieldType.RULE_SIMPLE_TIME.toString())
                || fieldType.equals(SupportedFieldType.RULE_WITH_QUANTITY.toString())) {
            return null;
        } else if (fieldType.equals(SupportedFieldType.INTEGER.toString())) {
            try {
                Integer.parseInt(defaultValue);
            } catch (NumberFormatException  e) {
                String msg = buildMsgForDefValException(SupportedFieldType.INTEGER.toString(), fmd, defaultValue);
                LOG.debug(msg);
                return null;
            }
        } else if (fieldType.equals(SupportedFieldType.DECIMAL.toString())
                || fieldType.equals(SupportedFieldType.MONEY.toString())) {
            try {
                BigDecimal val = new BigDecimal(defaultValue);
            } catch (NumberFormatException  e) {
                String msg = buildMsgForDefValException(fieldType.toString(), fmd, defaultValue);
                LOG.debug(msg);
                return null;
            }
        } else if (fieldType.equals(SupportedFieldType.BOOLEAN.toString())) {
            if (!defaultValue.toLowerCase().equals("true") && !defaultValue.toLowerCase().equals("false")
                    && !defaultValue.toUpperCase().equals("Y") && !defaultValue.toUpperCase().equals("N")) {
                String msg = buildMsgForDefValException(SupportedFieldType.BOOLEAN.toString(), fmd, defaultValue);
                LOG.debug(msg);
                return null;
            }
        } else if (fieldType.equals(SupportedFieldType.DATE.toString())) {
            DateFormat format = dataFormatProvider.getSimpleDateFormatter();
            if (defaultValue.toLowerCase().contains("today")) {
                defaultValue = format.format(new Date());
            } else {
                try {
                    Date date = format.parse(defaultValue);
                    defaultValue = format.format(date);
                } catch (ParseException e) {
                    String msg = buildMsgForDefValException(SupportedFieldType.DATE.toString(), fmd, defaultValue);
                    LOG.debug(msg);
                    return null;
                }
            }
        }
        return defaultValue;
    }

    private String buildMsgForDefValException(String type, BasicFieldMetadata fmd, String defaultValue) {
        return fmd.getTargetClass() + " : " + fmd.getName() + " - Failed to parse " + type +
                    " from DefaultValue [ " + defaultValue + " ]";
    }

    @Override
    public void removeNonApplicableFields(ClassMetadata cmd, EntityForm entityForm, String entityType) {
        for (Property p : cmd.getProperties()) {
            if (!ArrayUtils.contains(p.getMetadata().getAvailableToTypes(), entityType)) {
                entityForm.removeField(p.getName());
            }
        }
    }

    @Override
    public EntityForm createEntityForm(ClassMetadata cmd, List<SectionCrumb> sectionCrumbs)
            throws ServiceException {
        EntityForm ef = createStandardEntityForm();
        populateEntityForm(cmd, ef, sectionCrumbs);
        return ef;
    }
    
    protected String extractSectionIdentifierFromCrumb(List<SectionCrumb> sectionCrumbs) {
        if (sectionCrumbs != null && sectionCrumbs.size() > 0) {
            return sectionCrumbs.get(0).getSectionIdentifier();
        } else {
            return null;
        }
    }

    @Override
    public void populateEntityForm(ClassMetadata cmd, EntityForm ef, List<SectionCrumb> sectionCrumbs)
            throws ServiceException {
        ef.setCeilingEntityClassname(cmd.getCeilingType());
        
        String sectionIdentifier = extractSectionIdentifierFromCrumb(sectionCrumbs);

        AdminSection section = navigationService.findAdminSectionByClassAndSectionId(cmd.getCeilingType(),
                sectionIdentifier);
        if (section != null) {
            ef.setSectionKey(section.getUrl());
        } else {
            ef.setSectionKey(cmd.getCeilingType());
        }
        ef.setSectionCrumbsImpl(sectionCrumbs);

        setEntityFormTabsAndGroups(ef, cmd.getTabAndGroupMetadata());

        setEntityFormFields(cmd, ef, Arrays.asList(cmd.getProperties()));
        
        populateDropdownToOneFields(ef, cmd);
        
        extensionManager.getProxy().modifyUnpopulatedEntityForm(ef);
    }
    
    /**
     * This method is invoked when EntityForms are created and is meant to provide a hook to add
     * additional entity form actions for implementors of Broadleaf. Broadleaf modules will typically
     * leverage {@link FormBuilderExtensionHandler#addAdditionalFormActions(EntityForm)} method.
     * @param ef
     */
    protected void addAdditionalFormActions(EntityForm ef) {
        
    }
    
    @Override
    public EntityForm createEntityForm(ClassMetadata cmd, Entity entity, List<SectionCrumb> sectionCrumbs)
            throws ServiceException {
        EntityForm ef = createStandardEntityForm();
        populateEntityForm(cmd, entity, ef, sectionCrumbs);
        addAdditionalFormActions(ef);
        extensionManager.getProxy().addAdditionalFormActions(ef);
        return ef;
    }

    @Override
    public void populateEntityForm(ClassMetadata cmd, Entity entity, EntityForm ef, List<SectionCrumb> sectionCrumbs)
            throws ServiceException {
        // Get the empty form with appropriate fields
        populateEntityForm(cmd, ef, sectionCrumbs);

        String idProperty = adminEntityService.getIdProperty(cmd);
        ef.setId(entity.findProperty(idProperty).getValue());
        ef.setEntityType(entity.getType()[0]);

        populateEntityFormFieldValues(cmd, entity, ef);

        Property p = entity.findProperty(BasicPersistenceModule.MAIN_ENTITY_NAME_PROPERTY);
        if (p != null) {
            ef.setMainEntityName(p.getValue());
        }
        
        extensionManager.getProxy().modifyPopulatedEntityForm(ef, entity);
    }

    @Override
    public void populateEntityFormFieldValues(ClassMetadata cmd, Entity entity, EntityForm ef) {
        // Set the appropriate property values
        for (Property p : cmd.getProperties()) {
            if (p.getMetadata() instanceof BasicFieldMetadata) {
                BasicFieldMetadata basicFM = (BasicFieldMetadata) p.getMetadata();

                Property entityProp = entity.findProperty(p.getName());
                
                boolean explicitlyShown = VisibilityEnum.FORM_EXPLICITLY_SHOWN.equals(basicFM.getVisibility());
                //always show special map fields
                if (p.getName().equals("key") || p.getName().equals("priorKey")) {
                    explicitlyShown = true;
                }
                
                if (entityProp == null && explicitlyShown) {
                    Field field = ef.findField(p.getName());
                    if (field != null) {
                        field.setValue(null);
                    }
                } else if (entityProp == null && !SupportedFieldType.PASSWORD_CONFIRM.equals(basicFM.getExplicitFieldType())) {
                    ef.removeField(p.getName());
                } else {
                    Field field = ef.findField(p.getName());
                    if (field != null) {
                        if (entityProp != null) {
                            //protect against null - can happen with password confirmation fields (i.e. admin user)
                            field.setDirty(entityProp.getIsDirty());
                        }
                        if (basicFM.getFieldType()==SupportedFieldType.RULE_SIMPLE
                                || basicFM.getFieldType()==SupportedFieldType.RULE_SIMPLE_TIME
                                || basicFM.getFieldType()==SupportedFieldType.RULE_WITH_QUANTITY) {
                            RuleBuilderField rbf = (RuleBuilderField) field;
                            if (entity.getPMap().containsKey(rbf.getJsonFieldName())) {
                                String json = entity.getPMap().get(rbf.getJsonFieldName()).getValue();
                                rbf.setJson(json);
                                DataWrapper dw = convertJsonToDataWrapper(json);
                                if (dw != null) {
                                    rbf.setDataWrapper(dw);
                                }
                            }
                        } 
                        if (basicFM.getFieldType() == SupportedFieldType.MEDIA) {
                            field.setValue(entityProp.getValue());
                            field.setDisplayValue(entityProp.getDisplayValue());
                            MediaField mf = (MediaField) field;
                            Class<MediaDto> type = entityConfiguration.lookupEntityClass(MediaDto.class.getName(), MediaDto.class);
                            mf.setMedia(mediaBuilderService.convertJsonToMedia(entityProp.getUnHtmlEncodedValue(), type));
                        } else if (!SupportedFieldType.PASSWORD_CONFIRM.equals(basicFM.getExplicitFieldType())){
                            field.setValue(entityProp.getValue());
                            field.setDisplayValue(entityProp.getDisplayValue());
                        }
                    }
                }
            }
        }
    }

    /**
     * When using Thymeleaf, we need to convert the JSON string back to
     * a DataWrapper object because Thymeleaf escapes JSON strings.
     * Thymeleaf uses it's own object de-serializer
     * see: https://github.com/thymeleaf/thymeleaf/issues/84
     * see: http://forum.thymeleaf.org/Spring-Javascript-and-escaped-JSON-td4024739.html
     * @param json
     * @return DataWrapper
     * @throws IOException
     */
    protected DataWrapper convertJsonToDataWrapper(String json) {
        ObjectMapper mapper = new ObjectMapper();
        DataDTODeserializer dtoDeserializer = new DataDTODeserializer();
        SimpleModule module = new SimpleModule("DataDTODeserializerModule", new Version(1, 0, 0, null, null, null));
        module.addDeserializer(DataDTO.class, dtoDeserializer);
        mapper.registerModule(module);
        try {
            return mapper.readValue(json, DataWrapper.class);
        } catch (IOException e) {
            throw new RuntimeException(e);
        }
    }
    
    protected void populateDropdownToOneFields(EntityForm ef, ClassMetadata cmd) 
            throws ServiceException {
        for (Property p : cmd.getProperties()) {
            if (p.getMetadata() instanceof BasicFieldMetadata) {
                BasicFieldMetadata fmd = (BasicFieldMetadata) p.getMetadata();
                if (LookupType.DROPDOWN.equals(fmd.getLookupType())
                        && !ArrayUtils.contains(getFormHiddenVisibilities(), fmd.getVisibility())) {
                    // Get the records
                    PersistencePackageRequest toOnePpr = PersistencePackageRequest.standard()
                            .withCeilingEntityClassname(fmd.getForeignKeyClass());
                    Entity[] rows = adminEntityService.getRecords(toOnePpr).getDynamicResultSet().getRecords();
                    
                    // Determine the id field
                    String idProp = null;
                    ClassMetadata foreignClassMd = adminEntityService.getClassMetadata(toOnePpr).getDynamicResultSet().getClassMetaData();
                    for (Property foreignP : foreignClassMd.getProperties()) {
                        if (foreignP.getMetadata() instanceof BasicFieldMetadata) {
                            BasicFieldMetadata foreignFmd = (BasicFieldMetadata) foreignP.getMetadata();
                            if (SupportedFieldType.ID.equals(foreignFmd.getFieldType())) {
                                idProp = foreignP.getName();
                            }
                        }
                    }
                    
                    if (idProp == null) {
                        throw new RuntimeException("Could not determine ID property for " + fmd.getForeignKeyClass());
                    }
                    
                    // Determine the display field
                    String displayProp = fmd.getLookupDisplayProperty();
                    
                    // Build the options map
                    Map<String, String> options = new HashMap<String, String>();
                    for (Entity row : rows) {
                        Property prop = row.findProperty(displayProp);
                        if (prop == null) {
                            LOG.warn("Could not find displayProp [" + displayProp + "] on entity [" + 
                                    ef.getCeilingEntityClassname() + "]");
                        } else {
                            String displayValue = prop.getDisplayValue();
                            if (StringUtils.isBlank(displayValue)) {
                                displayValue = prop.getValue();
                            }
                            options.put(row.findProperty(idProp).getValue(), displayValue);
                        }
                    }
                    
                    // Set the options on the entity field
                    ComboField cf = (ComboField) ef.findField(p.getName());
                    cf.setOptions(options);
                }
            }
        }
    }

    @Override
    public EntityForm createEntityForm(ClassMetadata cmd, Entity entity, Map<String, DynamicResultSet> collectionRecords, List<SectionCrumb> sectionCrumbs)
            throws ServiceException {
        EntityForm ef = createStandardEntityForm();
        populateEntityForm(cmd, entity, collectionRecords, ef, sectionCrumbs);
        addAdditionalFormActions(ef);
        extensionManager.getProxy().addAdditionalFormActions(ef);
        return ef;
    }
    
    @Override
    public void populateEntityForm(ClassMetadata cmd, Entity entity, Map<String, DynamicResultSet> collectionRecords, EntityForm ef, List<SectionCrumb> sectionCrumbs)
            throws ServiceException {
        // Get the form with values for this entity
        populateEntityForm(cmd, entity, ef, sectionCrumbs);
        
        // Attach the sub-collection list grids and specialty UI support
        for (Property p : cmd.getProperties()) {
            if (p.getMetadata() instanceof BasicFieldMetadata) {
                continue;
            }
            
            if (!ArrayUtils.contains(p.getMetadata().getAvailableToTypes(), entity.getType()[0])) {
                continue;
            }

            if (collectionRecords != null) {
                DynamicResultSet subCollectionEntities = collectionRecords.get(p.getName());
                String containingEntityId = entity.getPMap().get(ef.getIdProperty()).getValue();
                ListGrid listGrid = buildCollectionListGrid(containingEntityId, subCollectionEntities, p, ef.getSectionKey(), sectionCrumbs);

                CollectionMetadata md = ((CollectionMetadata) p.getMetadata());
                if (md instanceof BasicCollectionMetadata) {
                    PersistencePackageRequest ppr = PersistencePackageRequest.fromMetadata(md, sectionCrumbs);
                    ClassMetadata collectionCmd = adminEntityService.getClassMetadata(ppr).getDynamicResultSet().getClassMetaData();
                    if (collectionCmd.getPolymorphicEntities().getChildren().length != 0) {
                        List<ClassTree> entityTypes = collectionCmd.getPolymorphicEntities().getCollapsedClassTrees();
                        for (ClassTree entityType : entityTypes) {
                            ListGridAction ADD = new ListGridAction(ListGridAction.ADD)
                                    .withButtonClass(AddMethodType.PERSIST_EMPTY==
                                            ((BasicCollectionMetadata) md).getAddMethodType()?"sub-list-grid-add-empty":"sub-list-grid-add")
                                    .withActionTargetEntity(entityType.getFullyQualifiedClassname())
                                    .withUrlPostfix("/add")
                                    .withIconClass("fa fa-plus")
                                    .withDisplayText("Add " + BLCMessageUtils.getMessage(entityType.getFriendlyName()));
                            listGrid.getToolbarActions().add(0, ADD);
                        }
                    } else {
                        listGrid.getToolbarActions().add(0, AddMethodType.PERSIST_EMPTY==
                                ((BasicCollectionMetadata) md).getAddMethodType()?DefaultListGridActions.ADD_EMPTY:DefaultListGridActions.ADD);
                    }
                } else {
                    listGrid.getToolbarActions().add(0, DefaultListGridActions.ADD);
                }
                if (subCollectionEntities.getUnselectedTabMetadata().get(md.getTab())!=null) {
                    ef.addListGrid(cmd, listGrid, md.getTab(), md.getTabOrder(), md.getGroup(), true);
                } else {
                    ef.addListGrid(cmd, listGrid, md.getTab(), md.getTabOrder(), md.getGroup(), false);
                }
            }
        }
        
//        for (ListGrid lg : ef.getAllListGrids()) {
//            // We always want the add option to be the first toolbar action for consistency
//            if (lg.getToolbarActions().isEmpty()) {
//                lg.addToolbarAction(DefaultListGridActions.ADD);
//            } else {
//                lg.getToolbarActions().add(0, DefaultListGridActions.ADD);
//            }
//        }

        if (CollectionUtils.isEmpty(ef.getActions())) {
            ef.addAction(DefaultEntityFormActions.SAVE);
        }
        
        addDeleteActionIfAllowed(ef, cmd, entity);
        setReadOnlyState(ef, cmd, entity);
        
        extensionManager.getProxy().modifyDetailEntityForm(ef);
    }
    
    /**
     * Adds the {@link DefaultEntityFormActions#DELETE} if the user is allowed to delete the <b>entity</b>. The user can
     * delete an entity for the following cases:
     * <ol>
     *  <li>The user has the security to {@link EntityOperationType#DELETE} the given class name represented by
     *  the <b>entityForm</b> (determined by {@link #getSecurityClassname(EntityForm, ClassMetadata)})</li>
     *  <li>The user has the security necessary to delete the given <b>entity</b> according to the
     *  {@link RowLevelSecurityService#canDelete(Entity)}</li>
     * </ol>
     * 
     * @param entityForm the form being generated
     * @param cmd the metatadata used to build the <b>entityForm</b> for the <b>entity</b>
     * @param entity the entity being edited
     * @see {@link SecurityVerifier#securityCheck(String, EntityOperationType)}
     * @see {@link #getSecurityClassname(EntityForm, ClassMetadata)}
     * @see {@link RowLevelSecurityService#canDelete(Entity)}
     */
    protected void addDeleteActionIfAllowed(EntityForm entityForm, ClassMetadata cmd, Entity entity) {
        boolean canDelete = true;
        try {
            String securityEntityClassname = getSecurityClassname(entityForm, cmd);
            adminRemoteSecurityService.securityCheck(securityEntityClassname, EntityOperationType.REMOVE);
        } catch (ServiceException e) {
            if (e instanceof SecurityServiceException) {
                canDelete = false;
            }
        }
        
        // If I cannot update a record then I certainly cannot delete it either
        if (canDelete) {
            canDelete = rowLevelSecurityService.canUpdate(adminRemoteSecurityService.getPersistentAdminUser(), entity);
        }
        
        if (canDelete) {
            canDelete = rowLevelSecurityService.canRemove(adminRemoteSecurityService.getPersistentAdminUser(), entity);
        }
        
        if (canDelete) {
            entityForm.addAction(DefaultEntityFormActions.DELETE);
        }
    }
    
    /**
     * The given <b>entityForm</b> is marked as readonly for the following cases:
     * <ol>
     *  <li>All of the properties from <b>cmd</b> are readonly</b></li>
     *  <li>The user does not have the security to {@link EntityOperationType#UPDATE} the given class name represented by
     *  the <b>entityForm</b> (determined by {@link #getSecurityClassname(EntityForm, ClassMetadata)})</li>
     *  <li>The user does not have the security necessary to modify the given <b>entity</b> according to the
     *  {@link RowLevelSecurityService#canUpdate(Entity)}</li>
     * </ol>
     * 
     * @param entityForm the form being generated
     * @param cmd the metatadata used to build the <b>entityForm</b> for the <b>entity</b>
     * @param entity the entity being edited
     * @see {@link SecurityVerifier#securityCheck(String, EntityOperationType)}
     * @see {@link #getSecurityClassname(EntityForm, ClassMetadata)}
     * @see {@link RowLevelSecurityService#canUpdate(Entity)}
     */
    protected void setReadOnlyState(EntityForm entityForm, ClassMetadata cmd, Entity entity) {
        boolean readOnly = true;
        
        // If all of the fields are read only, we'll mark the form as such
        for (Property property : cmd.getProperties()) {
            FieldMetadata fieldMetadata = property.getMetadata();
            if (fieldMetadata instanceof BasicFieldMetadata) {
                readOnly = ((BasicFieldMetadata) fieldMetadata).getReadOnly() != null && ((BasicFieldMetadata) fieldMetadata).getReadOnly();
                if (!readOnly) {
                    break;
                }
            } else {
                readOnly = ((CollectionMetadata) fieldMetadata).isMutable();
                if (!readOnly) {
                    break;
                }
            }
        }

        if (!readOnly) {
            // If the user does not have edit permissions, we will go ahead and make the form read only to prevent confusion
            try {
                String securityEntityClassname = getSecurityClassname(entityForm, cmd);
                adminRemoteSecurityService.securityCheck(securityEntityClassname, EntityOperationType.UPDATE);
            } catch (ServiceException e) {
                if (e instanceof SecurityServiceException) {
                    readOnly = true;
                }
            }
        }
        
        // if the normal admin security service has not deemed this readonly and the all of the properties on the entity
        // are not readonly, then check the row-level security
        if (!readOnly) {
            readOnly = !rowLevelSecurityService.canUpdate(adminRemoteSecurityService.getPersistentAdminUser(), entity);
        }

        if (readOnly) {
            entityForm.setReadOnly();
        }
    }
    
    /**
     * Obtains the class name suitable for passing along to the {@link SecurityVerifier}
     * @param form
     * @param cmd
     * @return
     */
    protected String getSecurityClassname(EntityForm entityForm, ClassMetadata cmd) {
        String securityEntityClassname = entityForm.getCeilingEntityClassname();

        if (!StringUtils.isEmpty(cmd.getSecurityCeilingType())) {
            securityEntityClassname = cmd.getSecurityCeilingType();
        } else {
            if (entityForm.getDynamicFormInfos() != null) {
                for (DynamicEntityFormInfo info : entityForm.getDynamicFormInfos().values()) {
                    if (!StringUtils.isEmpty(info.getSecurityCeilingClassName())) {
                        securityEntityClassname = info.getSecurityCeilingClassName();
                        break;
                    }
                }
            }
        }
        
        return securityEntityClassname;
    }
    
    @Override
    public void populateEntityFormFields(EntityForm ef, Entity entity) {
        populateEntityFormFields(ef, entity, true, true);
    }

    @Override
    public void populateEntityFormFields(EntityForm ef, Entity entity, boolean populateType, boolean populateId) {
        if (populateId) {
            ef.setId(entity.findProperty(ef.getIdProperty()).getValue());
        }
        if (populateType) {
            ef.setEntityType(entity.getType()[0]);
        }

        for (Entry<String, Field> entry : ef.getFields().entrySet()) {
            Property entityProp = entity.findProperty(entry.getKey());
            if (entityProp != null) {
                entry.getValue().setValue(entityProp.getValue());
                entry.getValue().setDisplayValue(entityProp.getDisplayValue());
            }
        }
    }

    @Override
    public void populateAdornedEntityFormFields(EntityForm ef, Entity entity, AdornedTargetList adornedList) {
        Field field = ef.findField(adornedList.getTargetObjectPath() + "." + adornedList.getTargetIdProperty());
        Property entityProp = entity.findProperty(ef.getIdProperty());
        field.setValue(entityProp.getValue());

        if (StringUtils.isNotBlank(adornedList.getSortField())) {
            field = ef.findField(adornedList.getSortField());
            entityProp = entity.findProperty(adornedList.getSortField());
            if (field != null && entityProp != null) {
                field.setValue(entityProp.getValue());
            }
        }
    }

    @Override
    public void populateMapEntityFormFields(EntityForm ef, Entity entity) {
        Field field = ef.findField("priorKey");
        Property entityProp = entity.findProperty("key");
        if (field != null && entityProp != null) {
            field.setValue(entityProp.getValue());
        }
    }

    @Override
    public EntityForm buildAdornedListForm(AdornedTargetCollectionMetadata adornedMd, AdornedTargetList adornedList,
            String parentId, boolean isViewCollectionItem)
            throws ServiceException {
        EntityForm ef = createStandardAdornedEntityForm();
        return buildAdornedListForm(adornedMd, adornedList, parentId, isViewCollectionItem, ef);
    }
    
    @Override
    public EntityForm buildAdornedListForm(AdornedTargetCollectionMetadata adornedMd, AdornedTargetList adornedList,
            String parentId, boolean isViewCollectionItem, EntityForm ef)
            throws ServiceException {
        ef.setEntityType(adornedList.getAdornedTargetEntityClassname());

        // Get the metadata for this adorned field
        PersistencePackageRequest request = PersistencePackageRequest.adorned()
                .withCeilingEntityClassname(adornedMd.getCollectionCeilingEntity())
                .withAdornedList(adornedList);
        ClassMetadata collectionMetadata = adminEntityService.getClassMetadata(request).getDynamicResultSet().getClassMetaData();

        List<Property> entityFormProperties = new ArrayList<Property>();
        if (isViewCollectionItem) {
            Collections.addAll(entityFormProperties, collectionMetadata.getProperties());
        } else {
            // We want our entity form to only render the maintained adorned target fields
            for (String targetFieldName : adornedMd.getMaintainedAdornedTargetFields()) {
                Property p = collectionMetadata.getPMap().get(targetFieldName);
                if (p.getMetadata() instanceof BasicFieldMetadata) {
                    ((BasicFieldMetadata) p.getMetadata()).setVisibility(VisibilityEnum.VISIBLE_ALL);
                    entityFormProperties.add(p);
                }
            }
        }

        // Set the maintained fields on the form
        setEntityFormFields(collectionMetadata, ef, entityFormProperties);

        // Add these two additional hidden fields that are required for persistence
        Field f = new Field()
                .withName(adornedList.getLinkedObjectPath() + "." + adornedList.getLinkedIdProperty())
                .withFieldType(SupportedFieldType.HIDDEN.toString())
                .withValue(parentId);
        ef.addHiddenField(collectionMetadata, f);

        f = new Field()
                .withName(adornedList.getTargetObjectPath() + "." + adornedList.getTargetIdProperty())
                .withFieldType(SupportedFieldType.HIDDEN.toString())
                .withIdOverride("adornedTargetIdProperty");
        ef.addHiddenField(collectionMetadata, f);

        if (StringUtils.isNotBlank(adornedList.getSortField())) {
            f = new Field()
                    .withName(adornedList.getSortField())
                    .withFieldType(SupportedFieldType.HIDDEN.toString());
            ef.addHiddenField(collectionMetadata, f);
        }

        ef.setParentId(parentId);

        return ef;
    }


    @Override
    public EntityForm buildMapForm(MapMetadata mapMd, final MapStructure mapStructure, ClassMetadata cmd, String parentId)
            throws ServiceException {
        EntityForm ef = createStandardEntityForm();
        return buildMapForm(mapMd, mapStructure, cmd, parentId, ef);
    }
    
    @Override
    public EntityForm buildMapForm(MapMetadata mapMd, final MapStructure mapStructure, ClassMetadata cmd, String parentId, EntityForm ef)
            throws ServiceException {
        ForeignKey foreignKey = (ForeignKey) mapMd.getPersistencePerspective()
                .getPersistencePerspectiveItems().get(PersistencePerspectiveItemType.FOREIGNKEY);
        ef.setEntityType(foreignKey.getForeignKeyClass());

        Field keyField;
        if (!mapMd.getForceFreeFormKeys()) {
            // We will use a combo field to render the key choices
            ComboField temp = new ComboField();
            temp.withName("key")
                    .withFieldType("combo_field")
                    .withFriendlyName("Key");
            if (mapMd.getKeys() != null) {
                // The keys can be explicitly set in the annotation...
                temp.setOptions(mapMd.getKeys());
            } else {
                // Or they could be based on a different entity
                PersistencePackageRequest ppr = PersistencePackageRequest.standard()
                        .withCeilingEntityClassname(mapMd.getMapKeyOptionEntityClass());

                DynamicResultSet drs = adminEntityService.getRecords(ppr).getDynamicResultSet();
    
                for (Entity entity : drs.getRecords()) {
                    String keyValue = entity.getPMap().get(mapMd.getMapKeyOptionEntityValueField()).getValue();
                    String keyDisplayValue = entity.getPMap().get(mapMd.getMapKeyOptionEntityDisplayField()).getValue();
                    temp.putOption(keyValue, keyDisplayValue);
                }
            }
            keyField = temp;
        } else {
            keyField = new Field().withName("key")
                                .withFieldType(SupportedFieldType.STRING.toString())
                                .withFriendlyName("Key");
        }
        keyField.setRequired(true);
        ef.addMapKeyField(cmd, keyField);
        
        // Set the fields for this form
        List<Property> mapFormProperties;
        if (mapMd.isSimpleValue()) {
            ef.setIdProperty("key");
            mapFormProperties = new ArrayList<Property>();
            Property valueProp = cmd.getPMap().get("value");
            mapFormProperties.add(valueProp);
        } else {
            mapFormProperties = new ArrayList<Property>(Arrays.asList(cmd.getProperties()));
            CollectionUtils.filter(mapFormProperties, new Predicate() {
                @Override
                public boolean evaluate(Object object) {
                    Property p = (Property) object;
                    return ArrayUtils.contains(p.getMetadata().getAvailableToTypes(), mapStructure.getValueClassName());
                }
            });
        }

        setEntityFormFields(cmd, ef, mapFormProperties);

        Field f = new Field()
                .withName("priorKey")
                .withFieldType(SupportedFieldType.HIDDEN.toString());
        ef.addHiddenField(cmd, f);

        ef.setParentId(parentId);

        return ef;
    }
    
    protected EntityForm createStandardEntityForm() {
        EntityForm ef = new EntityForm();
        ef.addAction(DefaultEntityFormActions.SAVE);
        return ef;
    }

    protected EntityForm createStandardAdornedEntityForm() {
        EntityForm ef = new EntityForm();
        ef.addAction(DefaultAdornedEntityFormActions.Add);
        return ef;
    }
    
    protected VisibilityEnum[] getGridHiddenVisibilities() {
        return FormBuilderServiceImpl.GRID_HIDDEN_VISIBILITIES;
    }
    
    protected VisibilityEnum[] getFormHiddenVisibilities() {
        return FormBuilderServiceImpl.FORM_HIDDEN_VISIBILITIES;
    }

}<|MERGE_RESOLUTION|>--- conflicted
+++ resolved
@@ -169,12 +169,8 @@
         List<Field> headerFields = new ArrayList<Field>();
         ListGrid.Type type = ListGrid.Type.MAIN;
         String idProperty = "id";
-<<<<<<< HEAD
 
         FieldWrapper wrapper = new FieldWrapper();
-=======
-        
->>>>>>> bef98293
         for (Property p : cmd.getProperties()) {
             if (p.getMetadata() instanceof BasicFieldMetadata) {
                 BasicFieldMetadata fmd = (BasicFieldMetadata) p.getMetadata();
