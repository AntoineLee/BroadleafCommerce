--- conflicted
+++ resolved
@@ -628,14 +628,13 @@
         }
         listGrid.getRowActions().add(DefaultListGridActions.REMOVE);
 
-<<<<<<< HEAD
         if (isMedia) {
             listGrid.setListGridType(ListGrid.Type.ASSET_GRID);
             listGrid.setSelectType(ListGrid.SelectType.NONE);
         }
 
         extensionManager.getProxy().modifyListGrid(listGrid.getClassName(), listGrid);
-=======
+
         //If someone has replaced RowLevelSecurityService, check here to make sure the replacement implements the expected interface
         if (rowLevelSecurityService instanceof ExceptionAwareRowLevelSecurityProvider) {
             EntityFormModifierConfiguration entityFormModifierConfiguration = ((ExceptionAwareRowLevelSecurityProvider) rowLevelSecurityService).getUpdateDenialExceptions();
@@ -651,8 +650,6 @@
                 }
             }
         }
-
->>>>>>> 74508da5
         return listGrid;
     }
 
@@ -795,15 +792,11 @@
             ListGridRecord record = new ListGridRecord();
             record.setListGrid(listGrid);
             record.setDirty(e.isDirty());
-<<<<<<< HEAD
+            record.setEntity(e);
             if (StringUtils.isNotBlank(sortPropery) && e.findProperty(sortPropery) != null) {
                 Property sort = e.findProperty(sortPropery);
                 record.setDisplayOrder(sort.getValue());
             }
-=======
-            record.setEntity(e);
-
->>>>>>> 74508da5
             if (e.findProperty("hasError") != null) {
                 Boolean hasError = Boolean.parseBoolean(e.findProperty("hasError").getValue());
                 record.setIsError(hasError);
