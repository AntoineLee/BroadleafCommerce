/*
 * #%L
 * BroadleafCommerce Open Admin Platform
 * %%
 * Copyright (C) 2009 - 2013 Broadleaf Commerce
 * %%
 * Licensed under the Apache License, Version 2.0 (the "License");
 * you may not use this file except in compliance with the License.
 * You may obtain a copy of the License at
 * 
 *       http://www.apache.org/licenses/LICENSE-2.0
 * 
 * Unless required by applicable law or agreed to in writing, software
 * distributed under the License is distributed on an "AS IS" BASIS,
 * WITHOUT WARRANTIES OR CONDITIONS OF ANY KIND, either express or implied.
 * See the License for the specific language governing permissions and
 * limitations under the License.
 * #L%
 */
package org.broadleafcommerce.openadmin.web.controller.entity;

import org.apache.commons.collections.CollectionUtils;
import org.apache.commons.collections.MapUtils;
import org.apache.commons.lang3.StringUtils;
import org.apache.commons.logging.Log;
import org.apache.commons.logging.LogFactory;
import org.broadleafcommerce.common.exception.SecurityServiceException;
import org.broadleafcommerce.common.exception.ServiceException;
import org.broadleafcommerce.common.presentation.client.AddMethodType;
import org.broadleafcommerce.common.presentation.client.SupportedFieldType;
import org.broadleafcommerce.common.sandbox.SandBoxHelper;
import org.broadleafcommerce.common.util.BLCArrayUtils;
import org.broadleafcommerce.common.util.BLCMessageUtils;
import org.broadleafcommerce.common.web.BroadleafRequestContext;
import org.broadleafcommerce.common.web.JsonResponse;
import org.broadleafcommerce.openadmin.dto.AdornedTargetCollectionMetadata;
import org.broadleafcommerce.openadmin.dto.AdornedTargetList;
import org.broadleafcommerce.openadmin.dto.BasicCollectionMetadata;
import org.broadleafcommerce.openadmin.dto.BasicFieldMetadata;
import org.broadleafcommerce.openadmin.dto.ClassMetadata;
import org.broadleafcommerce.openadmin.dto.ClassTree;
import org.broadleafcommerce.openadmin.dto.CollectionMetadata;
import org.broadleafcommerce.openadmin.dto.DynamicResultSet;
import org.broadleafcommerce.openadmin.dto.Entity;
import org.broadleafcommerce.openadmin.dto.FieldMetadata;
import org.broadleafcommerce.openadmin.dto.FilterAndSortCriteria;
import org.broadleafcommerce.openadmin.dto.MapMetadata;
import org.broadleafcommerce.openadmin.dto.Property;
import org.broadleafcommerce.openadmin.dto.SectionCrumb;
import org.broadleafcommerce.openadmin.server.domain.PersistencePackageRequest;
import org.broadleafcommerce.openadmin.server.security.domain.AdminSection;
import org.broadleafcommerce.openadmin.server.security.remote.EntityOperationType;
import org.broadleafcommerce.openadmin.server.service.persistence.PersistenceResponse;
import org.broadleafcommerce.openadmin.server.service.persistence.module.BasicPersistenceModule;
import org.broadleafcommerce.openadmin.web.controller.AdminAbstractController;
import org.broadleafcommerce.openadmin.web.editor.NonNullBooleanEditor;
import org.broadleafcommerce.openadmin.web.form.component.DefaultListGridActions;
import org.broadleafcommerce.openadmin.web.form.component.ListGrid;
import org.broadleafcommerce.openadmin.web.form.entity.DefaultEntityFormActions;
import org.broadleafcommerce.openadmin.web.form.entity.DefaultMainActions;
import org.broadleafcommerce.openadmin.web.form.entity.EntityForm;
import org.broadleafcommerce.openadmin.web.form.entity.EntityFormAction;
import org.broadleafcommerce.openadmin.web.form.entity.Field;
import org.broadleafcommerce.openadmin.web.form.entity.Tab;
import org.broadleafcommerce.openadmin.web.controller.modal.ModalHeaderType;
import org.springframework.beans.factory.annotation.Value;
import org.springframework.beans.propertyeditors.StringTrimmerEditor;
import org.springframework.stereotype.Controller;
import org.springframework.ui.Model;
import org.springframework.util.MultiValueMap;
import org.springframework.validation.BindingResult;
import org.springframework.validation.FieldError;
import org.springframework.validation.ObjectError;
import org.springframework.web.bind.WebDataBinder;
import org.springframework.web.bind.annotation.InitBinder;
import org.springframework.web.bind.annotation.ModelAttribute;
import org.springframework.web.bind.annotation.PathVariable;
import org.springframework.web.bind.annotation.RequestMapping;
import org.springframework.web.bind.annotation.RequestMethod;
import org.springframework.web.bind.annotation.RequestParam;
import org.springframework.web.bind.annotation.ResponseBody;
import org.springframework.web.servlet.DispatcherServlet;
import org.springframework.web.servlet.FlashMap;
import org.springframework.web.servlet.mvc.support.RedirectAttributes;

import com.fasterxml.jackson.databind.ObjectMapper;

import java.net.URLDecoder;
import java.util.ArrayList;
import java.util.HashMap;
import java.util.List;
import java.util.Map;
import java.util.Map.Entry;

import javax.annotation.Resource;
import javax.servlet.http.HttpServletRequest;
import javax.servlet.http.HttpServletResponse;

/**
 * The default implementation of the {@link #BroadleafAdminAbstractEntityController}. This delegates every call to 
 * super and does not provide any custom-tailored functionality. It is responsible for rendering the admin for every
 * entity that is not explicitly customized by its own controller.
 * 
 * @author Andre Azzolini (apazzolini)
 */
@Controller("blAdminBasicEntityController")
@RequestMapping("/{sectionKey:.+}")
public class AdminBasicEntityController extends AdminAbstractController {
    protected static final Log LOG = LogFactory.getLog(AdminBasicEntityController.class);

    @Resource(name="blSandBoxHelper")
    protected SandBoxHelper sandBoxHelper;

    @Value("${admin.form.validation.errors.hideTopLevelErrors}")
    protected boolean hideTopLevelErrors = false;

    // ******************************************
    // REQUEST-MAPPING BOUND CONTROLLER METHODS *
    // ******************************************

    /**
     * Renders the main entity listing for the specified class, which is based on the current sectionKey with some optional
     * criteria.
     * 
     * @param request
     * @param response
     * @param model
     * @param pathVars
     * @param requestParams a Map of property name -> list critiera values
     * @return the return view path
     * @throws Exception
     */
    @RequestMapping(value = "", method = RequestMethod.GET)
    public String viewEntityList(HttpServletRequest request, HttpServletResponse response, Model model,
            @PathVariable Map<String, String> pathVars,
            @RequestParam MultiValueMap<String, String> requestParams) throws Exception {
        String sectionKey = getSectionKey(pathVars);
        String sectionClassName = getClassNameForSection(sectionKey);
        List<SectionCrumb> crumbs = getSectionCrumbs(request, null, null);
        PersistencePackageRequest ppr = getSectionPersistencePackageRequest(sectionClassName, requestParams, crumbs, pathVars);

        ClassMetadata cmd = service.getClassMetadata(ppr).getDynamicResultSet().getClassMetaData();
        DynamicResultSet drs =  service.getRecords(ppr).getDynamicResultSet();

        ListGrid listGrid = formService.buildMainListGrid(drs, cmd, sectionKey, crumbs);
        List<EntityFormAction> mainActions = new ArrayList<EntityFormAction>();
        addAddActionIfAllowed(sectionClassName, cmd, mainActions);
        extensionManager.getProxy().addAdditionalMainActions(sectionClassName, mainActions);
        extensionManager.getProxy().modifyMainActions(cmd, mainActions);
        
        Field firstField = listGrid.getHeaderFields().iterator().next();
        if (requestParams.containsKey(firstField.getName())) {
            model.addAttribute("mainSearchTerm", requestParams.get(firstField.getName()).get(0));
        }
        
        // If this came from a delete save, we'll have a headerFlash request parameter to take care of
        if (requestParams.containsKey("headerFlash")) {
            model.addAttribute("headerFlash", requestParams.get("headerFlash").get(0));
        }
        
        model.addAttribute("entityFriendlyName", cmd.getPolymorphicEntities().getFriendlyName());
        model.addAttribute("currentUrl", request.getRequestURL().toString());
        model.addAttribute("listGrid", listGrid);
        model.addAttribute("mainActions", mainActions);
        model.addAttribute("viewType", "entityList");

        setModelAttributes(model, sectionKey);
        return "modules/defaultContainer";
    }

    /**
     * Adds the "Add" button to the main entity form if the current user has permissions to create new instances
     * of the entity and all of the fields in the entity aren't marked as read only.
     * 
     * @param sectionClassName
     * @param cmd
     * @param mainActions
     */
    protected void addAddActionIfAllowed(String sectionClassName, ClassMetadata cmd, List<EntityFormAction> mainActions) {
        if (isAddActionAllowed(sectionClassName, cmd)) {
            mainActions.add(DefaultMainActions.ADD);
        }

        mainEntityActionsExtensionManager.getProxy().modifyMainActions(cmd, mainActions);
    }
    
    protected boolean isAddActionAllowed(String sectionClassName, ClassMetadata cmd) {
        // If the user does not have create permissions, we will not add the "Add New" button
        boolean canCreate = true;
        try {
            adminRemoteSecurityService.securityCheck(sectionClassName, EntityOperationType.ADD);
        } catch (ServiceException e) {
            if (e instanceof SecurityServiceException) {
                canCreate = false;
            }
        }
        
        if (canCreate) {
            checkReadOnly: {
                //check if all the metadata is read only
                for (Property property : cmd.getProperties()) {
                    if (property.getMetadata() instanceof BasicFieldMetadata) {
                        if (((BasicFieldMetadata) property.getMetadata()).getReadOnly() == null ||
                                !((BasicFieldMetadata) property.getMetadata()).getReadOnly()) {
                            break checkReadOnly;
                        }
                    }
                }
                canCreate = false;
            }
        }
        
        return canCreate;
    }

    /**
     * Renders the modal form that is used to add a new parent level entity. Note that this form cannot render any
     * subcollections as operations on those collections require the parent level entity to first be saved and have 
     * and id. Once the entity is initially saved, we will redirect the user to the normal manage entity screen where 
     * they can then perform operations on sub collections.
     * 
     * @param request
     * @param response
     * @param model
     * @param pathVars
     * @param entityType
     * @return the return view path
     * @throws Exception
     */
    @RequestMapping(value = "/add", method = RequestMethod.GET)
    public String viewAddEntityForm(HttpServletRequest request, HttpServletResponse response, Model model,
            @PathVariable  Map<String, String> pathVars,
            @RequestParam(defaultValue = "") String entityType) throws Exception {
        String sectionKey = getSectionKey(pathVars);
        String sectionClassName = getClassNameForSection(sectionKey);
        List<SectionCrumb> sectionCrumbs = getSectionCrumbs(request, null, null);
        ClassMetadata cmd = service.getClassMetadata(getSectionPersistencePackageRequest(sectionClassName, sectionCrumbs, pathVars))
                .getDynamicResultSet().getClassMetaData();

        // If the entity type isn't specified, we need to determine if there are various polymorphic types for this entity.
        if (StringUtils.isBlank(entityType)) {
            if (cmd.getPolymorphicEntities().getChildren().length == 0) {
                entityType = cmd.getPolymorphicEntities().getFullyQualifiedClassname();
            } else {
                entityType = getDefaultEntityType();
            }
        } else {
            entityType = URLDecoder.decode(entityType, "UTF-8");
        }

        // If we still don't have a type selected, that means that there were indeed multiple possible types and we 
        // will be allowing the user to pick his desired type.
        if (StringUtils.isBlank(entityType)) {
            List<ClassTree> entityTypes = getAddEntityTypes(cmd.getPolymorphicEntities());
            model.addAttribute("entityTypes", entityTypes);
            model.addAttribute("viewType", "modal/entityTypeSelection");
            String requestUri = request.getRequestURI();
            if (!request.getContextPath().equals("/") && requestUri.startsWith(request.getContextPath())) {
                requestUri = requestUri.substring(request.getContextPath().length() + 1, requestUri.length());
            }
            model.addAttribute("currentUri", requestUri);
        } else {
            EntityForm entityForm = formService.createEntityForm(cmd, sectionCrumbs);
            
            // We need to make sure that the ceiling entity is set to the interface and the specific entity type
            // is set to the type we're going to be creating.
            entityForm.setCeilingEntityClassname(cmd.getCeilingType());
            entityForm.setEntityType(entityType);
            
            // When we initially build the class metadata (and thus, the entity form), we had all of the possible
            // polymorphic fields built out. Now that we have a concrete entity type to render, we can remove the
            // fields that are not applicable for this given entity type.
            formService.removeNonApplicableFields(cmd, entityForm, entityType);

            modifyAddEntityForm(entityForm, pathVars);

            model.addAttribute("entityForm", entityForm);
            model.addAttribute("viewType", "modal/entityAdd");
        }

        model.addAttribute("entityFriendlyName", cmd.getPolymorphicEntities().getFriendlyName());
        model.addAttribute("currentUrl", request.getRequestURL().toString());
        model.addAttribute("modalHeaderType", ModalHeaderType.ADD_ENTITY.getType());
        setModelAttributes(model, sectionKey);
        return "modules/modalContainer";
    }

    /**
     * Processes the request to add a new entity. If successful, returns a redirect to the newly created entity.
     * 
     * @param request
     * @param response
     * @param model
     * @param pathVars
     * @param entityForm
     * @param result
     * @return the return view path
     * @throws Exception
     */
    @RequestMapping(value = "/add", method = RequestMethod.POST)
    public String addEntity(HttpServletRequest request, HttpServletResponse response, Model model,
            @PathVariable  Map<String, String> pathVars,
            @ModelAttribute(value="entityForm") EntityForm entityForm, BindingResult result) throws Exception {
        String sectionKey = getSectionKey(pathVars);

        extractDynamicFormFields(entityForm);
        List<SectionCrumb> sectionCrumbs = getSectionCrumbs(request, null, null);
        Entity entity = service.addEntity(entityForm, getSectionCustomCriteria(), sectionCrumbs).getEntity();
        entityFormValidator.validate(entityForm, entity, result);

        if (result.hasErrors()) {
            String sectionClassName = getClassNameForSection(sectionKey);
            ClassMetadata cmd = service.getClassMetadata(getSectionPersistencePackageRequest(sectionClassName, sectionCrumbs, pathVars)).getDynamicResultSet().getClassMetaData();
            entityForm.clearFieldsMap();
            formService.populateEntityForm(cmd, entity, entityForm, sectionCrumbs);

            formService.removeNonApplicableFields(cmd, entityForm, entityForm.getEntityType());

            modifyAddEntityForm(entityForm, pathVars);

            model.addAttribute("viewType", "modal/entityAdd");
            model.addAttribute("currentUrl", request.getRequestURL().toString());
            model.addAttribute("modalHeaderType", ModalHeaderType.ADD_ENTITY.getType());
            model.addAttribute("hideTopLevelErrors", hideTopLevelErrors);
            setModelAttributes(model, sectionKey);
            return "modules/modalContainer";
        }
        
        // Note that AJAX Redirects need the context path prepended to them
        return "ajaxredirect:" + getContextPath(request) + sectionKey + "/" + entity.getPMap().get("id").getValue();
    }

    /**
     * Renders the main entity form for the specified entity
     * 
     * @param request
     * @param response
     * @param model
     * @param pathVars
     * @param id
     * @return the return view path
     * @throws Exception
     */
    @RequestMapping(value = "/{id}", method = RequestMethod.GET)
    public String viewEntityForm(HttpServletRequest request, HttpServletResponse response, Model model,
            @PathVariable  Map<String, String> pathVars,
            @PathVariable("id") String id) throws Exception {
        String sectionKey = getSectionKey(pathVars);
        String sectionClassName = getClassNameForSection(sectionKey);
        List<SectionCrumb> crumbs = getSectionCrumbs(request, sectionKey, id);
        PersistencePackageRequest ppr = getSectionPersistencePackageRequest(sectionClassName, crumbs, pathVars);

        ClassMetadata cmd = service.getClassMetadata(ppr).getDynamicResultSet().getClassMetaData();
        Entity entity = service.getRecord(ppr, id, cmd, false).getDynamicResultSet().getRecords()[0];
        
        Map<String, DynamicResultSet> subRecordsMap = service.getRecordsForAllSubCollections(ppr, entity, crumbs);

        EntityForm entityForm = formService.createEntityForm(cmd, entity, subRecordsMap, crumbs);
        
        modifyEntityForm(entityForm, pathVars);
        
        model.addAttribute("entity", entity);
        model.addAttribute("entityForm", entityForm);
        model.addAttribute("currentUrl", request.getRequestURL().toString());

        setModelAttributes(model, sectionKey);
        
        if (sandBoxHelper.isSandBoxable(entityForm.getEntityType())) {
            Tab auditTab = new Tab();
            auditTab.setTitle("Audit");
            auditTab.setOrder(Integer.MAX_VALUE);
            auditTab.setTabClass("audit-tab");
            entityForm.getTabs().add(auditTab);
        }

        if (isAjaxRequest(request)) {
            entityForm.setReadOnly();
            model.addAttribute("viewType", "modal/entityView");
            model.addAttribute("modalHeaderType", ModalHeaderType.VIEW_ENTITY.getType());
            return "modules/modalContainer";
        } else {
            model.addAttribute("useAjaxUpdate", true);
            model.addAttribute("viewType", "entityEdit");
            return "modules/defaultContainer";
        }
    }

    /**
     * Builds JSON that looks like this:
     * 
     * {"errors":
     *      [{"message":"This field is Required",
     *        "code": "requiredValidationFailure"
     *        "field":"defaultSku--name",
     *        "errorType", "field",
     *        "tab": "General"
     *        },
     *        {"message":"This field is Required",
     *        "code": "requiredValidationFailure"
     *        "field":"defaultSku--name",
     *        "errorType", "field",
     *        "tab": "General"
     *        }]
     * }
     * 
     */
    @RequestMapping(value = "/{id}", method = RequestMethod.POST, produces = "application/json")
    public String saveEntityJson(HttpServletRequest request, HttpServletResponse response, Model model,
            @PathVariable Map<String, String> pathVars,
            @PathVariable(value = "id") String id,
            @ModelAttribute(value = "entityForm") EntityForm entityForm, BindingResult result,
            RedirectAttributes ra) throws Exception {
        
        saveEntity(request, response, model, pathVars, id, entityForm, result, ra);

        JsonResponse json = new JsonResponse(response);
        if (result.hasErrors()) {
            populateJsonValidationErrors(entityForm, result, json);
        }
        List<String> dirtyList = buildDirtyList(pathVars, request, id);
        if (CollectionUtils.isNotEmpty(dirtyList)) {
            json.with("dirty", dirtyList);
        }

        return json.done();
    }
    
    public List<String> buildDirtyList(Map<String, String> pathVars, HttpServletRequest request, String id) throws ServiceException {
        List<String> dirtyList = new ArrayList<>();
        String sectionKey = getSectionKey(pathVars);
        String sectionClassName = getClassNameForSection(sectionKey);
        List<SectionCrumb> sectionCrumbs = getSectionCrumbs(request, sectionKey, id);
        PersistencePackageRequest ppr = getSectionPersistencePackageRequest(sectionClassName, sectionCrumbs, pathVars);
        ClassMetadata cmd = null;
        Entity entity = null;
        cmd = service.getClassMetadata(ppr).getDynamicResultSet().getClassMetaData();
        entity = service.getRecord(ppr, id, cmd, false).getDynamicResultSet().getRecords()[0];
        
        for (Property p: entity.getProperties()) {
            if (p.getIsDirty()) {
                dirtyList.add(p.getName());
            }
        }
        return dirtyList;
    }
    
    /**
     * Populates the given <b>json</b> response object based on the given <b>form</b> and <b>result</b>
     * @return the same <b>result</b> that was passed in
     */
    protected JsonResponse populateJsonValidationErrors(EntityForm form, BindingResult result, JsonResponse json) {
        List<Map<String, Object>> errors = new ArrayList<Map<String, Object>>();
        for (FieldError e : result.getFieldErrors()){
            Map<String, Object> errorMap = new HashMap<String, Object>();
            errorMap.put("errorType", "field");
            String fieldName = e.getField().substring(e.getField().indexOf("[") + 1, e.getField().indexOf("]")).replace("_", "-");
            errorMap.put("field", fieldName);
            
            errorMap.put("message", translateErrorMessage(e));
            errorMap.put("code", e.getCode());
            String tabFieldName = fieldName.replaceAll("-+", ".");
            Tab errorTab = form.findTabForField(tabFieldName);
            if (errorTab != null) {
                errorMap.put("tab", errorTab.getTitle());
            }
            errors.add(errorMap);
        }
        for (ObjectError e : result.getGlobalErrors()) {
            Map<String, Object> errorMap = new HashMap<String, Object>();
            errorMap.put("errorType", "global");
            errorMap.put("code", e.getCode());
            errorMap.put("message", translateErrorMessage(e));
            errors.add(errorMap);
        }
        json.with("errors", errors);
        
        return json;
    }
    
    protected String translateErrorMessage(ObjectError error) {
        BroadleafRequestContext context = BroadleafRequestContext.getBroadleafRequestContext();
        if (context != null && context.getMessageSource() != null) {
            return context.getMessageSource().getMessage(error.getCode(), null, error.getCode(), context.getJavaLocale());
        } else {
            LOG.warn("Could not find the MessageSource on the current request, not translating the message key");
            return error.getCode();
        }
    }
    
    /**
     * Attempts to save the given entity. If validation is unsuccessful, it will re-render the entity form with
     * error fields highlighted. On a successful save, it will refresh the entity page.
     * 
     * @param request
     * @param response
     * @param model
     * @param pathVars
     * @param id
     * @param entityForm
     * @param result
     * @return the return view path
     * @throws Exception
     */
    @RequestMapping(value = "/{id}", method = RequestMethod.POST)
    public String saveEntity(HttpServletRequest request, HttpServletResponse response, Model model,
            @PathVariable  Map<String, String> pathVars,
            @PathVariable(value="id") String id,
            @ModelAttribute(value="entityForm") EntityForm entityForm, BindingResult result,
            RedirectAttributes ra) throws Exception {
        String sectionKey = getSectionKey(pathVars);
        String sectionClassName = getClassNameForSection(sectionKey);
        List<SectionCrumb> sectionCrumbs = getSectionCrumbs(request, sectionKey, id);
        PersistencePackageRequest ppr = getSectionPersistencePackageRequest(sectionClassName, sectionCrumbs, pathVars);

        extractDynamicFormFields(entityForm);
        
        Entity entity = service.updateEntity(entityForm, getSectionCustomCriteria(), sectionCrumbs).getEntity();

        entityFormValidator.validate(entityForm, entity, result);
        if (result.hasErrors()) {
            model.addAttribute("headerFlash", "save.unsuccessful");
            model.addAttribute("headerFlashAlert", true);
            
            Map<String, DynamicResultSet> subRecordsMap = service.getRecordsForAllSubCollections(ppr, entity, sectionCrumbs);
            ClassMetadata cmd = service.getClassMetadata(ppr).getDynamicResultSet().getClassMetaData();
            entityForm.clearFieldsMap();
            formService.populateEntityForm(cmd, entity, subRecordsMap, entityForm, sectionCrumbs);
            
            modifyEntityForm(entityForm, pathVars);
            
            model.addAttribute("entity", entity);
            model.addAttribute("currentUrl", request.getRequestURL().toString());

            model.addAttribute("hideTopLevelErrors", hideTopLevelErrors);
            setModelAttributes(model, sectionKey);
            
            if (isAjaxRequest(request)) {
                entityForm.setReadOnly();
                model.addAttribute("viewType", "modal/entityView");
                model.addAttribute("modalHeaderType", ModalHeaderType.VIEW_ENTITY.getType());
                return "modules/modalContainer";
            } else {
                model.addAttribute("useAjaxUpdate", true);
                model.addAttribute("viewType", "entityEdit");
                return "modules/defaultContainer";
            }
        }
        
        ra.addFlashAttribute("headerFlash", "save.successful");
        
        return "redirect:/" + sectionKey + "/" + id;
    }

    /**
     * Attempts to remove the given entity.
     * 
     * @param request
     * @param response
     * @param model
     * @param pathVars
     * @param id
     * @return the return view path
     * @throws Exception
     */
    @RequestMapping(value = "/{id}/delete", method = RequestMethod.POST)
    public String removeEntity(HttpServletRequest request, HttpServletResponse response, Model model,
            @PathVariable  Map<String, String> pathVars,
            @PathVariable(value="id") String id,
            @ModelAttribute(value="entityForm") EntityForm entityForm, BindingResult result,
            RedirectAttributes ra) throws Exception {
        String sectionKey = getSectionKey(pathVars);
        List<SectionCrumb> sectionCrumbs = getSectionCrumbs(request, sectionKey, id);

        Entity entity = service.removeEntity(entityForm, getSectionCustomCriteria(), sectionCrumbs).getEntity();
        // Removal does not normally return an Entity unless there is some validation error
        if (entity != null) {
            entityFormValidator.validate(entityForm, entity, result);
            if (result.hasErrors()) {
                // Create a flash attribute for the unsuccessful delete
                FlashMap fm = new FlashMap();
                fm.put("headerFlash", "delete.unsuccessful");
                fm.put("headerFlashAlert", true);
                request.setAttribute(DispatcherServlet.OUTPUT_FLASH_MAP_ATTRIBUTE, fm);
                
                // Re-look back up the entity so that we can return something populated
                String sectionClassName = getClassNameForSection(sectionKey);
                PersistencePackageRequest ppr = getSectionPersistencePackageRequest(sectionClassName, sectionCrumbs, pathVars);
                ClassMetadata cmd = service.getClassMetadata(ppr).getDynamicResultSet().getClassMetaData();
                entity = service.getRecord(ppr, id, cmd, false).getDynamicResultSet().getRecords()[0];
                Map<String, DynamicResultSet> subRecordsMap = service.getRecordsForAllSubCollections(ppr, entity, sectionCrumbs);
                entityForm.clearFieldsMap();
                formService.populateEntityForm(cmd, entity, subRecordsMap, entityForm, sectionCrumbs);
                modifyEntityForm(entityForm, pathVars);
    
                return populateJsonValidationErrors(entityForm, result, new JsonResponse(response))
                        .done();
            }
        }
        
        ra.addFlashAttribute("headerFlash", "delete.successful");
        ra.addFlashAttribute("headerFlashAlert", true);
        
        if (isAjaxRequest(request)) {
            // redirect attributes won't work here since ajaxredirect actually makes a new request
            return "ajaxredirect:" + getContextPath(request) + sectionKey + "?headerFlash=delete.successful";
        } else {
            return "redirect:/" + sectionKey;
        }
    }

    @RequestMapping(value = "/{collectionField:.*}/details", method = RequestMethod.GET)
    public @ResponseBody Map<String, String> getCollectionValueDetails(HttpServletRequest request, HttpServletResponse response, Model model,
            @PathVariable  Map<String, String> pathVars,
            @PathVariable(value="collectionField") String collectionField,
            @RequestParam String ids,
            @RequestParam MultiValueMap<String, String> requestParams) throws Exception {
        String sectionKey = getSectionKey(pathVars);
        String sectionClassName = getClassNameForSection(sectionKey);
        List<SectionCrumb> sectionCrumbs = getSectionCrumbs(request, null, null);
        PersistencePackageRequest ppr = getSectionPersistencePackageRequest(sectionClassName, requestParams, sectionCrumbs, pathVars);
        ClassMetadata mainMetadata = service.getClassMetadata(ppr).getDynamicResultSet().getClassMetaData();
        Property collectionProperty = mainMetadata.getPMap().get(collectionField);
        FieldMetadata md = collectionProperty.getMetadata();

        ppr = PersistencePackageRequest.fromMetadata(md, sectionCrumbs);
        ppr.setStartIndex(getStartIndex(requestParams));
        ppr.setMaxIndex(getMaxIndex(requestParams));
        
        if (md instanceof BasicFieldMetadata) {
            String idProp = ((BasicFieldMetadata) md).getForeignKeyProperty();
            String displayProp = ((BasicFieldMetadata) md).getForeignKeyDisplayValueProperty();

            List<String> filterValues = BLCArrayUtils.asList(ids.split(FILTER_VALUE_SEPARATOR_REGEX));
            ppr.addFilterAndSortCriteria(new FilterAndSortCriteria(idProp, filterValues));
            
            DynamicResultSet drs = service.getRecords(ppr).getDynamicResultSet();
            Map<String, String> returnMap = new HashMap<String, String>();
            
            for (Entity e : drs.getRecords()) {
                String id = e.getPMap().get(idProp).getValue();
                String disp = e.getPMap().get(displayProp).getDisplayValue();
                
                if (StringUtils.isBlank(disp)) {
                    disp = e.getPMap().get(displayProp).getValue();
                }
                
                returnMap.put(id,  disp);
            }

            return returnMap;
        }

        return null;
    }
    
    /**
     * Shows the modal popup for the current selected "to-one" field. For instance, if you are viewing a list of products
     * then this method is invoked when a user clicks on the name of the default category field.
     * 
     * @param request
     * @param response
     * @param model
     * @param pathVars
     * @param collectionField
     * @param id
     * @return
     * @throws Exception
     */
    @RequestMapping(value = "/{collectionField:.*}/{id}/view", method = RequestMethod.GET)
    public String viewCollectionItemDetails(HttpServletRequest request, HttpServletResponse response, Model model,
            @PathVariable  Map<String, String> pathVars,
            @PathVariable(value="collectionField") String collectionField,
            @PathVariable(value="id") String id) throws Exception {
        String sectionKey = getSectionKey(pathVars);
        String mainClassName = getClassNameForSection(sectionKey);
        List<SectionCrumb> sectionCrumbs = getSectionCrumbs(request, sectionKey, id);
        ClassMetadata mainMetadata = service.getClassMetadata(getSectionPersistencePackageRequest(mainClassName, sectionCrumbs, pathVars)).getDynamicResultSet().getClassMetaData();
        Property collectionProperty = mainMetadata.getPMap().get(collectionField);
        BasicFieldMetadata md = (BasicFieldMetadata) collectionProperty.getMetadata();

        AdminSection section = adminNavigationService.findAdminSectionByClassAndSectionId(md.getForeignKeyClass(), sectionKey);
        String sectionUrlKey = (section.getUrl().startsWith("/")) ? section.getUrl().substring(1) : section.getUrl();
        Map<String, String> varsForField = new HashMap<String, String>();
        varsForField.put("sectionKey", sectionUrlKey);
        return viewEntityForm(request, response, model, varsForField, id);
    }

    /**
     * Returns the records for a given collectionField filtered by a particular criteria
     * 
     * @param request
     * @param response
     * @param model
     * @param pathVars
     * @param collectionField
     * @param requestParams
     * @return the return view path
     * @throws Exception
     */
    @RequestMapping(value = "/{id}/{collectionField:.*}", method = RequestMethod.GET)
    public String getCollectionFieldRecords(HttpServletRequest request, HttpServletResponse response, Model model,
            @PathVariable  Map<String, String> pathVars,
            @PathVariable(value="id") String id,
            @PathVariable(value="collectionField") String collectionField,
            @RequestParam  MultiValueMap<String, String> requestParams) throws Exception {
        String sectionKey = getSectionKey(pathVars);
        String mainClassName = getClassNameForSection(sectionKey);
        List<SectionCrumb> sectionCrumbs = getSectionCrumbs(request, sectionKey, id);
        PersistencePackageRequest ppr = getSectionPersistencePackageRequest(mainClassName, requestParams, sectionCrumbs, pathVars);
        ClassMetadata mainMetadata = service.getClassMetadata(ppr).getDynamicResultSet().getClassMetaData();
        Property collectionProperty = mainMetadata.getPMap().get(collectionField);
        
        ppr = getSectionPersistencePackageRequest(mainClassName, sectionCrumbs, pathVars);
        Entity entity = service.getRecord(ppr, id, mainMetadata, false).getDynamicResultSet().getRecords()[0];

        // Next, we must get the new list grid that represents this collection
        ListGrid listGrid = getCollectionListGrid(mainMetadata, entity, collectionProperty, requestParams, sectionKey, sectionCrumbs);
        model.addAttribute("listGrid", listGrid);

        model.addAttribute("currentParams", new ObjectMapper().writeValueAsString(requestParams));

        // We return the new list grid so that it can replace the currently visible one
        setModelAttributes(model, sectionKey);
        return "views/standaloneListGrid";
    }

    /**
     * Shows the modal dialog that is used to add an item to a given collection. There are several possible outcomes
     * of this call depending on the type of the specified collection field.
     * 
     * <ul>
     *  <li>
     *    <b>Basic Collection (Persist)</b> - Renders a blank form for the specified target entity so that the user may
     *    enter information and associate the record with this collection. Used by fields such as ProductAttribute.
     *  </li>
     *  <li>
     *    <b>Basic Collection (Lookup)</b> - Renders a list grid that allows the user to click on an entity and select it. 
     *    Used by fields such as "allParentCategories".
     *  </li>
     *  <li>
     *    <b>Adorned Collection (without form)</b> - Renders a list grid that allows the user to click on an entity and 
     *    select it. The view rendered by this is identical to basic collection (lookup), but will perform the operation
     *    on an adorned field, which may carry extra meta-information about the created relationship, such as order.
     *  </li>
     *  <li>
     *    <b>Adorned Collection (with form)</b> - Renders a list grid that allows the user to click on an entity and 
     *    select it. Once the user selects the entity, he will be presented with an empty form based on the specified
     *    "maintainedAdornedTargetFields" for this field. Used by fields such as "crossSellProducts", which in addition
     *    to linking an entity, provide extra fields, such as a promotional message.
     *  </li>
     *  <li>
     *    <b>Map Collection</b> - Renders a form for the target entity that has an additional key field. This field is
     *    populated either from the configured map keys, or as a result of a lookup in the case of a key based on another
     *    entity. Used by fields such as the mediaMap on a Sku.
     *  </li>
     *  
     * @param request
     * @param response
     * @param model
     * @param pathVars
     * @param id
     * @param collectionField
     * @param requestParams
     * @return the return view path
     * @throws Exception
     */
    @RequestMapping(value = "/{id}/{collectionField:.*}/add", method = RequestMethod.GET)
    public String showAddCollectionItem(HttpServletRequest request, HttpServletResponse response, Model model,
            @PathVariable Map<String, String> pathVars,
            @PathVariable(value = "id") String id,
            @PathVariable(value = "collectionField") String collectionField,
            @RequestParam MultiValueMap<String, String> requestParams) throws Exception {
        String sectionKey = getSectionKey(pathVars);
        String mainClassName = getClassNameForSection(sectionKey);
        List<SectionCrumb> sectionCrumbs = getSectionCrumbs(request, sectionKey, id);
        ClassMetadata mainMetadata = service.getClassMetadata(getSectionPersistencePackageRequest(mainClassName,
                sectionCrumbs, pathVars)).getDynamicResultSet().getClassMetaData();
        Property collectionProperty = mainMetadata.getPMap().get(collectionField);
        FieldMetadata md = collectionProperty.getMetadata();

        PersistencePackageRequest ppr = PersistencePackageRequest.fromMetadata(md, sectionCrumbs)
                .withFilterAndSortCriteria(getCriteria(requestParams))
                .withStartIndex(getStartIndex(requestParams))
                .withMaxIndex(getMaxIndex(requestParams));

        if (md instanceof BasicCollectionMetadata) {
            BasicCollectionMetadata fmd = (BasicCollectionMetadata) md;
            if (fmd.getAddMethodType().equals(AddMethodType.PERSIST)) {
                ClassMetadata cmd = service.getClassMetadata(ppr).getDynamicResultSet().getClassMetaData();
                // If the entity type isn't specified, we need to determine if there are various polymorphic types
                // for this entity.
                String entityType = null;
                if (requestParams.containsKey("entityType")) {
                    entityType = requestParams.get("entityType").get(0);
                }
                if (StringUtils.isBlank(entityType)) {
                    if (cmd.getPolymorphicEntities().getChildren().length == 0) {
                        entityType = cmd.getPolymorphicEntities().getFullyQualifiedClassname();
                    } else {
                        entityType = getDefaultEntityType();
                    }
                } else {
                    entityType = URLDecoder.decode(entityType, "UTF-8");
                }

                if (StringUtils.isBlank(entityType)) {
                    List<ClassTree> entityTypes = getAddEntityTypes(cmd.getPolymorphicEntities());
                    model.addAttribute("entityTypes", entityTypes);
                    model.addAttribute("viewType", "modal/entityTypeSelection");
                    model.addAttribute("entityFriendlyName", cmd.getPolymorphicEntities().getFriendlyName());
                    String requestUri = request.getRequestURI();
                    if (!request.getContextPath().equals("/") && requestUri.startsWith(request.getContextPath())) {
                        requestUri = requestUri.substring(request.getContextPath().length() + 1, requestUri.length());
                    }
                    model.addAttribute("currentUri", requestUri);
                    model.addAttribute("modalHeaderType", ModalHeaderType.ADD_ENTITY.getType());
                    setModelAttributes(model, sectionKey);
                    return "modules/modalContainer";
                } else {
                    ppr = ppr.withCeilingEntityClassname(entityType);
                }
            }
        }

        //service.getContextSpecificRelationshipId(mainMetadata, entity, prefix);

        model.addAttribute("currentParams", new ObjectMapper().writeValueAsString(requestParams));

        return buildAddCollectionItemModel(request, response, model, id, collectionField, sectionKey, collectionProperty, md, ppr, null, null);
    }
    
    /**
     * Adds the requested collection item
     * 
     * @param request
     * @param response
     * @param model
     * @param pathVars
     * @param id
     * @param collectionField
     * @param entityForm
     * @return the return view path
     * @throws Exception
     */
    @RequestMapping(value = "/{id}/{collectionField:.*}/add", method = RequestMethod.POST)
    public String addCollectionItem(HttpServletRequest request, HttpServletResponse response, Model model,
            @PathVariable Map<String, String> pathVars,
            @PathVariable(value="id") String id,
            @PathVariable(value="collectionField") String collectionField,
            @ModelAttribute(value="entityForm") EntityForm entityForm, BindingResult result) throws Exception {
        String sectionKey = getSectionKey(pathVars);
        String mainClassName = getClassNameForSection(sectionKey);
        List<SectionCrumb> sectionCrumbs = getSectionCrumbs(request, sectionKey, id);
        ClassMetadata mainMetadata = service.getClassMetadata(getSectionPersistencePackageRequest(mainClassName, sectionCrumbs, pathVars)).getDynamicResultSet().getClassMetaData();
        Property collectionProperty = mainMetadata.getPMap().get(collectionField);
        
        if (StringUtils.isBlank(entityForm.getEntityType())) {
            FieldMetadata fmd = collectionProperty.getMetadata();
            if (fmd instanceof BasicCollectionMetadata) {
                entityForm.setEntityType(((BasicCollectionMetadata) fmd).getCollectionCeilingEntity());
            }
        }

        PersistencePackageRequest ppr = getSectionPersistencePackageRequest(mainClassName, sectionCrumbs, pathVars);
        Entity entity = service.getRecord(ppr, id, mainMetadata, false).getDynamicResultSet().getRecords()[0];
        
        // First, we must save the collection entity
        PersistenceResponse persistenceResponse = service.addSubCollectionEntity(entityForm, mainMetadata, collectionProperty, entity, sectionCrumbs);
        Entity savedEntity = persistenceResponse.getEntity();
        entityFormValidator.validate(entityForm, savedEntity, result);
        
        if (result.hasErrors()) {
            FieldMetadata md = collectionProperty.getMetadata();
            ppr = PersistencePackageRequest.fromMetadata(md, sectionCrumbs);
            return buildAddCollectionItemModel(request, response, model, id, collectionField, sectionKey, collectionProperty,
                    md, ppr, entityForm, savedEntity);
        }

        // Next, we must get the new list grid that represents this collection
        ListGrid listGrid = getCollectionListGrid(mainMetadata, entity, collectionProperty, null, sectionKey, persistenceResponse, sectionCrumbs);
        model.addAttribute("listGrid", listGrid);

        // We return the new list grid so that it can replace the currently visible one
        setModelAttributes(model, sectionKey);
        return "views/standaloneListGrid";
    }

    /**
     * Builds out all of the model information needed for showing the add modal for collection items on both the initial GET
     * as well as after a POST with validation errors
     * 
     * @param request
     * @param model
     * @param id
     * @param collectionField
     * @param sectionKey
     * @param collectionProperty
     * @param md
     * @param ppr
     * @return the appropriate view to display for the modal
     * @see {@link #addCollectionItem(HttpServletRequest, HttpServletResponse, Model, Map, String, String, EntityForm, BindingResult)}
     * @see {@link #showAddCollectionItem(HttpServletRequest, HttpServletResponse, Model, Map, String, String, MultiValueMap)}
     * @throws ServiceException
     */
    protected String buildAddCollectionItemModel(HttpServletRequest request, HttpServletResponse response,
            Model model, String id, String collectionField, String sectionKey, Property collectionProperty,
            FieldMetadata md, PersistencePackageRequest ppr, EntityForm entityForm, Entity entity) throws ServiceException {
        
        // For requests to add a new collection item include the main class that the subsequent request comes from.
        // For instance, with basic collections we know the main associated class for a fetch through the ForeignKey
        // persistence item but map and adorned target lookups make a standard persistence request. This solution
        // fixes all cases.
        String mainClassName = getClassNameForSection(sectionKey);
        ppr.addCustomCriteria("owningClass=" + mainClassName);
        
        if (entityForm != null) {
            entityForm.clearFieldsMap();
        }
        List<SectionCrumb> sectionCrumbs = getSectionCrumbs(request, sectionKey, id);
        if (md instanceof BasicCollectionMetadata) {
            BasicCollectionMetadata fmd = (BasicCollectionMetadata) md;

            // When adding items to basic collections, we will sometimes show a form to persist a new record
            // and sometimes show a list grid to allow the user to associate an existing record.
            if (fmd.getAddMethodType().equals(AddMethodType.PERSIST)) {
                ClassMetadata collectionMetadata = service.getClassMetadata(ppr).getDynamicResultSet().getClassMetaData();
                if (entityForm == null) {
                    entityForm = formService.createEntityForm(collectionMetadata,sectionCrumbs);
                    entityForm.setCeilingEntityClassname(ppr.getCeilingEntityClassname());
                    entityForm.setEntityType(ppr.getCeilingEntityClassname());
                } else {
                    formService.populateEntityForm(collectionMetadata, entityForm, sectionCrumbs);
                    formService.populateEntityFormFieldValues(collectionMetadata, entity, entityForm);
                }
                formService.removeNonApplicableFields(collectionMetadata, entityForm, ppr.getCeilingEntityClassname());
                entityForm.getTabs().iterator().next().getIsVisible();

                model.addAttribute("entityForm", entityForm);
                model.addAttribute("viewType", "modal/simpleAddEntity");
            } else {
                DynamicResultSet drs = service.getRecords(ppr).getDynamicResultSet();
                ListGrid listGrid = formService.buildCollectionListGrid(id, drs, collectionProperty, sectionKey, sectionCrumbs);
                listGrid.setPathOverride(request.getRequestURL().toString());

                model.addAttribute("listGrid", listGrid);
                model.addAttribute("viewType", "modal/simpleSelectEntity");
            }
        } else if (md instanceof AdornedTargetCollectionMetadata) {
            AdornedTargetCollectionMetadata fmd = (AdornedTargetCollectionMetadata) md;

            // Even though this field represents an adorned target collection, the list we want to show in the modal
            // is the standard list grid for the target entity of this field
            ppr.setOperationTypesOverride(null);
            ppr.setType(PersistencePackageRequest.Type.STANDARD);
            ppr.setSectionEntityField(collectionField);

            ClassMetadata collectionMetadata = service.getClassMetadata(ppr).getDynamicResultSet().getClassMetaData();

            DynamicResultSet drs = service.getRecords(ppr).getDynamicResultSet();
            ListGrid listGrid = formService.buildMainListGrid(drs, collectionMetadata, sectionKey, sectionCrumbs);
            listGrid.setSubCollectionFieldName(collectionField);
            listGrid.setPathOverride(request.getRequestURL().toString());
            listGrid.setFriendlyName(collectionMetadata.getPolymorphicEntities().getFriendlyName());
            if (entityForm == null) {
<<<<<<< HEAD
                entityForm = formService.buildAdornedListForm(fmd, ppr.getAdornedList(), id);
                entityForm.setCeilingEntityClassname(ppr.getAdornedList().getAdornedTargetEntityClassname());
=======
                entityForm = formService.buildAdornedListForm(fmd, ppr.getAdornedList(), id, false);
>>>>>>> 658ccd5a
            } else {
                formService.buildAdornedListForm(fmd, ppr.getAdornedList(), id, false, entityForm);
                formService.populateEntityFormFieldValues(collectionMetadata, entity, entityForm);
            }
            
            listGrid.setListGridType(ListGrid.Type.ADORNED);
            for (Entry<String, Field> entry : entityForm.getFields().entrySet()) {
                if (entry.getValue().getIsVisible()) {
                    listGrid.setListGridType(ListGrid.Type.ADORNED_WITH_FORM);
                    break;
                }
            }

            model.addAttribute("listGrid", listGrid);
            model.addAttribute("entityForm", entityForm);
            model.addAttribute("viewType", "modal/adornedSelectEntity");
        } else if (md instanceof MapMetadata) {
            MapMetadata fmd = (MapMetadata) md;
            ClassMetadata collectionMetadata = service.getClassMetadata(ppr).getDynamicResultSet().getClassMetaData();
            
            if (entityForm == null) {
                entityForm = formService.buildMapForm(fmd, ppr.getMapStructure(), collectionMetadata, id);
            } else {
                formService.buildMapForm(fmd, ppr.getMapStructure(), collectionMetadata, id, entityForm);
                formService.populateEntityFormFieldValues(collectionMetadata, entity, entityForm);
            }
            model.addAttribute("entityForm", entityForm);
            model.addAttribute("viewType", "modal/mapAddEntity");
        }

        model.addAttribute("currentUrl", request.getRequestURL().toString());
        model.addAttribute("modalHeaderType", ModalHeaderType.ADD_COLLECTION_ITEM.getType());
        model.addAttribute("collectionProperty", collectionProperty);
        setModelAttributes(model, sectionKey);
        return "modules/modalContainer";
    }

    /**
     * Shows the appropriate modal dialog to edit the selected collection item
     * 
     * @param request
     * @param response
     * @param model
     * @param pathVars
     * @param id
     * @param collectionField
     * @param collectionItemId
     * @return the return view path
     * @throws Exception
     */
    @RequestMapping(value = "/{id}/{collectionField:.*}/{collectionItemId}/{alternateId}", method = RequestMethod.GET)
    public String showUpdateCollectionItem(HttpServletRequest request, HttpServletResponse response, Model model,
            @PathVariable  Map<String, String> pathVars,
            @PathVariable(value="id") String id,
            @PathVariable(value="collectionField") String collectionField,
            @PathVariable(value="collectionItemId") String collectionItemId,
            @PathVariable(value="alternateId") String alternateId) throws Exception {
        return showViewUpdateCollection(request, model, pathVars, id, collectionField, collectionItemId, alternateId,
                ModalHeaderType.UPDATE_COLLECTION_ITEM.getType());
    }

    @RequestMapping(value = "/{id}/{collectionField:.*}/{collectionItemId}", method = RequestMethod.GET)
    public String showUpdateCollectionItem(HttpServletRequest request, HttpServletResponse response, Model model,
            @PathVariable  Map<String, String> pathVars,
            @PathVariable(value="id") String id,
            @PathVariable(value="collectionField") String collectionField,
            @PathVariable(value="collectionItemId") String collectionItemId) throws Exception {
        return showViewUpdateCollection(request, model, pathVars, id, collectionField, collectionItemId, null,
                ModalHeaderType.UPDATE_COLLECTION_ITEM.getType());
    }

    /**
     * Shows the appropriate modal dialog to view the selected collection item. This will display the modal as readonly
     *
     * @param request
     * @param response
     * @param model
     * @param pathVars
     * @param id
     * @param collectionField
     * @param collectionItemId
     * @return the return view path
     * @throws Exception
     */
    @RequestMapping(value = "/{id}/{collectionField:.*}/{collectionItemId}/{alternateId}/view", method = RequestMethod.GET)
    public String showViewCollectionItem(HttpServletRequest request, HttpServletResponse response, Model model,
            @PathVariable  Map<String, String> pathVars,
            @PathVariable(value="id") String id,
            @PathVariable(value="collectionField") String collectionField,
            @PathVariable(value="collectionItemId") String collectionItemId,
            @PathVariable(value="alternateId") String alternateId) throws Exception {
        String returnPath = showViewUpdateCollection(request, model, pathVars, id, collectionField, collectionItemId, alternateId,
                ModalHeaderType.VIEW_COLLECTION_ITEM.getType());
        
        // Since this is a read-only view, actions don't make sense in this context
        EntityForm ef = (EntityForm) model.asMap().get("entityForm");
        ef.removeAllActions();
        ef.setReadOnly();
        
        return returnPath;
    }

    @RequestMapping(value = "/{id}/{collectionField:.*}/{collectionItemId}/view", method = RequestMethod.GET)
    public String showViewCollectionItem(HttpServletRequest request, HttpServletResponse response, Model model,
            @PathVariable  Map<String, String> pathVars,
            @PathVariable(value="id") String id,
            @PathVariable(value="collectionField") String collectionField,
            @PathVariable(value="collectionItemId") String collectionItemId) throws Exception {
        String returnPath = showViewUpdateCollection(request, model, pathVars, id, collectionField, collectionItemId, null,
                ModalHeaderType.VIEW_COLLECTION_ITEM.getType());

        // Since this is a read-only view, actions don't make sense in this context
        EntityForm ef = (EntityForm) model.asMap().get("entityForm");
        ef.removeAllActions();

        return returnPath;
    }
    
    protected String showViewUpdateCollection(HttpServletRequest request, Model model, Map<String, String> pathVars,
            String id, String collectionField, String collectionItemId, String alternateId, String modalHeaderType) throws ServiceException {
        return showViewUpdateCollection(request, model, pathVars, id, collectionField, collectionItemId, alternateId, modalHeaderType, null, null);
    }

    protected String showViewUpdateCollection(HttpServletRequest request, Model model, Map<String, String> pathVars,
            String id, String collectionField, String collectionItemId, String modalHeaderType) throws ServiceException {
        return showViewUpdateCollection(request, model, pathVars, id, collectionField, collectionItemId, null, modalHeaderType, null, null);
    }

    protected String showViewUpdateCollection(HttpServletRequest request, Model model, Map<String, String> pathVars,
                String id, String collectionField, String collectionItemId, String modalHeaderType, EntityForm entityForm, Entity entity) throws ServiceException {
        return showViewUpdateCollection(request, model, pathVars, id, collectionField, collectionItemId, null, modalHeaderType, entityForm, entity);
    }

    /**
     * Shows the view and populates the model for updating a collection item. You can also pass in an entityform and entity
     * which are optional. If they are not passed in then they are automatically looked up
     * 
     * @param request
     * @param model
     * @param pathVars
     * @param id
     * @param collectionField
     * @param collectionItemId
     * @param modalHeaderType
     * @param ef
     * @param entity
     * @return
     * @throws ServiceException
     */
    protected String showViewUpdateCollection(HttpServletRequest request, Model model, Map<String, String> pathVars,
            String id, String collectionField, String collectionItemId, String alternateId, String modalHeaderType, EntityForm entityForm, Entity entity) throws ServiceException {
        String sectionKey = getSectionKey(pathVars);
        String mainClassName = getClassNameForSection(sectionKey);
        List<SectionCrumb> sectionCrumbs = getSectionCrumbs(request, sectionKey, id);
        ClassMetadata mainMetadata = service.getClassMetadata(getSectionPersistencePackageRequest(mainClassName, sectionCrumbs, pathVars)).getDynamicResultSet().getClassMetaData();
        Property collectionProperty = mainMetadata.getPMap().get(collectionField);
        FieldMetadata md = collectionProperty.getMetadata();
        SectionCrumb nextCrumb = new SectionCrumb();
        if (md instanceof MapMetadata) {
            nextCrumb.setSectionIdentifier(((MapMetadata) md).getValueClassName());
        } else {
            nextCrumb.setSectionIdentifier(((CollectionMetadata) md).getCollectionCeilingEntity());
        }
        nextCrumb.setSectionId(collectionItemId);
        if (!sectionCrumbs.contains(nextCrumb)) {
            sectionCrumbs.add(nextCrumb);
        }

        PersistencePackageRequest ppr = getSectionPersistencePackageRequest(mainClassName, sectionCrumbs, pathVars);
        Entity parentEntity = service.getRecord(ppr, id, mainMetadata, false).getDynamicResultSet().getRecords()[0];

        ppr = PersistencePackageRequest.fromMetadata(md, sectionCrumbs);
        
        if (md instanceof BasicCollectionMetadata &&
                ((BasicCollectionMetadata) md).getAddMethodType().equals(AddMethodType.PERSIST)) {
            BasicCollectionMetadata fmd = (BasicCollectionMetadata) md;

            ClassMetadata collectionMetadata = service.getClassMetadata(ppr).getDynamicResultSet().getClassMetaData();
            if (entity == null) {
                entity = service.getRecord(ppr, collectionItemId, collectionMetadata, true).getDynamicResultSet().getRecords()[0];
            }

            Map<String, DynamicResultSet> subRecordsMap = service.getRecordsForAllSubCollections(ppr, entity, sectionCrumbs);
            if (entityForm == null) {
                entityForm = formService.createEntityForm(collectionMetadata, entity, subRecordsMap, sectionCrumbs);
            } else {
                entityForm.clearFieldsMap();
                formService.populateEntityForm(collectionMetadata, entity, subRecordsMap, entityForm, sectionCrumbs);
                //remove all the actions since we're not trying to redisplay them on the form
                entityForm.removeAllActions();
            }
            entityForm.removeAction(DefaultEntityFormActions.DELETE);

            model.addAttribute("entityForm", entityForm);
            model.addAttribute("viewType", "modal/simpleEditEntity");
        } else if (md instanceof AdornedTargetCollectionMetadata) {
            AdornedTargetCollectionMetadata fmd = (AdornedTargetCollectionMetadata) md;

            if (entity == null) {
                entity = service.getAdvancedCollectionRecord(mainMetadata, parentEntity, collectionProperty,
                    collectionItemId, sectionCrumbs, alternateId).getDynamicResultSet().getRecords()[0];
            }
            
            boolean populateTypeAndId = true;
            boolean isViewCollectionItem = ModalHeaderType.VIEW_COLLECTION_ITEM.getType().equals(modalHeaderType);
            if (entityForm == null) {
                entityForm = formService.buildAdornedListForm(fmd, ppr.getAdornedList(), id, isViewCollectionItem);
            } else {
                entityForm.clearFieldsMap();
                String entityType = entityForm.getEntityType();
                formService.buildAdornedListForm(fmd, ppr.getAdornedList(), id, isViewCollectionItem, entityForm);
                entityForm.setEntityType(entityType);
                populateTypeAndId = false;
            }

            ClassMetadata cmd = service.getClassMetadata(ppr).getDynamicResultSet().getClassMetaData();
            for (String field : fmd.getMaintainedAdornedTargetFields()) {
                Property p = cmd.getPMap().get(field);
                if (p != null && p.getMetadata() instanceof AdornedTargetCollectionMetadata) {
                    // Because we're dealing with a nested adorned target collection, this particular request must act
                    // directly on the first adorned target collection. Because of this, we need the actual id property
                    // from the entity that models the adorned target relationship, and not the id of the target object.
                    Property alternateIdProperty = entity.getPMap().get(BasicPersistenceModule.ALTERNATE_ID_PROPERTY);
                    DynamicResultSet drs = service.getRecordsForCollection(cmd, entity, p, null, null, null,
                            alternateIdProperty.getValue(), sectionCrumbs).getDynamicResultSet();
                    
                    ListGrid listGrid = formService.buildCollectionListGrid(alternateIdProperty.getValue(), drs, p,
                            ppr.getAdornedList().getAdornedTargetEntityClassname(), sectionCrumbs);
                    listGrid.setListGridType(ListGrid.Type.INLINE);
                    listGrid.getToolbarActions().add(DefaultListGridActions.ADD);
                    entityForm.addListGrid(listGrid, EntityForm.DEFAULT_TAB_NAME, EntityForm.DEFAULT_TAB_ORDER);
                } else if (p != null && p.getMetadata() instanceof MapMetadata) {
                    // See above comment for AdornedTargetCollectionMetadata
                    MapMetadata mmd = (MapMetadata) p.getMetadata();

                    Property alternateIdProperty = entity.getPMap().get(BasicPersistenceModule.ALTERNATE_ID_PROPERTY);
                    DynamicResultSet drs = service.getRecordsForCollection(cmd, entity, p, null, null, null,
                            alternateIdProperty.getValue(), sectionCrumbs).getDynamicResultSet();

                    ListGrid listGrid = formService.buildCollectionListGrid(alternateIdProperty.getValue(), drs, p,
                            mmd.getTargetClass(), sectionCrumbs);
                    listGrid.setListGridType(ListGrid.Type.INLINE);
                    listGrid.getToolbarActions().add(DefaultListGridActions.ADD);
                    entityForm.addListGrid(listGrid, EntityForm.DEFAULT_TAB_NAME, EntityForm.DEFAULT_TAB_ORDER);
                }
            }
            
            formService.populateEntityFormFields(entityForm, entity, populateTypeAndId, populateTypeAndId);
            formService.populateAdornedEntityFormFields(entityForm, entity, ppr.getAdornedList());
            
            boolean atLeastOneBasicField = false;
            for (Entry<String, Field> entry : entityForm.getFields().entrySet()) {
                if (entry.getValue().getIsVisible()) {
                    atLeastOneBasicField = true;
                    break;
                }
            }
            if (!atLeastOneBasicField) {
                entityForm.removeAction(DefaultEntityFormActions.SAVE);
            }

            model.addAttribute("entityForm", entityForm);
            model.addAttribute("viewType", "modal/adornedEditEntity");
        } else if (md instanceof MapMetadata) {
            MapMetadata fmd = (MapMetadata) md;

            ClassMetadata collectionMetadata = service.getClassMetadata(ppr).getDynamicResultSet().getClassMetaData();
            if (entity == null) {
                entity = service.getAdvancedCollectionRecord(mainMetadata, parentEntity, collectionProperty,
                    collectionItemId, sectionCrumbs, null).getEntity();
            }
            
            boolean populateTypeAndId = true;
            if (entityForm == null) {
                entityForm = formService.buildMapForm(fmd, ppr.getMapStructure(), collectionMetadata, id);
            } else {
                //save off the prior key before clearing out the fields map as it will not appear
                //back on the saved entity
                String priorKey = entityForm.getFields().get("priorKey").getValue();
                entityForm.clearFieldsMap();
                formService.buildMapForm(fmd, ppr.getMapStructure(), collectionMetadata, id, entityForm);
                entityForm.getFields().get("priorKey").setValue(priorKey);
                populateTypeAndId = false;
            }

            formService.populateEntityFormFields(entityForm, entity, populateTypeAndId, populateTypeAndId);
            formService.populateMapEntityFormFields(entityForm, entity);

            model.addAttribute("entityForm", entityForm);
            model.addAttribute("viewType", "modal/mapEditEntity");
        }

        model.addAttribute("currentUrl", request.getRequestURL().toString());
        model.addAttribute("modalHeaderType", modalHeaderType);
        model.addAttribute("collectionProperty", collectionProperty);
        setModelAttributes(model, sectionKey);
        return "modules/modalContainer";
    }

    /**
     * Updates the specified collection item
     *
     * @param request
     * @param response
     * @param model
     * @param pathVars
     * @param id
     * @param collectionField
     * @param collectionItemId the collection primary key value (in the case of adorned target collection, this is the primary key value of the target entity)
     * @param entityForm
     * @param result
     * @return the return view path
     * @throws Exception
     */
    @RequestMapping(value = "/{id}/{collectionField:.*}/{collectionItemId}", method = RequestMethod.POST)
    public String updateCollectionItem(HttpServletRequest request, HttpServletResponse response, Model model,
            @PathVariable  Map<String, String> pathVars,
            @PathVariable(value="id") String id,
            @PathVariable(value="collectionField") String collectionField,
            @PathVariable(value="collectionItemId") String collectionItemId,
            @ModelAttribute(value="entityForm") EntityForm entityForm,
            BindingResult result) throws Exception {
        return updateCollectionItem(request, response, model, pathVars, id, collectionField, collectionItemId, entityForm, null, result);
    }

    /**
     * Updates the specified collection item
     *
     * @param request
     * @param response
     * @param model
     * @param pathVars
     * @param id
     * @param collectionField
     * @param collectionItemId the collection primary key value (in the case of adorned target collection, this is the primary key value of the target entity)
     * @param entityForm
     * @param alternateId in the case of adorned target collections, this is the primary key value of the collection member
     * @param result
     * @return the return view path
     * @throws Exception
     */
    @RequestMapping(value = "/{id}/{collectionField:.*}/{collectionItemId}/{alternateId}", method = RequestMethod.POST)
    public String updateCollectionItem(HttpServletRequest request, HttpServletResponse response, Model model,
            @PathVariable  Map<String, String> pathVars,
            @PathVariable(value="id") String id,
            @PathVariable(value="collectionField") String collectionField,
            @PathVariable(value="collectionItemId") String collectionItemId,
            @ModelAttribute(value="entityForm") EntityForm entityForm,
            @PathVariable(value="alternateId") String alternateId,
            BindingResult result) throws Exception {
        String sectionKey = getSectionKey(pathVars);
        String mainClassName = getClassNameForSection(sectionKey);
        List<SectionCrumb> sectionCrumbs = getSectionCrumbs(request, sectionKey, id);
        ClassMetadata mainMetadata = service.getClassMetadata(getSectionPersistencePackageRequest(mainClassName, sectionCrumbs, pathVars)).getDynamicResultSet().getClassMetaData();
        Property collectionProperty = mainMetadata.getPMap().get(collectionField);

        PersistencePackageRequest ppr = getSectionPersistencePackageRequest(mainClassName, sectionCrumbs, pathVars);
        Entity entity = service.getRecord(ppr, id, mainMetadata, false).getDynamicResultSet().getRecords()[0];
        
        // First, we must save the collection entity
        PersistenceResponse persistenceResponse = service.updateSubCollectionEntity(entityForm, mainMetadata, collectionProperty, entity, collectionItemId, alternateId, sectionCrumbs);
        Entity savedEntity = persistenceResponse.getEntity();
        entityFormValidator.validate(entityForm, savedEntity, result);

        if (result.hasErrors()) {
            return showViewUpdateCollection(request, model, pathVars, id, collectionField, collectionItemId, alternateId,
                    ModalHeaderType.UPDATE_COLLECTION_ITEM.getType(), entityForm, savedEntity);
        }
        
        // Next, we must get the new list grid that represents this collection
        ListGrid listGrid = getCollectionListGrid(mainMetadata, entity, collectionProperty, null, sectionKey, persistenceResponse, sectionCrumbs);
        model.addAttribute("listGrid", listGrid);

        // We return the new list grid so that it can replace the currently visible one
        setModelAttributes(model, sectionKey);
        return "views/standaloneListGrid";
    }

    @RequestMapping(value = "/{id}/{collectionField:.*}/{collectionItemId}/sequence", method = RequestMethod.POST)
    public @ResponseBody Map<String, Object> updateCollectionItemSequence(HttpServletRequest request,
            HttpServletResponse response, Model model,
            @PathVariable  Map<String, String> pathVars,
            @PathVariable(value="id") String id,
            @PathVariable(value="collectionField") String collectionField,
            @PathVariable(value="collectionItemId") String collectionItemId,
            @RequestParam(value="newSequence") String newSequence) throws Exception {
        return updateCollectionItemSequence(request, response, model, pathVars, id, collectionField, collectionItemId, newSequence, null);
    }
    
    /**
     * Updates the given collection item's sequence. This should only be triggered for adorned target collections
     * where a sort field is specified -- any other invocation is incorrect and will result in an exception.
     * 
     * @param request
     * @param response
     * @param model
     * @param pathVars
     * @param id
     * @param collectionField
     * @param collectionItemId
     * @return an object explaining the state of the operation
     * @throws Exception
     */
    @RequestMapping(value = "/{id}/{collectionField:.*}/{collectionItemId}/{alternateId}/sequence", method = RequestMethod.POST)
    public @ResponseBody Map<String, Object> updateCollectionItemSequence(HttpServletRequest request, 
            HttpServletResponse response, Model model,
            @PathVariable  Map<String, String> pathVars,
            @PathVariable(value="id") String id,
            @PathVariable(value="collectionField") String collectionField,
            @PathVariable(value="collectionItemId") String collectionItemId,
            @RequestParam(value="newSequence") String newSequence,
            @PathVariable(value="alternateId") String alternateId) throws Exception {
        String sectionKey = getSectionKey(pathVars);
        String mainClassName = getClassNameForSection(sectionKey);
        List<SectionCrumb> sectionCrumbs = getSectionCrumbs(request, sectionKey, id);
        ClassMetadata mainMetadata = service.getClassMetadata(getSectionPersistencePackageRequest(mainClassName, sectionCrumbs, pathVars)).getDynamicResultSet().getClassMetaData();
        Property collectionProperty = mainMetadata.getPMap().get(collectionField);
        FieldMetadata md = collectionProperty.getMetadata();
        
        PersistencePackageRequest ppr = getSectionPersistencePackageRequest(mainClassName, sectionCrumbs, pathVars);
        Entity parentEntity = service.getRecord(ppr, id, mainMetadata, false).getDynamicResultSet().getRecords()[0];
        
        ppr = PersistencePackageRequest.fromMetadata(md, sectionCrumbs);

        if (md instanceof AdornedTargetCollectionMetadata) {
            AdornedTargetCollectionMetadata fmd = (AdornedTargetCollectionMetadata) md;
            AdornedTargetList atl = ppr.getAdornedList();
            
            // Get an entity form for the entity
            EntityForm entityForm = formService.buildAdornedListForm(fmd, ppr.getAdornedList(), id, false);
            Entity entity = service.getAdvancedCollectionRecord(mainMetadata, parentEntity, collectionProperty, 
                    collectionItemId, sectionCrumbs, alternateId).getDynamicResultSet().getRecords()[0];
            formService.populateEntityFormFields(entityForm, entity);
            formService.populateAdornedEntityFormFields(entityForm, entity, ppr.getAdornedList());
            
            // Set the new sequence (note that it will come in 0-indexed but the persistence module expects 1-indexed)
            int sequenceValue = Integer.parseInt(newSequence) + 1;
            Field field = entityForm.findField(atl.getSortField());
            field.setValue(String.valueOf(sequenceValue));
            
            Map<String, Object> responseMap = new HashMap<String, Object>();
            service.updateSubCollectionEntity(entityForm, mainMetadata, collectionProperty, entity, collectionItemId, alternateId, sectionCrumbs);
            responseMap.put("status", "ok");
            responseMap.put("field", collectionField);
            return responseMap;
        } else if (md instanceof BasicCollectionMetadata) {
            BasicCollectionMetadata cd = (BasicCollectionMetadata) md;
            Map<String, Object> responseMap = new HashMap<String, Object>();
            Entity entity = service.getRecord(ppr, collectionItemId, mainMetadata, false).getDynamicResultSet().getRecords()[0];

            ClassMetadata collectionMetadata = service.getClassMetadata(ppr).getDynamicResultSet().getClassMetaData();
            EntityForm entityForm = formService.createEntityForm(collectionMetadata, sectionCrumbs);
            if (!StringUtils.isEmpty(cd.getSortProperty())) {
                Field f = new Field()
                        .withName(cd.getSortProperty())
                        .withFieldType(SupportedFieldType.HIDDEN.toString());
                entityForm.addHiddenField(f);
            }
            formService.populateEntityFormFields(entityForm, entity);

            if (!StringUtils.isEmpty(cd.getSortProperty())) {
                int sequenceValue = Integer.parseInt(newSequence) + 1;
                Field field = entityForm.findField(cd.getSortProperty());
                field.setValue(String.valueOf(sequenceValue));
            }

            service.updateSubCollectionEntity(entityForm, mainMetadata, collectionProperty, parentEntity, collectionItemId, sectionCrumbs);

            responseMap.put("status", "ok");
            responseMap.put("field", collectionField);
            return responseMap;
        } else {
            throw new UnsupportedOperationException("Cannot handle sequencing for non adorned target collection fields.");
        }
    }

    /**
     * Removes the requested collection item
     *
     * Note that the request must contain a parameter called "key" when attempting to remove a collection item from a
     * map collection.
     *
     * @param request
     * @param response
     * @param model
     * @param pathVars
     * @param id
     * @param collectionField
     * @param collectionItemId
     * @return the return view path
     * @throws Exception
     */
    @RequestMapping(value = "/{id}/{collectionField:.*}/{collectionItemId}/delete", method = RequestMethod.POST)
    public String removeCollectionItem(HttpServletRequest request, HttpServletResponse response, Model model,
            @PathVariable  Map<String, String> pathVars,
            @PathVariable(value="id") String id,
            @PathVariable(value="collectionField") String collectionField,
            @PathVariable(value="collectionItemId") String collectionItemId) throws Exception {
        return removeCollectionItem(request, response, model, pathVars, id, collectionField, collectionItemId, null);
    }

    /**
     * Removes the requested collection item
     * 
     * Note that the request must contain a parameter called "key" when attempting to remove a collection item from a 
     * map collection.
     * 
     * @param request
     * @param response
     * @param model
     * @param pathVars
     * @param id
     * @param collectionField
     * @param collectionItemId
     * @return the return view path
     * @throws Exception
     */
    @RequestMapping(value = "/{id}/{collectionField:.*}/{collectionItemId}/{alternateId}/delete", method = RequestMethod.POST)
    public String removeCollectionItem(HttpServletRequest request, HttpServletResponse response, Model model,
            @PathVariable  Map<String, String> pathVars,
            @PathVariable(value="id") String id,
            @PathVariable(value="collectionField") String collectionField,
            @PathVariable(value="collectionItemId") String collectionItemId,
            @PathVariable(value="alternateId") String alternateId) throws Exception {
        String sectionKey = getSectionKey(pathVars);
        String mainClassName = getClassNameForSection(sectionKey);
        List<SectionCrumb> sectionCrumbs = getSectionCrumbs(request, sectionKey, id);
        ClassMetadata mainMetadata = service.getClassMetadata(getSectionPersistencePackageRequest(mainClassName, sectionCrumbs, pathVars)).getDynamicResultSet().getClassMetaData();
        Property collectionProperty = mainMetadata.getPMap().get(collectionField);

        String priorKey = request.getParameter("key");
        
        PersistencePackageRequest ppr = getSectionPersistencePackageRequest(mainClassName, sectionCrumbs, pathVars);
        Entity entity = service.getRecord(ppr, id, mainMetadata, false).getDynamicResultSet().getRecords()[0];

        // First, we must remove the collection entity
        PersistenceResponse persistenceResponse = service.removeSubCollectionEntity(mainMetadata, collectionProperty, entity, collectionItemId, alternateId, priorKey, sectionCrumbs);
        if (persistenceResponse.getEntity() != null && persistenceResponse.getEntity().isValidationFailure()) {
            String error = "There was an error removing the whatever";
            if (MapUtils.isNotEmpty(persistenceResponse.getEntity().getPropertyValidationErrors())) {
                // If we failed, we'll return some JSON with the first error
                error = persistenceResponse.getEntity().getPropertyValidationErrors().values().iterator().next().get(0);
            } else if (CollectionUtils.isNotEmpty(persistenceResponse.getEntity().getGlobalValidationErrors())) {
                error = persistenceResponse.getEntity().getGlobalValidationErrors().get(0);
            }
            return new JsonResponse(response)
                .with("status", "error")
                .with("message", BLCMessageUtils.getMessage(error))
                .done();
        }

        // Next, we must get the new list grid that represents this collection
        ListGrid listGrid = getCollectionListGrid(mainMetadata, entity, collectionProperty, null, sectionKey, persistenceResponse, sectionCrumbs);
        model.addAttribute("listGrid", listGrid);

        // We return the new list grid so that it can replace the currently visible one
        setModelAttributes(model, sectionKey);
        return "views/standaloneListGrid";
    }
    
    // *********************************
    // ADDITIONAL SPRING-BOUND METHODS *
    // *********************************
    
    /**
     * Invoked on every request to provide the ability to register specific binders for Spring's binding process.
     * By default, we register a binder that treats empty Strings as null and a Boolean editor that supports either true
     * or false. If the value is passed in as null, it will treat it as false.
     * 
     * @param binder
     */
    @InitBinder
    public void initBinder(WebDataBinder binder) {
        binder.registerCustomEditor(String.class, new StringTrimmerEditor(true));
        binder.registerCustomEditor(Boolean.class, new NonNullBooleanEditor());
    }
    
}<|MERGE_RESOLUTION|>--- conflicted
+++ resolved
@@ -962,12 +962,8 @@
             listGrid.setPathOverride(request.getRequestURL().toString());
             listGrid.setFriendlyName(collectionMetadata.getPolymorphicEntities().getFriendlyName());
             if (entityForm == null) {
-<<<<<<< HEAD
-                entityForm = formService.buildAdornedListForm(fmd, ppr.getAdornedList(), id);
+                entityForm = formService.buildAdornedListForm(fmd, ppr.getAdornedList(), id, false);
                 entityForm.setCeilingEntityClassname(ppr.getAdornedList().getAdornedTargetEntityClassname());
-=======
-                entityForm = formService.buildAdornedListForm(fmd, ppr.getAdornedList(), id, false);
->>>>>>> 658ccd5a
             } else {
                 formService.buildAdornedListForm(fmd, ppr.getAdornedList(), id, false, entityForm);
                 formService.populateEntityFormFieldValues(collectionMetadata, entity, entityForm);
