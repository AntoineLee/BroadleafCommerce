/*
 * #%L
 * BroadleafCommerce Open Admin Platform
 * %%
 * Copyright (C) 2009 - 2013 Broadleaf Commerce
 * %%
 * Licensed under the Apache License, Version 2.0 (the "License");
 * you may not use this file except in compliance with the License.
 * You may obtain a copy of the License at
 * 
 *       http://www.apache.org/licenses/LICENSE-2.0
 * 
 * Unless required by applicable law or agreed to in writing, software
 * distributed under the License is distributed on an "AS IS" BASIS,
 * WITHOUT WARRANTIES OR CONDITIONS OF ANY KIND, either express or implied.
 * See the License for the specific language governing permissions and
 * limitations under the License.
 * #L%
 */
package org.broadleafcommerce.openadmin.web.controller.entity;

import com.fasterxml.jackson.databind.ObjectMapper;
import org.apache.commons.collections.CollectionUtils;
import org.apache.commons.collections.MapUtils;
import org.apache.commons.lang3.StringUtils;
import org.apache.commons.logging.Log;
import org.apache.commons.logging.LogFactory;
import org.broadleafcommerce.common.exception.SecurityServiceException;
import org.broadleafcommerce.common.exception.ServiceException;
import org.broadleafcommerce.common.extension.ExtensionResultHolder;
import org.broadleafcommerce.common.extension.ExtensionResultStatusType;
import org.broadleafcommerce.common.presentation.client.AddMethodType;
import org.broadleafcommerce.common.presentation.client.SupportedFieldType;
import org.broadleafcommerce.common.sandbox.SandBoxHelper;
import org.broadleafcommerce.common.util.BLCArrayUtils;
import org.broadleafcommerce.common.util.BLCMessageUtils;
import org.broadleafcommerce.common.web.JsonResponse;
import org.broadleafcommerce.openadmin.dto.AdornedTargetCollectionMetadata;
import org.broadleafcommerce.openadmin.dto.AdornedTargetList;
import org.broadleafcommerce.openadmin.dto.BasicCollectionMetadata;
import org.broadleafcommerce.openadmin.dto.BasicFieldMetadata;
import org.broadleafcommerce.openadmin.dto.ClassMetadata;
import org.broadleafcommerce.openadmin.dto.ClassTree;
import org.broadleafcommerce.openadmin.dto.CollectionMetadata;
import org.broadleafcommerce.openadmin.dto.DynamicResultSet;
import org.broadleafcommerce.openadmin.dto.Entity;
import org.broadleafcommerce.openadmin.dto.FieldMetadata;
import org.broadleafcommerce.openadmin.dto.FilterAndSortCriteria;
import org.broadleafcommerce.openadmin.dto.MapMetadata;
import org.broadleafcommerce.openadmin.dto.Property;
import org.broadleafcommerce.openadmin.dto.SectionCrumb;
import org.broadleafcommerce.openadmin.dto.TabMetadata;
import org.broadleafcommerce.openadmin.server.domain.PersistencePackageRequest;
import org.broadleafcommerce.openadmin.server.security.domain.AdminSection;
import org.broadleafcommerce.openadmin.server.security.remote.EntityOperationType;
import org.broadleafcommerce.openadmin.server.security.service.RowLevelSecurityService;
import org.broadleafcommerce.openadmin.server.service.persistence.PersistenceResponse;
import org.broadleafcommerce.openadmin.server.service.persistence.extension.AdornedTargetAutoPopulateExtensionManager;
import org.broadleafcommerce.openadmin.server.service.persistence.module.BasicPersistenceModule;
import org.broadleafcommerce.openadmin.web.controller.AdminAbstractController;
import org.broadleafcommerce.openadmin.web.controller.modal.ModalHeaderType;
import org.broadleafcommerce.openadmin.web.editor.NonNullBooleanEditor;
import org.broadleafcommerce.openadmin.web.form.component.DefaultListGridActions;
import org.broadleafcommerce.openadmin.web.form.component.ListGrid;
import org.broadleafcommerce.openadmin.web.form.entity.DefaultAdornedEntityFormActions;
import org.broadleafcommerce.openadmin.web.form.entity.DefaultEntityFormActions;
import org.broadleafcommerce.openadmin.web.form.entity.DefaultMainActions;
import org.broadleafcommerce.openadmin.web.form.entity.EntityForm;
import org.broadleafcommerce.openadmin.web.form.entity.EntityFormAction;
import org.broadleafcommerce.openadmin.web.form.entity.Field;
<<<<<<< HEAD
=======
import org.broadleafcommerce.openadmin.web.form.entity.Tab;
import org.springframework.beans.factory.annotation.Value;
>>>>>>> bef98293
import org.springframework.beans.propertyeditors.StringTrimmerEditor;
import org.springframework.stereotype.Controller;
import org.springframework.ui.Model;
import org.springframework.util.MultiValueMap;
import org.springframework.validation.BindingResult;
import org.springframework.web.bind.WebDataBinder;
import org.springframework.web.bind.annotation.InitBinder;
import org.springframework.web.bind.annotation.ModelAttribute;
import org.springframework.web.bind.annotation.PathVariable;
import org.springframework.web.bind.annotation.RequestMapping;
import org.springframework.web.bind.annotation.RequestMethod;
import org.springframework.web.bind.annotation.RequestParam;
import org.springframework.web.bind.annotation.ResponseBody;
import org.springframework.web.servlet.DispatcherServlet;
import org.springframework.web.servlet.FlashMap;
import org.springframework.web.servlet.mvc.support.RedirectAttributes;

import javax.annotation.Resource;
import javax.servlet.http.HttpServletRequest;
import javax.servlet.http.HttpServletResponse;
import java.net.URLDecoder;
import java.util.ArrayList;
import java.util.HashMap;
import java.util.List;
import java.util.Map;
import java.util.Map.Entry;

/**
 * The default implementation of the {@link #BroadleafAdminAbstractEntityController}. This delegates every call to 
 * super and does not provide any custom-tailored functionality. It is responsible for rendering the admin for every
 * entity that is not explicitly customized by its own controller.
 * 
 * @author Andre Azzolini (apazzolini)
 * @author Jeff Fischer
 */
@Controller("blAdminBasicEntityController")
@RequestMapping("/{sectionKey:.+}")
public class AdminBasicEntityController extends AdminAbstractController {

    protected static final Log LOG = LogFactory.getLog(AdminBasicEntityController.class);

    public static final String ALTERNATE_ID_PROPERTY = "ALTERNATE_ID";
    public static final String CUSTOM_CRITERIA = "criteria";

    @Resource(name="blSandBoxHelper")
    protected SandBoxHelper sandBoxHelper;

<<<<<<< HEAD
=======
    @Value("${admin.form.validation.errors.hideTopLevelErrors}")
    protected boolean hideTopLevelErrors = false;

    @Resource(name = "blAdornedTargetAutoPopulateExtensionManager")
    protected AdornedTargetAutoPopulateExtensionManager adornedTargetAutoPopulateExtensionManager;

    @Resource(name = "blRowLevelSecurityService")
    protected RowLevelSecurityService rowLevelSecurityService;

>>>>>>> bef98293
    // ******************************************
    // REQUEST-MAPPING BOUND CONTROLLER METHODS *
    // ******************************************

    /**
     * Renders the main entity listing for the specified class, which is based on the current sectionKey with some optional
     * criteria.
     * 
     * @param request
     * @param response
     * @param model
     * @param pathVars
     * @param requestParams a Map of property name -> list critiera values
     * @return the return view path
     * @throws Exception
     */
    @RequestMapping(value = "", method = RequestMethod.GET)
    public String viewEntityList(HttpServletRequest request, HttpServletResponse response, Model model,
            @PathVariable Map<String, String> pathVars,
            @RequestParam MultiValueMap<String, String> requestParams) throws Exception {
        String sectionKey = getSectionKey(pathVars);
        String sectionClassName = getClassNameForSection(sectionKey);
        List<SectionCrumb> crumbs = getSectionCrumbs(request, null, null);
        PersistencePackageRequest ppr = getSectionPersistencePackageRequest(sectionClassName, requestParams, crumbs, pathVars);
        ClassMetadata cmd = service.getClassMetadata(ppr).getDynamicResultSet().getClassMetaData();
        DynamicResultSet drs =  service.getRecords(ppr).getDynamicResultSet();

        ListGrid listGrid = formService.buildMainListGrid(drs, cmd, sectionKey, crumbs);
<<<<<<< HEAD
        listGrid.setSelectType(ListGrid.SelectType.NONE);
=======
        
        if (CollectionUtils.isEmpty(listGrid.getHeaderFields())) {
            throw new IllegalStateException("At least 1 field must be set to prominent to display in a main grid");
        }
        
        List<EntityFormAction> mainActions = new ArrayList<EntityFormAction>();
        addAddActionIfAllowed(sectionClassName, cmd, mainActions);
        extensionManager.getProxy().addAdditionalMainActions(sectionClassName, mainActions);
        extensionManager.getProxy().modifyMainActions(cmd, mainActions);
>>>>>>> bef98293
        
        Field firstField = listGrid.getHeaderFields().iterator().next();
        if (requestParams.containsKey(firstField.getName())) {
            model.addAttribute("mainSearchTerm", requestParams.get(firstField.getName()).get(0));
        }

        model.addAttribute("viewType", "entityList");

        setupViewEntityListBasicModel(request, cmd, sectionKey, sectionClassName, model, requestParams);
        model.addAttribute("listGrid", listGrid);

        return "modules/defaultContainer";
    }

    protected void setupViewEntityListBasicModel(HttpServletRequest request, ClassMetadata cmd, String sectionKey,
            String sectionClassName, Model model, MultiValueMap<String, String> requestParams) {
        List<EntityFormAction> mainActions = new ArrayList<EntityFormAction>();
        addAddActionIfAllowed(sectionClassName, cmd, mainActions);
        extensionManager.getProxy().addAdditionalMainActions(sectionClassName, mainActions);
        extensionManager.getProxy().modifyMainActions(cmd, mainActions);

        // If this came from a delete save, we'll have a headerFlash request parameter to take care of
        if (requestParams.containsKey("headerFlash")) {
            model.addAttribute("headerFlash", requestParams.get("headerFlash").get(0));
        }

        List<ClassTree> entityTypes = getAddEntityTypes(cmd.getPolymorphicEntities());
        String requestUri = request.getRequestURI();
        if (!request.getContextPath().equals("/") && requestUri.startsWith(request.getContextPath())) {
            requestUri = requestUri.substring(request.getContextPath().length() + 1, requestUri.length());
        }

        model.addAttribute("isFilter", (requestParams.size() > 0));
        model.addAttribute("currentUri", requestUri);
        model.addAttribute("entityTypes", entityTypes);
        model.addAttribute("entityFriendlyName", cmd.getPolymorphicEntities().getFriendlyName());
        model.addAttribute("currentUrl", request.getRequestURL().toString());
        model.addAttribute("mainActions", mainActions);
        setModelAttributes(model, sectionKey);
    }

    @RequestMapping(value = "/selectize", method = RequestMethod.GET)
    public @ResponseBody Map<String, Object> viewEntityListSelectize(HttpServletRequest request,
             HttpServletResponse response, Model model,
             @PathVariable Map<String, String> pathVars,
             @RequestParam MultiValueMap<String, String> requestParams) throws Exception {
        String sectionKey = getSectionKey(pathVars);
        String sectionClassName = getClassNameForSection(sectionKey);
        List<SectionCrumb> crumbs = getSectionCrumbs(request, null, null);
        PersistencePackageRequest ppr = getSectionPersistencePackageRequest(sectionClassName, requestParams, crumbs, pathVars)
                .withFilterAndSortCriteria(getCriteria(requestParams))
                .withStartIndex(getStartIndex(requestParams))
                .withMaxIndex(getMaxIndex(requestParams))
                .withCustomCriteria(getCustomCriteria(requestParams));

        ClassMetadata cmd = service.getClassMetadata(ppr).getDynamicResultSet().getClassMetaData();
        DynamicResultSet drs =  service.getRecords(ppr).getDynamicResultSet();

        return formService.constructSelectizeOptionMap(drs, cmd);
    }

    /**
     * Obtains the requested criteria parameter
     *
     * @param requestParams
     * @return
     */
    protected String[] getCustomCriteria(Map<String, List<String>> requestParams) {
        if (requestParams == null || requestParams.isEmpty()) {
            return null;
        }

        List<String> criteria = requestParams.get(CUSTOM_CRITERIA);
        String response = CollectionUtils.isEmpty(criteria) ? null : criteria.get(0);
        return new String[] {response};
    }

    /**
     * Adds the "Add" button to the main entity form if the current user has permissions to create new instances
     * of the entity and all of the fields in the entity aren't marked as read only.
     * 
     * @param sectionClassName
     * @param cmd
     * @param mainActions
     */
    protected void addAddActionIfAllowed(String sectionClassName, ClassMetadata cmd, List<EntityFormAction> mainActions) {
        if (isAddActionAllowed(sectionClassName, cmd)) {
            mainActions.add(DefaultMainActions.ADD);
        }

        mainEntityActionsExtensionManager.getProxy().modifyMainActions(cmd, mainActions);
    }
    
    protected boolean isAddActionAllowed(String sectionClassName, ClassMetadata cmd) {
        // If the user does not have create permissions, we will not add the "Add New" button
        boolean canCreate = true;
        try {
            adminRemoteSecurityService.securityCheck(sectionClassName, EntityOperationType.ADD);
        } catch (ServiceException e) {
            if (e instanceof SecurityServiceException) {
                canCreate = false;
            }
        }
        
        if (canCreate) {
            checkReadOnly: {
                //check if all the metadata is read only
                for (Property property : cmd.getProperties()) {
                    if (property.getMetadata() instanceof BasicFieldMetadata) {
                        if (((BasicFieldMetadata) property.getMetadata()).getReadOnly() == null ||
                                !((BasicFieldMetadata) property.getMetadata()).getReadOnly()) {
                            break checkReadOnly;
                        }
                    }
                }
                canCreate = false;
            }
        }

        if (canCreate) {
            canCreate = rowLevelSecurityService.canAdd(adminRemoteSecurityService.getPersistentAdminUser(), sectionClassName, cmd);
        }
        
        return canCreate;
    }

    /**
     * Renders the modal form that is used to add a new parent level entity. Note that this form cannot render any
     * subcollections as operations on those collections require the parent level entity to first be saved and have 
     * and id. Once the entity is initially saved, we will redirect the user to the normal manage entity screen where 
     * they can then perform operations on sub collections.
     * 
     * @param request
     * @param response
     * @param model
     * @param pathVars
     * @param entityType
     * @return the return view path
     * @throws Exception
     */
    @RequestMapping(value = "/add", method = RequestMethod.GET)
    public String viewAddEntityForm(HttpServletRequest request, HttpServletResponse response, Model model,
            @PathVariable  Map<String, String> pathVars,
            @RequestParam(defaultValue = "") String entityType) throws Exception {
        String sectionKey = getSectionKey(pathVars);
        String sectionClassName = getClassNameForSection(sectionKey);
        List<SectionCrumb> sectionCrumbs = getSectionCrumbs(request, null, null);
        ClassMetadata cmd = service.getClassMetadata(getSectionPersistencePackageRequest(sectionClassName, sectionCrumbs, pathVars))
                .getDynamicResultSet().getClassMetaData();

        // If the entity type isn't specified, we need to determine if there are various polymorphic types for this entity.
        if (StringUtils.isBlank(entityType)) {
            if (cmd.getPolymorphicEntities().getChildren().length == 0) {
                entityType = cmd.getPolymorphicEntities().getFullyQualifiedClassname();
            } else {
                entityType = getDefaultEntityType();
            }
        } else {
            entityType = URLDecoder.decode(entityType, "UTF-8");
        }

        EntityForm entityForm = formService.createEntityForm(cmd, sectionCrumbs);

        // We need to make sure that the ceiling entity is set to the interface and the specific entity type
        // is set to the type we're going to be creating.
        entityForm.setCeilingEntityClassname(cmd.getCeilingType());
        entityForm.setEntityType(entityType);

        // When we initially build the class metadata (and thus, the entity form), we had all of the possible
        // polymorphic fields built out. Now that we have a concrete entity type to render, we can remove the
        // fields that are not applicable for this given entity type.
        formService.removeNonApplicableFields(cmd, entityForm, entityType);

        modifyAddEntityForm(entityForm, pathVars);

        model.addAttribute("entityForm", entityForm);
        model.addAttribute("viewType", "modal/entityAdd");

        model.addAttribute("entityFriendlyName", cmd.getPolymorphicEntities().getFriendlyName());
        model.addAttribute("currentUrl", request.getRequestURL().toString());
        model.addAttribute("modalHeaderType", ModalHeaderType.ADD_ENTITY.getType());
        setModelAttributes(model, sectionKey);
        return "modules/modalContainer";
    }

    /**
     * Processes the request to add a new entity. If successful, returns a redirect to the newly created entity.
     * 
     * @param request
     * @param response
     * @param model
     * @param pathVars
     * @param entityForm
     * @param result
     * @return the return view path
     * @throws Exception
     */
    @RequestMapping(value = "/add", method = RequestMethod.POST)
    public String addEntity(HttpServletRequest request, HttpServletResponse response, Model model,
            @PathVariable  Map<String, String> pathVars,
            @ModelAttribute(value="entityForm") EntityForm entityForm, BindingResult result) throws Exception {
        String sectionKey = getSectionKey(pathVars);
        String sectionClassName = getClassNameForSection(sectionKey);
        List<SectionCrumb> sectionCrumbs = getSectionCrumbs(request, null, null);
        ClassMetadata cmd = service.getClassMetadata(getSectionPersistencePackageRequest(sectionClassName, sectionCrumbs, pathVars)).getDynamicResultSet().getClassMetaData();

        extractDynamicFormFields(cmd, entityForm);
        String[] sectionCriteria = customCriteriaService.mergeSectionCustomCriteria(sectionClassName, getSectionCustomCriteria());
        Entity entity = service.addEntity(entityForm, sectionCriteria, sectionCrumbs).getEntity();
        entityFormValidator.validate(entityForm, entity, result);

        if (result.hasErrors()) {
            entityForm.clearFieldsMap();
            formService.populateEntityForm(cmd, entity, entityForm, sectionCrumbs);

            formService.removeNonApplicableFields(cmd, entityForm, entityForm.getEntityType());

            modifyAddEntityForm(entityForm, pathVars);

            model.addAttribute("viewType", "modal/entityAdd");
            model.addAttribute("currentUrl", request.getRequestURL().toString());
            model.addAttribute("modalHeaderType", ModalHeaderType.ADD_ENTITY.getType());
            setModelAttributes(model, sectionKey);
            return "modules/modalContainer";
        }
        
        // Note that AJAX Redirects need the context path prepended to them
        return "ajaxredirect:" + getContextPath(request) + sectionKey + "/" + entity.getPMap().get("id").getValue();
    }

    /**
     * Renders the main entity form for the specified entity
     * 
     * @param request
     * @param response
     * @param model
     * @param pathVars
     * @param id
     * @return the return view path
     * @throws Exception
     */
    @RequestMapping(value = "/{id}", method = RequestMethod.GET)
    public String viewEntityForm(HttpServletRequest request, HttpServletResponse response, Model model,
            @PathVariable  Map<String, String> pathVars,
            @PathVariable("id") String id) throws Exception {
        String sectionKey = getSectionKey(pathVars);
        String sectionClassName = getClassNameForSection(sectionKey);
        List<SectionCrumb> crumbs = getSectionCrumbs(request, sectionKey, id);
        PersistencePackageRequest ppr = getSectionPersistencePackageRequest(sectionClassName, crumbs, pathVars);

        ClassMetadata cmd = service.getClassMetadata(ppr).getDynamicResultSet().getClassMetaData();
        Entity entity = service.getRecord(ppr, id, cmd, false).getDynamicResultSet().getRecords()[0];

        TabMetadata firstTab = cmd.getFirstTab();
        Map<String, DynamicResultSet> subRecordsMap = service.getRecordsForSelectedTab(cmd, entity, crumbs, firstTab == null ? "General" : firstTab.getTabName());
     
        EntityForm entityForm = formService.createEntityForm(cmd, entity, subRecordsMap, crumbs);

        if (isAddRequest(entity)) {
            modifyAddEntityForm(entityForm, pathVars);
        } else {
            modifyEntityForm(entityForm, pathVars);
        }

        if (request.getParameter("headerFlash") != null) {
            model.addAttribute("headerFlash", request.getParameter("headerFlash"));
        }

        model.addAttribute("entity", entity);
        model.addAttribute("entityForm", entityForm);
        model.addAttribute("currentUrl", request.getRequestURL().toString());

        setModelAttributes(model, sectionKey);

        if (isAjaxRequest(request)) {
            entityForm.setReadOnly();
            model.addAttribute("viewType", "modal/entityView");
            model.addAttribute("modalHeaderType", ModalHeaderType.VIEW_ENTITY.getType());
            return "modules/modalContainer";
        } else {
            model.addAttribute("useAjaxUpdate", true);
            model.addAttribute("viewType", "entityEdit");
            return "modules/defaultContainer";
        }
    }

    private boolean isAddRequest(Entity entity) {
        ExtensionResultHolder<Boolean> resultHolder = new ExtensionResultHolder<Boolean>();
        ExtensionResultStatusType result = extensionManager.getProxy().isAddRequest(entity, resultHolder);
        if (result.equals(ExtensionResultStatusType.NOT_HANDLED)) {
            Map<String, Property> pMap = entity.getPMap();
            Property dateUpdated = pMap == null ? null : entity.getPMap().get("auditable.dateUpdated");
            return dateUpdated == null || dateUpdated.getValue() == null;
        }

        return resultHolder.getResult();
    }

    /**
     * Attempts to get the List Grid for the selected tab.
     * 
     * @param request
     * @param response
     * @param model
     * @param pathVars
     * @param id
     * @param tabName
     * @param entityForm
     * @param entity
     * @return the return view path
     * @throws Exception
     */
    @RequestMapping(value = "/{id}/{tab:[0-9]+}/{tabName}", method = RequestMethod.POST)
    public String viewEntityTab(HttpServletRequest request, HttpServletResponse response, Model model,
            @PathVariable Map<String, String> pathVars,
            @PathVariable(value = "id") String id,
            @PathVariable(value = "tabName") String tabName,
            @ModelAttribute(value = "entityForm") EntityForm entityForm,
            @ModelAttribute(value = "entity") Entity entity) throws Exception {
        String sectionKey = getSectionKey(pathVars);
        String sectionClassName = getClassNameForSection(sectionKey);
        List<SectionCrumb> crumbs = getSectionCrumbs(request, sectionKey, id);
        PersistencePackageRequest ppr = getSectionPersistencePackageRequest(sectionClassName, crumbs, pathVars);
        ClassMetadata cmd = service.getClassMetadata(ppr).getDynamicResultSet().getClassMetaData();
        entity = service.getRecord(ppr, id, cmd, false).getDynamicResultSet().getRecords()[0];
        Map<String, DynamicResultSet> subRecordsMap = service.getRecordsForSelectedTab(cmd, entity, crumbs, tabName);
        entityForm = formService.createEntityForm(cmd, entity, subRecordsMap, crumbs);

        if (isAddRequest(entity)) {
            modifyAddEntityForm(entityForm, pathVars);
        } else {
            modifyEntityForm(entityForm, pathVars);
        }

        model.addAttribute("entity", entity);
        model.addAttribute("entityForm", entityForm);
        model.addAttribute("currentUrl", request.getRequestURL().toString());

        setModelAttributes(model, sectionKey);

        // todo: Determine if this is still necessary
//        if (sandBoxHelper.isSandBoxable(entityForm.getEntityType())) {
//            Tab auditTab = new Tab();
//            auditTab.setTitle("Audit");
//            auditTab.setOrder(Integer.MAX_VALUE);
//            auditTab.setTabClass("audit-tab");
//            entityForm.getTabs().add(auditTab);
//        }

        model.addAttribute("useAjaxUpdate", true);
        model.addAttribute("viewType", "entityEdit");
        return "modules/defaultContainer";
    }

    /**
     * Builds JSON that looks like this:
     * 
     * {"errors":
     *      [{"message":"This field is Required",
     *        "code": "requiredValidationFailure"
     *        "field":"defaultSku--name",
     *        "errorType", "field",
     *        "tab": "General"
     *        },
     *        {"message":"This field is Required",
     *        "code": "requiredValidationFailure"
     *        "field":"defaultSku--name",
     *        "errorType", "field",
     *        "tab": "General"
     *        }]
     * }
     * 
     */
    @RequestMapping(value = "/{id}", method = RequestMethod.POST, produces = "application/json")
    public String saveEntityJson(HttpServletRequest request, HttpServletResponse response, Model model,
            @PathVariable Map<String, String> pathVars,
            @PathVariable(value = "id") String id,
            @ModelAttribute(value = "entityForm") EntityForm entityForm, BindingResult result,
            RedirectAttributes ra) throws Exception {
        
        saveEntity(request, response, model, pathVars, id, entityForm, result, ra);

        JsonResponse json = new JsonResponse(response);
        if (result.hasErrors()) {
            populateJsonValidationErrors(entityForm, result, json);
        }
        List<String> dirtyList = buildDirtyList(pathVars, request, id);
        if (CollectionUtils.isNotEmpty(dirtyList)) {
            json.with("dirty", dirtyList);
        }

        ExtensionResultHolder<String> resultHolder = new ExtensionResultHolder<>();
        ExtensionResultStatusType resultStatusType = extensionManager.getProxy().overrideSaveEntityJsonResponse(response, result.hasErrors(), getSectionKey(pathVars), id, resultHolder);
        if (resultStatusType.equals(ExtensionResultStatusType.HANDLED)) {
            return resultHolder.getResult();
        }

        return json.done();
    }
    
    public List<String> buildDirtyList(Map<String, String> pathVars, HttpServletRequest request, String id) throws ServiceException {
        List<String> dirtyList = new ArrayList<>();
        String sectionKey = getSectionKey(pathVars);
        String sectionClassName = getClassNameForSection(sectionKey);
        List<SectionCrumb> sectionCrumbs = getSectionCrumbs(request, sectionKey, id);
        PersistencePackageRequest ppr = getSectionPersistencePackageRequest(sectionClassName, sectionCrumbs, pathVars);
        ClassMetadata cmd = null;
        Entity entity = null;
        cmd = service.getClassMetadata(ppr).getDynamicResultSet().getClassMetaData();
        entity = service.getRecord(ppr, id, cmd, false).getDynamicResultSet().getRecords()[0];
        
        for (Property p: entity.getProperties()) {
            if (p.getIsDirty()) {
                dirtyList.add(p.getName());
            }
        }
        return dirtyList;
    }
    
    /**
     * Attempts to save the given entity. If validation is unsuccessful, it will re-render the entity form with
     * error fields highlighted. On a successful save, it will refresh the entity page.
     * 
     * @param request
     * @param response
     * @param model
     * @param pathVars
     * @param id
     * @param entityForm
     * @param result
     * @return the return view path
     * @throws Exception
     */
    @RequestMapping(value = "/{id}", method = RequestMethod.POST)
    public String saveEntity(HttpServletRequest request, HttpServletResponse response, Model model,
            @PathVariable  Map<String, String> pathVars,
            @PathVariable(value="id") String id,
            @ModelAttribute(value="entityForm") EntityForm entityForm, BindingResult result,
            RedirectAttributes ra) throws Exception {
        String sectionKey = getSectionKey(pathVars);
        String sectionClassName = getClassNameForSection(sectionKey);
        List<SectionCrumb> sectionCrumbs = getSectionCrumbs(request, sectionKey, id);
        PersistencePackageRequest ppr = getSectionPersistencePackageRequest(sectionClassName, sectionCrumbs, pathVars);
        ClassMetadata cmd = service.getClassMetadata(ppr).getDynamicResultSet().getClassMetaData();

        extractDynamicFormFields(cmd, entityForm);

        String[] sectionCriteria = customCriteriaService.mergeSectionCustomCriteria(sectionClassName, getSectionCustomCriteria());
        Entity entity = service.updateEntity(entityForm, sectionCriteria, sectionCrumbs).getEntity();

        entityFormValidator.validate(entityForm, entity, result);
        if (result.hasErrors()) {
            model.addAttribute("headerFlash", "save.unsuccessful");
            model.addAttribute("headerFlashAlert", true);
            
            Map<String, DynamicResultSet> subRecordsMap = service.getRecordsForAllSubCollections(ppr, entity, sectionCrumbs);
            entityForm.clearFieldsMap();
            formService.populateEntityForm(cmd, entity, subRecordsMap, entityForm, sectionCrumbs);

            if (isAddRequest(entity)) {
                modifyAddEntityForm(entityForm, pathVars);
            } else {
                modifyEntityForm(entityForm, pathVars);
            }

            model.addAttribute("entity", entity);
            model.addAttribute("currentUrl", request.getRequestURL().toString());

            setModelAttributes(model, sectionKey);
            
            if (isAjaxRequest(request)) {
                entityForm.setReadOnly();
                model.addAttribute("viewType", "modal/entityView");
                model.addAttribute("modalHeaderType", ModalHeaderType.VIEW_ENTITY.getType());
                return "modules/modalContainer";
            } else {
                model.addAttribute("useAjaxUpdate", true);
                model.addAttribute("viewType", "entityEdit");
                return "modules/defaultContainer";
            }
        }
        
        ra.addFlashAttribute("headerFlash", "save.successful");
        
        return "redirect:/" + sectionKey + "/" + id;
    }

    /**
     * Attempts to remove the given entity.
     * 
     * @param request
     * @param response
     * @param model
     * @param pathVars
     * @param id
     * @return the return view path
     * @throws Exception
     */
    @RequestMapping(value = "/{id}/delete", method = RequestMethod.POST)
    public String removeEntity(HttpServletRequest request, HttpServletResponse response, Model model,
            @PathVariable  Map<String, String> pathVars,
            @PathVariable(value="id") String id,
            @ModelAttribute(value="entityForm") EntityForm entityForm, BindingResult result,
            RedirectAttributes ra) throws Exception {
        String sectionKey = getSectionKey(pathVars);
        String sectionClassName = getClassNameForSection(sectionKey);
        List<SectionCrumb> sectionCrumbs = getSectionCrumbs(request, sectionKey, id);

        String[] sectionCriteria = customCriteriaService.mergeSectionCustomCriteria(sectionClassName, getSectionCustomCriteria());
        Entity entity = service.removeEntity(entityForm, sectionCriteria, sectionCrumbs).getEntity();
        // Removal does not normally return an Entity unless there is some validation error
        if (entity != null) {
            entityFormValidator.validate(entityForm, entity, result);
            if (result.hasErrors()) {
                // Create a flash attribute for the unsuccessful delete
                FlashMap fm = new FlashMap();
                fm.put("headerFlash", "delete.unsuccessful");
                fm.put("headerFlashAlert", true);
                request.setAttribute(DispatcherServlet.OUTPUT_FLASH_MAP_ATTRIBUTE, fm);
                
                // Re-look back up the entity so that we can return something populated
                PersistencePackageRequest ppr = getSectionPersistencePackageRequest(sectionClassName, sectionCrumbs, pathVars);
                ClassMetadata cmd = service.getClassMetadata(ppr).getDynamicResultSet().getClassMetaData();
                entity = service.getRecord(ppr, id, cmd, false).getDynamicResultSet().getRecords()[0];
                Map<String, DynamicResultSet> subRecordsMap = service.getRecordsForAllSubCollections(ppr, entity, sectionCrumbs);
                entityForm.clearFieldsMap();
                formService.populateEntityForm(cmd, entity, subRecordsMap, entityForm, sectionCrumbs);
                modifyEntityForm(entityForm, pathVars);
    
                return populateJsonValidationErrors(entityForm, result, new JsonResponse(response))
                        .done();
            }
        }
        
        ra.addFlashAttribute("headerFlash", "delete.successful");
        ra.addFlashAttribute("headerFlashAlert", true);
        
        if (isAjaxRequest(request)) {
            // redirect attributes won't work here since ajaxredirect actually makes a new request
            return "ajaxredirect:" + getContextPath(request) + sectionKey + "?headerFlash=delete.successful";
        } else {
            return "redirect:/" + sectionKey;
        }
    }

    @RequestMapping(value = "/{collectionField:.*}/details", method = RequestMethod.GET)
    public @ResponseBody Map<String, String> getCollectionValueDetails(HttpServletRequest request, HttpServletResponse response, Model model,
            @PathVariable  Map<String, String> pathVars,
            @PathVariable(value="collectionField") String collectionField,
            @RequestParam String ids,
            @RequestParam MultiValueMap<String, String> requestParams) throws Exception {
        String sectionKey = getSectionKey(pathVars);
        String sectionClassName = getClassNameForSection(sectionKey);
        List<SectionCrumb> sectionCrumbs = getSectionCrumbs(request, null, null);
        PersistencePackageRequest ppr = getSectionPersistencePackageRequest(sectionClassName, requestParams, sectionCrumbs, pathVars);
        ClassMetadata mainMetadata = service.getClassMetadata(ppr).getDynamicResultSet().getClassMetaData();
        Property collectionProperty = mainMetadata.getPMap().get(collectionField);
        FieldMetadata md = collectionProperty.getMetadata();

        ppr = PersistencePackageRequest.fromMetadata(md, sectionCrumbs);
        ppr.setStartIndex(getStartIndex(requestParams));
        ppr.setMaxIndex(getMaxIndex(requestParams));
        
        if (md instanceof BasicFieldMetadata) {
            String idProp = ((BasicFieldMetadata) md).getForeignKeyProperty();
            String displayProp = ((BasicFieldMetadata) md).getForeignKeyDisplayValueProperty();

            List<String> filterValues = BLCArrayUtils.asList(ids.split(FILTER_VALUE_SEPARATOR_REGEX));
            ppr.addFilterAndSortCriteria(new FilterAndSortCriteria(idProp, filterValues));
            
            DynamicResultSet drs = service.getRecords(ppr).getDynamicResultSet();
            Map<String, String> returnMap = new HashMap<String, String>();
            
            for (Entity e : drs.getRecords()) {
                String id = e.getPMap().get(idProp).getValue();
                String disp = e.getPMap().get(displayProp).getDisplayValue();
                
                if (StringUtils.isBlank(disp)) {
                    disp = e.getPMap().get(displayProp).getValue();
                }
                
                returnMap.put(id,  disp);
            }

            return returnMap;
        }

        return null;
    }
    
    /**
     * Shows the modal popup for the current selected "to-one" field. For instance, if you are viewing a list of products
     * then this method is invoked when a user clicks on the name of the default category field.
     * 
     * @param request
     * @param response
     * @param model
     * @param pathVars
     * @param collectionField
     * @param id
     * @return
     * @throws Exception
     */
    @RequestMapping(value = "/{collectionField:.*}/{id}/view", method = RequestMethod.GET)
    public String viewCollectionItemDetails(HttpServletRequest request, HttpServletResponse response, Model model,
            @PathVariable  Map<String, String> pathVars,
            @PathVariable(value="collectionField") String collectionField,
            @PathVariable(value="id") String id) throws Exception {
        String sectionKey = getSectionKey(pathVars);
        String mainClassName = getClassNameForSection(sectionKey);
        List<SectionCrumb> sectionCrumbs = getSectionCrumbs(request, sectionKey, id);
        ClassMetadata mainMetadata = service.getClassMetadata(getSectionPersistencePackageRequest(mainClassName, sectionCrumbs, pathVars)).getDynamicResultSet().getClassMetaData();
        Property collectionProperty = mainMetadata.getPMap().get(collectionField);
        BasicFieldMetadata md = (BasicFieldMetadata) collectionProperty.getMetadata();

        AdminSection section = adminNavigationService.findAdminSectionByClassAndSectionId(md.getForeignKeyClass(), sectionKey);
        String sectionUrlKey = (section.getUrl().startsWith("/")) ? section.getUrl().substring(1) : section.getUrl();
        Map<String, String> varsForField = new HashMap<String, String>();
        varsForField.put("sectionKey", sectionUrlKey);
        return viewEntityForm(request, response, model, varsForField, id);
    }

    /**
     * Returns the records for a given collectionField filtered by a particular criteria
     * 
     * @param request
     * @param response
     * @param model
     * @param pathVars
     * @param collectionField
     * @param requestParams
     * @return the return view path
     * @throws Exception
     */
    @RequestMapping(value = "/{id}/{collectionField:.*}", method = RequestMethod.GET)
    public String getCollectionFieldRecords(HttpServletRequest request, HttpServletResponse response, Model model,
            @PathVariable  Map<String, String> pathVars,
            @PathVariable(value="id") String id,
            @PathVariable(value="collectionField") String collectionField,
            @RequestParam  MultiValueMap<String, String> requestParams) throws Exception {
        String sectionKey = getSectionKey(pathVars);
        String mainClassName = getClassNameForSection(sectionKey);
        List<SectionCrumb> sectionCrumbs = getSectionCrumbs(request, sectionKey, id);
        PersistencePackageRequest ppr = getSectionPersistencePackageRequest(mainClassName, requestParams, sectionCrumbs, pathVars);
        ClassMetadata mainMetadata = service.getClassMetadata(ppr).getDynamicResultSet().getClassMetaData();
        Property collectionProperty = mainMetadata.getPMap().get(collectionField);
        
        ppr = getSectionPersistencePackageRequest(mainClassName, sectionCrumbs, pathVars);
        Entity entity = service.getRecord(ppr, id, mainMetadata, false).getDynamicResultSet().getRecords()[0];

        // Next, we must get the new list grid that represents this collection
        ListGrid listGrid = getCollectionListGrid(mainMetadata, entity, collectionProperty, requestParams, sectionKey, sectionCrumbs);
        model.addAttribute("listGrid", listGrid);

        model.addAttribute("currentParams", new ObjectMapper().writeValueAsString(requestParams));

        // We return the new list grid so that it can replace the currently visible one
        setModelAttributes(model, sectionKey);
        return "views/standaloneListGrid";
    }

    /**
     * Shows the modal dialog that is used to add an item to a given collection. There are several possible outcomes
     * of this call depending on the type of the specified collection field.
     * 
     * <ul>
     *  <li>
     *    <b>Basic Collection (Persist)</b> - Renders a blank form for the specified target entity so that the user may
     *    enter information and associate the record with this collection. Used by fields such as ProductAttribute.
     *  </li>
     *  <li>
     *    <b>Basic Collection (Lookup)</b> - Renders a list grid that allows the user to click on an entity and select it. 
     *    Used by fields such as "allParentCategories".
     *  </li>
     *  <li>
     *    <b>Adorned Collection (without form)</b> - Renders a list grid that allows the user to click on an entity and 
     *    select it. The view rendered by this is identical to basic collection (lookup), but will perform the operation
     *    on an adorned field, which may carry extra meta-information about the created relationship, such as order.
     *  </li>
     *  <li>
     *    <b>Adorned Collection (with form)</b> - Renders a list grid that allows the user to click on an entity and 
     *    select it. Once the user selects the entity, he will be presented with an empty form based on the specified
     *    "maintainedAdornedTargetFields" for this field. Used by fields such as "crossSellProducts", which in addition
     *    to linking an entity, provide extra fields, such as a promotional message.
     *  </li>
     *  <li>
     *    <b>Map Collection</b> - Renders a form for the target entity that has an additional key field. This field is
     *    populated either from the configured map keys, or as a result of a lookup in the case of a key based on another
     *    entity. Used by fields such as the mediaMap on a Sku.
     *  </li>
     *  
     * @param request
     * @param response
     * @param model
     * @param pathVars
     * @param id
     * @param collectionField
     * @param requestParams
     * @return the return view path
     * @throws Exception
     */
    @RequestMapping(value = "/{id}/{collectionField:.*}/add", method = RequestMethod.GET)
    public String showAddCollectionItem(HttpServletRequest request, HttpServletResponse response, Model model,
            @PathVariable Map<String, String> pathVars,
            @PathVariable(value = "id") String id,
            @PathVariable(value = "collectionField") String collectionField,
            @RequestParam MultiValueMap<String, String> requestParams) throws Exception {
        String sectionKey = getSectionKey(pathVars);
        String mainClassName = getClassNameForSection(sectionKey);
        List<SectionCrumb> sectionCrumbs = getSectionCrumbs(request, sectionKey, id);
        ClassMetadata mainMetadata = service.getClassMetadata(getSectionPersistencePackageRequest(mainClassName,
                sectionCrumbs, pathVars)).getDynamicResultSet().getClassMetaData();
        Property collectionProperty = mainMetadata.getPMap().get(collectionField);
        FieldMetadata md = collectionProperty.getMetadata();

        PersistencePackageRequest ppr = PersistencePackageRequest.fromMetadata(md, sectionCrumbs)
                .withFilterAndSortCriteria(getCriteria(requestParams))
                .withStartIndex(getStartIndex(requestParams))
                .withMaxIndex(getMaxIndex(requestParams));

        if (md instanceof BasicCollectionMetadata) {
            BasicCollectionMetadata fmd = (BasicCollectionMetadata) md;
            if (fmd.getAddMethodType().equals(AddMethodType.PERSIST)) {
                ClassMetadata cmd = service.getClassMetadata(ppr).getDynamicResultSet().getClassMetaData();
                // If the entity type isn't specified, we need to determine if there are various polymorphic types
                // for this entity.
                String entityType = null;
                if (requestParams.containsKey("entityType")) {
                    entityType = requestParams.get("entityType").get(0);
                }
                if (StringUtils.isBlank(entityType)) {
                    if (cmd.getPolymorphicEntities().getChildren().length == 0) {
                        entityType = cmd.getPolymorphicEntities().getFullyQualifiedClassname();
                    } else {
                        entityType = getDefaultEntityType();
                    }
                } else {
                    entityType = URLDecoder.decode(entityType, "UTF-8");
                }

                if (StringUtils.isBlank(entityType)) {
                    List<ClassTree> entityTypes = getAddEntityTypes(cmd.getPolymorphicEntities());
                    model.addAttribute("entityTypes", entityTypes);
                    model.addAttribute("viewType", "modal/entityTypeSelection");
                    model.addAttribute("entityFriendlyName", cmd.getPolymorphicEntities().getFriendlyName());
                    String requestUri = request.getRequestURI();
                    if (!request.getContextPath().equals("/") && requestUri.startsWith(request.getContextPath())) {
                        requestUri = requestUri.substring(request.getContextPath().length() + 1, requestUri.length());
                    }
                    model.addAttribute("currentUri", requestUri);
                    model.addAttribute("modalHeaderType", ModalHeaderType.ADD_ENTITY.getType());
                    setModelAttributes(model, sectionKey);
                    return "modules/modalContainer";
                } else {
                    ppr = ppr.withCeilingEntityClassname(entityType);
                }
            }
        } else if (md instanceof MapMetadata) {
            ExtensionResultStatusType result = extensionManager.getProxy().modifyModelForAddCollectionType(request,response,model,sectionKey,id,requestParams,(MapMetadata) md);
            if (result.equals(ExtensionResultStatusType.HANDLED)) {
                model.addAttribute("entityId", id);
                model.addAttribute("sectionKey", sectionKey);
                model.addAttribute("collectionField", collectionField);
                return "modules/modalContainer";
            }
        }

        //service.getContextSpecificRelationshipId(mainMetadata, entity, prefix);

        model.addAttribute("currentParams", new ObjectMapper().writeValueAsString(requestParams));

        return buildAddCollectionItemModel(request, response, model, id, collectionField, sectionKey, collectionProperty, md, ppr, null, null);
    }

<<<<<<< HEAD
    /**
     *
     * @param request
     * @param response
     * @param model
     * @param pathVars
     * @param id
     * @param collectionField
     * @param requestParams
     * @return Json collection data
     * @throws Exception
     */
    @RequestMapping(value = "/{id}/{collectionField:.*}/selectize", method = RequestMethod.GET)
    public @ResponseBody Map<String, Object> getSelectizeCollectionOptions(HttpServletRequest request, HttpServletResponse response, Model model,
            @PathVariable Map<String, String> pathVars,
            @PathVariable(value = "id") String id,
            @PathVariable(value = "collectionField") String collectionField,
            @RequestParam MultiValueMap<String, String> requestParams) throws Exception {
        String sectionKey = getSectionKey(pathVars);
        String mainClassName = getClassNameForSection(sectionKey);
        List<SectionCrumb> sectionCrumbs = getSectionCrumbs(request, sectionKey, id);
        ClassMetadata mainMetadata = service.getClassMetadata(getSectionPersistencePackageRequest(mainClassName,
                sectionCrumbs, pathVars)).getDynamicResultSet().getClassMetaData();
        Property collectionProperty = mainMetadata.getPMap().get(collectionField);
        FieldMetadata md = collectionProperty.getMetadata();

        PersistencePackageRequest ppr = PersistencePackageRequest.fromMetadata(md, sectionCrumbs)
                .withFilterAndSortCriteria(getCriteria(requestParams))
                .withStartIndex(getStartIndex(requestParams))
                .withMaxIndex(getMaxIndex(requestParams));

        if (md instanceof AdornedTargetCollectionMetadata) {
            ppr.setOperationTypesOverride(null);
            ppr.setType(PersistencePackageRequest.Type.STANDARD);
            ppr.setSectionEntityField(collectionField);
        }

        DynamicResultSet drs = service.getRecords(ppr).getDynamicResultSet();

        return formService.buildSelectizeCollectionInfo(id, drs, collectionProperty, sectionKey, sectionCrumbs);
    }

    /**
     * Adds the requested collection item via Selectize
     *
     * @param request
     * @param response
     * @param model
     * @param pathVars
     * @param id
     * @param collectionField
     * @param entityForm
     * @return the return view path
     * @throws Exception
     */
    @RequestMapping(value = "/{id}/{collectionField:.*}/selectize-add", method = RequestMethod.POST)
    public @ResponseBody Map<String, Object> addSelectizeCollectionItem(HttpServletRequest request, HttpServletResponse response, Model model,
            @PathVariable Map<String, String> pathVars,
            @PathVariable(value="id") String id,
            @PathVariable(value="collectionField") String collectionField,
            @ModelAttribute(value="entityForm") EntityForm entityForm, BindingResult result) throws Exception {
        Map<String, Object> returnVal = new HashMap<>();
=======
    @RequestMapping(value = "/{id}/{collectionField:.*}/add/{collectionItemId}/verify", method = RequestMethod.POST)
    public @ResponseBody Map<String, Object> addCollectionItem(HttpServletRequest request, HttpServletResponse response, Model model,
            @PathVariable Map<String, String> pathVars,
            @PathVariable(value="id") String id,
            @PathVariable(value="collectionField") String collectionField,
            @PathVariable(value="collectionItemId") String collectionItemId) throws Exception {
>>>>>>> bef98293
        String sectionKey = getSectionKey(pathVars);
        String mainClassName = getClassNameForSection(sectionKey);
        List<SectionCrumb> sectionCrumbs = getSectionCrumbs(request, sectionKey, id);
        ClassMetadata mainMetadata = service.getClassMetadata(getSectionPersistencePackageRequest(mainClassName, sectionCrumbs, pathVars)).getDynamicResultSet().getClassMetaData();
        Property collectionProperty = mainMetadata.getPMap().get(collectionField);
<<<<<<< HEAD

        if (StringUtils.isBlank(entityForm.getEntityType())) {
            FieldMetadata fmd = collectionProperty.getMetadata();
            if (fmd instanceof BasicCollectionMetadata) {
                entityForm.setEntityType(((BasicCollectionMetadata) fmd).getCollectionCeilingEntity());
            }
        }

        PersistencePackageRequest ppr = getSectionPersistencePackageRequest(mainClassName, sectionCrumbs, pathVars);
        Entity entity = service.getRecord(ppr, id, mainMetadata, false).getDynamicResultSet().getRecords()[0];

        // First, we must save the collection entity
        PersistenceResponse persistenceResponse = service.addSubCollectionEntity(entityForm, mainMetadata, collectionProperty, entity, sectionCrumbs);
        Entity savedEntity = persistenceResponse.getEntity();
        entityFormValidator.validate(entityForm, savedEntity, result);

        if (result.hasErrors()) {
            returnVal.put("error", result.getFieldError());
            return returnVal;
        }

        if (savedEntity.findProperty(ALTERNATE_ID_PROPERTY) != null) {
            returnVal.put("alternateId", savedEntity.findProperty(ALTERNATE_ID_PROPERTY).getValue());
        }
        return returnVal;
=======
        FieldMetadata md = collectionProperty.getMetadata();
        Map<String, Object> responseMap = new HashMap<String, Object>();
        if (md instanceof AdornedTargetCollectionMetadata) {
            adornedTargetAutoPopulateExtensionManager.getProxy().autoSetAdornedTargetManagedFields(md, mainClassName, id,
                    collectionField,
                    collectionItemId, responseMap);
        }
        return responseMap;
>>>>>>> bef98293
    }
    
    /**
     * Adds the requested collection item
     * 
     * @param request
     * @param response
     * @param model
     * @param pathVars
     * @param id
     * @param collectionField
     * @param entityForm
     * @return the return view path
     * @throws Exception
     */
    @RequestMapping(value = "/{id}/{collectionField:.*}/add", method = RequestMethod.POST)
    public String addCollectionItem(HttpServletRequest request, HttpServletResponse response, Model model,
            @PathVariable Map<String, String> pathVars,
            @PathVariable(value="id") String id,
            @PathVariable(value="collectionField") String collectionField,
            @ModelAttribute(value="entityForm") EntityForm entityForm, BindingResult result) throws Exception {
        String sectionKey = getSectionKey(pathVars);
        String mainClassName = getClassNameForSection(sectionKey);
        List<SectionCrumb> sectionCrumbs = getSectionCrumbs(request, sectionKey, id);
        ClassMetadata mainMetadata = service.getClassMetadata(getSectionPersistencePackageRequest(mainClassName, sectionCrumbs, pathVars)).getDynamicResultSet().getClassMetaData();
        Property collectionProperty = mainMetadata.getPMap().get(collectionField);
        
        if (StringUtils.isBlank(entityForm.getEntityType())) {
            FieldMetadata fmd = collectionProperty.getMetadata();
            if (fmd instanceof BasicCollectionMetadata) {
                entityForm.setEntityType(((BasicCollectionMetadata) fmd).getCollectionCeilingEntity());
            }
        }

        PersistencePackageRequest ppr = getSectionPersistencePackageRequest(mainClassName, sectionCrumbs, pathVars);
        Entity entity = service.getRecord(ppr, id, mainMetadata, false).getDynamicResultSet().getRecords()[0];
        
        // First, we must save the collection entity
        PersistenceResponse persistenceResponse = service.addSubCollectionEntity(entityForm, mainMetadata, collectionProperty, entity, sectionCrumbs);
        Entity savedEntity = persistenceResponse.getEntity();
        entityFormValidator.validate(entityForm, savedEntity, result);
        
        if (result.hasErrors()) {
            FieldMetadata md = collectionProperty.getMetadata();
            ppr = PersistencePackageRequest.fromMetadata(md, sectionCrumbs);
            return buildAddCollectionItemModel(request, response, model, id, collectionField, sectionKey, collectionProperty,
                    md, ppr, entityForm, savedEntity);
        }

        // Next, we must get the new list grid that represents this collection
        ListGrid listGrid = getCollectionListGrid(mainMetadata, entity, collectionProperty, null, sectionKey, persistenceResponse, sectionCrumbs);
        model.addAttribute("listGrid", listGrid);

        // We return the new list grid so that it can replace the currently visible one
        model.addAttribute("actualEntityId", id);
        setModelAttributes(model, sectionKey);
        return "views/standaloneListGrid";
    }

    @RequestMapping(value = "/{id}/{collectionField:.*}/addEmpty", method = RequestMethod.POST)
    public @ResponseBody String addEmptyCollectionItem(HttpServletRequest request, HttpServletResponse response, Model model,
            @PathVariable Map<String, String> pathVars,
            @PathVariable(value="id") String id,
            @PathVariable(value="collectionField") String collectionField,
            @ModelAttribute(value="entityForm") EntityForm entityForm, BindingResult result) throws Exception {
        String sectionKey = getSectionKey(pathVars);
        String mainClassName = getClassNameForSection(sectionKey);
        List<SectionCrumb> sectionCrumbs = getSectionCrumbs(request, sectionKey, id);
        ClassMetadata mainMetadata = service.getClassMetadata(getSectionPersistencePackageRequest(mainClassName, sectionCrumbs, pathVars)).getDynamicResultSet().getClassMetaData();
        Property collectionProperty = mainMetadata.getPMap().get(collectionField);

        if (StringUtils.isBlank(entityForm.getEntityType())) {
            FieldMetadata fmd = collectionProperty.getMetadata();
            if (fmd instanceof BasicCollectionMetadata) {
                entityForm.setEntityType(((BasicCollectionMetadata) fmd).getCollectionCeilingEntity());
            }
        }

        PersistencePackageRequest ppr = getSectionPersistencePackageRequest(mainClassName, sectionCrumbs, pathVars);
        Entity entity = service.getRecord(ppr, id, mainMetadata, false).getDynamicResultSet().getRecords()[0];
        entity.setIsPreAdd(true);
        // First, we must save the collection entity
        PersistenceResponse persistenceResponse = service.addSubCollectionEntity(entityForm, mainMetadata, collectionProperty, entity, sectionCrumbs);
        Entity savedEntity = persistenceResponse.getEntity();

        return new JsonResponse(response)
                .with("status", "complete")
                .with("id", savedEntity.findProperty(entityForm.getIdProperty()).getValue())
                .done();
    }

    /**
     * Builds out all of the model information needed for showing the add modal for collection items on both the initial GET
     * as well as after a POST with validation errors
     * 
     * @param request
     * @param model
     * @param id
     * @param collectionField
     * @param sectionKey
     * @param collectionProperty
     * @param md
     * @param ppr
     * @return the appropriate view to display for the modal
     * @see {@link #addCollectionItem(HttpServletRequest, HttpServletResponse, Model, Map, String, String, EntityForm, BindingResult)}
     * @see {@link #showAddCollectionItem(HttpServletRequest, HttpServletResponse, Model, Map, String, String, MultiValueMap)}
     * @throws ServiceException
     */
    protected String buildAddCollectionItemModel(HttpServletRequest request, HttpServletResponse response,
            Model model, String id, String collectionField, String sectionKey, Property collectionProperty,
            FieldMetadata md, PersistencePackageRequest ppr, EntityForm entityForm, Entity entity) throws ServiceException {
        
        // For requests to add a new collection item include the main class that the subsequent request comes from.
        // For instance, with basic collections we know the main associated class for a fetch through the ForeignKey
        // persistence item but map and adorned target lookups make a standard persistence request. This solution
        // fixes all cases.
        String mainClassName = getClassNameForSection(sectionKey);
        ppr.addCustomCriteria("owningClass=" + mainClassName);
        
        if (entityForm != null) {
            entityForm.clearFieldsMap();
        }
        List<SectionCrumb> sectionCrumbs = getSectionCrumbs(request, sectionKey, id);
        if (md instanceof BasicCollectionMetadata) {
            BasicCollectionMetadata fmd = (BasicCollectionMetadata) md;

            // When adding items to basic collections, we will sometimes show a form to persist a new record
            // and sometimes show a list grid to allow the user to associate an existing record.
            if (fmd.getAddMethodType().equals(AddMethodType.PERSIST)) {
                ClassMetadata collectionMetadata = service.getClassMetadata(ppr).getDynamicResultSet().getClassMetaData();
                if (entityForm == null) {
                    entityForm = formService.createEntityForm(collectionMetadata,sectionCrumbs);
                    entityForm.setCeilingEntityClassname(ppr.getCeilingEntityClassname());
                    entityForm.setEntityType(ppr.getCeilingEntityClassname());
                } else {
                    formService.populateEntityForm(collectionMetadata, entityForm, sectionCrumbs);
                    formService.populateEntityFormFieldValues(collectionMetadata, entity, entityForm);
                }
                formService.removeNonApplicableFields(collectionMetadata, entityForm, ppr.getCeilingEntityClassname());
                entityForm.getTabs().iterator().next().getIsVisible();

                model.addAttribute("entityForm", entityForm);
                model.addAttribute("viewType", "modal/simpleAddEntity");
            } else {
                DynamicResultSet drs = service.getRecords(ppr).getDynamicResultSet();
                ListGrid listGrid = formService.buildCollectionListGrid(id, drs, collectionProperty, sectionKey, sectionCrumbs);
                listGrid.setPathOverride(request.getRequestURL().toString());

                model.addAttribute("listGrid", listGrid);
                model.addAttribute("viewType", "modal/simpleSelectEntity");
            }
        } else if (md instanceof AdornedTargetCollectionMetadata) {
            AdornedTargetCollectionMetadata fmd = (AdornedTargetCollectionMetadata) md;

            // Even though this field represents an adorned target collection, the list we want to show in the modal
            // is the standard list grid for the target entity of this field
            ppr.setOperationTypesOverride(null);
            ppr.setType(PersistencePackageRequest.Type.STANDARD);
            ppr.setSectionEntityField(collectionField);

            ClassMetadata collectionMetadata = service.getClassMetadata(ppr).getDynamicResultSet().getClassMetaData();

            DynamicResultSet drs = service.getRecords(ppr).getDynamicResultSet();
            ListGrid listGrid = formService.buildCollectionListGrid(id, drs, collectionProperty, sectionKey, sectionCrumbs);
            listGrid.setSubCollectionFieldName(collectionField);
            listGrid.setPathOverride(request.getRequestURL().toString());
            listGrid.setFriendlyName(collectionMetadata.getPolymorphicEntities().getFriendlyName());
            if (entityForm == null) {
                entityForm = formService.buildAdornedListForm(fmd, ppr.getAdornedList(), id, false);
                entityForm.setCeilingEntityClassname(ppr.getAdornedList().getAdornedTargetEntityClassname());
            } else {
                formService.buildAdornedListForm(fmd, ppr.getAdornedList(), id, false, entityForm);
                formService.populateEntityFormFieldValues(collectionMetadata, entity, entityForm);
            }
            
            listGrid.setListGridType(ListGrid.Type.ADORNED);
            for (Entry<String, Field> entry : entityForm.getFields().entrySet()) {
                if (entry.getValue().getIsVisible()) {
                    listGrid.setListGridType(ListGrid.Type.ADORNED_WITH_FORM);
                    break;
                }
            }

            // This is part of an add, so we want to be able to filter/sort the listgrid
            listGrid.setIsSortable(false);
            listGrid.setCanFilterAndSort(true);
            listGrid.removeAllRowActions();

            model.addAttribute("listGrid", listGrid);
            model.addAttribute("entityForm", entityForm);
            model.addAttribute("viewType", "modal/adornedSelectEntity");
        } else if (md instanceof MapMetadata) {
            MapMetadata fmd = (MapMetadata) md;
            ClassMetadata collectionMetadata = service.getClassMetadata(ppr).getDynamicResultSet().getClassMetaData();
            
            if (entityForm == null) {
                entityForm = formService.buildMapForm(fmd, ppr.getMapStructure(), collectionMetadata, id);
            } else {
                formService.buildMapForm(fmd, ppr.getMapStructure(), collectionMetadata, id, entityForm);
                formService.populateEntityFormFieldValues(collectionMetadata, entity, entityForm);
            }
            model.addAttribute("entityForm", entityForm);
            model.addAttribute("viewType", "modal/mapAddEntity");
        }

        model.addAttribute("currentUrl", request.getRequestURL().toString());
        model.addAttribute("modalHeaderType", ModalHeaderType.ADD_COLLECTION_ITEM.getType());
        model.addAttribute("collectionProperty", collectionProperty);
        setModelAttributes(model, sectionKey);
        return "modules/modalContainer";
    }

    /**
     * Shows the appropriate modal dialog to edit the selected collection item
     * 
     * @param request
     * @param response
     * @param model
     * @param pathVars
     * @param id
     * @param collectionField
     * @param collectionItemId
     * @return the return view path
     * @throws Exception
     */
    @RequestMapping(value = "/{id}/{collectionField:.*}/{collectionItemId}/{alternateId}", method = RequestMethod.GET)
    public String showUpdateCollectionItem(HttpServletRequest request, HttpServletResponse response, Model model,
            @PathVariable  Map<String, String> pathVars,
            @PathVariable(value="id") String id,
            @PathVariable(value="collectionField") String collectionField,
            @PathVariable(value="collectionItemId") String collectionItemId,
            @PathVariable(value="alternateId") String alternateId) throws Exception {
        return showViewUpdateCollection(request, model, pathVars, id, collectionField, collectionItemId, alternateId,
                ModalHeaderType.UPDATE_COLLECTION_ITEM.getType());
    }

    @RequestMapping(value = "/{id}/{collectionField:.*}/{collectionItemId}", method = RequestMethod.GET)
    public String showUpdateCollectionItem(HttpServletRequest request, HttpServletResponse response, Model model,
            @PathVariable  Map<String, String> pathVars,
            @PathVariable(value="id") String id,
            @PathVariable(value="collectionField") String collectionField,
            @PathVariable(value="collectionItemId") String collectionItemId) throws Exception {
        return showViewUpdateCollection(request, model, pathVars, id, collectionField, collectionItemId, null,
                ModalHeaderType.UPDATE_COLLECTION_ITEM.getType());
    }

    /**
     * Shows the appropriate modal dialog to view the selected collection item. This will display the modal as readonly
     *
     * @param request
     * @param response
     * @param model
     * @param pathVars
     * @param id
     * @param collectionField
     * @param collectionItemId
     * @return the return view path
     * @throws Exception
     */
    @RequestMapping(value = "/{id}/{collectionField:.*}/{collectionItemId}/{alternateId}/view", method = RequestMethod.GET)
    public String showViewCollectionItem(HttpServletRequest request, HttpServletResponse response, Model model,
            @PathVariable  Map<String, String> pathVars,
            @PathVariable(value="id") String id,
            @PathVariable(value="collectionField") String collectionField,
            @PathVariable(value="collectionItemId") String collectionItemId,
            @PathVariable(value="alternateId") String alternateId) throws Exception {
        String returnPath = showViewUpdateCollection(request, model, pathVars, id, collectionField, collectionItemId, alternateId,
                ModalHeaderType.VIEW_COLLECTION_ITEM.getType());
        
        // Since this is a read-only view, actions don't make sense in this context
        EntityForm ef = (EntityForm) model.asMap().get("entityForm");
        ef.removeAllActions();
        ef.setReadOnly();
        
        return returnPath;
    }

    @RequestMapping(value = "/{id}/{collectionField:.*}/{collectionItemId}/view", method = RequestMethod.GET)
    public String showViewCollectionItem(HttpServletRequest request, HttpServletResponse response, Model model,
            @PathVariable  Map<String, String> pathVars,
            @PathVariable(value="id") String id,
            @PathVariable(value="collectionField") String collectionField,
            @PathVariable(value="collectionItemId") String collectionItemId) throws Exception {
        String returnPath = showViewUpdateCollection(request, model, pathVars, id, collectionField, collectionItemId, null,
                ModalHeaderType.VIEW_COLLECTION_ITEM.getType());

        // Since this is a read-only view, actions don't make sense in this context
        EntityForm ef = (EntityForm) model.asMap().get("entityForm");
        ef.removeAllActions();

        return returnPath;
    }
    
    protected String showViewUpdateCollection(HttpServletRequest request, Model model, Map<String, String> pathVars,
            String id, String collectionField, String collectionItemId, String alternateId, String modalHeaderType) throws ServiceException {
        return showViewUpdateCollection(request, model, pathVars, id, collectionField, collectionItemId, alternateId, modalHeaderType, null, null);
    }

    protected String showViewUpdateCollection(HttpServletRequest request, Model model, Map<String, String> pathVars,
            String id, String collectionField, String collectionItemId, String modalHeaderType) throws ServiceException {
        return showViewUpdateCollection(request, model, pathVars, id, collectionField, collectionItemId, null, modalHeaderType, null, null);
    }

    protected String showViewUpdateCollection(HttpServletRequest request, Model model, Map<String, String> pathVars,
                String id, String collectionField, String collectionItemId, String modalHeaderType, EntityForm entityForm, Entity entity) throws ServiceException {
        return showViewUpdateCollection(request, model, pathVars, id, collectionField, collectionItemId, null, modalHeaderType, entityForm, entity);
    }

    /**
     * Shows the view and populates the model for updating a collection item. You can also pass in an entityform and entity
     * which are optional. If they are not passed in then they are automatically looked up
     * 
     * @param request
     * @param model
     * @param pathVars
     * @param id
     * @param collectionField
     * @param collectionItemId
     * @param modalHeaderType
     * @param entityForm
     * @param entity
     * @return
     * @throws ServiceException
     */
    protected String showViewUpdateCollection(HttpServletRequest request, Model model, Map<String, String> pathVars,
            String id, String collectionField, String collectionItemId, String alternateId, String modalHeaderType, EntityForm entityForm, Entity entity) throws ServiceException {
        String sectionKey = getSectionKey(pathVars);
        String mainClassName = getClassNameForSection(sectionKey);
        List<SectionCrumb> sectionCrumbs = getSectionCrumbs(request, sectionKey, id);
        ClassMetadata mainMetadata = service.getClassMetadata(getSectionPersistencePackageRequest(mainClassName, sectionCrumbs, pathVars)).getDynamicResultSet().getClassMetaData();
        Property collectionProperty = mainMetadata.getPMap().get(collectionField);
        FieldMetadata md = collectionProperty.getMetadata();
        SectionCrumb nextCrumb = new SectionCrumb();
        if (md instanceof MapMetadata) {
            nextCrumb.setSectionIdentifier(((MapMetadata) md).getValueClassName());
        } else {
            nextCrumb.setSectionIdentifier(((CollectionMetadata) md).getCollectionCeilingEntity());
        }
        nextCrumb.setSectionId(collectionItemId);
        if (!sectionCrumbs.contains(nextCrumb)) {
            sectionCrumbs.add(nextCrumb);
        }

        PersistencePackageRequest ppr = getSectionPersistencePackageRequest(mainClassName, sectionCrumbs, pathVars);
        Entity parentEntity = service.getRecord(ppr, id, mainMetadata, false).getDynamicResultSet().getRecords()[0];

        ppr = PersistencePackageRequest.fromMetadata(md, sectionCrumbs);
        
        if (md instanceof BasicCollectionMetadata &&
                (((BasicCollectionMetadata) md).getAddMethodType().equals(AddMethodType.PERSIST) ||
                        ((BasicCollectionMetadata) md).getAddMethodType().equals(AddMethodType.PERSIST_EMPTY))) {
            BasicCollectionMetadata fmd = (BasicCollectionMetadata) md;

            ClassMetadata collectionMetadata = service.getClassMetadata(ppr).getDynamicResultSet().getClassMetaData();
            if (entity == null) {
                entity = service.getRecord(ppr, collectionItemId, collectionMetadata, true).getDynamicResultSet().getRecords()[0];
            }

            Map<String, DynamicResultSet> subRecordsMap = service.getRecordsForAllSubCollections(ppr, entity, sectionCrumbs);
            if (entityForm == null) {
                entityForm = formService.createEntityForm(collectionMetadata, entity, subRecordsMap, sectionCrumbs);
            } else {
                entityForm.clearFieldsMap();
                formService.populateEntityForm(collectionMetadata, entity, subRecordsMap, entityForm, sectionCrumbs);
                //remove all the actions since we're not trying to redisplay them on the form
                entityForm.removeAllActions();
            }
            entityForm.removeAction(DefaultEntityFormActions.DELETE);

            model.addAttribute("entityForm", entityForm);
            model.addAttribute("viewType", "modal/simpleEditEntity");
        } else if (md instanceof AdornedTargetCollectionMetadata) {
            AdornedTargetCollectionMetadata fmd = (AdornedTargetCollectionMetadata) md;

            if (entity == null) {
                entity = service.getAdvancedCollectionRecord(mainMetadata, parentEntity, collectionProperty,
                    collectionItemId, sectionCrumbs, alternateId).getDynamicResultSet().getRecords()[0];
            }
            
            boolean populateTypeAndId = true;
            boolean isViewCollectionItem = ModalHeaderType.VIEW_COLLECTION_ITEM.getType().equals(modalHeaderType);
            if (entityForm == null) {
                entityForm = formService.buildAdornedListForm(fmd, ppr.getAdornedList(), id, isViewCollectionItem);
                entityForm.removeAction(DefaultAdornedEntityFormActions.Add);
                entityForm.addAction(DefaultAdornedEntityFormActions.Save);
            } else {
                entityForm.clearFieldsMap();
                String entityType = entityForm.getEntityType();
                formService.buildAdornedListForm(fmd, ppr.getAdornedList(), id, isViewCollectionItem, entityForm);
                entityForm.setEntityType(entityType);
                populateTypeAndId = false;
            }

            Map<String, Object> responseMap = new HashMap<String, Object>();
            adornedTargetAutoPopulateExtensionManager.getProxy().autoSetAdornedTargetManagedFields(md, mainClassName, id,
                    collectionField,
                    collectionItemId, responseMap);

            ClassMetadata cmd = service.getClassMetadata(ppr).getDynamicResultSet().getClassMetaData();
            for (String field : fmd.getMaintainedAdornedTargetFields()) {
                if (responseMap.containsKey(field) && responseMap.containsKey("autoSubmit")) {
                    continue;
                }
                Property p = cmd.getPMap().get(field);
                if (p != null && p.getMetadata() instanceof AdornedTargetCollectionMetadata) {
                    // Because we're dealing with a nested adorned target collection, this particular request must act
                    // directly on the first adorned target collection. Because of this, we need the actual id property
                    // from the entity that models the adorned target relationship, and not the id of the target object.
                    Property alternateIdProperty = entity.getPMap().get(BasicPersistenceModule.ALTERNATE_ID_PROPERTY);
                    DynamicResultSet drs = service.getRecordsForCollection(cmd, entity, p, null, null, null,
                            alternateIdProperty.getValue(), sectionCrumbs).getDynamicResultSet();
                    
                    ListGrid listGrid = formService.buildCollectionListGrid(alternateIdProperty.getValue(), drs, p,
                            ppr.getAdornedList().getAdornedTargetEntityClassname(), sectionCrumbs);
                    listGrid.getToolbarActions().add(DefaultListGridActions.ADD);

                    if (drs.getUnselectedTabMetadata().get(EntityForm.DEFAULT_TAB_NAME) != null) {
                        entityForm.addListGrid(cmd, listGrid, EntityForm.DEFAULT_TAB_NAME, EntityForm.DEFAULT_TAB_ORDER, fmd.getGroup(), true);
                    } else {
                        entityForm.addListGrid(cmd, listGrid, EntityForm.DEFAULT_TAB_NAME, EntityForm.DEFAULT_TAB_ORDER, fmd.getGroup(), false);
                    }
                } else if (p != null && p.getMetadata() instanceof MapMetadata) {
                    // See above comment for AdornedTargetCollectionMetadata
                    MapMetadata mmd = (MapMetadata) p.getMetadata();

                    Property alternateIdProperty = entity.getPMap().get(BasicPersistenceModule.ALTERNATE_ID_PROPERTY);
                    DynamicResultSet drs = service.getRecordsForCollection(cmd, entity, p, null, null, null,
                            alternateIdProperty.getValue(), sectionCrumbs).getDynamicResultSet();

                    ListGrid listGrid = formService.buildCollectionListGrid(alternateIdProperty.getValue(), drs, p,
                            mmd.getTargetClass(), sectionCrumbs);
                    listGrid.getToolbarActions().add(DefaultListGridActions.ADD);

                    if (drs.getUnselectedTabMetadata().get(EntityForm.DEFAULT_TAB_NAME) != null) {
                        entityForm.addListGrid(cmd, listGrid, EntityForm.DEFAULT_TAB_NAME, EntityForm.DEFAULT_TAB_ORDER, fmd.getGroup(), true);
                    } else {
                        entityForm.addListGrid(cmd, listGrid, EntityForm.DEFAULT_TAB_NAME, EntityForm.DEFAULT_TAB_ORDER, fmd.getGroup(), false);
                    }
                }
            }
            
            formService.populateEntityFormFields(entityForm, entity, populateTypeAndId, populateTypeAndId);
            formService.populateAdornedEntityFormFields(entityForm, entity, ppr.getAdornedList());
            
            boolean atLeastOneBasicField = false;
            for (Entry<String, Field> entry : entityForm.getFields().entrySet()) {
                if (entry.getValue().getIsVisible() && !responseMap.containsKey(entry.getValue().getName()) && !responseMap.containsKey("autoSubmit")) {
                    atLeastOneBasicField = true;
                    break;
                }
            }
            if (!atLeastOneBasicField) {
                entityForm.removeAction(DefaultEntityFormActions.SAVE);
            }

            model.addAttribute("entityForm", entityForm);
            model.addAttribute("viewType", "modal/adornedEditEntity");
        } else if (md instanceof MapMetadata) {
            MapMetadata fmd = (MapMetadata) md;

            ClassMetadata collectionMetadata = service.getClassMetadata(ppr).getDynamicResultSet().getClassMetaData();
            if (entity == null) {
                entity = service.getAdvancedCollectionRecord(mainMetadata, parentEntity, collectionProperty,
                    collectionItemId, sectionCrumbs, null).getEntity();
            }
            
            boolean populateTypeAndId = true;
            if (entityForm == null) {
                entityForm = formService.buildMapForm(fmd, ppr.getMapStructure(), collectionMetadata, id);
            } else {
                //save off the prior key before clearing out the fields map as it will not appear
                //back on the saved entity
                String priorKey = entityForm.findField("priorKey").getValue();
                entityForm.clearFieldsMap();
                formService.buildMapForm(fmd, ppr.getMapStructure(), collectionMetadata, id, entityForm);
                entityForm.findField("priorKey").setValue(priorKey);
                populateTypeAndId = false;
            }

            formService.populateEntityFormFields(entityForm, entity, populateTypeAndId, populateTypeAndId);
            formService.populateMapEntityFormFields(entityForm, entity);

            model.addAttribute("entityForm", entityForm);
            model.addAttribute("viewType", "modal/mapEditEntity");
        }

        model.addAttribute("currentUrl", request.getRequestURL().toString());
        model.addAttribute("modalHeaderType", modalHeaderType);
        model.addAttribute("collectionProperty", collectionProperty);
        setModelAttributes(model, sectionKey);
        return "modules/modalContainer";
    }

    /**
     * Updates the specified collection item
     *
     * @param request
     * @param response
     * @param model
     * @param pathVars
     * @param id
     * @param collectionField
     * @param collectionItemId the collection primary key value (in the case of adorned target collection, this is the primary key value of the target entity)
     * @param entityForm
     * @param result
     * @return the return view path
     * @throws Exception
     */
    @RequestMapping(value = "/{id}/{collectionField:.*}/{collectionItemId}", method = RequestMethod.POST)
    public String updateCollectionItem(HttpServletRequest request, HttpServletResponse response, Model model,
            @PathVariable  Map<String, String> pathVars,
            @PathVariable(value="id") String id,
            @PathVariable(value="collectionField") String collectionField,
            @PathVariable(value="collectionItemId") String collectionItemId,
            @ModelAttribute(value="entityForm") EntityForm entityForm,
            BindingResult result) throws Exception {
        return updateCollectionItem(request, response, model, pathVars, id, collectionField, collectionItemId, entityForm, null, result);
    }

    /**
     * Updates the specified collection item
     *
     * @param request
     * @param response
     * @param model
     * @param pathVars
     * @param id
     * @param collectionField
     * @param collectionItemId the collection primary key value (in the case of adorned target collection, this is the primary key value of the target entity)
     * @param entityForm
     * @param alternateId in the case of adorned target collections, this is the primary key value of the collection member
     * @param result
     * @return the return view path
     * @throws Exception
     */
    @RequestMapping(value = "/{id}/{collectionField:.*}/{collectionItemId}/{alternateId}", method = RequestMethod.POST)
    public String updateCollectionItem(HttpServletRequest request, HttpServletResponse response, Model model,
            @PathVariable  Map<String, String> pathVars,
            @PathVariable(value="id") String id,
            @PathVariable(value="collectionField") String collectionField,
            @PathVariable(value="collectionItemId") String collectionItemId,
            @ModelAttribute(value="entityForm") EntityForm entityForm,
            @PathVariable(value="alternateId") String alternateId,
            BindingResult result) throws Exception {
        String sectionKey = getSectionKey(pathVars);
        String mainClassName = getClassNameForSection(sectionKey);
        List<SectionCrumb> sectionCrumbs = getSectionCrumbs(request, sectionKey, id);
        ClassMetadata mainMetadata = service.getClassMetadata(getSectionPersistencePackageRequest(mainClassName, sectionCrumbs, pathVars)).getDynamicResultSet().getClassMetaData();
        Property collectionProperty = mainMetadata.getPMap().get(collectionField);

        PersistencePackageRequest ppr = getSectionPersistencePackageRequest(mainClassName, sectionCrumbs, pathVars);
        Entity entity = service.getRecord(ppr, id, mainMetadata, false).getDynamicResultSet().getRecords()[0];
        
        // First, we must save the collection entity
        PersistenceResponse persistenceResponse = service.updateSubCollectionEntity(entityForm, mainMetadata, collectionProperty, entity, collectionItemId, alternateId, sectionCrumbs);
        Entity savedEntity = persistenceResponse.getEntity();
        entityFormValidator.validate(entityForm, savedEntity, result);

        if (result.hasErrors()) {
            return showViewUpdateCollection(request, model, pathVars, id, collectionField, collectionItemId, alternateId,
                    ModalHeaderType.UPDATE_COLLECTION_ITEM.getType(), entityForm, savedEntity);
        }
        
        // Next, we must get the new list grid that represents this collection
        // We return the new list grid so that it can replace the currently visible one
        ListGrid listGrid = getCollectionListGrid(mainMetadata, entity, collectionProperty, null, sectionKey, persistenceResponse, sectionCrumbs);

        model.addAttribute("listGrid", listGrid);
        model.addAttribute("currentUrl", request.getRequestURL().toString());
        setModelAttributes(model, sectionKey);
        return "views/standaloneListGrid";
    }

    @RequestMapping(value = "/{id}/{collectionField:.*}/{collectionItemId}/sequence", method = RequestMethod.POST)
    public @ResponseBody Map<String, Object> updateCollectionItemSequence(HttpServletRequest request,
            HttpServletResponse response, Model model,
            @PathVariable  Map<String, String> pathVars,
            @PathVariable(value="id") String id,
            @PathVariable(value="collectionField") String collectionField,
            @PathVariable(value="collectionItemId") String collectionItemId,
            @RequestParam(value="newSequence") String newSequence) throws Exception {
        return updateCollectionItemSequence(request, response, model, pathVars, id, collectionField, collectionItemId, newSequence, null);
    }
    
    /**
     * Updates the given collection item's sequence. This should only be triggered for adorned target collections
     * where a sort field is specified -- any other invocation is incorrect and will result in an exception.
     * 
     * @param request
     * @param response
     * @param model
     * @param pathVars
     * @param id
     * @param collectionField
     * @param collectionItemId
     * @return an object explaining the state of the operation
     * @throws Exception
     */
    @RequestMapping(value = "/{id}/{collectionField:.*}/{collectionItemId}/{alternateId}/sequence", method = RequestMethod.POST)
    public @ResponseBody Map<String, Object> updateCollectionItemSequence(HttpServletRequest request, 
            HttpServletResponse response, Model model,
            @PathVariable  Map<String, String> pathVars,
            @PathVariable(value="id") String id,
            @PathVariable(value="collectionField") String collectionField,
            @PathVariable(value="collectionItemId") String collectionItemId,
            @RequestParam(value="newSequence") String newSequence,
            @PathVariable(value="alternateId") String alternateId) throws Exception {
        String sectionKey = getSectionKey(pathVars);
        String mainClassName = getClassNameForSection(sectionKey);
        List<SectionCrumb> sectionCrumbs = getSectionCrumbs(request, sectionKey, id);
        ClassMetadata mainMetadata = service.getClassMetadata(getSectionPersistencePackageRequest(mainClassName, sectionCrumbs, pathVars)).getDynamicResultSet().getClassMetaData();
        Property collectionProperty = mainMetadata.getPMap().get(collectionField);
        FieldMetadata md = collectionProperty.getMetadata();
        
        PersistencePackageRequest ppr = getSectionPersistencePackageRequest(mainClassName, sectionCrumbs, pathVars);
        ppr.addCustomCriteria("reorderParentEntityFetch");

        Entity parentEntity = service.getRecord(ppr, id, mainMetadata, false).getDynamicResultSet().getRecords()[0];
        
        ppr = PersistencePackageRequest.fromMetadata(md, sectionCrumbs);

        if (md instanceof AdornedTargetCollectionMetadata) {
            AdornedTargetCollectionMetadata fmd = (AdornedTargetCollectionMetadata) md;
            AdornedTargetList atl = ppr.getAdornedList();
            
            // Get an entity form for the entity
            EntityForm entityForm = formService.buildAdornedListForm(fmd, ppr.getAdornedList(), id, false);
            Entity entity = service.getAdvancedCollectionRecord(mainMetadata, parentEntity, collectionProperty, 
                    collectionItemId, sectionCrumbs, alternateId, new String[]{"reorderChildEntityFetch"})
                    .getDynamicResultSet().getRecords()[0];
            formService.populateEntityFormFields(entityForm, entity);
            formService.populateAdornedEntityFormFields(entityForm, entity, ppr.getAdornedList());
            
            // Set the new sequence (note that it will come in 0-indexed but the persistence module expects 1-indexed)
            int sequenceValue = Integer.parseInt(newSequence) + 1;
            Field field = entityForm.findField(atl.getSortField());
            field.setValue(String.valueOf(sequenceValue));
            
            Map<String, Object> responseMap = new HashMap<String, Object>();
            PersistenceResponse persistenceResponse = service.updateSubCollectionEntity(entityForm, mainMetadata, collectionProperty, parentEntity, collectionItemId, alternateId, sectionCrumbs);
            Property displayOrder = persistenceResponse.getEntity().findProperty("displayOrder");

            responseMap.put("status", "ok");
            responseMap.put("field", collectionField);
            responseMap.put("newDisplayOrder", displayOrder == null ? null : displayOrder.getValue());
            return responseMap;
        } else if (md instanceof BasicCollectionMetadata) {
            BasicCollectionMetadata cd = (BasicCollectionMetadata) md;
            Map<String, Object> responseMap = new HashMap<String, Object>();
            Entity entity = service.getRecord(ppr, collectionItemId, mainMetadata, false).getDynamicResultSet().getRecords()[0];

            ClassMetadata collectionMetadata = service.getClassMetadata(ppr).getDynamicResultSet().getClassMetaData();
            EntityForm entityForm = formService.createEntityForm(collectionMetadata, sectionCrumbs);
            if (!StringUtils.isEmpty(cd.getSortProperty())) {
                Field f = new Field()
                        .withName(cd.getSortProperty())
                        .withFieldType(SupportedFieldType.HIDDEN.toString());
                entityForm.addHiddenField(mainMetadata, f);
            }
            formService.populateEntityFormFields(entityForm, entity);

            if (!StringUtils.isEmpty(cd.getSortProperty())) {
                int sequenceValue = Integer.parseInt(newSequence) + 1;
                Field field = entityForm.findField(cd.getSortProperty());
                field.setValue(String.valueOf(sequenceValue));
            }

            PersistenceResponse persistenceResponse = service.updateSubCollectionEntity(entityForm, mainMetadata, collectionProperty, parentEntity, collectionItemId, sectionCrumbs);
            Property displayOrder = persistenceResponse.getEntity().findProperty("displayOrder");

            responseMap.put("status", "ok");
            responseMap.put("field", collectionField);
            responseMap.put("newDisplayOrder", displayOrder == null ? null : displayOrder.getValue());
            return responseMap;
        } else {
            throw new UnsupportedOperationException("Cannot handle sequencing for non adorned target collection fields.");
        }
    }

    /**
     * Removes the requested collection item
     *
     * Note that the request must contain a parameter called "key" when attempting to remove a collection item from a
     * map collection.
     *
     * @param request
     * @param response
     * @param model
     * @param pathVars
     * @param id
     * @param collectionField
     * @param collectionItemId
     * @return the return view path
     * @throws Exception
     */
    @RequestMapping(value = "/{id}/{collectionField:.*}/{collectionItemId}/delete", method = RequestMethod.POST)
    public String removeCollectionItem(HttpServletRequest request, HttpServletResponse response, Model model,
            @PathVariable  Map<String, String> pathVars,
            @PathVariable(value="id") String id,
            @PathVariable(value="collectionField") String collectionField,
            @PathVariable(value="collectionItemId") String collectionItemId) throws Exception {
        return removeCollectionItem(request, response, model, pathVars, id, collectionField, collectionItemId, null);
    }

    /**
     * Removes the requested collection item
     * 
     * Note that the request must contain a parameter called "key" when attempting to remove a collection item from a 
     * map collection.
     * 
     * @param request
     * @param response
     * @param model
     * @param pathVars
     * @param id
     * @param collectionField
     * @param collectionItemId
     * @return the return view path
     * @throws Exception
     */
    @RequestMapping(value = "/{id}/{collectionField:.*}/{collectionItemId}/{alternateId}/delete", method = RequestMethod.POST)
    public String removeCollectionItem(HttpServletRequest request, HttpServletResponse response, Model model,
            @PathVariable  Map<String, String> pathVars,
            @PathVariable(value="id") String id,
            @PathVariable(value="collectionField") String collectionField,
            @PathVariable(value="collectionItemId") String collectionItemId,
            @PathVariable(value="alternateId") String alternateId) throws Exception {
        String sectionKey = getSectionKey(pathVars);
        String mainClassName = getClassNameForSection(sectionKey);
        List<SectionCrumb> sectionCrumbs = getSectionCrumbs(request, sectionKey, id);
        ClassMetadata mainMetadata = service.getClassMetadata(getSectionPersistencePackageRequest(mainClassName, sectionCrumbs, pathVars)).getDynamicResultSet().getClassMetaData();
        Property collectionProperty = mainMetadata.getPMap().get(collectionField);

        String priorKey = request.getParameter("key");
        
        PersistencePackageRequest ppr = getSectionPersistencePackageRequest(mainClassName, sectionCrumbs, pathVars);
        Entity entity = service.getRecord(ppr, id, mainMetadata, false).getDynamicResultSet().getRecords()[0];

        // First, we must remove the collection entity
        PersistenceResponse persistenceResponse = service.removeSubCollectionEntity(mainMetadata, collectionProperty, entity, collectionItemId, alternateId, priorKey, sectionCrumbs);
        if (persistenceResponse.getEntity() != null && persistenceResponse.getEntity().isValidationFailure()) {
            String error = "There was an error removing the whatever";
            if (MapUtils.isNotEmpty(persistenceResponse.getEntity().getPropertyValidationErrors())) {
                // If we failed, we'll return some JSON with the first error
                error = persistenceResponse.getEntity().getPropertyValidationErrors().values().iterator().next().get(0);
            } else if (CollectionUtils.isNotEmpty(persistenceResponse.getEntity().getGlobalValidationErrors())) {
                error = persistenceResponse.getEntity().getGlobalValidationErrors().get(0);
            }
            return new JsonResponse(response)
                .with("status", "error")
                .with("message", BLCMessageUtils.getMessage(error))
                .done();
        }

        // Next, we must get the new list grid that represents this collection
        // We return the new list grid so that it can replace the currently visible one
        ListGrid listGrid = getCollectionListGrid(mainMetadata, entity, collectionProperty, null, sectionKey, persistenceResponse, sectionCrumbs);

        model.addAttribute("listGrid", listGrid);
        model.addAttribute("currentUrl", request.getRequestURL().toString());
        setModelAttributes(model, sectionKey);
        return "views/standaloneListGrid";
    }
    
    // *********************************
    // ADDITIONAL SPRING-BOUND METHODS *
    // *********************************
    
    /**
     * Invoked on every request to provide the ability to register specific binders for Spring's binding process.
     * By default, we register a binder that treats empty Strings as null and a Boolean editor that supports either true
     * or false. If the value is passed in as null, it will treat it as false.
     * 
     * @param binder
     */
    @InitBinder
    public void initBinder(WebDataBinder binder) {
        binder.registerCustomEditor(String.class, new StringTrimmerEditor(true));
        binder.registerCustomEditor(Boolean.class, new NonNullBooleanEditor());
    }
    
}<|MERGE_RESOLUTION|>--- conflicted
+++ resolved
@@ -19,7 +19,6 @@
  */
 package org.broadleafcommerce.openadmin.web.controller.entity;
 
-import com.fasterxml.jackson.databind.ObjectMapper;
 import org.apache.commons.collections.CollectionUtils;
 import org.apache.commons.collections.MapUtils;
 import org.apache.commons.lang3.StringUtils;
@@ -68,11 +67,7 @@
 import org.broadleafcommerce.openadmin.web.form.entity.EntityForm;
 import org.broadleafcommerce.openadmin.web.form.entity.EntityFormAction;
 import org.broadleafcommerce.openadmin.web.form.entity.Field;
-<<<<<<< HEAD
-=======
-import org.broadleafcommerce.openadmin.web.form.entity.Tab;
 import org.springframework.beans.factory.annotation.Value;
->>>>>>> bef98293
 import org.springframework.beans.propertyeditors.StringTrimmerEditor;
 import org.springframework.stereotype.Controller;
 import org.springframework.ui.Model;
@@ -89,16 +84,16 @@
 import org.springframework.web.servlet.DispatcherServlet;
 import org.springframework.web.servlet.FlashMap;
 import org.springframework.web.servlet.mvc.support.RedirectAttributes;
-
-import javax.annotation.Resource;
-import javax.servlet.http.HttpServletRequest;
-import javax.servlet.http.HttpServletResponse;
+import com.fasterxml.jackson.databind.ObjectMapper;
 import java.net.URLDecoder;
 import java.util.ArrayList;
 import java.util.HashMap;
 import java.util.List;
 import java.util.Map;
 import java.util.Map.Entry;
+import javax.annotation.Resource;
+import javax.servlet.http.HttpServletRequest;
+import javax.servlet.http.HttpServletResponse;
 
 /**
  * The default implementation of the {@link #BroadleafAdminAbstractEntityController}. This delegates every call to 
@@ -120,18 +115,12 @@
     @Resource(name="blSandBoxHelper")
     protected SandBoxHelper sandBoxHelper;
 
-<<<<<<< HEAD
-=======
-    @Value("${admin.form.validation.errors.hideTopLevelErrors}")
-    protected boolean hideTopLevelErrors = false;
-
     @Resource(name = "blAdornedTargetAutoPopulateExtensionManager")
     protected AdornedTargetAutoPopulateExtensionManager adornedTargetAutoPopulateExtensionManager;
 
     @Resource(name = "blRowLevelSecurityService")
     protected RowLevelSecurityService rowLevelSecurityService;
 
->>>>>>> bef98293
     // ******************************************
     // REQUEST-MAPPING BOUND CONTROLLER METHODS *
     // ******************************************
@@ -160,19 +149,7 @@
         DynamicResultSet drs =  service.getRecords(ppr).getDynamicResultSet();
 
         ListGrid listGrid = formService.buildMainListGrid(drs, cmd, sectionKey, crumbs);
-<<<<<<< HEAD
         listGrid.setSelectType(ListGrid.SelectType.NONE);
-=======
-        
-        if (CollectionUtils.isEmpty(listGrid.getHeaderFields())) {
-            throw new IllegalStateException("At least 1 field must be set to prominent to display in a main grid");
-        }
-        
-        List<EntityFormAction> mainActions = new ArrayList<EntityFormAction>();
-        addAddActionIfAllowed(sectionClassName, cmd, mainActions);
-        extensionManager.getProxy().addAdditionalMainActions(sectionClassName, mainActions);
-        extensionManager.getProxy().modifyMainActions(cmd, mainActions);
->>>>>>> bef98293
         
         Field firstField = listGrid.getHeaderFields().iterator().next();
         if (requestParams.containsKey(firstField.getName())) {
@@ -946,8 +923,7 @@
 
         return buildAddCollectionItemModel(request, response, model, id, collectionField, sectionKey, collectionProperty, md, ppr, null, null);
     }
-
-<<<<<<< HEAD
+    
     /**
      *
      * @param request
@@ -1010,20 +986,11 @@
             @PathVariable(value="collectionField") String collectionField,
             @ModelAttribute(value="entityForm") EntityForm entityForm, BindingResult result) throws Exception {
         Map<String, Object> returnVal = new HashMap<>();
-=======
-    @RequestMapping(value = "/{id}/{collectionField:.*}/add/{collectionItemId}/verify", method = RequestMethod.POST)
-    public @ResponseBody Map<String, Object> addCollectionItem(HttpServletRequest request, HttpServletResponse response, Model model,
-            @PathVariable Map<String, String> pathVars,
-            @PathVariable(value="id") String id,
-            @PathVariable(value="collectionField") String collectionField,
-            @PathVariable(value="collectionItemId") String collectionItemId) throws Exception {
->>>>>>> bef98293
         String sectionKey = getSectionKey(pathVars);
         String mainClassName = getClassNameForSection(sectionKey);
         List<SectionCrumb> sectionCrumbs = getSectionCrumbs(request, sectionKey, id);
         ClassMetadata mainMetadata = service.getClassMetadata(getSectionPersistencePackageRequest(mainClassName, sectionCrumbs, pathVars)).getDynamicResultSet().getClassMetaData();
         Property collectionProperty = mainMetadata.getPMap().get(collectionField);
-<<<<<<< HEAD
 
         if (StringUtils.isBlank(entityForm.getEntityType())) {
             FieldMetadata fmd = collectionProperty.getMetadata();
@@ -1049,16 +1016,6 @@
             returnVal.put("alternateId", savedEntity.findProperty(ALTERNATE_ID_PROPERTY).getValue());
         }
         return returnVal;
-=======
-        FieldMetadata md = collectionProperty.getMetadata();
-        Map<String, Object> responseMap = new HashMap<String, Object>();
-        if (md instanceof AdornedTargetCollectionMetadata) {
-            adornedTargetAutoPopulateExtensionManager.getProxy().autoSetAdornedTargetManagedFields(md, mainClassName, id,
-                    collectionField,
-                    collectionItemId, responseMap);
-        }
-        return responseMap;
->>>>>>> bef98293
     }
     
     /**
