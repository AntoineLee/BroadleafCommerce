--- conflicted
+++ resolved
@@ -1328,11 +1328,7 @@
                     ListGrid listGrid = formService.buildCollectionListGrid(alternateIdProperty.getValue(), drs, p,
                             ppr.getAdornedList().getAdornedTargetEntityClassname(), sectionCrumbs);
                     listGrid.getToolbarActions().add(DefaultListGridActions.ADD);
-<<<<<<< HEAD
                     entityForm.addListGrid(listGrid, EntityForm.DEFAULT_TAB_NAME, EntityForm.DEFAULT_TAB_ORDER, fmd.getGroup());
-=======
-                    entityForm.addListGrid(listGrid, EntityForm.DEFAULT_TAB_NAME, EntityForm.DEFAULT_TAB_ORDER, false);
->>>>>>> 50a8ed9c
                 } else if (p != null && p.getMetadata() instanceof MapMetadata) {
                     // See above comment for AdornedTargetCollectionMetadata
                     MapMetadata mmd = (MapMetadata) p.getMetadata();
@@ -1344,11 +1340,7 @@
                     ListGrid listGrid = formService.buildCollectionListGrid(alternateIdProperty.getValue(), drs, p,
                             mmd.getTargetClass(), sectionCrumbs);
                     listGrid.getToolbarActions().add(DefaultListGridActions.ADD);
-<<<<<<< HEAD
                     entityForm.addListGrid(listGrid, EntityForm.DEFAULT_TAB_NAME, EntityForm.DEFAULT_TAB_ORDER, fmd.getGroup());
-=======
-                    entityForm.addListGrid(listGrid, EntityForm.DEFAULT_TAB_NAME, EntityForm.DEFAULT_TAB_ORDER, false);
->>>>>>> 50a8ed9c
                 }
             }
             
