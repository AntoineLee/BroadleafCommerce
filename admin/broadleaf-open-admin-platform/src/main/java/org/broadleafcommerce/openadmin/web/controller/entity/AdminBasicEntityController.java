--- conflicted
+++ resolved
@@ -288,12 +288,8 @@
         entityFormValidator.validate(entityForm, entity, result);
 
         if (result.hasErrors()) {
-<<<<<<< HEAD
-            ClassMetadata cmd = service.getClassMetadata(getSectionPersistencePackageRequest(entityForm.getEntityType(), sectionCrumbs, pathVars)).getDynamicResultSet().getClassMetaData();
-=======
             String sectionClassName = getClassNameForSection(sectionKey);
-            ClassMetadata cmd = service.getClassMetadata(getSectionPersistencePackageRequest(sectionClassName, sectionCrumbs)).getDynamicResultSet().getClassMetaData();
->>>>>>> 4106f64b
+            ClassMetadata cmd = service.getClassMetadata(getSectionPersistencePackageRequest(sectionClassName, sectionCrumbs, pathVars)).getDynamicResultSet().getClassMetaData();
             entityForm.clearFieldsMap();
             formService.populateEntityForm(cmd, entity, entityForm, sectionCrumbs);
 
