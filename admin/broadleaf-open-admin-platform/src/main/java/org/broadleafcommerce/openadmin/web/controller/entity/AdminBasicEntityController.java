--- conflicted
+++ resolved
@@ -114,18 +114,12 @@
     @Resource(name="blSandBoxHelper")
     protected SandBoxHelper sandBoxHelper;
 
-<<<<<<< HEAD
-=======
-    @Value("${admin.form.validation.errors.hideTopLevelErrors}")
-    protected boolean hideTopLevelErrors = false;
-
     @Resource(name = "blAdornedTargetAutoPopulateExtensionManager")
     protected AdornedTargetAutoPopulateExtensionManager adornedTargetAutoPopulateExtensionManager;
 
     @Resource(name = "blRowLevelSecurityService")
     protected RowLevelSecurityService rowLevelSecurityService;
 
->>>>>>> 55391f19
     // ******************************************
     // REQUEST-MAPPING BOUND CONTROLLER METHODS *
     // ******************************************
@@ -155,7 +149,7 @@
 
         ListGrid listGrid = formService.buildMainListGrid(drs, cmd, sectionKey, crumbs);
         listGrid.setSelectType(ListGrid.SelectType.NONE);
-        
+
         Field firstField = listGrid.getHeaderFields().iterator().next();
         if (requestParams.containsKey(firstField.getName())) {
             model.addAttribute("mainSearchTerm", requestParams.get(firstField.getName()).get(0));
@@ -260,7 +254,7 @@
         if (canCreate) {
             canCreate = rowLevelSecurityService.canAdd(adminRemoteSecurityService.getPersistentAdminUser(), sectionClassName, cmd);
         }
-        
+
         return canCreate;
     }
 
@@ -393,7 +387,7 @@
 
         TabMetadata firstTab = cmd.getFirstTab();
         Map<String, DynamicResultSet> subRecordsMap = service.getRecordsForSelectedTab(cmd, entity, crumbs, firstTab == null ? "General" : firstTab.getTabName());
-     
+
         EntityForm entityForm = formService.createEntityForm(cmd, entity, subRecordsMap, crumbs);
 
         if (isAddRequest(entity)) {
@@ -434,7 +428,7 @@
 
     /**
      * Attempts to get the List Grid for the selected tab.
-     * 
+     *
      * @param request
      * @param response
      * @param model
@@ -546,7 +540,7 @@
         }
         return dirtyList;
     }
-    
+
     /**
      * Attempts to save the given entity. If validation is unsuccessful, it will re-render the entity form with
      * error fields highlighted. On a successful save, it will refresh the entity page.
@@ -902,7 +896,27 @@
         return buildAddCollectionItemModel(request, response, model, id, collectionField, sectionKey, collectionProperty, md, ppr, null, null);
     }
 
-<<<<<<< HEAD
+    @RequestMapping(value = "/{id}/{collectionField:.*}/add/{collectionItemId}/verify", method = RequestMethod.POST)
+    public @ResponseBody Map<String, Object> addCollectionItem(HttpServletRequest request, HttpServletResponse response, Model model,
+            @PathVariable Map<String, String> pathVars,
+            @PathVariable(value="id") String id,
+            @PathVariable(value="collectionField") String collectionField,
+            @PathVariable(value="collectionItemId") String collectionItemId) throws Exception {
+        String sectionKey = getSectionKey(pathVars);
+        String mainClassName = getClassNameForSection(sectionKey);
+        List<SectionCrumb> sectionCrumbs = getSectionCrumbs(request, sectionKey, id);
+        ClassMetadata mainMetadata = service.getClassMetadata(getSectionPersistencePackageRequest(mainClassName, sectionCrumbs, pathVars)).getDynamicResultSet().getClassMetaData();
+        Property collectionProperty = mainMetadata.getPMap().get(collectionField);
+        FieldMetadata md = collectionProperty.getMetadata();
+        Map<String, Object> responseMap = new HashMap<String, Object>();
+        if (md instanceof AdornedTargetCollectionMetadata) {
+            adornedTargetAutoPopulateExtensionManager.getProxy().autoSetAdornedTargetManagedFields(md, mainClassName, id,
+                    collectionField,
+                    collectionItemId, responseMap);
+        }
+        return responseMap;
+    }
+
     /**
      *
      * @param request
@@ -965,20 +979,11 @@
             @PathVariable(value="collectionField") String collectionField,
             @ModelAttribute(value="entityForm") EntityForm entityForm, BindingResult result) throws Exception {
         Map<String, Object> returnVal = new HashMap<>();
-=======
-    @RequestMapping(value = "/{id}/{collectionField:.*}/add/{collectionItemId}/verify", method = RequestMethod.POST)
-    public @ResponseBody Map<String, Object> addCollectionItem(HttpServletRequest request, HttpServletResponse response, Model model,
-            @PathVariable Map<String, String> pathVars,
-            @PathVariable(value="id") String id,
-            @PathVariable(value="collectionField") String collectionField,
-            @PathVariable(value="collectionItemId") String collectionItemId) throws Exception {
->>>>>>> 55391f19
         String sectionKey = getSectionKey(pathVars);
         String mainClassName = getClassNameForSection(sectionKey);
         List<SectionCrumb> sectionCrumbs = getSectionCrumbs(request, sectionKey, id);
         ClassMetadata mainMetadata = service.getClassMetadata(getSectionPersistencePackageRequest(mainClassName, sectionCrumbs, pathVars)).getDynamicResultSet().getClassMetaData();
         Property collectionProperty = mainMetadata.getPMap().get(collectionField);
-<<<<<<< HEAD
 
         if (StringUtils.isBlank(entityForm.getEntityType())) {
             FieldMetadata fmd = collectionProperty.getMetadata();
@@ -1004,18 +1009,8 @@
             returnVal.put("alternateId", savedEntity.findProperty(ALTERNATE_ID_PROPERTY).getValue());
         }
         return returnVal;
-=======
-        FieldMetadata md = collectionProperty.getMetadata();
-        Map<String, Object> responseMap = new HashMap<String, Object>();
-        if (md instanceof AdornedTargetCollectionMetadata) {
-            adornedTargetAutoPopulateExtensionManager.getProxy().autoSetAdornedTargetManagedFields(md, mainClassName, id,
-                    collectionField,
-                    collectionItemId, responseMap);
-        }
-        return responseMap;
->>>>>>> 55391f19
-    }
-    
+    }
+
     /**
      * Adds the requested collection item
      * 
