/*
 * Copyright 2008-2013 the original author or authors.
 *
 * Licensed under the Apache License, Version 2.0 (the "License");
 * you may not use this file except in compliance with the License.
 * You may obtain a copy of the License at
 *
 *        http://www.apache.org/licenses/LICENSE-2.0
 *
 * Unless required by applicable law or agreed to in writing, software
 * distributed under the License is distributed on an "AS IS" BASIS,
 * WITHOUT WARRANTIES OR CONDITIONS OF ANY KIND, either express or implied.
 * See the License for the specific language governing permissions and
 * limitations under the License.
 */

package org.broadleafcommerce.openadmin.web.controller.entity;

import org.apache.commons.lang3.StringUtils;
import org.broadleafcommerce.common.exception.SecurityServiceException;
import org.broadleafcommerce.common.exception.ServiceException;
import org.broadleafcommerce.common.presentation.client.AddMethodType;
import org.broadleafcommerce.openadmin.dto.AdornedTargetCollectionMetadata;
import org.broadleafcommerce.openadmin.dto.AdornedTargetList;
import org.broadleafcommerce.openadmin.dto.BasicCollectionMetadata;
import org.broadleafcommerce.openadmin.dto.BasicFieldMetadata;
import org.broadleafcommerce.openadmin.dto.ClassMetadata;
import org.broadleafcommerce.openadmin.dto.ClassTree;
import org.broadleafcommerce.openadmin.dto.CollectionMetadata;
import org.broadleafcommerce.openadmin.dto.DynamicResultSet;
import org.broadleafcommerce.openadmin.dto.Entity;
import org.broadleafcommerce.openadmin.dto.FieldMetadata;
import org.broadleafcommerce.openadmin.dto.MapMetadata;
import org.broadleafcommerce.openadmin.dto.Property;
import org.broadleafcommerce.openadmin.server.domain.PersistencePackageRequest;
import org.broadleafcommerce.openadmin.server.security.domain.AdminSection;
import org.broadleafcommerce.openadmin.server.security.remote.EntityOperationType;
<<<<<<< HEAD
import org.broadleafcommerce.openadmin.server.service.persistence.PersistenceResponse;
=======
import org.broadleafcommerce.openadmin.server.service.ValidationException;
>>>>>>> 181f1dd1
import org.broadleafcommerce.openadmin.server.service.persistence.module.BasicPersistenceModule;
import org.broadleafcommerce.openadmin.web.controller.AdminAbstractController;
import org.broadleafcommerce.openadmin.web.editor.NonNullBooleanEditor;
import org.broadleafcommerce.openadmin.web.form.component.DefaultListGridActions;
import org.broadleafcommerce.openadmin.web.form.component.ListGrid;
import org.broadleafcommerce.openadmin.web.form.entity.DefaultEntityFormActions;
import org.broadleafcommerce.openadmin.web.form.entity.DefaultMainActions;
import org.broadleafcommerce.openadmin.web.form.entity.EntityForm;
import org.broadleafcommerce.openadmin.web.form.entity.EntityFormAction;
import org.broadleafcommerce.openadmin.web.form.entity.Field;
import org.springframework.beans.propertyeditors.StringTrimmerEditor;
import org.springframework.stereotype.Controller;
import org.springframework.ui.Model;
import org.springframework.util.MultiValueMap;
import org.springframework.validation.BindingResult;
import org.springframework.web.bind.WebDataBinder;
import org.springframework.web.bind.annotation.InitBinder;
import org.springframework.web.bind.annotation.ModelAttribute;
import org.springframework.web.bind.annotation.PathVariable;
import org.springframework.web.bind.annotation.RequestMapping;
import org.springframework.web.bind.annotation.RequestMethod;
import org.springframework.web.bind.annotation.RequestParam;
import org.springframework.web.bind.annotation.ResponseBody;
import org.springframework.web.servlet.mvc.support.RedirectAttributes;

import javax.servlet.http.HttpServletRequest;
import javax.servlet.http.HttpServletResponse;
import java.net.URLDecoder;
import java.util.ArrayList;
import java.util.HashMap;
import java.util.List;
import java.util.Map;
import java.util.Map.Entry;

/**
 * The default implementation of the {@link #BroadleafAdminAbstractEntityController}. This delegates every call to 
 * super and does not provide any custom-tailored functionality. It is responsible for rendering the admin for every
 * entity that is not explicitly customized by its own controller.
 * 
 * @author Andre Azzolini (apazzolini)
 */
@Controller("blAdminBasicEntityController")
@RequestMapping("/{sectionKey:.+}")
public class AdminBasicEntityController extends AdminAbstractController {
    
    // ******************************************
    // REQUEST-MAPPING BOUND CONTROLLER METHODS *
    // ******************************************

    /**
     * Renders the main entity listing for the specified class, which is based on the current sectionKey with some optional
     * criteria.
     * 
     * @param request
     * @param response
     * @param model
     * @param pathVars
     * @param criteria a Map of property name -> list critiera values
     * @return the return view path
     * @throws Exception
     */
    @RequestMapping(value = "", method = RequestMethod.GET)
    public String viewEntityList(HttpServletRequest request, HttpServletResponse response, Model model,
            @PathVariable Map<String, String> pathVars,
            @RequestParam MultiValueMap<String, String> requestParams) throws Exception {
        String sectionKey = getSectionKey(pathVars);
        String sectionClassName = getClassNameForSection(sectionKey);

        PersistencePackageRequest ppr = getSectionPersistencePackageRequest(sectionClassName, requestParams);

        ClassMetadata cmd = service.getClassMetadata(ppr).getDynamicResultSet().getClassMetaData();
        DynamicResultSet drs =  service.getRecords(ppr).getDynamicResultSet();

        ListGrid listGrid = formService.buildMainListGrid(drs, cmd, sectionKey);
        List<EntityFormAction> mainActions = new ArrayList<EntityFormAction>();
        addAddActionIfAllowed(sectionClassName, cmd, mainActions);
        
        model.addAttribute("entityFriendlyName", cmd.getPolymorphicEntities().getFriendlyName());
        model.addAttribute("currentUrl", request.getRequestURL().toString());
        model.addAttribute("listGrid", listGrid);
        model.addAttribute("mainActions", mainActions);
        model.addAttribute("viewType", "entityList");

        setModelAttributes(model, sectionKey);
        return "modules/defaultContainer";
    }

    /**
     * Adds the "Add" button to the main entity form if the current user has permissions to create new instances
     * of the entity and all of the fields in the entity aren't marked as read only.
     * 
     * @param sectionClassName
     * @param cmd
     * @param mainActions
     */
    protected void addAddActionIfAllowed(String sectionClassName, ClassMetadata cmd, List<EntityFormAction> mainActions) {
        // If the user does not have create permissions, we will not add the "Add New" button
        boolean canCreate = true;
        try {
            adminRemoteSecurityService.securityCheck(sectionClassName, EntityOperationType.ADD);
        } catch (ServiceException e) {
            if (e instanceof SecurityServiceException) {
                canCreate = false;
            }
        }
        if (canCreate) {
            checkReadOnly: {
                //check if all the metadata is read only
                for (Property property : cmd.getProperties()) {
                    if (property.getMetadata() instanceof BasicFieldMetadata) {
                        if (((BasicFieldMetadata) property.getMetadata()).getReadOnly() == null ||
                                !((BasicFieldMetadata) property.getMetadata()).getReadOnly()) {
                            break checkReadOnly;
                        }
                    }
                }
                canCreate = false;
            }
        }
        if (canCreate) {
            mainActions.add(DefaultMainActions.ADD);
        }
        
        mainEntityActionsExtensionManager.modifyMainActions(cmd, mainActions);
    }

    /**
     * Renders the modal form that is used to add a new parent level entity. Note that this form cannot render any
     * subcollections as operations on those collections require the parent level entity to first be saved and have 
     * and id. Once the entity is initially saved, we will redirect the user to the normal manage entity screen where 
     * they can then perform operations on sub collections.
     * 
     * @param request
     * @param response
     * @param model
     * @param pathVars
     * @param entityType
     * @return the return view path
     * @throws Exception
     */
    @RequestMapping(value = "/add", method = RequestMethod.GET)
    public String viewAddEntityForm(HttpServletRequest request, HttpServletResponse response, Model model,
            @PathVariable  Map<String, String> pathVars,
            @RequestParam(defaultValue = "") String entityType) throws Exception {
        String sectionKey = getSectionKey(pathVars);
        String sectionClassName = getClassNameForSection(sectionKey);

        ClassMetadata cmd = service.getClassMetadata(getSectionPersistencePackageRequest(sectionClassName)).getDynamicResultSet().getClassMetaData();

        // If the entity type isn't specified, we need to determine if there are various polymorphic types for this entity.
        if (StringUtils.isBlank(entityType)) {
            if (cmd.getPolymorphicEntities().getChildren().length == 0) {
                entityType = cmd.getPolymorphicEntities().getFullyQualifiedClassname();
            } else {
                entityType = getDefaultEntityType();
            }
        } else {
            entityType = URLDecoder.decode(entityType, "UTF-8");
        }

        // If we still don't have a type selected, that means that there were indeed multiple possible types and we 
        // will be allowing the user to pick his desired type.
        if (StringUtils.isBlank(entityType)) {
            List<ClassTree> entityTypes = getAddEntityTypes(cmd.getPolymorphicEntities());
            model.addAttribute("entityTypes", entityTypes);
            model.addAttribute("viewType", "modal/entityTypeSelection");
        } else {
            EntityForm entityForm = formService.createEntityForm(cmd);
            
            // We need to make sure that the ceiling entity is set to the interface and the specific entity type
            // is set to the type we're going to be creating.
            entityForm.setCeilingEntityClassname(cmd.getCeilingType());
            entityForm.setEntityType(entityType);
            
            // When we initially build the class metadata (and thus, the entity form), we had all of the possible
            // polymorphic fields built out. Now that we have a concrete entity type to render, we can remove the
            // fields that are not applicable for this given entity type.
            formService.removeNonApplicableFields(cmd, entityForm, entityType);

            model.addAttribute("entityForm", entityForm);
            model.addAttribute("viewType", "modal/entityAdd");
        }

        model.addAttribute("entityFriendlyName", cmd.getPolymorphicEntities().getFriendlyName());
        model.addAttribute("currentUrl", request.getRequestURL().toString());
        model.addAttribute("modalHeaderType", "addEntity");
        setModelAttributes(model, sectionKey);
        return "modules/modalContainer";
    }

    /**
     * Processes the request to add a new entity. If successful, returns a redirect to the newly created entity.
     * 
     * @param request
     * @param response
     * @param model
     * @param pathVars
     * @param entityForm
     * @param result
     * @return the return view path
     * @throws Exception
     */
    @RequestMapping(value = "/add", method = RequestMethod.POST)
    public String addEntity(HttpServletRequest request, HttpServletResponse response, Model model,
            @PathVariable  Map<String, String> pathVars,
            @ModelAttribute(value="entityForm") EntityForm entityForm, BindingResult result) throws Exception {
        String sectionKey = getSectionKey(pathVars);

<<<<<<< HEAD
        Entity entity = service.addEntity(entityForm, getSectionCustomCriteria()).getEntity();
=======
        extractDynamicFormFields(entityForm);
        
        Entity entity;
        try {
             entity = service.addEntity(entityForm, getSectionCustomCriteria());
        } catch (ValidationException e) {
            entity = e.getEntity();
        }
>>>>>>> 181f1dd1
        entityFormValidator.validate(entityForm, entity, result);

        if (result.hasErrors()) {
            ClassMetadata cmd = service.getClassMetadata(getSectionPersistencePackageRequest(entityForm.getEntityType())).getDynamicResultSet().getClassMetaData();
            entityForm.clearFieldsMap();
            formService.populateEntityForm(cmd, entity, entityForm);

            formService.removeNonApplicableFields(cmd, entityForm, entityForm.getEntityType());

            model.addAttribute("viewType", "modal/entityAdd");
            model.addAttribute("currentUrl", request.getRequestURL().toString());
            model.addAttribute("modalHeaderType", "addEntity");
            setModelAttributes(model, sectionKey);
            return "modules/modalContainer";
        }
        
        // Note that AJAX Redirects need the context path prepended to them
        return "ajaxredirect:" + getContextPath(request) + sectionKey + "/" + entity.getPMap().get("id").getValue();
    }

    /**
     * Renders the main entity form for the specified entity
     * 
     * @param request
     * @param response
     * @param model
     * @param pathVars
     * @param id
     * @param modal - whether or not to show the entity in a read-only modal
     * @return the return view path
     * @throws Exception
     */
    @RequestMapping(value = "/{id}", method = RequestMethod.GET)
    public String viewEntityForm(HttpServletRequest request, HttpServletResponse response, Model model,
            @PathVariable  Map<String, String> pathVars,
            @PathVariable("id") String id) throws Exception {
        String sectionKey = getSectionKey(pathVars);
        String sectionClassName = getClassNameForSection(sectionKey);

        PersistencePackageRequest ppr = getSectionPersistencePackageRequest(sectionClassName);

        ClassMetadata cmd = service.getClassMetadata(ppr).getDynamicResultSet().getClassMetaData();
        Entity entity = service.getRecord(ppr, id, cmd, false).getDynamicResultSet().getRecords()[0];
        
        Map<String, DynamicResultSet> subRecordsMap = service.getRecordsForAllSubCollections(ppr, entity);

        EntityForm entityForm = formService.createEntityForm(cmd, entity, subRecordsMap);
        
        model.addAttribute("entity", entity);
        model.addAttribute("entityForm", entityForm);
        model.addAttribute("currentUrl", request.getRequestURL().toString());

        setModelAttributes(model, sectionKey);

        boolean readable = false;
        for (Property property : cmd.getProperties()) {
            FieldMetadata fieldMetadata = property.getMetadata();
            if (fieldMetadata instanceof BasicFieldMetadata) {
                if (!((BasicFieldMetadata) fieldMetadata).getReadOnly()) {
                    readable = true;
                    break;
                }
            } else {
                if (((CollectionMetadata) fieldMetadata).isMutable()) {
                    readable = true;
                    break;
                }
            }
        }
        if (!readable) {
            entityForm.setReadOnly();
        }

        // If the user does not have edit permissions, we will go ahead and make the form read only to prevent confusion
        try {
            adminRemoteSecurityService.securityCheck(sectionClassName, EntityOperationType.UPDATE);
        } catch (ServiceException e) {
            if (e instanceof SecurityServiceException) {
                entityForm.setReadOnly();
            }
        }

        if (isAjaxRequest(request)) {
            entityForm.setReadOnly();
            model.addAttribute("viewType", "modal/entityView");
            model.addAttribute("modalHeaderType", "viewEntity");
            return "modules/modalContainer";
        } else {
            model.addAttribute("viewType", "entityEdit");
            return "modules/defaultContainer";
        }
    }

    /**
     * Attempts to save the given entity. If validation is unsuccessful, it will re-render the entity form with
     * error fields highlighted. On a successful save, it will refresh the entity page.
     * 
     * @param request
     * @param response
     * @param model
     * @param pathVars
     * @param id
     * @param entityForm
     * @param result
     * @return the return view path
     * @throws Exception
     */
    @RequestMapping(value = "/{id}", method = RequestMethod.POST)
    public String saveEntity(HttpServletRequest request, HttpServletResponse response, Model model,
            @PathVariable  Map<String, String> pathVars,
            @PathVariable(value="id") String id,
            @ModelAttribute(value="entityForm") EntityForm entityForm, BindingResult result,
            RedirectAttributes ra) throws Exception {
        String sectionKey = getSectionKey(pathVars);
        String sectionClassName = getClassNameForSection(sectionKey);
        PersistencePackageRequest ppr = getSectionPersistencePackageRequest(sectionClassName);

        extractDynamicFormFields(entityForm);
        
        Entity entity;
        try {
            entity = service.updateEntity(entityForm, getSectionCustomCriteria());
        } catch (ValidationException e) {
            entity = e.getEntity();
        }
<<<<<<< HEAD

        Entity entity = service.updateEntity(entityForm, getSectionCustomCriteria()).getEntity();
        //The id may have changed to support functionality - check if so
        id = entity.findProperty(entityForm.getIdProperty()).getValue();
=======
>>>>>>> 181f1dd1
        
        entityFormValidator.validate(entityForm, entity, result);
        if (result.hasErrors()) {
            model.addAttribute("headerFlash", "save.unsuccessful");
            model.addAttribute("headerFlashAlert", true);
            
            Map<String, DynamicResultSet> subRecordsMap = service.getRecordsForAllSubCollections(ppr, entity);
            ClassMetadata cmd = service.getClassMetadata(ppr).getDynamicResultSet().getClassMetaData();
            entityForm.clearFieldsMap();
            formService.populateEntityForm(cmd, entity, subRecordsMap, entityForm);
            
            model.addAttribute("entity", entity);
            model.addAttribute("currentUrl", request.getRequestURL().toString());

            setModelAttributes(model, sectionKey);
            
            if (isAjaxRequest(request)) {
                entityForm.setReadOnly();
                model.addAttribute("viewType", "modal/entityView");
                model.addAttribute("modalHeaderType", "viewEntity");
                return "modules/modalContainer";
            } else {
                model.addAttribute("viewType", "entityEdit");
                return "modules/defaultContainer";
            }
        }
        
        ra.addFlashAttribute("headerFlash", "save.successful");
        
        return "redirect:/" + sectionKey + "/" + id;
    }

    /**
     * Attempts to remove the given entity.
     * 
     * @param request
     * @param response
     * @param model
     * @param pathVars
     * @param id
     * @return the return view path
     * @throws Exception
     */
    @RequestMapping(value = "/{id}/delete", method = RequestMethod.POST)
    public String removeEntity(HttpServletRequest request, HttpServletResponse response, Model model,
            @PathVariable  Map<String, String> pathVars,
            @PathVariable(value="id") String id,
            @ModelAttribute(value="entityForm") EntityForm entityForm, BindingResult result) throws Exception {
        String sectionKey = getSectionKey(pathVars);
        service.removeEntity(entityForm, getSectionCustomCriteria());

        return "redirect:/" + sectionKey;
    }

    /**
     * Shows the modal dialog that is used to select a "to-one" collection item. For example, this could be used to show
     * a list of categories for the ManyToOne field "defaultCategory" in Product.
     * 
     * @param request
     * @param response
     * @param model
     * @param pathVars
     * @param owningClass
     * @param collectionField
     * @return the return view path
     * @throws Exception
     */
    @RequestMapping(value = "/{owningClass:.*}/{collectionField:.*}/select", method = RequestMethod.GET)
    public String showSelectCollectionItem(HttpServletRequest request, HttpServletResponse response, Model model,
            @PathVariable  Map<String, String> pathVars,
            @PathVariable(value = "owningClass") String owningClass,
            @PathVariable(value="collectionField") String collectionField,
            @RequestParam  MultiValueMap<String, String> requestParams) throws Exception {
        PersistencePackageRequest ppr = getSectionPersistencePackageRequest(owningClass, requestParams);
        ClassMetadata mainMetadata = service.getClassMetadata(ppr).getDynamicResultSet().getClassMetaData();
        Property collectionProperty = mainMetadata.getPMap().get(collectionField);
        FieldMetadata md = collectionProperty.getMetadata();

        ppr = PersistencePackageRequest.fromMetadata(md);
        
        ppr.addFilterAndSortCriteria(getCriteria(requestParams));
        ppr.setStartIndex(getStartIndex(requestParams));
        ppr.setMaxIndex(getMaxIndex(requestParams));
        
        if (md instanceof BasicFieldMetadata) {
            DynamicResultSet drs = service.getRecords(ppr).getDynamicResultSet();
            ListGrid listGrid = formService.buildCollectionListGrid(null, drs, collectionProperty, owningClass);

            model.addAttribute("listGrid", listGrid);
            model.addAttribute("viewType", "modal/simpleSelectEntity");
        }

        model.addAttribute("currentUrl", request.getRequestURL().toString());
        model.addAttribute("modalHeaderType", "selectCollectionItem");
        model.addAttribute("collectionProperty", collectionProperty);
        setModelAttributes(model, owningClass);
        return "modules/modalContainer";
    }
    
    /**
     * Shows the modal popup for the current selected "to-one" field. For instance, if you are viewing a list of products
     * then this method is invoked when a user clicks on the name of the default category field.
     * 
     * @param request
     * @param response
     * @param model
     * @param pathVars
     * @param collectionField
     * @param id
     * @return
     * @throws Exception
     */
    @RequestMapping(value = "/{collectionField:.*}/{id}/view", method = RequestMethod.GET)
    public String viewCollectionItemDetails(HttpServletRequest request, HttpServletResponse response, Model model,
            @PathVariable  Map<String, String> pathVars,
            @PathVariable(value="collectionField") String collectionField,
            @PathVariable(value="id") String id) throws Exception {
        String sectionKey = getSectionKey(pathVars);
        String mainClassName = getClassNameForSection(sectionKey);
        ClassMetadata mainMetadata = service.getClassMetadata(getSectionPersistencePackageRequest(mainClassName)).getDynamicResultSet().getClassMetaData();
        Property collectionProperty = mainMetadata.getPMap().get(collectionField);
        BasicFieldMetadata md = (BasicFieldMetadata) collectionProperty.getMetadata();

        AdminSection section = adminNavigationService.findAdminSectionByClass(md.getForeignKeyClass());
        String sectionUrlKey = (section.getUrl().startsWith("/")) ? section.getUrl().substring(1) : section.getUrl();
        Map<String, String> varsForField = new HashMap<String, String>();
        varsForField.put("sectionKey", sectionUrlKey);
        return viewEntityForm(request, response, model, varsForField, id);
    }

    /**
     * Returns the records for a given collectionField filtered by a particular criteria
     * 
     * @param request
     * @param response
     * @param model
     * @param pathVars
     * @param collectionField
     * @param criteriaForm
     * @return the return view path
     * @throws Exception
     */
    @RequestMapping(value = "/{id}/{collectionField:.*}", method = RequestMethod.GET)
    public String getCollectionFieldRecords(HttpServletRequest request, HttpServletResponse response, Model model,
            @PathVariable  Map<String, String> pathVars,
            @PathVariable(value="id") String id,
            @PathVariable(value="collectionField") String collectionField,
            @RequestParam  MultiValueMap<String, String> requestParams) throws Exception {
        String sectionKey = getSectionKey(pathVars);
        String mainClassName = getClassNameForSection(sectionKey);
        PersistencePackageRequest ppr = getSectionPersistencePackageRequest(mainClassName, requestParams);
        ClassMetadata mainMetadata = service.getClassMetadata(ppr).getDynamicResultSet().getClassMetaData();
        Property collectionProperty = mainMetadata.getPMap().get(collectionField);
        
        ppr = getSectionPersistencePackageRequest(mainClassName);
        Entity entity = service.getRecord(ppr, id, mainMetadata, false).getDynamicResultSet().getRecords()[0];

        // Next, we must get the new list grid that represents this collection
        ListGrid listGrid = getCollectionListGrid(mainMetadata, entity, collectionProperty, requestParams, sectionKey);
        model.addAttribute("listGrid", listGrid);

        // We return the new list grid so that it can replace the currently visible one
        setModelAttributes(model, sectionKey);
        return "views/standaloneListGrid";
    }

    /**
     * Shows the modal dialog that is used to add an item to a given collection. There are several possible outcomes
     * of this call depending on the type of the specified collection field.
     * 
     * <ul>
     *  <li>
     *    <b>Basic Collection (Persist)</b> - Renders a blank form for the specified target entity so that the user may
     *    enter information and associate the record with this collection. Used by fields such as ProductAttribute.
     *  </li>
     *  <li>
     *    <b>Basic Collection (Lookup)</b> - Renders a list grid that allows the user to click on an entity and select it. 
     *    Used by fields such as "allParentCategories".
     *  </li>
     *  <li>
     *    <b>Adorned Collection (without form)</b> - Renders a list grid that allows the user to click on an entity and 
     *    select it. The view rendered by this is identical to basic collection (lookup), but will perform the operation
     *    on an adorned field, which may carry extra meta-information about the created relationship, such as order.
     *  </li>
     *  <li>
     *    <b>Adorned Collection (with form)</b> - Renders a list grid that allows the user to click on an entity and 
     *    select it. Once the user selects the entity, he will be presented with an empty form based on the specified
     *    "maintainedAdornedTargetFields" for this field. Used by fields such as "crossSellProducts", which in addition
     *    to linking an entity, provide extra fields, such as a promotional message.
     *  </li>
     *  <li>
     *    <b>Map Collection</b> - Renders a form for the target entity that has an additional key field. This field is
     *    populated either from the configured map keys, or as a result of a lookup in the case of a key based on another
     *    entity. Used by fields such as the mediaMap on a Sku.
     *  </li>
     *  
     * @param request
     * @param response
     * @param model
     * @param sectionKey
     * @param id
     * @param collectionField
     * @param requestParams
     * @return the return view path
     * @throws Exception
     */
    @RequestMapping(value = "/{id}/{collectionField:.*}/add", method = RequestMethod.GET)
    public String showAddCollectionItem(HttpServletRequest request, HttpServletResponse response, Model model,
            @PathVariable Map<String, String> pathVars,
            @PathVariable(value="id") String id,
            @PathVariable(value="collectionField") String collectionField,
            @RequestParam MultiValueMap<String, String> requestParams) throws Exception {
        String sectionKey = getSectionKey(pathVars);
        String mainClassName = getClassNameForSection(sectionKey);
        ClassMetadata mainMetadata = service.getClassMetadata(getSectionPersistencePackageRequest(mainClassName)).getDynamicResultSet().getClassMetaData();
        Property collectionProperty = mainMetadata.getPMap().get(collectionField);
        FieldMetadata md = collectionProperty.getMetadata();
        
        //service.getContextSpecificRelationshipId(mainMetadata, entity, prefix);

        PersistencePackageRequest ppr = PersistencePackageRequest.fromMetadata(md)
                .withFilterAndSortCriteria(getCriteria(requestParams))
                .withStartIndex(getStartIndex(requestParams))
                .withMaxIndex(getMaxIndex(requestParams));

        return buildAddCollectionItemModel(request, response, model, id, collectionField, sectionKey, collectionProperty, md, ppr, null, null);
    }
    
    /**
     * Adds the requested collection item
     * 
     * @param request
     * @param response
     * @param model
     * @param pathVars
     * @param id
     * @param collectionField
     * @param entityForm
     * @return the return view path
     * @throws Exception
     */
    @RequestMapping(value = "/{id}/{collectionField:.*}/add", method = RequestMethod.POST)
    public String addCollectionItem(HttpServletRequest request, HttpServletResponse response, Model model,
            @PathVariable Map<String, String> pathVars,
            @PathVariable(value="id") String id,
            @PathVariable(value="collectionField") String collectionField,
            @ModelAttribute(value="entityForm") EntityForm entityForm, BindingResult result) throws Exception {
        String sectionKey = getSectionKey(pathVars);
        String mainClassName = getClassNameForSection(sectionKey);
        ClassMetadata mainMetadata = service.getClassMetadata(getSectionPersistencePackageRequest(mainClassName)).getDynamicResultSet().getClassMetaData();
        Property collectionProperty = mainMetadata.getPMap().get(collectionField);

        PersistencePackageRequest ppr = getSectionPersistencePackageRequest(mainClassName);
        Entity entity = service.getRecord(ppr, id, mainMetadata, false).getDynamicResultSet().getRecords()[0];
        
        // First, we must save the collection entity
        PersistenceResponse persistenceResponse = service.addSubCollectionEntity(entityForm, mainMetadata, collectionProperty, entity);
        Entity savedEntity = persistenceResponse.getEntity();
        entityFormValidator.validate(entityForm, savedEntity, result);
        
        if (result.hasErrors()) {
            FieldMetadata md = collectionProperty.getMetadata();
            ppr = PersistencePackageRequest.fromMetadata(md);
            return buildAddCollectionItemModel(request, response, model, id, collectionField, sectionKey, collectionProperty,
                    md, ppr, entityForm, savedEntity);
        }

        // Next, we must get the new list grid that represents this collection
        ListGrid listGrid = getCollectionListGrid(mainMetadata, entity, collectionProperty, null, sectionKey, persistenceResponse);
        model.addAttribute("listGrid", listGrid);

        // We return the new list grid so that it can replace the currently visible one
        setModelAttributes(model, sectionKey);
        return "views/standaloneListGrid";
    }

    /**
     * Builds out all of the model information needed for showing the add modal for collection items on both the initial GET
     * as well as after a POST with validation errors
     * 
     * @param request
     * @param model
     * @param id
     * @param collectionField
     * @param sectionKey
     * @param collectionProperty
     * @param md
     * @param ppr
     * @return the appropriate view to display for the modal
     * @see {@link #addCollectionItem(HttpServletRequest, HttpServletResponse, Model, Map, String, String, EntityForm, BindingResult)}
     * @see {@link #showAddCollectionItem(HttpServletRequest, HttpServletResponse, Model, Map, String, String, MultiValueMap)}
     * @throws ServiceException
     */
    protected String buildAddCollectionItemModel(HttpServletRequest request, HttpServletResponse response,
            Model model,
            String id,
            String collectionField,
            String sectionKey,
            Property collectionProperty,
            FieldMetadata md, PersistencePackageRequest ppr, EntityForm entityForm, Entity entity) throws ServiceException {
        
        if (entityForm != null) {
            entityForm.clearFieldsMap();
        }
        
        if (md instanceof BasicCollectionMetadata) {
            BasicCollectionMetadata fmd = (BasicCollectionMetadata) md;

            // When adding items to basic collections, we will sometimes show a form to persist a new record
            // and sometimes show a list grid to allow the user to associate an existing record.
            if (fmd.getAddMethodType().equals(AddMethodType.PERSIST)) {
                ClassMetadata collectionMetadata = service.getClassMetadata(ppr).getDynamicResultSet().getClassMetaData();
                if (entityForm == null) {
                    entityForm = formService.createEntityForm(collectionMetadata);
                } else {
                    formService.populateEntityForm(collectionMetadata, entityForm);
                    formService.populateEntityFormFieldValues(collectionMetadata, entity, entityForm);
                }
                entityForm.getTabs().iterator().next().getIsVisible();

                model.addAttribute("entityForm", entityForm);
                model.addAttribute("viewType", "modal/simpleAddEntity");
            } else {
                DynamicResultSet drs = service.getRecords(ppr).getDynamicResultSet();
                ListGrid listGrid = formService.buildCollectionListGrid(id, drs, collectionProperty, sectionKey);
                listGrid.setPathOverride(request.getRequestURL().toString());

                model.addAttribute("listGrid", listGrid);
                model.addAttribute("viewType", "modal/simpleSelectEntity");
            }
        } else if (md instanceof AdornedTargetCollectionMetadata) {
            AdornedTargetCollectionMetadata fmd = (AdornedTargetCollectionMetadata) md;

            // Even though this field represents an adorned target collection, the list we want to show in the modal
            // is the standard list grid for the target entity of this field
            ppr.setOperationTypesOverride(null);
            ppr.setType(PersistencePackageRequest.Type.STANDARD);

            ClassMetadata collectionMetadata = service.getClassMetadata(ppr).getDynamicResultSet().getClassMetaData();

            DynamicResultSet drs = service.getRecords(ppr).getDynamicResultSet();
            ListGrid listGrid = formService.buildMainListGrid(drs, collectionMetadata, sectionKey);
            listGrid.setSubCollectionFieldName(collectionField);
            listGrid.setPathOverride(request.getRequestURL().toString());
            listGrid.setFriendlyName(collectionMetadata.getPolymorphicEntities().getFriendlyName());
            if (entityForm == null) {
                entityForm = formService.buildAdornedListForm(fmd, ppr.getAdornedList(), id);
            } else {
                formService.buildAdornedListForm(fmd, ppr.getAdornedList(), id, entityForm);
                formService.populateEntityFormFieldValues(collectionMetadata, entity, entityForm);
            }
            
            listGrid.setListGridType(ListGrid.Type.ADORNED);
            for (Entry<String, Field> entry : entityForm.getFields().entrySet()) {
                if (entry.getValue().getIsVisible()) {
                    listGrid.setListGridType(ListGrid.Type.ADORNED_WITH_FORM);
                    break;
                }
            }

            model.addAttribute("listGrid", listGrid);
            model.addAttribute("entityForm", entityForm);
            model.addAttribute("viewType", "modal/adornedSelectEntity");
        } else if (md instanceof MapMetadata) {
            MapMetadata fmd = (MapMetadata) md;
            ClassMetadata collectionMetadata = service.getClassMetadata(ppr).getDynamicResultSet().getClassMetaData();
            
            if (entityForm == null) {
                entityForm = formService.buildMapForm(fmd, ppr.getMapStructure(), collectionMetadata, id);
            } else {
                formService.buildMapForm(fmd, ppr.getMapStructure(), collectionMetadata, id, entityForm);
                formService.populateEntityFormFieldValues(collectionMetadata, entity, entityForm);
            }
            model.addAttribute("entityForm", entityForm);
            model.addAttribute("viewType", "modal/mapAddEntity");
        }

        model.addAttribute("currentUrl", request.getRequestURL().toString());
        model.addAttribute("modalHeaderType", "addCollectionItem");
        model.addAttribute("collectionProperty", collectionProperty);
        setModelAttributes(model, sectionKey);
        return "modules/modalContainer";
    }

    /**
     * Shows the appropriate modal dialog to edit the selected collection item
     * 
     * @param request
     * @param response
     * @param model
     * @param pathVars
     * @param id
     * @param collectionField
     * @param collectionItemId
     * @return the return view path
     * @throws Exception
     */
    @RequestMapping(value = "/{id}/{collectionField:.*}/{collectionItemId}", method = RequestMethod.GET)
    public String showUpdateCollectionItem(HttpServletRequest request, HttpServletResponse response, Model model,
            @PathVariable  Map<String, String> pathVars,
            @PathVariable(value="id") String id,
            @PathVariable(value="collectionField") String collectionField,
            @PathVariable(value="collectionItemId") String collectionItemId) throws Exception {
        return showViewUpdateCollection(request, model, pathVars, id, collectionField, collectionItemId, 
                "updateCollectionItem");
    }

    /**
     * Shows the appropriate modal dialog to view the selected collection item. This will display the modal as readonly
     *
     * @param request
     * @param response
     * @param model
     * @param pathVars
     * @param id
     * @param collectionField
     * @param collectionItemId
     * @return the return view path
     * @throws Exception
     */
    @RequestMapping(value = "/{id}/{collectionField:.*}/{collectionItemId}/view", method = RequestMethod.GET)
    public String showViewCollectionItem(HttpServletRequest request, HttpServletResponse response, Model model,
            @PathVariable  Map<String, String> pathVars,
            @PathVariable(value="id") String id,
            @PathVariable(value="collectionField") String collectionField,
            @PathVariable(value="collectionItemId") String collectionItemId) throws Exception {
        String returnPath = showViewUpdateCollection(request, model, pathVars, id, collectionField, collectionItemId, 
                "viewCollectionItem");
        
        // Since this is a read-only view, actions don't make sense in this context
        EntityForm ef = (EntityForm) model.asMap().get("entityForm");
        ef.removeAllActions();
        
        return returnPath;
    }
    
    protected String showViewUpdateCollection(HttpServletRequest request, Model model, Map<String, String> pathVars,
            String id, String collectionField, String collectionItemId, String modalHeaderType) throws ServiceException {
        return showViewUpdateCollection(request, model, pathVars, id, collectionField, collectionItemId, modalHeaderType, null, null);
    }

    /**
     * Shows the view and populates the model for updating a collection item. You can also pass in an entityform and entity
     * which are optional. If they are not passed in then they are automatically looked up
     * 
     * @param request
     * @param model
     * @param pathVars
     * @param id
     * @param collectionField
     * @param collectionItemId
     * @param modalHeaderType
     * @param ef
     * @param entity
     * @return
     * @throws ServiceException
     */
    protected String showViewUpdateCollection(HttpServletRequest request, Model model, Map<String, String> pathVars,
            String id, String collectionField, String collectionItemId, String modalHeaderType, EntityForm entityForm, Entity entity) throws ServiceException {
        String sectionKey = getSectionKey(pathVars);
        String mainClassName = getClassNameForSection(sectionKey);
        ClassMetadata mainMetadata = service.getClassMetadata(getSectionPersistencePackageRequest(mainClassName)).getDynamicResultSet().getClassMetaData();
        Property collectionProperty = mainMetadata.getPMap().get(collectionField);
        FieldMetadata md = collectionProperty.getMetadata();

        PersistencePackageRequest ppr = getSectionPersistencePackageRequest(mainClassName);
        Entity parentEntity = service.getRecord(ppr, id, mainMetadata, false).getDynamicResultSet().getRecords()[0];

        ppr = PersistencePackageRequest.fromMetadata(md);
        
        if (md instanceof BasicCollectionMetadata &&
                ((BasicCollectionMetadata) md).getAddMethodType().equals(AddMethodType.PERSIST)) {
            BasicCollectionMetadata fmd = (BasicCollectionMetadata) md;

            ClassMetadata collectionMetadata = service.getClassMetadata(ppr).getDynamicResultSet().getClassMetaData();
            if (entity == null) {
                entity = service.getRecord(ppr, collectionItemId, collectionMetadata, true).getDynamicResultSet().getRecords()[0];
            }

            Map<String, DynamicResultSet> subRecordsMap = service.getRecordsForAllSubCollections(ppr, entity);
            if (entityForm == null) {
                entityForm = formService.createEntityForm(collectionMetadata, entity, subRecordsMap);
            } else {
                entityForm.clearFieldsMap();
                formService.populateEntityForm(collectionMetadata, entity, subRecordsMap, entityForm);
                //remove all the actions since we're not trying to redisplay them on the form
                entityForm.removeAllActions();
            }
            entityForm.removeAction(DefaultEntityFormActions.DELETE);

            model.addAttribute("entityForm", entityForm);
            model.addAttribute("viewType", "modal/simpleEditEntity");
        } else if (md instanceof AdornedTargetCollectionMetadata &&
                ((AdornedTargetCollectionMetadata) md).getMaintainedAdornedTargetFields().length > 0) {
            AdornedTargetCollectionMetadata fmd = (AdornedTargetCollectionMetadata) md;

            if (entity == null) {
                entity = service.getAdvancedCollectionRecord(mainMetadata, parentEntity, collectionProperty,
                    collectionItemId).getDynamicResultSet().getRecords()[0];
            }
            
            boolean populateTypeAndId = true;
            if (entityForm == null) {
                entityForm = formService.buildAdornedListForm(fmd, ppr.getAdornedList(), id);
            } else {
                entityForm.clearFieldsMap();
                String entityType = entityForm.getEntityType();
                formService.buildAdornedListForm(fmd, ppr.getAdornedList(), id, entityForm);
                entityForm.setEntityType(entityType);
                populateTypeAndId = false;
            }

            ClassMetadata cmd = service.getClassMetadata(ppr).getDynamicResultSet().getClassMetaData();
            for (String field : fmd.getMaintainedAdornedTargetFields()) {
                Property p = cmd.getPMap().get(field);
                if (p != null && p.getMetadata() instanceof AdornedTargetCollectionMetadata) {
                    // Because we're dealing with a nested adorned target collection, this particular request must act
                    // directly on the first adorned target collection. Because of this, we need the actual id property
                    // from the entity that models the adorned target relationship, and not the id of the target object.
                    Property alternateIdProperty = entity.getPMap().get(BasicPersistenceModule.ALTERNATE_ID_PROPERTY);
                    DynamicResultSet drs = service.getRecordsForCollection(cmd, entity, p, null, null, null,
                            alternateIdProperty.getValue()).getDynamicResultSet();
                    
                    ListGrid listGrid = formService.buildCollectionListGrid(alternateIdProperty.getValue(), drs, p,
                            ppr.getAdornedList().getAdornedTargetEntityClassname());
                    listGrid.setListGridType(ListGrid.Type.INLINE);
                    listGrid.getToolbarActions().add(DefaultListGridActions.ADD);
                    entityForm.addListGrid(listGrid, EntityForm.DEFAULT_TAB_NAME, EntityForm.DEFAULT_TAB_ORDER);
                }
            }
            
            formService.populateEntityFormFields(entityForm, entity, populateTypeAndId, populateTypeAndId);
            formService.populateAdornedEntityFormFields(entityForm, entity, ppr.getAdornedList());
            
            boolean atLeastOneBasicField = false;
            for (Entry<String, Field> entry : entityForm.getFields().entrySet()) {
                if (entry.getValue().getIsVisible()) {
                    atLeastOneBasicField = true;
                    break;
                }
            }
            if (!atLeastOneBasicField) {
                entityForm.removeAction(DefaultEntityFormActions.SAVE);
            }

            model.addAttribute("entityForm", entityForm);
            model.addAttribute("viewType", "modal/adornedEditEntity");
        } else if (md instanceof MapMetadata) {
            MapMetadata fmd = (MapMetadata) md;

            ClassMetadata collectionMetadata = service.getClassMetadata(ppr).getDynamicResultSet().getClassMetaData();
            if (entity == null) {
                entity = service.getAdvancedCollectionRecord(mainMetadata, parentEntity, collectionProperty,
                    collectionItemId).getDynamicResultSet().getRecords()[0];
            }
            
            boolean populateTypeAndId = true;
            if (entityForm == null) {
                entityForm = formService.buildMapForm(fmd, ppr.getMapStructure(), collectionMetadata, id);
            } else {
                //save off the prior key before clearing out the fields map as it will not appear
                //back on the saved entity
                String priorKey = entityForm.getFields().get("priorKey").getValue();
                entityForm.clearFieldsMap();
                formService.buildMapForm(fmd, ppr.getMapStructure(), collectionMetadata, id, entityForm);
                entityForm.getFields().get("priorKey").setValue(priorKey);
                populateTypeAndId = false;
            }

            formService.populateEntityFormFields(entityForm, entity, populateTypeAndId, populateTypeAndId);
            formService.populateMapEntityFormFields(entityForm, entity);

            model.addAttribute("entityForm", entityForm);
            model.addAttribute("viewType", "modal/mapEditEntity");
        }

        model.addAttribute("currentUrl", request.getRequestURL().toString());
        model.addAttribute("modalHeaderType", modalHeaderType);
        model.addAttribute("collectionProperty", collectionProperty);
        setModelAttributes(model, sectionKey);
        return "modules/modalContainer";
    }



    /**
     * Updates the specified collection item
     * 
     * @param request
     * @param response
     * @param model
     * @param pathVars
     * @param id
     * @param collectionField
     * @param entityForm
     * @return the return view path
     * @throws Exception
     */
    @RequestMapping(value = "/{id}/{collectionField:.*}/{collectionItemId}", method = RequestMethod.POST)
    public String updateCollectionItem(HttpServletRequest request, HttpServletResponse response, Model model,
            @PathVariable  Map<String, String> pathVars,
            @PathVariable(value="id") String id,
            @PathVariable(value="collectionField") String collectionField,
            @PathVariable(value="collectionItemId") String collectionItemId,
            @ModelAttribute(value="entityForm") EntityForm entityForm, BindingResult result) throws Exception {
        String sectionKey = getSectionKey(pathVars);
        String mainClassName = getClassNameForSection(sectionKey);
        ClassMetadata mainMetadata = service.getClassMetadata(getSectionPersistencePackageRequest(mainClassName)).getDynamicResultSet().getClassMetaData();
        Property collectionProperty = mainMetadata.getPMap().get(collectionField);

        PersistencePackageRequest ppr = getSectionPersistencePackageRequest(mainClassName);
        Entity entity = service.getRecord(ppr, id, mainMetadata, false).getDynamicResultSet().getRecords()[0];
        
        // First, we must save the collection entity
        PersistenceResponse persistenceResponse = service.updateSubCollectionEntity(entityForm, mainMetadata, collectionProperty, entity, collectionItemId);
        Entity savedEntity = persistenceResponse.getEntity();
        entityFormValidator.validate(entityForm, savedEntity, result);

        if (result.hasErrors()) {
            return showViewUpdateCollection(request, model, pathVars, id, collectionField, collectionItemId, 
                    "updateCollectionItem", entityForm, savedEntity); 
        }
        
        // Next, we must get the new list grid that represents this collection
        ListGrid listGrid = getCollectionListGrid(mainMetadata, entity, collectionProperty, null, sectionKey, persistenceResponse);
        model.addAttribute("listGrid", listGrid);

        // We return the new list grid so that it can replace the currently visible one
        setModelAttributes(model, sectionKey);
        return "views/standaloneListGrid";
    }
    
    /**
     * Updates the given colleciton item's sequence. This should only be triggered for adorned target collections
     * where a sort field is specified -- any other invocation is incorrect and will result in an exception.
     * 
     * @param request
     * @param response
     * @param model
     * @param pathVars
     * @param id
     * @param collectionField
     * @param collectionItemId
     * @return an object explaining the state of the operation
     * @throws Exception
     */
    @RequestMapping(value = "/{id}/{collectionField:.*}/{collectionItemId}/sequence", method = RequestMethod.POST)
    public @ResponseBody Map<String, Object> updateCollectionItemSequence(HttpServletRequest request, 
            HttpServletResponse response, Model model,
            @PathVariable  Map<String, String> pathVars,
            @PathVariable(value="id") String id,
            @PathVariable(value="collectionField") String collectionField,
            @PathVariable(value="collectionItemId") String collectionItemId,
            @RequestParam(value="newSequence") String newSequence) throws Exception {
        String sectionKey = getSectionKey(pathVars);
        String mainClassName = getClassNameForSection(sectionKey);
        ClassMetadata mainMetadata = service.getClassMetadata(getSectionPersistencePackageRequest(mainClassName)).getDynamicResultSet().getClassMetaData();
        Property collectionProperty = mainMetadata.getPMap().get(collectionField);
        FieldMetadata md = collectionProperty.getMetadata();
        
        PersistencePackageRequest ppr = getSectionPersistencePackageRequest(mainClassName);
        Entity parentEntity = service.getRecord(ppr, id, mainMetadata, false).getDynamicResultSet().getRecords()[0];
        
        ppr = PersistencePackageRequest.fromMetadata(md);
        
        if (md instanceof AdornedTargetCollectionMetadata) {
            AdornedTargetCollectionMetadata fmd = (AdornedTargetCollectionMetadata) md;
            AdornedTargetList atl = ppr.getAdornedList();
            
            // Get an entity form for the entity
            EntityForm entityForm = formService.buildAdornedListForm(fmd, ppr.getAdornedList(), id);
            Entity entity = service.getAdvancedCollectionRecord(mainMetadata, parentEntity, collectionProperty, 
                    collectionItemId).getDynamicResultSet().getRecords()[0];
            formService.populateEntityFormFields(entityForm, entity);
            formService.populateAdornedEntityFormFields(entityForm, entity, ppr.getAdornedList());
            
            // Set the new sequence (note that it will come in 0-indexed but the persistence module expects 1-indexed)
            int sequenceValue = Integer.parseInt(newSequence) + 1;
            Field field = entityForm.findField(atl.getSortField());
            field.setValue(String.valueOf(sequenceValue));
            
            Map<String, Object> responseMap = new HashMap<String, Object>();
            service.updateSubCollectionEntity(entityForm, mainMetadata, collectionProperty, entity, collectionItemId);
            responseMap.put("status", "ok");
            responseMap.put("field", collectionField);
            return responseMap;
        } else {
            throw new UnsupportedOperationException("Cannot handle sequencing for non adorned target collection fields.");
        }
    }

    /**
     * Removes the requested collection item
     * 
     * Note that the request must contain a parameter called "key" when attempting to remove a collection item from a 
     * map collection.
     * 
     * @param request
     * @param response
     * @param model
     * @param pathVars
     * @param id
     * @param collectionField
     * @param collectionItemId
     * @return the return view path
     * @throws Exception
     */
    @RequestMapping(value = "/{id}/{collectionField:.*}/{collectionItemId}/delete", method = RequestMethod.POST)
    public String removeCollectionItem(HttpServletRequest request, HttpServletResponse response, Model model,
            @PathVariable  Map<String, String> pathVars,
            @PathVariable(value="id") String id,
            @PathVariable(value="collectionField") String collectionField,
            @PathVariable(value="collectionItemId") String collectionItemId) throws Exception {
        String sectionKey = getSectionKey(pathVars);
        String mainClassName = getClassNameForSection(sectionKey);
        ClassMetadata mainMetadata = service.getClassMetadata(getSectionPersistencePackageRequest(mainClassName)).getDynamicResultSet().getClassMetaData();
        Property collectionProperty = mainMetadata.getPMap().get(collectionField);

        String priorKey = request.getParameter("key");
        
        PersistencePackageRequest ppr = getSectionPersistencePackageRequest(mainClassName);
        Entity entity = service.getRecord(ppr, id, mainMetadata, false).getDynamicResultSet().getRecords()[0];

        // First, we must remove the collection entity
        PersistenceResponse persistenceResponse = service.removeSubCollectionEntity(mainMetadata, collectionProperty, entity, collectionItemId, priorKey);

        // Next, we must get the new list grid that represents this collection
        ListGrid listGrid = getCollectionListGrid(mainMetadata, entity, collectionProperty, null, sectionKey, persistenceResponse);
        model.addAttribute("listGrid", listGrid);

        // We return the new list grid so that it can replace the currently visible one
        setModelAttributes(model, sectionKey);
        return "views/standaloneListGrid";
    }
    
    // *********************************
    // ADDITIONAL SPRING-BOUND METHODS *
    // *********************************
    
    /**
     * Invoked on every request to provide the ability to register specific binders for Spring's binding process.
     * By default, we register a binder that treats empty Strings as null and a Boolean editor that supports either true
     * or false. If the value is passed in as null, it will treat it as false.
     * 
     * @param binder
     */
    @InitBinder
    public void initBinder(WebDataBinder binder) {
        binder.registerCustomEditor(String.class, new StringTrimmerEditor(true));
        binder.registerCustomEditor(Boolean.class, new NonNullBooleanEditor());
    }
    
}<|MERGE_RESOLUTION|>--- conflicted
+++ resolved
@@ -35,11 +35,8 @@
 import org.broadleafcommerce.openadmin.server.domain.PersistencePackageRequest;
 import org.broadleafcommerce.openadmin.server.security.domain.AdminSection;
 import org.broadleafcommerce.openadmin.server.security.remote.EntityOperationType;
-<<<<<<< HEAD
+import org.broadleafcommerce.openadmin.server.service.ValidationException;
 import org.broadleafcommerce.openadmin.server.service.persistence.PersistenceResponse;
-=======
-import org.broadleafcommerce.openadmin.server.service.ValidationException;
->>>>>>> 181f1dd1
 import org.broadleafcommerce.openadmin.server.service.persistence.module.BasicPersistenceModule;
 import org.broadleafcommerce.openadmin.web.controller.AdminAbstractController;
 import org.broadleafcommerce.openadmin.web.editor.NonNullBooleanEditor;
@@ -65,14 +62,15 @@
 import org.springframework.web.bind.annotation.ResponseBody;
 import org.springframework.web.servlet.mvc.support.RedirectAttributes;
 
-import javax.servlet.http.HttpServletRequest;
-import javax.servlet.http.HttpServletResponse;
 import java.net.URLDecoder;
 import java.util.ArrayList;
 import java.util.HashMap;
 import java.util.List;
 import java.util.Map;
 import java.util.Map.Entry;
+
+import javax.servlet.http.HttpServletRequest;
+import javax.servlet.http.HttpServletResponse;
 
 /**
  * The default implementation of the {@link #BroadleafAdminAbstractEntityController}. This delegates every call to 
@@ -248,18 +246,14 @@
             @ModelAttribute(value="entityForm") EntityForm entityForm, BindingResult result) throws Exception {
         String sectionKey = getSectionKey(pathVars);
 
-<<<<<<< HEAD
-        Entity entity = service.addEntity(entityForm, getSectionCustomCriteria()).getEntity();
-=======
         extractDynamicFormFields(entityForm);
         
         Entity entity;
         try {
-             entity = service.addEntity(entityForm, getSectionCustomCriteria());
+            entity = service.addEntity(entityForm, getSectionCustomCriteria()).getEntity();
         } catch (ValidationException e) {
             entity = e.getEntity();
         }
->>>>>>> 181f1dd1
         entityFormValidator.validate(entityForm, entity, result);
 
         if (result.hasErrors()) {
@@ -381,17 +375,12 @@
         
         Entity entity;
         try {
-            entity = service.updateEntity(entityForm, getSectionCustomCriteria());
+            entity = service.updateEntity(entityForm, getSectionCustomCriteria()).getEntity();
         } catch (ValidationException e) {
             entity = e.getEntity();
         }
-<<<<<<< HEAD
-
-        Entity entity = service.updateEntity(entityForm, getSectionCustomCriteria()).getEntity();
         //The id may have changed to support functionality - check if so
         id = entity.findProperty(entityForm.getIdProperty()).getValue();
-=======
->>>>>>> 181f1dd1
         
         entityFormValidator.validate(entityForm, entity, result);
         if (result.hasErrors()) {
