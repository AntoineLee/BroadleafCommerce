--- conflicted
+++ resolved
@@ -629,13 +629,7 @@
             valueProperty.setValue((String)valueInstance);
             props.add(valueProperty);
         }
-<<<<<<< HEAD
-        propertyItem.setValue(strVal);
-
         extractPropertiesFromPersistentEntity(valueMergedProperties, valueInstance, props, customCriteria);
-=======
-        extractPropertiesFromPersistentEntity(valueMergedProperties, valueInstance, props);
->>>>>>> cc34791e
         if (symbolicIdProperty != null) {
             props.add(symbolicIdProperty);
         }
