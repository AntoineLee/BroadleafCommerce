--- conflicted
+++ resolved
@@ -16,11 +16,15 @@
 
 package org.broadleafcommerce.openadmin.client.rules;
 
+import com.smartgwt.client.data.DataSource;
+import com.smartgwt.client.widgets.layout.VLayout;
 import com.smartgwt.client.widgets.toolbar.ToolStripButton;
+import org.broadleafcommerce.openadmin.client.view.dynamic.ItemBuilderDisplay;
+
+import java.util.List;
 
 public interface RulesDisplay {
 
-<<<<<<< HEAD
     public abstract List<ItemBuilderDisplay> getItemBuilderViews();
 
     public abstract void setItemBuilderViews(List<ItemBuilderDisplay> itemBuilderViews);
@@ -33,10 +37,6 @@
 
     public abstract void removeAllItemBuilders();
    
-=======
-
-
->>>>>>> 92286fde
     public ToolStripButton getRulesSaveButton();
     
     public ToolStripButton getRulesRefreshButton(); 
