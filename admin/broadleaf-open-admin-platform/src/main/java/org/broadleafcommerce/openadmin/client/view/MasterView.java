/*
 * Copyright 2008-2012 the original author or authors.
 *
 * Licensed under the Apache License, Version 2.0 (the "License");
 * you may not use this file except in compliance with the License.
 * You may obtain a copy of the License at
 *
 *       http://www.apache.org/licenses/LICENSE-2.0
 *
 * Unless required by applicable law or agreed to in writing, software
 * distributed under the License is distributed on an "AS IS" BASIS,
 * WITHOUT WARRANTIES OR CONDITIONS OF ANY KIND, either express or implied.
 * See the License for the specific language governing permissions and
 * limitations under the License.
 */

package org.broadleafcommerce.openadmin.client.view;

import com.google.gwt.core.client.GWT;
import com.google.gwt.event.logical.shared.ValueChangeEvent;
import com.google.gwt.event.logical.shared.ValueChangeHandler;
import com.google.gwt.user.client.History;
import com.smartgwt.client.data.DataSource;
import com.smartgwt.client.data.Record;
import com.smartgwt.client.widgets.Canvas;
import com.smartgwt.client.widgets.layout.HLayout;
import com.smartgwt.client.widgets.layout.VLayout;
import org.broadleafcommerce.openadmin.client.BLCLaunch;
import org.broadleafcommerce.openadmin.client.BLCMain;
import org.broadleafcommerce.openadmin.client.Module;
import org.broadleafcommerce.openadmin.client.callback.ItemEdited;
import org.broadleafcommerce.openadmin.client.callback.ItemEditedHandler;
import org.broadleafcommerce.openadmin.client.datasource.CeilingEntities;
import org.broadleafcommerce.openadmin.client.datasource.EntityImplementations;
import org.broadleafcommerce.openadmin.client.datasource.dynamic.DynamicEntityDataSource;
import org.broadleafcommerce.openadmin.client.security.AdminUser;
import org.broadleafcommerce.openadmin.client.security.SecurityManager;
import org.broadleafcommerce.openadmin.client.setup.AppController;
import org.broadleafcommerce.openadmin.client.setup.AsyncCallbackAdapter;
import org.broadleafcommerce.openadmin.client.view.dynamic.dialog.EntityEditDialog;

import java.util.Collection;
import java.util.HashMap;
import java.util.Iterator;
import java.util.LinkedHashMap;
import java.util.Map;


/**
 * 
 * @author jfischer
 *
 */
public class MasterView extends VLayout implements ValueChangeHandler<String> {
	
	protected Canvas canvas;
    protected LinkedHashMap<String, Module> modules;

    public MasterView(LinkedHashMap<String, Module> modules) {

        this.modules = modules;

        setHeight("90%");
        setWidth("81.15%");
        setZIndex(1);

        canvas = new HLayout();
        addMember(canvas);

        bind();
    }

    private void bind() {
        History.addValueChangeHandler(this);
    }

    public void onValueChange(ValueChangeEvent<String> event) {
        String token = event.getValue();
        if (token != null) {
            String page = BLCLaunch.getSelectedPage(token);
            String moduleName = BLCLaunch.getSelectedModule(token);

            LinkedHashMap<String, String[]> pages = modules.get(moduleName).getPages();
            if (SecurityManager.getInstance().isUserAuthorizedToViewModule(moduleName) &&
                    SecurityManager.getInstance().isUserAuthorizedToViewSection(pages.get(page)[0])) {

                if (moduleName != null && ! moduleName.equals(BLCMain.currentModuleKey)) {
                    BLCMain.setCurrentModuleKey(moduleName);
                    AppController.getInstance().clearCurrentView();
                } else {
                    AppController.getInstance().clearCurrentView();
                }
            }
        }
    }
    
    private void buildHistoryNewItem(String pageKey, String moduleKey, String itemId) {
        String destinationPage = "moduleKey=" + moduleKey +"&pageKey="+pageKey;

        if (itemId != null) {
            destinationPage = destinationPage + "&itemId="+itemId;
        }
        History.newItem(destinationPage);
    }

	public Canvas getContainer() {
		return canvas;
	}

    public static void editUserInfoDialog() {
        final DynamicEntityDataSource userDS = new DynamicEntityDataSource(CeilingEntities.ADMIN_USER);
        userDS.buildFields(null, false, new AsyncCallbackAdapter() {
            public void onSetupSuccess(DataSource ds) {
                AdminUser currentUser = SecurityManager.USER;
                Record userRecord = new Record();
                userRecord.setAttribute("id", currentUser.getId());
                userRecord.setAttribute("name", currentUser.getName());
                userRecord.setAttribute("email", currentUser.getEmail());
                userRecord.setAttribute("phoneNumber", currentUser.getPhoneNumber());
                userRecord.setAttribute("login", currentUser.getUserName());
                userRecord.setAttribute("_type", new String[]{EntityImplementations.ADMIN_USER});

                EntityEditDialog ed = new EntityEditDialog();

                ed.editRecord("Edit User Information", userDS, userRecord, new ItemEditedHandler() {
                    public void onItemEdited(ItemEdited event) {
                        SecurityManager.USER.setPhoneNumber(event.getRecord().getAttribute("phoneNumber"));
                        SecurityManager.USER.setName(event.getRecord().getAttribute("name"));
                        SecurityManager.USER.setEmail(event.getRecord().getAttribute("email"));

                    }
                }, null, new String[]{"login", "activeStatusFlag", "password"}, false);
            }
        });
<<<<<<< HEAD
=======

	    logout.addClickHandler(new com.smartgwt.client.widgets.menu.events.ClickHandler() {
            @Override
            public void onClick(MenuItemClickEvent event) {
                UrlBuilder builder = Window.Location.createUrlBuilder();
                builder.setPath(BLCMain.webAppContext + "/admin/adminLogout.htm");
                builder.setHash(null);
                builder.setParameter("time", String.valueOf(System.currentTimeMillis()));
                Window.open(builder.buildString(), "_self", null);
            }
        } );

        
        IMenuButton menuButton = new IMenuButton(SecurityManager.USER.getUserName(), menu);          
        menuButton.setPadding(5);
        menuButton.setChildrenSnapResizeToGrid(true);
        menuButton.setOverflow(Overflow.VISIBLE);
        userFields.addMember(menuButton);
        
        LayoutSpacer sp2 = new LayoutSpacer();
        sp2.setWidth(200);
        userFields.addMember(sp2);

        return userFields;
>>>>>>> 8fe5a06f
    }

    protected static native void exportEditUserInfo()/*-{
        $wnd.blShowEditUserInfo = $entry(@org.broadleafcommerce.openadmin.client.view.MasterView::editUserInfoDialog());
    }-*/;

    protected static native void redirect(String url)/*-{ 
        $wnd.location = url;
    }-*/; 

}<|MERGE_RESOLUTION|>--- conflicted
+++ resolved
@@ -132,33 +132,6 @@
                 }, null, new String[]{"login", "activeStatusFlag", "password"}, false);
             }
         });
-<<<<<<< HEAD
-=======
-
-	    logout.addClickHandler(new com.smartgwt.client.widgets.menu.events.ClickHandler() {
-            @Override
-            public void onClick(MenuItemClickEvent event) {
-                UrlBuilder builder = Window.Location.createUrlBuilder();
-                builder.setPath(BLCMain.webAppContext + "/admin/adminLogout.htm");
-                builder.setHash(null);
-                builder.setParameter("time", String.valueOf(System.currentTimeMillis()));
-                Window.open(builder.buildString(), "_self", null);
-            }
-        } );
-
-        
-        IMenuButton menuButton = new IMenuButton(SecurityManager.USER.getUserName(), menu);          
-        menuButton.setPadding(5);
-        menuButton.setChildrenSnapResizeToGrid(true);
-        menuButton.setOverflow(Overflow.VISIBLE);
-        userFields.addMember(menuButton);
-        
-        LayoutSpacer sp2 = new LayoutSpacer();
-        sp2.setWidth(200);
-        userFields.addMember(sp2);
-
-        return userFields;
->>>>>>> 8fe5a06f
     }
 
     protected static native void exportEditUserInfo()/*-{
