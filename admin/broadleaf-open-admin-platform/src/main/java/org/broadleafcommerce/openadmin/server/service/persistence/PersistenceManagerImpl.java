--- conflicted
+++ resolved
@@ -17,10 +17,7 @@
 package org.broadleafcommerce.openadmin.server.service.persistence;
 
 import org.apache.commons.collections.MapUtils;
-<<<<<<< HEAD
 import org.apache.commons.lang3.StringUtils;
-=======
->>>>>>> 6ab99ad4
 import org.apache.commons.lang3.builder.CompareToBuilder;
 import org.apache.commons.logging.Log;
 import org.apache.commons.logging.LogFactory;
@@ -385,18 +382,6 @@
             response = myModule.add(persistencePackage);
         }
 
-<<<<<<< HEAD
-        // Once the entity has been saved, we can utilize its id for the subsequent dynamic forms
-        Class<?> entityClass;
-        try {
-            entityClass = Class.forName(response.getType()[0]);
-        } catch (ClassNotFoundException e) {
-            throw new ServiceException(e);
-        }
-        Map<String, Object> idMetadata = getDynamicEntityDao().getIdMetadata(entityClass);
-        String idProperty = (String) idMetadata.get("name");
-        if (response.findProperty(idProperty) != null) {
-=======
         if (!MapUtils.isEmpty(persistencePackage.getSubPackages())) {
             // Once the entity has been saved, we can utilize its id for the subsequent dynamic forms
             Class<?> entityClass;
@@ -407,7 +392,6 @@
             }
             Map<String, Object> idMetadata = getDynamicEntityDao().getIdMetadata(entityClass);
             String idProperty = (String) idMetadata.get("name");
->>>>>>> 6ab99ad4
             String idVal = response.findProperty(idProperty).getValue();
 
             Map<String, List<String>> subPackageValidationErrors = new HashMap<String, List<String>>();
