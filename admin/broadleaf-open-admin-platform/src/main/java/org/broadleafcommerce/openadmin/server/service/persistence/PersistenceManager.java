--- conflicted
+++ resolved
@@ -75,10 +75,7 @@
     public abstract Class<?>[] getUpDownInheritance(Class<?> testClass);
 
     public abstract Class<?>[] getUpDownInheritance(String testClassname) throws ClassNotFoundException;
-<<<<<<< HEAD
-=======
 
     String getIdPropertyName(String entityClass);
 
->>>>>>> 317954fb
 }