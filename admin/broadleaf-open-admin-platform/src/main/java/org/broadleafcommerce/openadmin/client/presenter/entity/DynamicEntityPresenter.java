/*
 * Copyright 2008-2012 the original author or authors.
 *
 * Licensed under the Apache License, Version 2.0 (the "License");
 * you may not use this file except in compliance with the License.
 * You may obtain a copy of the License at
 *
 *       http://www.apache.org/licenses/LICENSE-2.0
 *
 * Unless required by applicable law or agreed to in writing, software
 * distributed under the License is distributed on an "AS IS" BASIS,
 * WITHOUT WARRANTIES OR CONDITIONS OF ANY KIND, either express or implied.
 * See the License for the specific language governing permissions and
 * limitations under the License.
 */

package org.broadleafcommerce.openadmin.client.presenter.entity;

import org.broadleafcommerce.common.presentation.client.AddMethodType;
import org.broadleafcommerce.openadmin.client.BLCMain;
import org.broadleafcommerce.openadmin.client.callback.ItemEdited;
import org.broadleafcommerce.openadmin.client.callback.ItemEditedHandler;
import org.broadleafcommerce.openadmin.client.callback.SearchItemSelected;
import org.broadleafcommerce.openadmin.client.callback.SearchItemSelectedHandler;
import org.broadleafcommerce.openadmin.client.datasource.AdvancedCollectionDataSourceFactory;
import org.broadleafcommerce.openadmin.client.datasource.AdvancedCollectionLookupDataSourceFactory;
import org.broadleafcommerce.openadmin.client.datasource.ForeignKeyLookupDataSourceFactory;
import org.broadleafcommerce.openadmin.client.datasource.LookupMetadata;
import org.broadleafcommerce.openadmin.client.datasource.dynamic.AbstractDynamicDataSource;
import org.broadleafcommerce.openadmin.client.datasource.dynamic.DynamicEntityDataSource;
import org.broadleafcommerce.openadmin.client.datasource.dynamic.ListGridDataSource;
import org.broadleafcommerce.openadmin.client.datasource.dynamic.PresentationLayerAssociatedDataSource;
import org.broadleafcommerce.openadmin.client.dto.AdornedTargetCollectionMetadata;
import org.broadleafcommerce.openadmin.client.dto.BasicCollectionMetadata;
import org.broadleafcommerce.openadmin.client.dto.ClassTree;
import org.broadleafcommerce.openadmin.client.dto.CollectionMetadata;
import org.broadleafcommerce.openadmin.client.dto.MapMetadata;
import org.broadleafcommerce.openadmin.client.dto.visitor.MetadataVisitorAdapter;
import org.broadleafcommerce.openadmin.client.setup.AsyncCallbackAdapter;
import org.broadleafcommerce.openadmin.client.setup.NullAsyncCallbackAdapter;
import org.broadleafcommerce.openadmin.client.setup.PresenterSequenceSetupManager;
import org.broadleafcommerce.openadmin.client.setup.PresenterSetupItem;
import org.broadleafcommerce.openadmin.client.view.Display;
import org.broadleafcommerce.openadmin.client.view.dynamic.DynamicEditDisplay;
import org.broadleafcommerce.openadmin.client.view.dynamic.dialog.EntitySearchDialog;
import org.broadleafcommerce.openadmin.client.view.dynamic.form.DynamicFormDisplay;
import org.broadleafcommerce.openadmin.client.view.dynamic.form.FormBuilder;
import org.broadleafcommerce.openadmin.client.view.dynamic.grid.GridHelper;

import com.google.gwt.event.shared.HandlerRegistration;
import com.smartgwt.client.data.Criteria;
import com.smartgwt.client.data.DSCallback;
import com.smartgwt.client.data.DSRequest;
import com.smartgwt.client.data.DSResponse;
import com.smartgwt.client.data.DataSource;
import com.smartgwt.client.data.DataSourceField;
import com.smartgwt.client.data.Record;
import com.smartgwt.client.data.ResultSet;
import com.smartgwt.client.rpc.RPCResponse;
import com.smartgwt.client.types.DSOperationType;
import com.smartgwt.client.types.Visibility;
import com.smartgwt.client.util.BooleanCallback;
import com.smartgwt.client.util.SC;
import com.smartgwt.client.widgets.Canvas;
import com.smartgwt.client.widgets.events.ClickEvent;
import com.smartgwt.client.widgets.events.ClickHandler;
import com.smartgwt.client.widgets.events.FetchDataEvent;
import com.smartgwt.client.widgets.events.FetchDataHandler;
import com.smartgwt.client.widgets.form.fields.FormItem;
import com.smartgwt.client.widgets.form.fields.events.ChangedEvent;
import com.smartgwt.client.widgets.form.fields.events.ChangedHandler;
import com.smartgwt.client.widgets.grid.ListGridRecord;
import com.smartgwt.client.widgets.grid.events.CellSavedEvent;
import com.smartgwt.client.widgets.grid.events.CellSavedHandler;
import com.smartgwt.client.widgets.grid.events.SelectionChangedHandler;
import com.smartgwt.client.widgets.grid.events.SelectionEvent;
import com.smartgwt.client.widgets.layout.Layout;
import com.smartgwt.client.widgets.tree.TreeGrid;

import java.util.ArrayList;
import java.util.Collections;
import java.util.Comparator;
import java.util.HashMap;
import java.util.Iterator;
import java.util.LinkedHashMap;
import java.util.LinkedList;
import java.util.List;
import java.util.Map;
import java.util.logging.Level;

/**
 * @author jfischer
 */
public abstract class DynamicEntityPresenter extends AbstractEntityPresenter {

    public static Map<String, CollectionMetadata> collectionMetadatas = new LinkedHashMap<String, CollectionMetadata>();

    protected DynamicEditDisplay display;
    protected ListGridRecord lastSelectedRecord;
    protected Boolean loaded = false;
    protected DynamicFormPresenter formPresenter;
    protected GridHelper gridHelper=new GridHelper();
    protected HandlerRegistration selectionChangedHandlerRegistration;
    protected HandlerRegistration removeClickHandlerRegistration;
    protected HandlerRegistration addClickHandlerRegistration;
    protected HandlerRegistration entityTypeChangedHandlerRegistration;
    protected HandlerRegistration cellSavedHandlerRegistration;
    protected HandlerRegistration fetchDataHandlerRegistration;
    protected HandlerRegistration saveButtonHandlerRegistration;
    protected HandlerRegistration showArchivedButtonHandlerRegistration;
    protected PresenterSequenceSetupManager presenterSequenceSetupManager = new PresenterSequenceSetupManager(this);
    protected Map<String, SubPresentable> subPresentables = new HashMap<String, SubPresentable>();
    protected List<PresenterModifier> modifierList=new ArrayList<PresenterModifier>();
    protected Map<String,List<DataSource>> viewModifierDataSourceMap=new HashMap<String,List<DataSource>>();
    protected Boolean disabled = false;

    protected String[] gridFields;
    protected Map<String, Object> initialValues = new HashMap<String, Object>();

    public void setStartState() {
        if (!disabled) {
            formPresenter.setStartState();
            display.getListDisplay().getAddButton().enable();
            display.getListDisplay().getGrid().enable();
            display.getListDisplay().getRemoveButton().disable();
        }
    }

    public void enable() {
        disabled = false;
        formPresenter.enable();
        display.getListDisplay().getAddButton().enable();
        display.getListDisplay().getGrid().enable();
        display.getListDisplay().getRemoveButton().enable();
        display.getListDisplay().getToolBar().enable();
    }

    public void disable() {
        disabled = true;
        formPresenter.disable();
        display.getListDisplay().getAddButton().disable();
        display.getListDisplay().getGrid().disable();
        display.getListDisplay().getRemoveButton().disable();
        display.getListDisplay().getToolBar().disable();
    }

    public void setReadOnly(Boolean readOnly) {
        if (readOnly) {
            disable();
            display.getListDisplay().getGrid().enable();
        } else {
            enable();
        }
    }

    protected void compileDefaultValuesFromCurrentFilter(Map<String, Object> initialValues) {
        Criteria currentCriteria = display.getListDisplay().getGrid().getFilterEditorCriteria();
        if (currentCriteria != null) {
            Map<String, Object> valueMap = currentCriteria.getValues();
            for (Map.Entry<String, Object> entry : valueMap.entrySet()) {
                String fieldName = entry.getKey();
                if (fieldName.endsWith("_Grid")) {
                    fieldName = fieldName.substring(0, fieldName.lastIndexOf("_Grid"));
                }
                FormItem displayField = display.getDynamicFormDisplay().getFormOnlyDisplay().getForm().getField("__display_" + fieldName);
                if (displayField != null) {
                    DataSourceField field = display.getListDisplay().getGrid().getDataSource().getField(entry.getKey());
                    Map valueMap2 = field.getValueMap();
                    if (valueMap2 != null) {
                        initialValues.put(displayField.getName(), valueMap2.get(entry.getValue()));
                    }
                }
                initialValues.put(fieldName, entry.getValue());
            }
        }
    }

    public void setSubPresentable(String dataSourceName, SubPresentable subPresentable) {
        subPresentables.put(dataSourceName, subPresentable);
    }

    public void bind() {
        formPresenter.bind();
       
        for(PresenterModifier modifier:modifierList) {
              modifier.bind();
        }
        formPresenter.getSaveButtonHandlerRegistration().removeHandler();
        saveButtonHandlerRegistration = display.getDynamicFormDisplay().getSaveButton().addClickHandler(new ClickHandler() {
            @Override
            public void onClick(ClickEvent event) {
                if (event.isLeftButtonDown()) {
                    saveClicked();
                }
            }
        });
        addClickHandlerRegistration = display.getListDisplay().getAddButton().addClickHandler(new ClickHandler() {
            @Override
            public void onClick(ClickEvent event) {
                if (event.isLeftButtonDown()) {
                    addClicked();
                }
            }
        });
        removeClickHandlerRegistration = display.getListDisplay().getRemoveButton().addClickHandler(new ClickHandler() {
            @Override
            public void onClick(ClickEvent event) {
                if (event.isLeftButtonDown()) {
                    SC.confirm("Are your sure you want to delete this entity?", new BooleanCallback() {
                        @Override
                        public void execute(Boolean value) {
                            if (value) {
                                removeClicked();
                            }
                        }
                    });
                }
            }
        });
        fetchDataHandlerRegistration = display.getListDisplay().getGrid().addFetchDataHandler(new FetchDataHandler() {
            @Override
            public void onFilterData(FetchDataEvent event) {
                setStartState();
                formPresenter.disable();
                display.getListDisplay().getGrid().deselectAllRecords();
                for (Map.Entry<String, SubPresentable> subPresentable : subPresentables.entrySet()) {
                    subPresentable.getValue().disable();
                }
                lastSelectedRecord = null;
            }
        });
        selectionChangedHandlerRegistration = display.getListDisplay().getGrid().addSelectionChangedHandler(new SelectionChangedHandler() {
            @Override
            public void onSelectionChanged(SelectionEvent event) {
                ListGridRecord selectedRecord = event.getSelectedRecord();
                if (event.getState() && selectedRecord != null) {
                    if (!selectedRecord.equals(lastSelectedRecord)) {
                        lastSelectedRecord = selectedRecord;
                        if (selectedRecord.getAttributeAsStringArray("_type") == null) {
                            formPresenter.disable();
                            display.getListDisplay().getRemoveButton().disable();
                        } else {
                            formPresenter.setStartState();
                            ((DynamicEntityDataSource) display.getListDisplay().getGrid().getDataSource()).resetPermanentFieldVisibilityBasedOnType(selectedRecord.getAttributeAsStringArray("_type"));
                            String locked = selectedRecord.getAttribute("__locked");
                            display.getDynamicFormDisplay().getFormOnlyDisplay().buildFields(display.getListDisplay().getGrid().getDataSource(), true, !(locked != null && locked.equals("true")), false, selectedRecord);
                            display.getDynamicFormDisplay().getFormOnlyDisplay().getForm().editRecord(selectedRecord);
                            display.getListDisplay().getRemoveButton().enable();
                        }
                        changeSelectionWrapper(selectedRecord);
                        for (Map.Entry<String, SubPresentable> subPresentable : subPresentables.entrySet()) {
                            //this is only suitable when no callback is required for the load - which is most cases
                            subPresentable.getValue().setStartState();
                            subPresentable.getValue().load(selectedRecord, (DynamicEntityDataSource) display.getListDisplay().getGrid().getDataSource());
                        }
                        display.getDynamicFormDisplay().getSaveButton().disable();
                        display.getDynamicFormDisplay().getRefreshButton().disable();
                    }
                }
            }
        });
        entityTypeChangedHandlerRegistration = display.getListDisplay().getEntityType().addChangedHandler(new ChangedHandler() {
            @Override
            public void onChanged(ChangedEvent event) {
                ((DynamicEntityDataSource) display.getListDisplay().getGrid().getDataSource()).setDefaultNewEntityFullyQualifiedClassname((String) event.getItem().getValue());
            }
        });
        cellSavedHandlerRegistration = display.getListDisplay().getGrid().addCellSavedHandler(new CellSavedHandler() {
            @Override
            public void onCellSaved(CellSavedEvent event) {
                display.getListDisplay().getGrid().deselectAllRecords();
                display.getListDisplay().getGrid().selectRecord(event.getRecord());
            }
        });
        showArchivedButtonHandlerRegistration = display.getListDisplay().getShowArchivedButton().addClickHandler(new ClickHandler() {
            @Override
            public void onClick(ClickEvent event) {
                if (event.isLeftButtonDown()) {
                    ((AbstractDynamicDataSource) display.getListDisplay().getGrid().getDataSource()).setShowArchived(!((AbstractDynamicDataSource) display.getListDisplay().getGrid().getDataSource()).isShowArchived());
                    String title = ((AbstractDynamicDataSource) display.getListDisplay().getGrid().getDataSource()).isShowArchived() ? BLCMain.getMessageManager().getString("hideArchivedRecords") : BLCMain.getMessageManager().getString("showArchivedRecords");
                    display.getListDisplay().getShowArchivedButton().setTitle(title);
                    ((AbstractDynamicDataSource) display.getListDisplay().getGrid().getDataSource()).getPersistencePerspective().setShowArchivedFields(((AbstractDynamicDataSource) display.getListDisplay().getGrid().getDataSource()).isShowArchived());
                    display.getListDisplay().getGrid().invalidateCache();
                }
            }
        });
    }

    protected void saveClicked() {
        DSRequest requestProperties = new DSRequest();
      
        for(PresenterModifier modifier:modifierList) {
          modifier.saveClicked();
        }
        
        //try {
            //requestProperties.setAttribute("dirtyValues", display.getDynamicFormDisplay().getFormOnlyDisplay().getForm().getChangedValues());
        //} catch (Exception e) {
            //Logger.getLogger(this.getClass().toString()).log(Level.WARNING, "ignore, usually thown in gwt-run mode", e);
        //}
        display.getDynamicFormDisplay().getFormOnlyDisplay().getForm().saveData(new DSCallback() {
            @Override
            public void execute(DSResponse response, Object rawData, DSRequest request) {
                if (response.getStatus() != RPCResponse.STATUS_VALIDATION_ERROR) {
                    itemSaved(response, rawData, request);
                    display.getDynamicFormDisplay().getSaveButton().disable();
                    display.getDynamicFormDisplay().getRefreshButton().disable();
                }

            }
        }, requestProperties);
    }

    protected void itemSaved(DSResponse response, Object rawData, DSRequest request) {
        for(PresenterModifier modifier:modifierList) {
            modifier.itemSaved();
        }
        getDisplay().getListDisplay().getGrid().selectRecord(getDisplay().getListDisplay().getGrid().getRecordIndex(lastSelectedRecord));
    }

    @Override
    public void postSetup(Canvas container) {
        BLCMain.ISNEW = false;
        if (containsDisplay(container)) {
            display.show();
        } else {
            bind();
            for (Map.Entry<String, SubPresentable> subPresentable : subPresentables.entrySet()) {
                subPresentable.getValue().bind();
            }
            container.addChild(display.asCanvas());
            loaded = true;
        }

        if (getDefaultItemId() != null) {
            loadInitialItem();
        }

        if (display.getListDisplay().getGrid().getDataSource().getField("archiveStatus.archived") != null) {
            //this must be an archived enabled entity
            display.getListDisplay().getShowArchivedButton().setVisibility(Visibility.VISIBLE);
        } else {
            display.getListDisplay().getShowArchivedButton().setVisibility(Visibility.HIDDEN);
        }

        if (BLCMain.MODAL_PROGRESS.isActive()) {
            BLCMain.MODAL_PROGRESS.stopProgress();
        }
        if (BLCMain.SPLASH_PROGRESS.isActive()) {
            BLCMain.SPLASH_PROGRESS.stopProgress();
        }
        for(PresenterModifier m:modifierList) {
            m.postSetup(container);
         }
    }

    protected void loadInitialItem() {
        DataSource ds = getDisplay().getListDisplay().getGrid().getDataSource();
        if (ds instanceof DynamicEntityDataSource) {
            Criteria criteria = new Criteria();
            criteria.addCriteria(ds.getPrimaryKeyFieldName(), getDefaultItemId());
            ds.fetchData(criteria, new DSCallback() {
                @Override
                public void execute(DSResponse response, Object rawData, DSRequest request) {
                    if (response != null && response.getData() != null && response.getData().length > 0) {
                        getDisplay().getListDisplay().getGrid().setData(response.getData());
                        getDisplay().getListDisplay().getGrid().selectRecord(0);
                    }
                }
            });
        }


    }

    protected Boolean containsDisplay(Canvas container) {
        return container.contains(display.asCanvas());
    }

    @Override
    public DynamicEditDisplay getDisplay() {
        return display;
    }

    @Override
    public void setDisplay(Display display) {
        for(PresenterModifier m:modifierList) {
            m.getDisplay().setParentView(display);
        }
        this.display = (DynamicEditDisplay) display;
    }

    protected void setupDisplayItems(final DataSource entityDataSource, DataSource... additionalDataSources) {
        getDisplay().build(entityDataSource, additionalDataSources);
        for(PresenterModifier m:modifierList) {
           m.getDisplay().build(viewModifierDataSourceMap.get(m));
        }
        
        gridHelper.traverseTreeAndAddHandlers(getDisplay().getListDisplay().getGrid());
        formPresenter = new DynamicFormPresenter(display.getDynamicFormDisplay());
        ((PresentationLayerAssociatedDataSource) entityDataSource).setAssociatedGrid(display.getListDisplay().getGrid());
        initializeAdvancedCollections();
    }

<<<<<<< HEAD
    public void initializeLookup(final String propertyName, final LookupMetadata metadata) {
        final String dataSourceName = metadata.getDefaultDataSource().getDataURL() + "_" + propertyName + "Lookup";
        if (presenterSequenceSetupManager.getDataSource(dataSourceName) != null) {
            java.util.logging.Logger.getLogger(getClass().toString()).log(Level.FINE, "Detected collection metadata for a datasource that is already registered (" + dataSourceName + "). Ignoring this repeated definition.");
            return;
        }
        presenterSequenceSetupManager.addOrReplaceItem(new PresenterSetupItem(dataSourceName, new ForeignKeyLookupDataSourceFactory(metadata.getLookupForeignKey()), new AsyncCallbackAdapter() {
            @Override
            public void onSetupSuccess(DataSource lookupDS) {
                EntitySearchDialog searchView = new EntitySearchDialog((ListGridDataSource) lookupDS, true);
                String viewTitle = BLCMain.getMessageManager().getString(metadata.getFriendlyName());
                if (viewTitle == null) {
                    viewTitle = metadata.getFriendlyName();
=======
        for (final Map.Entry<String, LookupMetadata> entry : lookupMetadatas.entrySet()) {
            if (entry.getKey().startsWith(getClass().getName())) {
                final String key = entry.getKey().substring(entry.getKey().indexOf("_") + 1, entry.getKey().length());
                final String dataSourceName = key + "Lookup";
                if (presenterSequenceSetupManager.containsDataSource(dataSourceName)) {
                    java.util.logging.Logger.getLogger(getClass().toString()).log(Level.FINE, "Detected collection metadata for a datasource that is already registered (" + dataSourceName + "). Ignoring this repeated definition.");
                    continue;
>>>>>>> 862d90de
                }
                DynamicEntityDataSource parentDataSource;
                if (metadata.getParentDataSourceName() == null || metadata.getParentDataSourceName().length() == 0) {
                    parentDataSource = (DynamicEntityDataSource) metadata.getDefaultDataSource();
                } else {
                    parentDataSource = presenterSequenceSetupManager.getDataSource(metadata.getParentDataSourceName());
                }
                DynamicFormDisplay target;
                if (metadata.getTargetDynamicFormDisplayId() == null || metadata.getTargetDynamicFormDisplayId().length() == 0) {
                    target = getDisplay().getDynamicFormDisplay();
                } else {
                    Layout temp = FormBuilder.findMemberById((Layout) getDisplay(), metadata.getTargetDynamicFormDisplayId());
                    if (!(temp instanceof DynamicFormDisplay)) {
                        throw new RuntimeException("The target destination for a foreign key lookup must be an instance of DynamicFormDisplay. The requested destination (" + metadata.getTargetDynamicFormDisplayId() + ") is an instance of " + temp.getClass().getName());
                    }
                    target = (DynamicFormDisplay) temp;
                }
                parentDataSource.
                        getFormItemCallbackHandlerManager().addSearchFormItemCallback(
                        propertyName,
                        searchView,
                        viewTitle,
                        target,
                        metadata.getLookupForeignKey(),
                        null
                );
            }
        }));
    }

    protected void initializeAdvancedCollections() {
        //sort the collection metadatas based on their order attribute
        List<Map.Entry<String, CollectionMetadata>> list = new LinkedList<Map.Entry<String, CollectionMetadata>>(collectionMetadatas.entrySet());
        Iterator<Map.Entry<String, CollectionMetadata>> itr = list.iterator();
        while (itr.hasNext()) {
            if (!itr.next().getKey().startsWith(getClass().getName())) {
                itr.remove();
            }
        }
        Collections.sort(list, new Comparator<Map.Entry<String, CollectionMetadata>>() {
            @Override
            public int compare(Map.Entry<String, CollectionMetadata> o1, Map.Entry<String, CollectionMetadata> o2) {
                return o1.getValue().getOrder().compareTo(o2.getValue().getOrder());
            }
        });

        Map<String, CollectionMetadata> sortedMetadatas = new LinkedHashMap<String, CollectionMetadata>();
        for (Map.Entry<String, CollectionMetadata> entry : list) {
            String key = entry.getKey();
            key = key.substring(key.indexOf("_") + 1, key.length());
            sortedMetadatas.put(key, entry.getValue());
        }

        for (final Map.Entry<String, CollectionMetadata> entry : sortedMetadatas.entrySet()) {
            //only show this edit grid if the collection type inherits from the dynamic presenter's root managed entity
            boolean shouldLoad = false;
            ClassTree classTree = ((DynamicEntityDataSource) getDisplay().getListDisplay().getGrid().getDataSource()).getPolymorphicEntityTree();
            for (String availableType : entry.getValue().getAvailableToTypes()) {
                ClassTree availableTypeResult = classTree.find(availableType);
                if (availableTypeResult != null) {
                    shouldLoad = true;
                    break;
                }
            }
            if (shouldLoad) {
                final String dataSourceName;
                if (entry.getValue().getDataSourceName() != null && entry.getValue().getDataSourceName().length() > 0) {
                    dataSourceName = entry.getValue().getDataSourceName();
                } else {
                    dataSourceName = entry.getKey() + "AdvancedCollectionDS";
                }
                if (presenterSequenceSetupManager.containsDataSource(dataSourceName)) {
                    java.util.logging.Logger.getLogger(getClass().toString()).log(Level.FINE, "Detected collection metadata for a datasource that is already registered (" + dataSourceName + "). Ignoring this repeated definition.");
                    continue;
                }
                entry.getValue().accept(new MetadataVisitorAdapter() {
                    @Override
                    public void visit(final BasicCollectionMetadata metadata) {
                        //These next two presenter setup item decalarations are tricky from a timing perspective.
                        presenterSequenceSetupManager.addOrReplaceItem(new PresenterSetupItem(dataSourceName, new AdvancedCollectionDataSourceFactory(metadata, DynamicEntityPresenter.this), new AsyncCallbackAdapter() {
                            @Override
                            public void onSetupSuccess(final DataSource baseDS) {
                                //only build the form if the add type for this item is persist - otherwise wait for the lookup datasource to be constructed
                                if (metadata.getAddMethodType() == AddMethodType.PERSIST) {
                                    FormBuilder.buildAdvancedCollectionForm(baseDS, metadata, entry.getKey(), DynamicEntityPresenter.this);
                                }
                                if (metadata.getCurrencyCodeField() != null) {
                                    baseDS.setAttribute("currencyCodeField", metadata.getCurrencyCodeField(), true);
                                }
                            }
                        }));
                        //check if the interaction requires a lookup datasource
                        if (metadata.getAddMethodType() == AddMethodType.LOOKUP) {
                            String lookupDSName = dataSourceName + "Lookup";
                            presenterSequenceSetupManager.addOrReplaceItem(new PresenterSetupItem(lookupDSName, new AdvancedCollectionLookupDataSourceFactory(metadata), new AsyncCallbackAdapter() {
                                @Override
                                public void onSetupSuccess(DataSource lookupDS) {
                                    FormBuilder.buildAdvancedCollectionForm(presenterSequenceSetupManager.getDataSource(dataSourceName), lookupDS, metadata, entry.getKey(), DynamicEntityPresenter.this);
                                }
                            }));
                        }
                    }

                    @Override
                    public void visit(final AdornedTargetCollectionMetadata metadata) {
                        //These next two presenter setup item decalarations are tricky from a timing perspective.
                        presenterSequenceSetupManager.addOrReplaceItem(new PresenterSetupItem(dataSourceName, new AdvancedCollectionDataSourceFactory(metadata, DynamicEntityPresenter.this), new AsyncCallbackAdapter() {
                            @Override
                            public void onSetupSuccess(DataSource baseDS) {
                                if (metadata.getCurrencyCodeField() != null) {
                                    baseDS.setAttribute("currencyCodeField", metadata.getCurrencyCodeField(), true);
                                }
                            }
                        }));
                        String lookupDSName = dataSourceName + "Lookup";
                        presenterSequenceSetupManager.addOrReplaceItem(new PresenterSetupItem(lookupDSName, new AdvancedCollectionLookupDataSourceFactory(metadata), new AsyncCallbackAdapter() {
                            @Override
                            public void onSetupSuccess(DataSource lookupDS) {
                                FormBuilder.buildAdvancedCollectionForm(presenterSequenceSetupManager.getDataSource(dataSourceName), lookupDS, metadata, entry.getKey(), DynamicEntityPresenter.this);
                            }
                        }));
                    }

                    @Override
                    public void visit(final MapMetadata metadata) {
                        final String lookupDSName = dataSourceName + "Lookup";
                        //These next two presenter setup item decalarations are tricky from a timing perspective.
                        if (metadata.getMapKeyOptionEntityClass() != null && metadata.getMapKeyOptionEntityClass().length() > 0) {
                            presenterSequenceSetupManager.addOrReplaceItem(new PresenterSetupItem(lookupDSName, new AdvancedCollectionLookupDataSourceFactory(metadata), new NullAsyncCallbackAdapter()));
                        }
                        presenterSequenceSetupManager.addOrReplaceItem(new PresenterSetupItem(dataSourceName, new AdvancedCollectionDataSourceFactory(metadata, DynamicEntityPresenter.this), new AsyncCallbackAdapter() {
                            @Override
                            public void onSetupSuccess(DataSource baseDS) {
                                if (metadata.getMapKeyOptionEntityClass() == null || metadata.getMapKeyOptionEntityClass().length() == 0) {
                                    FormBuilder.buildAdvancedCollectionForm(baseDS, metadata, entry.getKey(), DynamicEntityPresenter.this);
                                } else {
                                    FormBuilder.buildAdvancedCollectionForm(baseDS, presenterSequenceSetupManager.getDataSource(lookupDSName), metadata, entry.getKey(), DynamicEntityPresenter.this);
                                }
                                if (metadata.getCurrencyCodeField() != null) {
                                    baseDS.setAttribute("currencyCodeField", metadata.getCurrencyCodeField(), true);
                                }
                            }
                        }));
                    }
                });
            }
        }
    }

    protected void changeSelectionWrapper(Record selectedRecord) {
        changeSelection(selectedRecord);
        if(modifierList!=null ) {
            for(PresenterModifier modifier:modifierList) {
              modifier.changeSelection(selectedRecord);
            }
        }
   
    }
    protected void changeSelection(Record selectedRecord) {
      
        // place holder
    }
    protected void addClicked() {
        addClicked(BLCMain.getMessageManager().getString("newItemTitle"));
    }

    protected void addClicked(final String newItemTitle) {
        if(modifierList!=null ) {
            for(PresenterModifier modifier:modifierList) {
              modifier.addClicked();
            }
        }
        initialValues.remove("_type");
        LinkedHashMap<String, String> polymorphicEntities = ((DynamicEntityDataSource) display.getListDisplay().getGrid().getDataSource()).getPolymorphicEntities();
        if (polymorphicEntities.size() > 1) {
            BLCMain.POLYMORPHIC_ADD.search(BLCMain.getMessageManager().getString("selectPolymorphicType"), polymorphicEntities, new SearchItemSelectedHandler() {
                @Override
                public void onSearchItemSelected(SearchItemSelected event) {
                    ((DynamicEntityDataSource) display.getListDisplay().getGrid().getDataSource()).setDefaultNewEntityFullyQualifiedClassname(event.getRecord().getAttribute("fullyQualifiedType"));
                    addNewItem(newItemTitle);
                }
            });
        } else {
            addNewItem(newItemTitle);
        }
    }

    protected void addNewItem(String newItemTitle) {
        if(modifierList!=null ) {
            for(PresenterModifier modifier:modifierList) {
              modifier.addNewItem();
            }
        }
        initialValues.put("_type", new String[]{((DynamicEntityDataSource) display.getListDisplay().getGrid().getDataSource()).getDefaultNewEntityFullyQualifiedClassname()});
        compileDefaultValuesFromCurrentFilter(initialValues);
        BLCMain.ENTITY_ADD.editNewRecord(newItemTitle, (DynamicEntityDataSource) display.getListDisplay().getGrid().getDataSource(), initialValues, new ItemEditedHandler() {
            @Override
            public void onItemEdited(ItemEdited event) {
                ListGridRecord[] recordList = new ListGridRecord[]{(ListGridRecord) event.getRecord()};
                DSResponse updateResponse = new DSResponse();
                updateResponse.setData(recordList);
                DSRequest updateRequest = new DSRequest();
                updateRequest.setOperationType(DSOperationType.UPDATE);
                getDisplay().getListDisplay().getGrid().getDataSource().updateCaches(updateResponse, updateRequest);
                getDisplay().getListDisplay().getGrid().deselectAllRecords();
                getDisplay().getListDisplay().getGrid().selectRecord(getDisplay().getListDisplay().getGrid().getRecordIndex(event.getRecord()));
                String primaryKey = display.getListDisplay().getGrid().getDataSource().getPrimaryKeyFieldName();
                ResultSet results = display.getListDisplay().getGrid().getResultSet();
                boolean foundRecord = false;
                if (results != null) {
                    foundRecord = getDisplay().getListDisplay().getGrid().getResultSet().find(primaryKey, event.getRecord().getAttribute(primaryKey)) != null;
                }
                if (!foundRecord) {
                    ((AbstractDynamicDataSource) getDisplay().getListDisplay().getGrid().getDataSource()).setAddedRecord(event.getRecord());
                    getDisplay().getListDisplay().getGrid().getDataSource().
                            fetchData(new Criteria("blc.fetch.from.cache", event.getRecord().getAttribute(primaryKey)), new DSCallback() {
                                @Override
                                public void execute(DSResponse response, Object rawData, DSRequest request) {
                                    getDisplay().getListDisplay().getGrid().setData(response.getData());
                                    getDisplay().getListDisplay().getGrid().selectRecord(0);
                                }
                            });
                }
            }
        }, null, null);
    }

    protected void removeClicked() {
        Record selectedRecord = display.getListDisplay().getGrid().getSelectedRecord();
        final String primaryKey = display.getListDisplay().getGrid().getDataSource().getPrimaryKeyFieldName();
        final String id = selectedRecord.getAttribute(primaryKey);
        display.getListDisplay().getGrid().removeSelectedData(new DSCallback() {
            @Override
            public void execute(DSResponse response, Object rawData, DSRequest request) {
                if (!(getDisplay().getListDisplay().getGrid() instanceof TreeGrid) && getDisplay().getListDisplay().getGrid().getResultSet() == null) {
                    getDisplay().getListDisplay().getGrid().setData(new Record[]{});
                }
            }
        }, null);
        formPresenter.disable();
        display.getListDisplay().getRemoveButton().disable();
    }

    public HandlerRegistration getSelectionChangedHandlerRegistration() {
        return selectionChangedHandlerRegistration;
    }

    public HandlerRegistration getRemoveClickHandlerRegistration() {
        return removeClickHandlerRegistration;
    }

    public HandlerRegistration getAddClickHandlerRegistration() {
        return addClickHandlerRegistration;
    }

    public HandlerRegistration getSaveButtonHandlerRegistration() {
        return saveButtonHandlerRegistration;
    }

    public HandlerRegistration getEntityTypeChangedHandlerRegistration() {
        return entityTypeChangedHandlerRegistration;
    }

    public HandlerRegistration getCellSavedHandlerRegistration() {
        return cellSavedHandlerRegistration;
    }

    @Override
    public PresenterSequenceSetupManager getPresenterSequenceSetupManager() {
        return presenterSequenceSetupManager;
    }

    @Override
    public Boolean getLoaded() {
        return loaded;
    }

    public Map<String, Object> getInitialValues() {
        return initialValues;
    }

    public void setInitialValues(Map<String, Object> initialValues) {
        this.initialValues = initialValues;
    }

    public void setGridFields(String[] gridFields) {
        this.gridFields = gridFields;
    }

    
    public List<PresenterModifier> getModifierList() {
        return modifierList;
    }

    
}<|MERGE_RESOLUTION|>--- conflicted
+++ resolved
@@ -402,10 +402,9 @@
         initializeAdvancedCollections();
     }
 
-<<<<<<< HEAD
     public void initializeLookup(final String propertyName, final LookupMetadata metadata) {
         final String dataSourceName = metadata.getDefaultDataSource().getDataURL() + "_" + propertyName + "Lookup";
-        if (presenterSequenceSetupManager.getDataSource(dataSourceName) != null) {
+        if (presenterSequenceSetupManager.containsDataSource(dataSourceName)) {
             java.util.logging.Logger.getLogger(getClass().toString()).log(Level.FINE, "Detected collection metadata for a datasource that is already registered (" + dataSourceName + "). Ignoring this repeated definition.");
             return;
         }
@@ -416,15 +415,6 @@
                 String viewTitle = BLCMain.getMessageManager().getString(metadata.getFriendlyName());
                 if (viewTitle == null) {
                     viewTitle = metadata.getFriendlyName();
-=======
-        for (final Map.Entry<String, LookupMetadata> entry : lookupMetadatas.entrySet()) {
-            if (entry.getKey().startsWith(getClass().getName())) {
-                final String key = entry.getKey().substring(entry.getKey().indexOf("_") + 1, entry.getKey().length());
-                final String dataSourceName = key + "Lookup";
-                if (presenterSequenceSetupManager.containsDataSource(dataSourceName)) {
-                    java.util.logging.Logger.getLogger(getClass().toString()).log(Level.FINE, "Detected collection metadata for a datasource that is already registered (" + dataSourceName + "). Ignoring this repeated definition.");
-                    continue;
->>>>>>> 862d90de
                 }
                 DynamicEntityDataSource parentDataSource;
                 if (metadata.getParentDataSourceName() == null || metadata.getParentDataSourceName().length() == 0) {
