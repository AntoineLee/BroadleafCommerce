/*
 * Copyright 2008-2013 the original author or authors.
 *
 * Licensed under the Apache License, Version 2.0 (the "License");
 * you may not use this file except in compliance with the License.
 * You may obtain a copy of the License at
 *
 *        http://www.apache.org/licenses/LICENSE-2.0
 *
 * Unless required by applicable law or agreed to in writing, software
 * distributed under the License is distributed on an "AS IS" BASIS,
 * WITHOUT WARRANTIES OR CONDITIONS OF ANY KIND, either express or implied.
 * See the License for the specific language governing permissions and
 * limitations under the License.
 */

package org.broadleafcommerce.openadmin.server.factory;

import org.broadleafcommerce.common.presentation.client.OperationType;
import org.broadleafcommerce.common.presentation.client.PersistencePerspectiveItemType;
import org.broadleafcommerce.openadmin.dto.OperationTypes;
import org.broadleafcommerce.openadmin.dto.PersistencePackage;
import org.broadleafcommerce.openadmin.dto.PersistencePerspective;
import org.broadleafcommerce.openadmin.server.domain.PersistencePackageRequest;
import org.springframework.stereotype.Service;

import java.util.Map;

/**
 * @author Andre Azzolini (apazzolini)
 */
@Service("blPersistencePackageFactory")
public class PersistencePackageFactoryImpl implements PersistencePackageFactory {
    
    @Override
    public PersistencePackage create(PersistencePackageRequest request) {
        PersistencePerspective persistencePerspective = new PersistencePerspective();

        persistencePerspective.setAdditionalForeignKeys(request.getAdditionalForeignKeys());
        persistencePerspective.setAdditionalNonPersistentProperties(new String[] {});
        
        if (request.getForeignKey() != null) {
            persistencePerspective.addPersistencePerspectiveItem(PersistencePerspectiveItemType.FOREIGNKEY, 
                    request.getForeignKey());
        }

        switch (request.getType()) {
            case STANDARD:
                persistencePerspective.setOperationTypes(getDefaultOperationTypes());
                break;

            case ADORNED:
                if (request.getAdornedList() == null) {
                    throw new IllegalArgumentException("ADORNED type requires the adornedList to be set");
                }

                persistencePerspective.setOperationTypes(getOperationTypes(OperationType.ADORNEDTARGETLIST));
                persistencePerspective.addPersistencePerspectiveItem(PersistencePerspectiveItemType.ADORNEDTARGETLIST,
                        request.getAdornedList());
                break;

            case MAP:
                if (request.getMapStructure() == null) {
                    throw new IllegalArgumentException("MAP type requires the mapStructure to be set");
                }

                persistencePerspective.setOperationTypes(getOperationTypes(OperationType.MAP));
                persistencePerspective.addPersistencePerspectiveItem(PersistencePerspectiveItemType.MAPSTRUCTURE,
                        request.getMapStructure());
                break;
        }

        if (request.getOperationTypesOverride() != null) {
            persistencePerspective.setOperationTypes(request.getOperationTypesOverride());
        }

        PersistencePackage pp = new PersistencePackage();
        pp.setCeilingEntityFullyQualifiedClassname(request.getCeilingEntityClassname());
        pp.setSectionEntityClassname(request.getSectionEntityClassname());
        pp.setSectionEntityIdValue(request.getSectionEntityIdValue());
        pp.setSectionEntityField(request.getSectionEntityField());
        pp.setFetchTypeFullyQualifiedClassname(null);
        pp.setPersistencePerspective(persistencePerspective);
        pp.setCustomCriteria(request.getCustomCriteria());
        pp.setCsrfToken(null);
<<<<<<< HEAD
        pp.setRequestingEntityName(request.getRequestingEntityName());
=======
        pp.setValidateUnsubmittedProperties(request.isValidateUnsubmittedProperties());
>>>>>>> f0643953

        if (request.getEntity() != null) {
            pp.setEntity(request.getEntity());
        }

        for (Map.Entry<String, PersistencePackageRequest> subRequest : request.getSubRequests().entrySet()) {
            pp.getSubPackages().put(subRequest.getKey(), create(subRequest.getValue()));
        }

        return pp;
    }

    protected OperationTypes getDefaultOperationTypes() {
        OperationTypes operationTypes = new OperationTypes();
        operationTypes.setFetchType(OperationType.BASIC);
        operationTypes.setRemoveType(OperationType.BASIC);
        operationTypes.setAddType(OperationType.BASIC);
        operationTypes.setUpdateType(OperationType.BASIC);
        operationTypes.setInspectType(OperationType.BASIC);
        return operationTypes;
    }
    
    protected OperationTypes getOperationTypes(OperationType nonInspectOperationType) {
        OperationTypes operationTypes = new OperationTypes();
        operationTypes.setFetchType(nonInspectOperationType);
        operationTypes.setRemoveType(nonInspectOperationType);
        operationTypes.setAddType(nonInspectOperationType);
        operationTypes.setUpdateType(nonInspectOperationType);
        operationTypes.setInspectType(OperationType.BASIC);
        return operationTypes;
    }

}<|MERGE_RESOLUTION|>--- conflicted
+++ resolved
@@ -83,11 +83,9 @@
         pp.setPersistencePerspective(persistencePerspective);
         pp.setCustomCriteria(request.getCustomCriteria());
         pp.setCsrfToken(null);
-<<<<<<< HEAD
         pp.setRequestingEntityName(request.getRequestingEntityName());
-=======
         pp.setValidateUnsubmittedProperties(request.isValidateUnsubmittedProperties());
->>>>>>> f0643953
+
 
         if (request.getEntity() != null) {
             pp.setEntity(request.getEntity());
