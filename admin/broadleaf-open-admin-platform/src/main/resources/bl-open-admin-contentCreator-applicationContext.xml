--- conflicted
+++ resolved
@@ -6,15 +6,10 @@
 	xsi:schemaLocation="http://www.springframework.org/schema/beans
            http://www.springframework.org/schema/beans/spring-beans-3.1.xsd
            http://www.springframework.org/schema/aop
-<<<<<<< HEAD
-           http://www.springframework.org/schema/aop/spring-aop-3.0.xsd
+           http://www.springframework.org/schema/aop/spring-aop-3.1.xsd
            http://www.springframework.org/schema/tx
-           http://www.springframework.org/schema/tx/spring-tx-3.0.xsd">
-
-=======
-           http://www.springframework.org/schema/aop/spring-aop-3.1.xsd">
-	
->>>>>>> 8065bcc8
+           http://www.springframework.org/schema/tx/spring-tx-3.1.xsd">
+
 	<aop:config>
 		<aop:pointcut id="blAdminSecurityServiceSaveOperation" expression="execution(* org.broadleafcommerce.openadmin.server.security.service.AdminSecurityService.save*(..))"/>
 	    <aop:advisor advice-ref="blTxAdvice" pointcut-ref="blAdminSecurityServiceSaveOperation"/>
