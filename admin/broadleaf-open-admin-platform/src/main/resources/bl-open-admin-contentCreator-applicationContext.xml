<?xml version="1.0" encoding="UTF-8"?>
<beans xmlns="http://www.springframework.org/schema/beans"
	xmlns:xsi="http://www.w3.org/2001/XMLSchema-instance"
	xmlns:context="http://www.springframework.org/schema/context"
	xmlns:aop="http://www.springframework.org/schema/aop"
	xsi:schemaLocation="http://www.springframework.org/schema/beans
           http://www.springframework.org/schema/beans/spring-beans-3.1.xsd
           http://www.springframework.org/schema/context
           http://www.springframework.org/schema/context/spring-context-3.1.xsd
           http://www.springframework.org/schema/aop
           http://www.springframework.org/schema/aop/spring-aop-3.1.xsd">

<<<<<<< HEAD
    <context:component-scan base-package="org.broadleafcommerce.openadmin"/>

    <aop:config>
        <aop:pointcut id="blAdminSecurityServiceOperation" expression="execution(* org.broadleafcommerce.openadmin.server.security.service.AdminSecurityService.*(..))"/>
        <aop:advisor advice-ref="blTxAdvice" pointcut-ref="blAdminSecurityServiceOperation"/>
    </aop:config>

    <aop:config>
        <aop:pointcut id="blRemoteServiceOperation" expression="execution(* org.broadleafcommerce.openadmin.server.service.DynamicEntityRemoteService.*(..))"/>
        <aop:advisor advice-ref="blTxAdvice" pointcut-ref="blRemoteServiceOperation"/>
    </aop:config>

    <aop:config>
        <aop:pointcut id="blSandBoxServiceOperation" expression="execution(* org.broadleafcommerce.openadmin.server.service.persistence.SandBoxService+.*(..))"/>
        <aop:advisor advice-ref="blTxAdvice" pointcut-ref="blSandBoxServiceOperation"/>
    </aop:config>

=======
>>>>>>> c829f621
    <bean id="blConfiguration" class="org.broadleafcommerce.common.config.RuntimeEnvironmentPropertiesConfigurer">
        <property name="propertyLocations">
            <set>
                <value>classpath:config/bc/admin/</value>
            </set>
        </property>
        <property name="environments">
            <set>
                <value>production</value>
                <value>staging</value>
                <value>integrationQA</value>
                <value>integrationDev</value>
                <value>development</value>
                <value>local</value>
            </set>
        </property>
        <property name="defaultEnvironment" value="development"/>
        <property name="ignoreUnresolvablePlaceholders" value="true"/>
    </bean>

    <bean id="blPersistenceModules" class="org.springframework.beans.factory.config.ListFactoryBean" scope="prototype">
        <property name="sourceList">
            <list>
                <ref bean="blBasicPersistenceModule"/>
                <ref bean="blJoinStructurePersistenceModule"/>
                <ref bean="blMapStructurePersistenceModule"/>
            </list>
        </property>
    </bean>

    <bean id="blTargetEntityManagers" class="org.springframework.beans.factory.config.MapFactoryBean" scope="prototype">
        <property name="sourceMap">
            <map>
                <entry key="sandbox" value="prodEntityManager"/>
                <entry key="stage" value="prodEntityManager"/>
                <entry key="prod" value="prodEntityManager"/>
            </map>
        </property>
    </bean>

    <bean id="blCustomPersistenceHandlers" class="org.springframework.beans.factory.config.ListFactoryBean" scope="prototype">
        <property name="sourceList">
            <list>
                <bean class="org.broadleafcommerce.openadmin.server.security.handler.AdminRoleCustomPersistenceHandler"/>
                <bean class="org.broadleafcommerce.openadmin.server.security.handler.AdminPermissionCustomPersistenceHandler"/>
            </list>
        </property>
    </bean>

    <bean id="blCustomPersistenceHandlerFilters" class="org.springframework.beans.factory.config.ListFactoryBean" scope="prototype">
        <property name="sourceList">
            <list>
            </list>
        </property>
    </bean>

	<bean id="prodEntityManager" class="org.springframework.orm.jpa.support.SharedEntityManagerBean">
        <property name="entityManagerFactory" ref="entityManagerFactory"/>  
        <property name="entityManagerInterface" value="org.hibernate.ejb.HibernateEntityManager"/>
    </bean>
    
    <bean id="blSendAdminUsernameEmailInfo" class="org.broadleafcommerce.common.email.service.info.EmailInfo">
        <property name="fromAddress" value="${adminUserNameEmail.fromAddress}"/>
        <property name="emailTemplate" value="${adminUserNameEmail.emailTemplate}"/>
        <property name="subject" value="${adminUserNameEmail.subject}"/>
    </bean>
    
    <bean id="blSendAdminResetPasswordEmail" class="org.broadleafcommerce.common.email.service.info.EmailInfo">
        <property name="fromAddress" value="${adminResetPassword.fromAddress}"/>
        <property name="emailTemplate" value="${adminResetPassword.emailTemplate}"/>
        <property name="subject" value="${adminResetPassword.subject}"/>
    </bean>

    <bean id="blEJB3ConfigurationDao" class="org.broadleafcommerce.openadmin.server.dao.EJB3ConfigurationDaoImpl">
        <property name="persistenceUnitInfo">
            <bean factory-bean="entityManagerFactory" factory-method="getPersistenceUnitInfo" />
        </property>
    </bean>

</beans><|MERGE_RESOLUTION|>--- conflicted
+++ resolved
@@ -10,26 +10,8 @@
            http://www.springframework.org/schema/aop
            http://www.springframework.org/schema/aop/spring-aop-3.1.xsd">
 
-<<<<<<< HEAD
     <context:component-scan base-package="org.broadleafcommerce.openadmin"/>
 
-    <aop:config>
-        <aop:pointcut id="blAdminSecurityServiceOperation" expression="execution(* org.broadleafcommerce.openadmin.server.security.service.AdminSecurityService.*(..))"/>
-        <aop:advisor advice-ref="blTxAdvice" pointcut-ref="blAdminSecurityServiceOperation"/>
-    </aop:config>
-
-    <aop:config>
-        <aop:pointcut id="blRemoteServiceOperation" expression="execution(* org.broadleafcommerce.openadmin.server.service.DynamicEntityRemoteService.*(..))"/>
-        <aop:advisor advice-ref="blTxAdvice" pointcut-ref="blRemoteServiceOperation"/>
-    </aop:config>
-
-    <aop:config>
-        <aop:pointcut id="blSandBoxServiceOperation" expression="execution(* org.broadleafcommerce.openadmin.server.service.persistence.SandBoxService+.*(..))"/>
-        <aop:advisor advice-ref="blTxAdvice" pointcut-ref="blSandBoxServiceOperation"/>
-    </aop:config>
-
-=======
->>>>>>> c829f621
     <bean id="blConfiguration" class="org.broadleafcommerce.common.config.RuntimeEnvironmentPropertiesConfigurer">
         <property name="propertyLocations">
             <set>
