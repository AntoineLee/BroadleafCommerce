/*
 * #%L
 * BroadleafCommerce Open Admin Platform
 * %%
 * Copyright (C) 2009 - 2015 Broadleaf Commerce
 * %%
 * Licensed under the Apache License, Version 2.0 (the "License");
 * you may not use this file except in compliance with the License.
 * You may obtain a copy of the License at
 * 
 *       http://www.apache.org/licenses/LICENSE-2.0
 * 
 * Unless required by applicable law or agreed to in writing, software
 * distributed under the License is distributed on an "AS IS" BASIS,
 * WITHOUT WARRANTIES OR CONDITIONS OF ANY KIND, either express or implied.
 * See the License for the specific language governing permissions and
 * limitations under the License.
 * #L%
 */
.app-content .side-nav {
    min-height: inherit;
}

.app-content .content {
    min-width: 912px;
    margin-left: 50px;
}
.col1{
    width:8.333333333333332%
}
.col2{
    width:16.666666666666664%
}
.col3{
    width:25%
}
.col4{
    width:33.33333333333333%
}
.col5{
    width:41.66666666666667%
}
.col6{
    width:50%
}
.col7{
    width:58.333333333333336%
}
.col8{
    width:66.66666666666666%
}
.col9{
    width:75%
}
.col10{
    width:83.33333333333334%
}
.col11{
    width:91.66666666666666%
}
.col12{
    width:100%
}

.row {
    margin-right: -15px;
    margin-left: -15px;
}

.app-content .content .section-content .main-content .content-yield {
    padding: 10px 40px;
    max-width: 2000px;
}

.content-yield h4.empty-main-list-grid {
    text-align: center;
}

.app-content .content .sandbox-bar #sandboxes {
    padding: 0 68px 2px;
}

.entityFormTab {
    display:none;
}
.entityFormTab.active {
    display:block;
}

.listgrid-body-wrapper .table tbody>tr:first-child>td {
    border-top: none;
    height: 40px;
}

.listgrid-body-wrapper tbody tr td a:not(.workflow-icon),  tbody tr td a:not(.workflow-icon) {
    color: #809831;
    text-decoration: underline;
}

.listgrid-body-wrapper tbody tr.dirty td a:not(.workflow-icon), tbody tr.dirty td a:not(.workflow-icon) {
    color: #efbc62;
    text-decoration: underline;
}

.nav-tabs {
    white-space: nowrap;
}

.app-content .side-nav {
    z-index: 300;
    width: 50px;
}

.app-content .side-nav ul li {
    font-size: 1em;
    color: #A4A4A4;
    text-shadow: none;
}

.app-content .side-nav ul li a:hover:before, .app-content .side-nav ul li a.active::before {
    /*font-size: 2em;*/
    color: #FFFFFF;
    text-shadow: none;
}

.app-content .side-nav ul li a:hover, .app-content .side-nav ul li a.active {
    background-color: #212121;
}


.app-content .side-nav ul li a {
    background-image: none;
    width: 50px;
    height: 50px;
}

.app-content .side-nav ul li a.blc-icon-blc-leaf:before {
    font-size: 3.2em;
    color: #809831;
    top: 3px;
    left: 3px;
}

.app-content .side-nav ul li a:before {
    font-size: 1.75em;
    color: #A4A4A4;
    text-shadow: none;
    position: absolute;
    top: 13px;
    left: 12px;
}

.app-content .side-nav ul li a.fa-usd:before {
    left: 17px;
}

.content .section-content #secondary-nav .secondary-nav .nav-links li a {
    padding: 10px 30px !important;
}

/*.app-content .content .section-content .main-content .listgrid-container {*/
    /*padding: 20px;*/
/*}*/

.hidden {
    display: none;
}

a:active,a:focus {
    outline: none;
}

svg {
    position: absolute;
    top: 0;
    left: 0;
    width: 100%;
    height: 100%;
}
circle {
    fill: rgba(255,255,255,0.25);
}

.button {
    text-decoration: none;
    color: #fff;
    background-color: #404040;
    text-align: center;
    letter-spacing: .5px;
    /*-webkit-transition: .2s ease-out;*/
    /*-moz-transition: .2s ease-out;*/
    /*-o-transition: .2s ease-out;*/
    /*-ms-transition: .2s ease-out;*/
    /*transition: .2s ease-out;*/
    cursor: pointer;
}

.button {
    border: none;
    border-radius: 2px;
    display: inline-block;
    height: 34px;
    line-height: 34px;
    outline: 0;
    padding: 0 16px;
    text-transform: capitalize;
    vertical-align: middle;
    -webkit-tap-highlight-color: transparent;
}

.button.large {
    padding: 0 2rem;
}

.button.small {
    padding: 0px 10px;
}

.button.secondary, .button {
    background-color: #404040;
}

.button.secondary:hover {
    background-color: #757575;
}

/**
.button.primary:hover {
    background-color: #BAD363;
}
**/

.button.and-button {
    background-color: #757575;
}

.button.and-button:hover {
    background-color: #A2A2A2;
}

.button-action:hover {
    background-color: transparent;
    color: #809831;
}

.button-action {
    display: inline-block;
    position: relative;
    overflow: hidden;
    z-index: 1;
    width: 28px;
    height: 28px;
    line-height: 28px;
    padding: 0;
    background-color: transparent;
    cursor: pointer;
    vertical-align: middle;
    border: none;
    outline: 0;
    text-transform: uppercase;
    -webkit-tap-highlight-color: transparent;
    box-shadow: none;
}

.button-group:first-child {
    z-index: 999;
}

.button-group>.button {
    float: none;
}

.app-content .content .site-bar .button {
    line-height: inherit;
}

tr {
    position: relative;
}

.nav-links li {
    position: relative;
}

.app-content .side-nav ul li a.active.logo { background-position-y: -90px }
.content .header .button { line-height:14px; }

.card {
    background-color: white;
    border: 1px solid #e0e0e0;
    -moz-box-shadow: rgba(0,0,0,0.1) 0px 2px 5px;
    -webkit-box-shadow: rgba(0,0,0,0.1) 0px 2px 5px;
    box-shadow: rgba(0,0,0,0.1) 0px 2px 5px;
}

.app-content .content .sandbox-bar .sandbox-actions .button {
    background-color: rgba(0,0,0,0.1);
    margin: 4px 0 0 5px;
    padding: 0;
    line-height: normal;
    height: inherit;
    color: white;
}

.button {
    font-size: 11px;
    /*line-height: 12px;*/
}

.button > i {
    /*margin-right: 5px;*/

}

.table-actions > button.button {
    float: left;
}

.sandbox-bar .row {
    margin: 0;
}

.sandbox-bar .row .sandbox-selector-wrapper {
    padding:0px;
}

.sandbox-bar .row .sandbox-actions-wrapper {
    float:right;
    padding-right: 0;
}

.secondary-nav {
    overflow: hidden;
    white-space: nowrap;
}

/* temporary until new css */
input[type="radio"].radio+label.radio-label,
input[type="radio"].radio+label.radio-label.clr,
.radio > input[type="radio"]+label {
    padding-left: 25px;
    padding-right: 15px;
    margin-bottom: 8px;
}

.radio-container {
    padding: 0 10px;
    display: block;
}

.table {
    border-collapse: separate;
}

/* add nowrap to listgrids */
.table tbody > tr > td {
    max-width: 260px;
    overflow: hidden;
    text-overflow: ellipsis;
    white-space: nowrap;
    vertical-align: middle;
    padding: 5px 5px 5px 15px;
    position: relative;
    height: 40px;
}

.table tbody > tr.list-grid-no-results > td {
    line-height: 28px;
}

.untitledGroup {
    border: 0;
    padding: 0;
}

/* change .site-bar to .header */
.header{background-color:#2a2a2a;color:white;height:50px;left:0;padding:0 20px;position:absolute;top:0;width:100%;z-index:100}.content .header .button{background-color:#404040;padding:7px 15px;font-size:10px;text-transform:uppercase;color:#B3B3B3;letter-spacing:0.2em;display:inline-block;cursor:pointer;margin:10px 20px}.content .header h1{font-size:14px;font-weight:300;line-height:50px;margin:0;padding:0;display:inline-block;float:left;width:auto}.content .header .account-info{display:inline-block;float:right;font-size:14px}.content .header .account-info ul{margin:0;padding:0;list-style:none;color:white;display:inline}.content .header .account-info ul li{margin:0;height:50px;line-height:50px;display:inline-block;font-weight:300;float:left}.content .header .account-info ul li a{width:100%;height:50px;line-height:50px;color:white;font-size:1.25em;font-weight:300;padding:0 30px;float:left}.content .header .account-info ul li a:hover{background-color:#F1EFEB}.content .header .account-info .logout{float:left;display:inline-block;margin-right:0}

.redactor-toolbar {
    z-index: 1039 !important;
}

.redactor-box {
    border: 1px solid #D8D5D0;
}

.ajax-loader {
    display: none;
}

.content-area-title-bar .ajax-loader,
.entity-form-actions .ajax-loader {
    float: left;
    margin: 30px 10px;
}


.content-area-title-bar .alert-box {
    float: right;
    padding-right: 10px;
    font-size: 12px;
    color: #8EAA2B !important;
}

.modal .modal-footer .entity-form-actions {
    text-align: right;
}

.modal .modal-footer .entity-form-actions .ajax-loader {
    float: left;
    margin: 10px 10px;
}

div.action-popup img.ajax-loader {
    float: right;
    margin-right: 10px;
    display: none;
}


.select-site {
    display: none;
}

.mCS_no_scrollbar + .mCSB_scrollTools .mCSB_draggerContainer .mCSB_dragger {
    display: none;
}

.listgrid-toolbar .button, .listgrid-toolbar .button-group li {
    height: 30px;
    line-height: 30px;
}

.listgrid-toolbar .button-group li {
    font-size: 11px;
    text-transform: none;
}

.listgrid-toolbar .listgrid-toolbar-actions, .listgrid-toolbar .listgrid-row-actions {
    display: inline-block;
}

.listgrid-toolbar .listgrid-row-actions {
    border-left: 1px solid #D8D5D0;
    margin-left: 7px;
    padding-left: 10px;
}

.listgrid-toolbar .button:not(.dropdown-toggle) {
    min-width: 55px;
}

.listgrid-toolbar .button.dropdown-toggle {
    margin-left: -3px;
}

.listgrid-toolbar li {
    float: left;
    padding: 0 2px;
    width: 100%;
}

.listgrid-toolbar li.alert-box {
    padding-top: 8px;
    padding-left: 10px;
    color: #94AF39;
}

div.alert-box.list-grid-alert.save-alert {
    display: inline-block;
    margin-bottom: 0;
    margin-left: 0px;
    padding-right: 7px;
    background: none;
    border: none;
    color: #98B30A;
    text-shadow: none;
}

span.alert-box.save-alert {
    color: #98B30A;
}

span.alert-box.error-alert {
    color: #A80202;
}

div.alert-box.list-grid-alert.save-alert a.close {
    display: none;
}

button:disabled, button.disabled {
    /*background-color: #EEEEEE !important;*/
    opacity: 0.4;
    box-shadow: none;
    color: black !important;
    cursor: default;
}

button:disabled:hover, button.disabled:hover {
    clear: both;
    /*background-color: inherit !important;*/
}

.listgrid-header-wrapper {
    background-color: #E1E0DD;
    margin-bottom: -1px;
    border: 1px solid #B4B3B0;
}

.listgrid-table-footer {
    padding: 2px 10px;
    /* display: inline-block; */
    /*border-top: 1px solid #E4E2DF;*/
    font-size: 12px;
}

.table thead>tr>th, .table tbody>tr>th, .table tfoot>tr>th, .table thead>tr>td, .table tbody>tr>td, .table tfoot>tr>td {
    padding: 6px 15px;
}

.table thead>tr:not(:first-child)>th, .table tbody>tr:not(:first-child)>th, .table tfoot>tr:not(:first-child)>th,
.table thead>tr:not(:first-child)>td, .table tbody>tr:not(:first-child)>td, .table tfoot>tr:not(:first-child)>td {
    border-top: 1px solid #D4D2CF;
}

/* added to stop listgrid flicker */
.table-striped>tbody>tr:nth-of-type(odd) {
    background-color: #F9F7F3;
    border-left: 1px solid #E4E3E2;
}

.table-striped>tbody>tr:nth-of-type(even) {
    background-color: #F1EFEB;
    border-left: 1px solid #E4E3E2;
}

.list-grid-table tbody tr:not(.list-grid-no-results):hover {
    background-color: #E1E0DD;
}

.listgrid-container tr.dirty {
    background-color: #F7EFDC;
}

.table-striped>tbody>tr.dirty:nth-of-type(even):not(.selected) {
    background-color: #F7EFDC;
}

.table-striped>tbody>tr.dirty:nth-of-type(odd):not(.selected) {
    background-color: #F7EFDC;
}

.list-grid-table tbody tr.selected {
    background-color: #F7EFDC !important;
}

.list-grid-table tbody tr.progress {
    background-color: #E3F7D8 !important;
}

.list-grid-table tbody tr.clickable {
    cursor: pointer;
}

.list-grid-table .workflow-icon {
    font-weight: bold;
    color: #efbc62;
    margin-left: -6px;
    vertical-align: sub;
    font-size: 16px;
}

.list-grid-table {
    padding-right: 15px;
}

.listgrid-modal-actions div {
    display: inline-block;
    padding-right: 10px;
}

.listgrid-search {
    margin-bottom: 6px;
}

.listgrid-search .col6 {
    height: 45px;
    white-space: nowrap;
}

.fa.fa-exclamation-triangle {
    color: #D20A33;
    cursor: pointer !important;
}

.listgrid-search input {
    -webkit-appearance: none; /* for safari */
    height: 36px !important;
    vertical-align: bottom;
    width: 300px;
    display: inline-block;
}

.modal .listgrid-search .col6 {
    padding: 0;
}

.listgrid-search-actions {
    display: inline-block;
}

.listgrid-search-actions .button{
    top: -1px;
    position: relative;
}

.table {
    margin-bottom: 0 !important;
}

.table thead > tr > th {
    padding-right: 0;
    border-bottom: none;
    white-space: nowrap;
    overflow: hidden;
}
.listgrid-title {
    padding: 0;
    overflow: hidden;
    max-width: 100%;
}

.listgrid-filter-sort-container {
    position: absolute;
    right: 0;
    display: inline-block;
    background: #E1E0DD;
    padding: 0 5px;
    float: right;
}

.listgrid-filter-sort-container i {
    color: #B9B9B9;
    margin: 0px 0px 0px 4px;
    cursor: pointer;
}

.listgrid-filter-sort-container i.active {
    color: #2c2c2c;
}

.select-style {
    background: #fff;
     border: none;
     width: 100%;
     overflow: hidden;
     margin: 10px 0 15px 0;
     background: none;
}

.alert {
    /*color: #8EAA2B;*/
    border: 0;
    text-transform: none;
}

.no-hover {
    margin-bottom: 0;
}


.table.list-grid-table, .table>tbody>tr.selected>td:first-child, .table>tbody>tr.selected>td:last-child {
    -moz-box-shadow: none;
     -webkit-box-shadow: none;
     box-shadow: none;
}

.listgrid-container .listgrid-icon {
    color: #CAC8C4;
}

.modal-header {
    border-bottom: 0;
    width: 100%;
    height: 80px;
    line-height: 80px;
    background-color: white;
    border-bottom: 1px solid #E0E0E0;
    padding: 0px 40px;
}

.modal-body {
    padding: 1px;
    background-color: #F9F7F3;
    /*overflow: visible;*/
}

.modal-body .content-yield {
    padding: 15px 30px;
    background-color: #F9F7F3;
}

.modal-body .row {
    margin-right: 0;
    margin-left: 0;
}

.modal-body .col12 {
    padding-right: 0;
    padding-left: 0;
}

.modal-body legend {
    /*display: none;*/
}

.modal-footer {
    background-color: #fff;
    border-top: 0;
    -webkit-box-shadow: none;
    -moz-box-shadow: none;
    box-shadow: none;
    text-align: right;
    border-top: 1px solid #E0E0E0;
}

.close {
    font-size: 30px;
    margin: 0;
    z-index: 999;
}

.modal-header h3 {
    font-weight: 500;
    /*margin-bottom: -10px;*/
}

.modal-header h3 {
    font-size: 21px;
    font-weight: 300;
}
.modal-header h3 {
    margin: 0;
    padding: 0px;
    line-height: 80px;
    display: inline-block;
}
.modal-header h3 {
    max-width: 600px;
    overflow: hidden;
    text-overflow: ellipsis;
    white-space: nowrap;
    vertical-align: top;
}

input[type="text"], input[type="email"], input[type="password"], input[type="date"], input[type="tel"], input[type="number"], input[type="url"], input[type="search"] {
    height: 34px;
    padding-top:0px;
    padding-bottom:0px;
}

input[type="text"], input[type="email"], input[type="password"], input[type="date"], input[type="tel"], input[type="number"], input[type="url"], input[type="search"], input[type="datetime"], input[type="date"], input[type="month"], input[type="week"], input[type="time"], input[type="datetime-local"], textarea {
     margin: 0;
}

.errors {
    margin-bottom: 5px;
    color: red;
}

.dropdown-menu-right {
    margin: -20px 0 0;
    min-width: 100%;
}

.listgrid-toolbar .dropdown-menu-right {
    margin: 0;
}

.dropdown-menu>li>a.alert {
    margin: 0;
    text-align: left;
    padding-left: 30px;
}

.dropdown-menu>li>a {
    cursor: pointer;
}

input[type="radio"].radio {
    top: 0;
    visibility: hidden;
}

label {
    display: block;
    margin-bottom: 0;
}

.override-label {
    line-height: 14px;
}

.override-label label {
    display: inline-block;
}

label i.help-tip {
    text-transform: none;
}

.numeric-field {
    min-width: 200px;
    width: 16.6667% !important;
}

.date-field {
    min-width: 350px;
    width: 25% !important;
}

input[disabled], input[readonly], fieldset[disabled] input, textarea[disabled] {
    /*cursor: not-allowed;*/
    background-color: #eeeeee;
}

.back-button {
    /*margin-right: 10px;*/
    /*vertical-align: middle;*/
    color: #B3B3B3;
}

.back-button:hover {
    color: #F2B95A;
}

.breadcrumb-back a:hover {
    color: #F2B95A;
}

.breadcrumb-divider {
    font-size: 29px;
    vertical-align: top;
}

.redactor-box {
    margin-bottom: 0 !important;
}

.has-error input{border-color:#D20A33;-webkit-box-shadow:inset 0 1px 1px rgba(0,0,0,0.075);box-shadow:inset 0 1px 1px rgba(0,0,0,0.075)}
.has-error input:focus{border-color:#D20A33;-webkit-box-shadow:inset 0 1px 1px rgba(0,0,0,0.075),0 0 6px #D20A33;box-shadow:inset 0 1px 1px rgba(0,0,0,0.075),0 0 6px #D20A33}
.has-error span.display-value{border: 1px solid #D20A33;-webkit-box-shadow:inset 0 1px 1px rgba(0,0,0,0.075);box-shadow:inset 0 1px 1px rgba(0,0,0,0.075)}
.has-error .error {
    color: #D20A33;
    font-size: 12px;
    display: block;
}

#headerFlashAlertBoxContainer {
    float: right;
    padding-right: 10px;
    font-size: 12px;
    color: #DE3A2E;
}

.modal-footer #headerFlashAlertBoxContainer {
    margin-top: 6px;
}

#headerFlashAlertBox.alert {
    padding: 0;
    margin: 0;
}

#headerFlashAlertBox .close {
    visibility: hidden;
}

.tab-error-indicator {
    -moz-border-radius: 50%;
    -webkit-border-radius: 50%;
    border-radius: 50%;
    width: 8px;
    height: 8px;
    background-color: #D20A33;
    position: absolute;
    left: 16px;
    top: 20px;
    animation: pulse 1s ease infinite;
}

@keyframes pulse {
    0% {
        transform: scale(1);
        opacity: 0.7;
    }
    50% {
        transform: scale(1.1);
        opacity: 1.0;
    }
    100% {
        transform: scale(1);
        opacity: 0.7;
    }
}

.tabError {
    text-align: center;
    color: #DE3A2E;
}

.tabError span {
    display: block;
}

.modal .entity-errors {
    margin-top: 0px;
}

.section-tabs {
    padding-top: 5px;
}

.empty-section-tabs {
    padding-top: 5px;
    background-color: rgba(0,0,0,0.06);
    width: 100%;
    border-bottom: 1px solid #ddd;
}

.modal-body .empty-section-tabs {
    display: none;
}

.empty-section-tabs ul {
    display: none;
}

.modal-body .empty-section-tabs ul {
    display: none;
}
.login-box img {
    width: 140px;
}

body.login .login-box {
    padding: 40px 40px 40px 40px;
}

body.login .account-actions {
    display: inline-block;
    padding: 0;
    width: 100%;
    height: 50px;
}

.account-actions ul {
    width: 130px;
    float: right;
}

.account-actions .button {
    float: left;
}

input.color-picker-value {
    width: 16.66667%;
}

.field-help {
    color: #B3B3B3;
    font-size: 12px;
    display: block;
}

::-webkit-input-placeholder {
    font-size: 12px;
    color: #B3B3B3;
    font-family: 'Open Sans', sans-serif;
    line-height: 1.5em;
}

:-moz-placeholder { /* Firefox 18- */
    font-size: 12px;
    color: #B3B3B3;
    font-family: 'Open Sans', sans-serif;
    line-height: 1.5em;
}

::-moz-placeholder {  /* Firefox 19+ */
    font-size: 12px;
    color: #B3B3B3;
    font-family: 'Open Sans', sans-serif;
}

:-ms-input-placeholder {
    font-size: 12px;
    color: #B3B3B3;
    font-family: 'Open Sans', sans-serif;
    line-height: 1.5em;
}

div.action-popup span.submit-error.success {
    color: #8EAA2B;
    font-weight: bold;
}

div.action-popup span.submit-error,
div.action-popup span.sync-ok {
    line-height: 27px;
    color: #890923;
    display: none;
}

div.action-popup span.sync-ok {
    color: green !important;
}

div.action-popup span.sync-error {
    line-height: 30px;
    clear: both;
    color: #890923;
    display: none;
}

div.action-popup span.sync-error button {
    float: right;
    margin-top: 5px;
}

div.action-popup span.deploy-error {
    line-height: 30px;
    clear: both;
    color: #890923;
    display: none;
}

div.action-popup span.deploy-error button {
    float: right;
    margin-top: 5px;
}

span.workflow-action {
    font-size: 16px;
    visibility: hidden;
    width: 27px;
    height: 27px;
    display: inline-block;
}

span.workflow-action:nth-child(2) {
    margin-left: -6px;
}

.listgrid-row-actions span.workflow-action a {
    color: #B3B3B3;
    vertical-align: middle;
    font-size: 16px;
}

span.workflow-action a:hover {
    color: #809831;
}

.dirty span.workflow-action a:hover {
    color: #efbc62;
}

.listgrid-row-actions {
    text-align: right;
}

legend {
    background-color: #FBFAF7;
}

.modal-body .actions {
    margin-top: 10px;
    text-align: right
}

.nav>li>a .icon-spinner {
    padding: 3px 11px;
}

.xdsoft_datetimepicker .xdsoft_timepicker {
    width: 80px;
}

.xdsoft_datetimepicker .xdsoft_timepicker .xdsoft_prev, .xdsoft_datetimepicker .xdsoft_timepicker .xdsoft_next {
    margin-left: 25px;
}

.input-group-addon {
    border-radius: 0px;
}

.and-divider {
    display: block;
    text-align: center;
    overflow: hidden;
    white-space: nowrap;
    margin: -15px 0 5px;
}

.table-holder.warning a.entity {
    text-decoration: underline;
    color: #EEBB69;
}

.table-holder.success a.entity {
    text-decoration: underline;
    color: #94AF39;
}

.table-holder.danger a.entity {
    text-decoration: underline;
    color: #D20A33;
}

.table-holder.warning .listgrid-row-actions a:hover {
    color: #EEBB69;
}

.table-holder.success .listgrid-row-actions a:hover {
    color: #94AF39;
}

.table-holder.danger .listgrid-row-actions a:hover {
    color: #D20A33;
}


.hidden {
    display: none !important;
}

.modal {
    -webkit-transition: 0.1s; /* Safari */
    transition: 0.1s;
}

@media (min-width: 1100px) {
    .modal.xl {
        width: 1100px;
        margin-left: -550px;
    }
}

@media (min-width: 1000px) and (max-width: 1100px) {
    .modal.xl {
        width: 1000px;
        margin-left: -500px;
    }
}

@media (min-width: 1000px) {
    .modal.lg {
        width: 1000px;
        margin-left: -500px;
    }
}

.modal.sm {
    width: 600px;
    margin-left: -300px;
}

p.changes-made-label {
    font-size: .85em;
    margin-bottom: 0.5em;
    margin-top: -5px;
}

p.local-changes-made-label {
    font-size: .85em;
    margin-bottom: 0.5em;
    margin-top: 30px;
}

p.deployment-summary {
    margin-top: 4px;
}

/*.custom-entity-search {*/
    /*float: right;*/
    /*text-align: right;*/
    /*margin-top: 6px;*/
    /*position: relative;*/
/*}*/

.filter-info {
    float: right;
    text-align: right;
}

.filter-info .button-group {
    margin-top: 6px;
}

.filter-info > .filter-button {
    margin-top: 6px;
}

.listgrid-toolbar .filter-info {
    border-left: 1px solid #D8D5D0;
    margin-left: 10px;
    padding-left: 10px;
}

.listgrid-toolbar .filter-info > .filter-button {
    margin: 0;
}
.listgrid-toolbar .filter-info .button-group {
    margin: 0;
}

.listgrid-toolbar .filter-info .clear-filters i {
    padding-top: 0;
}

.form-control {
    /*border-radius: 5px;*/
    -webkit-box-shadow: none;
    -moz-box-shadow: none;
    box-shadow: none;
    color: initial;
}

.foreign-key-value-container .display-value.read-only {
    margin-right:15px;
    text-overflow: ellipsis;
    padding: 10px 15px;
    cursor: auto;
}

/*.thumbnail {*/
    /*margin-bottom: 10px;*/
/*}*/


/* Making dropdowns rectangular */
.rule-filter-container.admin-select,
.rule-operator-container.admin-select,
.sandbox-selector-wrapper {
    position:relative;
}

.rule-filter-container.admin-select > select,
.rule-operator-container.admin-select > select,
.sandbox-selector-wrapper > select {
    -webkit-appearance: none;
    border-radius: 0px;
    box-shadow: none;
}
.rule-filter-container.admin-select:before,
.rule-operator-container.admin-select:before {
    content: "\e61b";
    font-family:'broadleaf';
    float:right;
    font-size: 1.0em;
    text-align: center;
    display: block;
    position: absolute;
}
.rule-filter-container.admin-select:before,
.rule-operator-container.admin-select:before {
    right: 4px;
    top: 7px;
}

blockquote{
    display: block;
    padding: 15px 20px 15px 50px;
    margin: 0;
    position: relative;
    font-family: Georgia, serif;
    font-size: 16px;
    line-height: 1.2;
    font-style: italic;
    text-align: justify;
}

blockquote::before{
    content: "\201C";
    font-family: Georgia, serif;
    font-size: 60px;
    font-weight: bold;
    color: #999;
    position: absolute;
    left: 10px;
    top: 5px;
}

[data-fieldname="rejectionLabel"] {
    white-space: initial !important;
}

.media-image {
    /*height: 150px;*/
    /*width: 150px;*/
    object-fit: cover;
    min-width: 150px;
}

.fieldset-card-content .media-image {
    height: auto;
    width: 100%;
    max-width: 350px;
    object-fit: cover;
}

.media-image-container {
    position: relative;
}

.fieldset-card-content .media-image-container {
    /*width: 100%;*/
    max-width: 350px;
}

.media-image-container .media-actions {
    position: absolute;
    top: 0;
    left: 0;
    z-index: 5;
    color: #636466;
    background: rgba(255,255,255,0.8);
    display: none;
    text-align: center;
    width: 100%;
    height: 100%;
}

.media-image-container:not(.disabled):hover .media-actions {
    display: block;
}

.media-image-container button {
    border-radius: 20%;
    padding: 5px;
    font-size: 30px;
    width: 44px;
    height: 40px;
    position: absolute;
}

.media-image-container .media-actions button {
    width: 50px;
    height: 50px;
}

/*.fieldset-card-content .media-image-container .media-actions button {*/
    /*width: 20%;*/
/*}*/

.media-image-container .media-actions button.clear-asset-selector {
    /*left: 60%;*/
    top: 40%;
}

.media-image-container .media-actions button.show-asset-selector {
    /*left: 20%;*/
    top: 40%;
    font-size: 22px;
}

.media-image-container div.view-asset-selector {
    border-radius: 20%;
    padding: 5px;
    position: absolute;
    color: white;
    right: 1%;
    bottom: 1%;
    width: 24px;
    height: 24px;
    font-size: 14px;
    background-color: rgba(0,0,0,0.25);
    box-shadow: none;
    z-index: 5;
    vertical-align: middle;
    text-align: center;
    line-height: 1em;
}

.media-image-container .media-actions button > i {
    margin: 0;
}

.media-image .thumbnail {
    height: 150px;
}

.fieldset-card .media-image .thumbnail {
    height: auto;
}

.thumbnail {
    padding: 0;
    -webkit-border-radius: 0;
    -moz-border-radius: 0;
    border-radius: 0;
    display: inline;
    border: none;
}

td .thumbnail {
    height: 38px !important;
    width: auto !important;
}

.placeholder-image {
    width: 100%;
    max-width: 350px;
}

div.imagePreviewContainer {
    width: 200px;
    height: 200px;
    float: left;
}

div#thumbnail-zoom {
    position: absolute;
    z-index: 99999999;
    font-size: 19px;
    background-color: #FFF;
    padding: 10px;
    border: 1px solid #CCC;
    border-radius: 4px;
}

td[data-fieldname="thumbnail"] {
    padding: 0 !important;
    object-fit: cover;
    width: 52px;
    text-align: center;
}

div.uploadMessage {
    display: none;
}

.uploadFileFormContainer {
    padding: 10px 0;
}

#nav-section-headers {
    position: absolute !important;
    background-color: transparent !important;
    z-index: 1500;
    display: block !important;
    pointer-events: none;
    top: 0;
}

.section-header {
    height: 80px;
    position: absolute;
    background-color: black;
    -webkit-transition: .2s ease-out;
    -moz-transition: .2s ease-out;
    -o-transition: .2s ease-out;
    -ms-transition: .2s ease-out;
    transition: .2s ease-out;
    display: none;
}

.listgrid-container a.sub-list-grid-reorder {
    padding-right: 5px;
}

.listgrid-container .listgrid-table-spinner-container {
    margin: auto;
    text-align: center;
    position: relative;
    top: 50%;
    transform: translateY(-50%);
    display: none;
}

.mCustomScrollBox > .mCSB_scrollTools {
    border-right: 1px solid #B4B3B0;
    border-left: 1px solid #B4B3B0;
}

.session-time {
    color: #94AF39;
}

.mainEntityName {
    max-width: 600px;
    overflow: hidden;
    text-overflow: ellipsis;
    white-space: nowrap;
    vertical-align: top;
}

.listgrid-table-spinner-container {
    margin: auto;
    text-align: center;
    position: relative;
    transform: translateY(-50%);
    background-color: #E0E0E0;
}

.mCustomScrollBox {
    background-color: #E0E0E0;
    border: 1px solid #B4B3B0;
}

.mCSB_draggerContainer {
    background-color: #F9F7F3;
}

.radio-label.disabled {
    color: #B3B3B3;
}

.content-collapsed {
    display: none;
}

.collapser {
    display: inline-block;
    float: right;
    font-size: 8px;
    opacity: 0.5;
}

.dynamic-form-wrapper {
    min-height: 10px;
}

.dynamic-form-wrapper img {
    margin: auto;
}

.input-group-btn button.button {
    height: 34px;
    border-top-left-radius: 0;
    border-bottom-left-radius: 0;
    line-height: 34px;
    width: 40px;
}

.input-group-btn button.button:not(:first-child) {
    border-top-left-radius: 0;
    border-bottom-left-radius: 0;
}

.input-group-btn button.button:first-child:not(:last-child) {
    border-top-right-radius: 0;
    border-bottom-right-radius: 0;
}

.input-group-btn {
    display: table-cell;
    width: 1%;
    white-space: nowrap;
    vertical-align: middle;
}

.input-group-btn>.button, .input-group-btn>.btn-group {
    margin-right: -2px;
}

.input-group-btn>.button, .input-group-btn>.btn-group {
    margin-right: -1px;
}

.input-group-btn>.button+.button {
    margin-left: -2px;
}

.input-group {
    width: 100%;
}

.selectize-control.single .selectize-input.remove-caret:after {
    content: none;
}
.selectize-control.single .selectize-input.remove-caret:hover {
    cursor: auto;
}

<<<<<<< HEAD
.modal-body .message.title {
    font-size: 1em;
=======
.table tbody > tr > td > a.list-grid-primary-field {
    display : inline;
}

.button.button-action.sub-list-grid-edit {
    display: inline;
>>>>>>> 05eee545
}<|MERGE_RESOLUTION|>--- conflicted
+++ resolved
@@ -1585,15 +1585,10 @@
     cursor: auto;
 }
 
-<<<<<<< HEAD
-.modal-body .message.title {
-    font-size: 1em;
-=======
 .table tbody > tr > td > a.list-grid-primary-field {
     display : inline;
 }
 
 .button.button-action.sub-list-grid-edit {
     display: inline;
->>>>>>> 05eee545
 }