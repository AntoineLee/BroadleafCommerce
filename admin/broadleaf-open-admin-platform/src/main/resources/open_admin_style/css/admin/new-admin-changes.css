/*
 * #%L
 * BroadleafCommerce Open Admin Platform
 * %%
 * Copyright (C) 2009 - 2015 Broadleaf Commerce
 * %%
 * Licensed under the Apache License, Version 2.0 (the "License");
 * you may not use this file except in compliance with the License.
 * You may obtain a copy of the License at
 * 
 *       http://www.apache.org/licenses/LICENSE-2.0
 * 
 * Unless required by applicable law or agreed to in writing, software
 * distributed under the License is distributed on an "AS IS" BASIS,
 * WITHOUT WARRANTIES OR CONDITIONS OF ANY KIND, either express or implied.
 * See the License for the specific language governing permissions and
 * limitations under the License.
 * #L%
 */
.app-content .side-nav {
    min-height: inherit;
}

.app-content .content {
    min-width: 912px;
    margin-left: 50px;
}
.col1{
    width:8.333333333333332%
}
.col2{
    width:16.666666666666664%
}
.col3{
    width:25%
}
.col4{
    width:33.33333333333333%
}
.col5{
    width:41.66666666666667%
}
.col6{
    width:50%
}
.col7{
    width:58.333333333333336%
}
.col8{
    width:66.66666666666666%
}
.col9{
    width:75%
}
.col10{
    width:83.33333333333334%
}
.col11{
    width:91.66666666666666%
}
.col12{
    width:100%
}

.row {
    margin-right: -15px;
    margin-left: -15px;
}

.app-content .content .section-content .main-content .content-yield {
    padding: 10px 40px;
    max-width: 2000px;
}

.content-yield h4.empty-main-list-grid {
    text-align: center;
}

.app-content .content .sandbox-bar #sandboxes {
    padding: 0 68px 2px;
}

.entityFormTab {
    display:none;
}
.entityFormTab.active {
    display:block;
}

.listgrid-body-wrapper .table tbody>tr:first-child>td {
    border-top: none;
    height: 40px;
}

.listgrid-body-wrapper tbody tr td a:not(.workflow-icon),  tbody tr td a:not(.workflow-icon) {
    color: #809831;
    text-decoration: underline;
}

.listgrid-body-wrapper tbody tr.dirty td a:not(.workflow-icon), tbody tr.dirty td a:not(.workflow-icon) {
    color: #efbc62;
    text-decoration: underline;
}

.nav-tabs {
    white-space: nowrap;
}

.app-content .side-nav {
    z-index: 300;
    width: 50px;
}

.app-content .side-nav ul li {
    font-size: 1em;
    color: #A4A4A4;
    text-shadow: none;
}

.app-content .side-nav ul li a:hover:before, .app-content .side-nav ul li a.active::before {
    /*font-size: 2em;*/
    color: #FFFFFF;
    text-shadow: none;
}

.app-content .side-nav ul li a:hover, .app-content .side-nav ul li a.active {
    background-color: #212121;
}


.app-content .side-nav ul li a {
    background-image: none;
    width: 50px;
    height: 50px;
}

.app-content .side-nav ul li a.blc-icon-blc-leaf:before {
    font-size: 3.2em;
    color: #809831;
    top: 3px;
    left: 3px;
}

.app-content .side-nav ul li a:before {
    font-size: 1.75em;
    color: #A4A4A4;
    text-shadow: none;
    position: absolute;
    top: 13px;
    left: 12px;
}

.app-content .side-nav ul li a.fa-usd:before {
    left: 17px;
}

.content .section-content #secondary-nav .secondary-nav .nav-links li a {
    padding: 10px 30px !important;
}

/*.app-content .content .section-content .main-content .listgrid-container {*/
    /*padding: 20px;*/
/*}*/

.hidden {
    display: none;
}

a:active,a:focus {
    outline: none;
}

svg {
    position: absolute;
    top: 0;
    left: 0;
    width: 100%;
    height: 100%;
}
circle {
    fill: rgba(255,255,255,0.25);
}

.button {
    text-decoration: none;
    color: #fff;
    background-color: #404040;
    text-align: center;
    letter-spacing: .5px;
    /*-webkit-transition: .2s ease-out;*/
    /*-moz-transition: .2s ease-out;*/
    /*-o-transition: .2s ease-out;*/
    /*-ms-transition: .2s ease-out;*/
    /*transition: .2s ease-out;*/
    cursor: pointer;
}

.button {
    border: none;
    border-radius: 2px;
    display: inline-block;
    height: 34px;
    line-height: 34px;
    outline: 0;
    padding: 0 16px;
    text-transform: capitalize;
    vertical-align: middle;
    -webkit-tap-highlight-color: transparent;
}

.button.large {
    padding: 0 2rem;
}

.button.small {
    padding: 0px 10px;
}

.button.secondary, .button {
    background-color: #404040;
}

.button.secondary:hover {
    background-color: #757575;
}

/**
.button.primary:hover {
    background-color: #BAD363;
}
**/

.button.and-button {
    background-color: #757575;
}

.button.and-button:hover {
    background-color: #A2A2A2;
}

.button-action:hover {
    background-color: transparent;
    color: #809831;
}

.button-action {
    display: inline-block;
    position: relative;
    overflow: hidden;
    z-index: 1;
    width: 28px;
    height: 28px;
    line-height: 28px;
    padding: 0;
    background-color: transparent;
    cursor: pointer;
    vertical-align: middle;
    border: none;
    outline: 0;
    text-transform: uppercase;
    -webkit-tap-highlight-color: transparent;
    box-shadow: none;
}

.button-group:first-child {
    z-index: 999;
}

.button-group>.button {
    float: none;
}

.app-content .content .site-bar {
    z-index: 1050;
}

.app-content .content .site-bar .button {
    line-height: inherit;
}

tr {
    position: relative;
}

.nav-links li {
    position: relative;
}

.app-content .side-nav ul li a.active.logo { background-position-y: -90px }
.content .header .button { line-height:14px; }

.card {
    background-color: white;
    border: 1px solid #e0e0e0;
    -moz-box-shadow: rgba(0,0,0,0.1) 0px 2px 5px;
    -webkit-box-shadow: rgba(0,0,0,0.1) 0px 2px 5px;
    box-shadow: rgba(0,0,0,0.1) 0px 2px 5px;
}

.app-content .content .sandbox-bar .sandbox-actions .button {
    background-color: rgba(0,0,0,0.1);
    margin: 4px 0 0 5px;
    padding: 0;
    line-height: normal;
    height: inherit;
    color: white;
}

.button {
    font-size: 11px;
    /*line-height: 12px;*/
}

.button > i {
    /*margin-right: 5px;*/

}

.table-actions > button.button {
    float: left;
}

.sandbox-bar .row {
    margin: 0;
}

.sandbox-bar .row .sandbox-selector-wrapper {
    padding:0px;
}

.sandbox-bar .row .sandbox-actions-wrapper {
    float:right;
    padding-right: 0;
}

.secondary-nav {
    overflow: hidden;
    white-space: nowrap;
}

/* temporary until new css */
input[type="radio"].radio+label.radio-label,
input[type="radio"].radio+label.radio-label.clr,
.radio > input[type="radio"]+label {
    padding-left: 25px;
    padding-right: 15px;
    margin-bottom: 8px;
}

.radio-container {
    padding: 0 10px;
    display: block;
}

.table {
    border-collapse: separate;
}

/* add nowrap to listgrids */
.table tbody > tr > td {
    max-width: 260px;
    overflow: hidden;
    text-overflow: ellipsis;
    white-space: nowrap;
    vertical-align: middle;
    padding: 5px 5px 5px 15px;
    position: relative;
    height: 40px;
}

.table tbody > tr.list-grid-no-results > td {
    line-height: 28px;
}

.untitledGroup {
    border: 0;
    padding: 0;
}

/* change .site-bar to .header */
.header{background-color:#2a2a2a;color:white;height:50px;left:0;padding:0 20px;position:absolute;top:0;width:100%;z-index:100}.content .header .button{background-color:#404040;padding:7px 15px;font-size:10px;text-transform:uppercase;color:#B3B3B3;letter-spacing:0.2em;display:inline-block;cursor:pointer;margin:10px 20px}.content .header h1{font-size:14px;font-weight:300;line-height:50px;margin:0;padding:0;display:inline-block;float:left;width:auto}.content .header .account-info{display:inline-block;float:right;font-size:14px}.content .header .account-info ul{margin:0;padding:0;list-style:none;color:white;display:inline}.content .header .account-info ul li{margin:0;height:50px;line-height:50px;display:inline-block;font-weight:300;float:left}.content .header .account-info ul li a{width:100%;height:50px;line-height:50px;color:white;font-size:1.25em;font-weight:300;padding:0 30px;float:left}.content .header .account-info ul li a:hover{background-color:#F1EFEB}.content .header .account-info .logout{float:left;display:inline-block;margin-right:0}

.redactor-toolbar {
    z-index: 1039 !important;
}

.redactor-box {
    border: 1px solid #D8D5D0;
}

.ajax-loader {
    display: none;
}

.content-area-title-bar .ajax-loader,
.entity-form-actions .ajax-loader {
    float: left;
    margin: 30px 10px;
}


.content-area-title-bar .alert-box {
    float: right;
    padding-right: 10px;
    font-size: 12px;
    color: #8EAA2B !important;
}

.modal .modal-footer .entity-form-actions {
    text-align: right;
}

.modal .modal-footer .entity-form-actions .ajax-loader {
    float: left;
    margin: 10px 10px;
}

div.action-popup img.ajax-loader {
    float: right;
    margin-right: 10px;
    display: none;
}


.select-site {
    display: none;
}

.mCS_no_scrollbar + .mCSB_scrollTools .mCSB_draggerContainer .mCSB_dragger {
    display: none;
}

.listgrid-toolbar .button, .listgrid-toolbar .button-group li {
    height: 30px;
    line-height: 30px;
}

.listgrid-toolbar .button-group li {
    font-size: 11px;
    text-transform: none;
}

.listgrid-toolbar .listgrid-toolbar-actions, .listgrid-toolbar .listgrid-row-actions {
    display: inline-block;
}

.listgrid-toolbar .listgrid-row-actions {
    border-left: 1px solid #D8D5D0;
    margin-left: 7px;
    padding-left: 10px;
}

.listgrid-toolbar .button:not(.dropdown-toggle) {
    min-width: 55px;
}

.listgrid-toolbar .button.dropdown-toggle {
    margin-left: -3px;
}

.listgrid-toolbar li {
    float: left;
    padding: 0 2px;
    width: 100%;
}

.listgrid-toolbar li.alert-box {
    padding-top: 8px;
    padding-left: 10px;
    color: #94AF39;
}

div.alert-box.list-grid-alert.save-alert {
    display: inline-block;
    margin-bottom: 0;
    margin-left: 0px;
    padding-right: 7px;
    background: none;
    border: none;
    color: #98B30A;
    text-shadow: none;
}

span.alert-box.save-alert {
    color: #98B30A;
}

span.alert-box.error-alert {
    color: #A80202;
}

div.alert-box.list-grid-alert.save-alert a.close {
    display: none;
}

button:disabled, button.disabled {
    /*background-color: #EEEEEE !important;*/
    opacity: 0.4;
    box-shadow: none;
    color: black !important;
    cursor: default;
}

button:disabled:hover, button.disabled:hover {
    clear: both;
    /*background-color: inherit !important;*/
}

.listgrid-header-wrapper {
    background-color: #E1E0DD;
    margin-bottom: -1px;
    border: 1px solid #B4B3B0;
}

.listgrid-table-footer {
    padding: 2px 10px;
    /* display: inline-block; */
    /*border-top: 1px solid #E4E2DF;*/
    font-size: 12px;
}

.table thead>tr>th, .table tbody>tr>th, .table tfoot>tr>th, .table thead>tr>td, .table tbody>tr>td, .table tfoot>tr>td {
    padding: 6px 15px;
}

.table thead>tr:not(:first-child)>th, .table tbody>tr:not(:first-child)>th, .table tfoot>tr:not(:first-child)>th,
.table thead>tr:not(:first-child)>td, .table tbody>tr:not(:first-child)>td, .table tfoot>tr:not(:first-child)>td {
    border-top: 1px solid #D4D2CF;
}

/* added to stop listgrid flicker */
.table-striped>tbody>tr:nth-of-type(odd) {
    background-color: #F9F7F3;
    border-left: 1px solid #E4E3E2;
}

.table-striped>tbody>tr:nth-of-type(even) {
    background-color: #F1EFEB;
    border-left: 1px solid #E4E3E2;
}

.list-grid-table tbody tr:not(.list-grid-no-results):hover {
    background-color: #E1E0DD;
}

.listgrid-container tr.dirty {
    background-color: #F7EFDC;
}

.table-striped>tbody>tr.dirty:nth-of-type(even):not(.selected) {
    background-color: #F7EFDC;
}

.table-striped>tbody>tr.dirty:nth-of-type(odd):not(.selected) {
    background-color: #F7EFDC;
}

.list-grid-table tbody tr.selected {
    background-color: #F7EFDC !important;
}

.list-grid-table tbody tr.progress {
    background-color: #E3F7D8 !important;
}

.list-grid-table tbody tr.clickable {
    cursor: pointer;
}

.list-grid-table .workflow-icon {
    font-weight: bold;
    color: #efbc62;
    margin-left: -6px;
    vertical-align: sub;
    font-size: 16px;
}

.list-grid-table {
    padding-right: 15px;
}

.listgrid-modal-actions div {
    display: inline-block;
    padding-right: 10px;
}

.listgrid-search {
    margin-bottom: 6px;
}

.listgrid-search .col6 {
    height: 45px;
    white-space: nowrap;
}

.fa.fa-exclamation-triangle {
    color: #D20A33;
    cursor: pointer !important;
}

.listgrid-search input {
    -webkit-appearance: none; /* for safari */
    height: 36px !important;
    vertical-align: bottom;
    width: 300px;
    display: inline-block;
}

.modal .listgrid-search .col6 {
    padding: 0;
}

.listgrid-search-actions {
    display: inline-block;
}

.listgrid-search-actions .button{
    top: -1px;
    position: relative;
}

.table {
    margin-bottom: 0 !important;
}

.table thead > tr > th {
    padding-right: 0;
    border-bottom: none;
    white-space: nowrap;
    overflow: hidden;
}
.listgrid-title {
    padding: 0;
    overflow: hidden;
    max-width: 100%;
}

.listgrid-filter-sort-container {
    position: absolute;
    right: 0;
    display: inline-block;
    background: #E1E0DD;
    padding: 0 5px;
    float: right;
}

.listgrid-filter-sort-container i {
    color: #B9B9B9;
    margin: 0px 0px 0px 4px;
    cursor: pointer;
}

.listgrid-filter-sort-container i.active {
    color: #2c2c2c;
}

.select-style {
    background: #fff;
     border: none;
     width: 100%;
     overflow: hidden;
     margin: 10px 0 15px 0;
     background: none;
}

.alert {
    /*color: #8EAA2B;*/
    border: 0;
    text-transform: none;
}

.no-hover {
    margin-bottom: 0;
}


.table.list-grid-table, .table>tbody>tr.selected>td:first-child, .table>tbody>tr.selected>td:last-child {
    -moz-box-shadow: none;
     -webkit-box-shadow: none;
     box-shadow: none;
}

.listgrid-container .listgrid-icon {
    color: #CAC8C4;
}

.modal-header {
    border-bottom: 0;
    width: 100%;
    height: 80px;
    line-height: 80px;
    background-color: white;
    border-bottom: 1px solid #E0E0E0;
    padding: 0px 40px;
}

.modal-body {
    padding: 1px;
    background-color: #F9F7F3;
    /*overflow: visible;*/
}

.modal-body .content-yield {
    padding: 15px 30px;
    background-color: #F9F7F3;
}

.modal-body .row {
    margin-right: 0;
    margin-left: 0;
}

.modal-body .col12 {
    padding-right: 0;
    padding-left: 0;
}

.modal-body legend {
    /*display: none;*/
}

.modal-footer {
    background-color: #fff;
    border-top: 0;
    -webkit-box-shadow: none;
    -moz-box-shadow: none;
    box-shadow: none;
    text-align: right;
    border-top: 1px solid #E0E0E0;
}

.close {
    font-size: 30px;
    margin: 0;
    z-index: 999;
}

.modal-header h3 {
    font-weight: 500;
    /*margin-bottom: -10px;*/
}

.modal-header h3 {
    font-size: 21px;
    font-weight: 300;
}
.modal-header h3 {
    margin: 0;
    padding: 0px;
    line-height: 80px;
    display: inline-block;
}
.modal-header h3 {
    max-width: 600px;
    overflow: hidden;
    text-overflow: ellipsis;
    white-space: nowrap;
    vertical-align: top;
}

input[type="text"], input[type="email"], input[type="password"], input[type="date"], input[type="tel"], input[type="number"], input[type="url"], input[type="search"] {
    height: 34px;
    padding-top:0px;
    padding-bottom:0px;
}

input[type="text"], input[type="email"], input[type="password"], input[type="date"], input[type="tel"], input[type="number"], input[type="url"], input[type="search"], input[type="datetime"], input[type="date"], input[type="month"], input[type="week"], input[type="time"], input[type="datetime-local"], textarea {
     margin: 0;
}

.errors {
    margin-bottom: 5px;
    color: red;
}

.dropdown-menu-right {
    margin: -20px 0 0;
    min-width: 100%;
}

.listgrid-toolbar .dropdown-menu-right {
    margin: 0;
}

.dropdown-menu>li>a.alert {
    margin: 0;
    text-align: left;
    padding-left: 30px;
}

.dropdown-menu>li>a {
    cursor: pointer;
}

input[type="radio"].radio {
    top: 0;
    visibility: hidden;
}

label {
    display: block;
    margin-bottom: 0;
}

.override-label {
    line-height: 14px;
}

.override-label label {
    display: inline-block;
}

label i.help-tip {
    text-transform: none;
}

.numeric-field {
    min-width: 200px;
    width: 16.6667% !important;
}

.date-field {
    min-width: 350px;
    width: 25% !important;
}

input[disabled], input[readonly], fieldset[disabled] input, textarea[disabled] {
    /*cursor: not-allowed;*/
    background-color: #eeeeee;
}

.back-button {
    /*margin-right: 10px;*/
    /*vertical-align: middle;*/
    color: #B3B3B3;
}

.back-button:hover {
    color: #F2B95A;
}

.breadcrumb-back a:hover {
    color: #F2B95A;
}

.breadcrumb-divider {
    font-size: 29px;
    vertical-align: top;
}

.redactor-box {
    margin-bottom: 0 !important;
}

.has-error input{border-color:#D20A33;-webkit-box-shadow:inset 0 1px 1px rgba(0,0,0,0.075);box-shadow:inset 0 1px 1px rgba(0,0,0,0.075)}
.has-error input:focus{border-color:#D20A33;-webkit-box-shadow:inset 0 1px 1px rgba(0,0,0,0.075),0 0 6px #D20A33;box-shadow:inset 0 1px 1px rgba(0,0,0,0.075),0 0 6px #D20A33}
.has-error span.display-value{border: 1px solid #D20A33;-webkit-box-shadow:inset 0 1px 1px rgba(0,0,0,0.075);box-shadow:inset 0 1px 1px rgba(0,0,0,0.075)}
.has-error .error {
    color: #D20A33;
    font-size: 12px;
    display: block;
}

#headerFlashAlertBoxContainer {
    float: right;
    padding-right: 10px;
    font-size: 12px;
    color: #DE3A2E;
}

.modal-footer #headerFlashAlertBoxContainer {
    margin-top: 6px;
}

#headerFlashAlertBox.alert {
    padding: 0;
    margin: 0;
}

#headerFlashAlertBox .close {
    visibility: hidden;
}

.tab-error-indicator {
    -moz-border-radius: 50%;
    -webkit-border-radius: 50%;
    border-radius: 50%;
    width: 8px;
    height: 8px;
    background-color: #D20A33;
    position: absolute;
    left: 16px;
    top: 20px;
    animation: pulse 1s ease infinite;
}

@keyframes pulse {
    0% {
        transform: scale(1);
        opacity: 0.7;
    }
    50% {
        transform: scale(1.1);
        opacity: 1.0;
    }
    100% {
        transform: scale(1);
        opacity: 0.7;
    }
}

.tabError {
    text-align: center;
    color: #DE3A2E;
}

.tabError span {
    display: block;
}

.modal .entity-errors {
    margin-top: 0px;
}

.section-tabs {
    padding-top: 5px;
}

.empty-section-tabs {
    padding-top: 5px;
    background-color: rgba(0,0,0,0.06);
    width: 100%;
    border-bottom: 1px solid #ddd;
}

.modal-body .empty-section-tabs {
    display: none;
}

.empty-section-tabs ul {
    display: none;
}

.modal-body .empty-section-tabs ul {
    display: none;
}
.login-box img {
    width: 140px;
}

body.login .login-box {
    padding: 40px 40px 40px 40px;
}

body.login .account-actions {
    display: inline-block;
    padding: 0;
    width: 100%;
    height: 50px;
}

.account-actions ul {
    width: 130px;
    float: right;
}

.account-actions .button {
    float: left;
}

input.color-picker-value {
    width: 16.66667%;
}

.field-help {
    color: #B3B3B3;
    font-size: 12px;
    display: block;
}

::-webkit-input-placeholder {
    font-size: 12px;
    color: #B3B3B3;
    font-family: 'Open Sans', sans-serif;
    line-height: 1.5em;
}

:-moz-placeholder { /* Firefox 18- */
    font-size: 12px;
    color: #B3B3B3;
    font-family: 'Open Sans', sans-serif;
    line-height: 1.5em;
}

::-moz-placeholder {  /* Firefox 19+ */
    font-size: 12px;
    color: #B3B3B3;
    font-family: 'Open Sans', sans-serif;
}

:-ms-input-placeholder {
    font-size: 12px;
    color: #B3B3B3;
    font-family: 'Open Sans', sans-serif;
    line-height: 1.5em;
}

div.action-popup span.submit-error.success {
    color: #8EAA2B;
    font-weight: bold;
}

div.action-popup span.submit-error,
div.action-popup span.sync-ok {
    line-height: 27px;
    color: #890923;
    display: none;
}

div.action-popup span.sync-ok {
    color: green !important;
}

div.action-popup span.sync-error {
    line-height: 30px;
    clear: both;
    color: #890923;
    display: none;
}

div.action-popup span.sync-error button {
    float: right;
    margin-top: 5px;
}

div.action-popup span.deploy-error {
    line-height: 30px;
    clear: both;
    color: #890923;
    display: none;
}

div.action-popup span.deploy-error button {
    float: right;
    margin-top: 5px;
}

span.workflow-action {
    font-size: 16px;
    visibility: hidden;
    width: 27px;
    height: 27px;
    display: inline-block;
}

span.workflow-action:nth-child(2) {
    margin-left: -6px;
}

.listgrid-row-actions span.workflow-action a {
    color: #B3B3B3;
    vertical-align: middle;
    font-size: 16px;
}

span.workflow-action a:hover {
    color: #809831;
}

.dirty span.workflow-action a:hover {
    color: #efbc62;
}

.listgrid-row-actions {
    text-align: right;
}

legend {
    background-color: #FBFAF7;
}

.modal-body .actions {
    margin-top: 10px;
    text-align: right
}

.nav>li>a .icon-spinner {
    padding: 3px 11px;
}

.xdsoft_datetimepicker .xdsoft_timepicker {
    width: 80px;
}

.xdsoft_datetimepicker .xdsoft_timepicker .xdsoft_prev, .xdsoft_datetimepicker .xdsoft_timepicker .xdsoft_next {
    margin-left: 25px;
}

.input-group-addon {
    border-radius: 0px;
}

.and-divider {
    display: block;
    text-align: center;
    overflow: hidden;
    white-space: nowrap;
    margin: -15px 0 5px;
}

.table-holder.warning a.entity {
    text-decoration: underline;
    color: #EEBB69;
}

.table-holder.success a.entity {
    text-decoration: underline;
    color: #94AF39;
}

.table-holder.danger a.entity {
    text-decoration: underline;
    color: #D20A33;
}

.table-holder.warning .listgrid-row-actions a:hover {
    color: #EEBB69;
}

.table-holder.success .listgrid-row-actions a:hover {
    color: #94AF39;
}

.table-holder.danger .listgrid-row-actions a:hover {
    color: #D20A33;
}


.hidden {
    display: none !important;
}

.modal {
    -webkit-transition: 0.1s; /* Safari */
    transition: 0.1s;
}

@media (min-width: 1100px) {
    .modal.xl {
        width: 1100px;
        margin-left: -550px;
    }
}

@media (min-width: 1000px) and (max-width: 1100px) {
    .modal.xl {
        width: 1000px;
        margin-left: -500px;
    }
}

@media (min-width: 1000px) {
    .modal.lg {
        width: 1000px;
        margin-left: -500px;
    }
}

.modal.sm {
    width: 600px;
    margin-left: -300px;
}

p.changes-made-label {
    font-size: .85em;
    margin-bottom: 0.5em;
    margin-top: -5px;
}

p.local-changes-made-label {
    font-size: .85em;
    margin-bottom: 0.5em;
    margin-top: 30px;
}

p.deployment-summary {
    margin-top: 4px;
}

/*.custom-entity-search {*/
    /*float: right;*/
    /*text-align: right;*/
    /*margin-top: 6px;*/
    /*position: relative;*/
/*}*/

.filter-info {
    float: right;
    text-align: right;
}

.filter-info .button-group {
    margin-top: 6px;
}

.filter-info > .filter-button {
    margin-top: 6px;
}

.listgrid-toolbar .filter-info {
    border-left: 1px solid #D8D5D0;
    margin-left: 10px;
    padding-left: 10px;
}

.listgrid-toolbar .filter-info > .filter-button {
    margin: 0;
}
.listgrid-toolbar .filter-info .button-group {
    margin: 0;
}

.listgrid-toolbar .filter-info .clear-filters i {
    padding-top: 0;
}

.form-control {
    /*border-radius: 5px;*/
    -webkit-box-shadow: none;
    -moz-box-shadow: none;
    box-shadow: none;
    color: initial;
}

.foreign-key-value-container .display-value.read-only {
    margin-right:15px;
    text-overflow: ellipsis;
    padding: 10px 15px;
    cursor: auto;
}

/*.thumbnail {*/
    /*margin-bottom: 10px;*/
/*}*/


/* Making dropdowns rectangular */
.rule-filter-container.admin-select,
.rule-operator-container.admin-select,
.sandbox-selector-wrapper {
    position:relative;
}

.rule-filter-container.admin-select > select,
.rule-operator-container.admin-select > select,
.sandbox-selector-wrapper > select {
    -webkit-appearance: none;
    border-radius: 0px;
    box-shadow: none;
}
.rule-filter-container.admin-select:before,
.rule-operator-container.admin-select:before {
    content: "\e61b";
    font-family:'broadleaf';
    float:right;
    font-size: 1.0em;
    text-align: center;
    display: block;
    position: absolute;
}
.rule-filter-container.admin-select:before,
.rule-operator-container.admin-select:before {
    right: 4px;
    top: 7px;
}

blockquote{
    display: block;
    padding: 15px 20px 15px 50px;
    margin: 0;
    position: relative;
    font-family: Georgia, serif;
    font-size: 16px;
    line-height: 1.2;
    font-style: italic;
    text-align: justify;
}

blockquote::before{
    content: "\201C";
    font-family: Georgia, serif;
    font-size: 60px;
    font-weight: bold;
    color: #999;
    position: absolute;
    left: 10px;
    top: 5px;
}

[data-fieldname="rejectionLabel"] {
    white-space: initial !important;
}

.media-image {
    /*height: 150px;*/
    /*width: 150px;*/
    object-fit: cover;
    min-width: 150px;
}

.fieldset-card-content .media-image {
    height: auto;
    width: 100%;
    max-width: 350px;
    object-fit: cover;
}

.media-image-container {
    position: relative;
}

.fieldset-card-content .media-image-container {
    /*width: 100%;*/
    max-width: 350px;
}

.media-image-container .media-actions {
    position: absolute;
    top: 0;
    left: 0;
    z-index: 5;
    color: #636466;
    background: rgba(255,255,255,0.8);
    display: none;
    text-align: center;
    width: 100%;
    height: 100%;
}

.media-image-container:not(.disabled):hover .media-actions {
    display: block;
}

.media-image-container button {
    border-radius: 20%;
    padding: 5px;
    font-size: 30px;
    width: 44px;
    height: 40px;
    position: absolute;
}

.media-image-container .media-actions button {
    width: 50px;
    height: 50px;
}

/*.fieldset-card-content .media-image-container .media-actions button {*/
    /*width: 20%;*/
/*}*/

.media-image-container .media-actions button.clear-asset-selector {
    /*left: 60%;*/
    top: 40%;
}

.media-image-container .media-actions button.show-asset-selector {
    /*left: 20%;*/
    top: 40%;
    font-size: 22px;
}

.media-image-container div.view-asset-selector {
    border-radius: 20%;
    padding: 5px;
    position: absolute;
    color: white;
    right: 1%;
    bottom: 1%;
    width: 24px;
    height: 24px;
    font-size: 14px;
    background-color: rgba(0,0,0,0.25);
    box-shadow: none;
    z-index: 5;
    vertical-align: middle;
    text-align: center;
    line-height: 1em;
}

.media-image-container .media-actions button > i {
    margin: 0;
}

.media-image .thumbnail {
    height: 150px;
}

.fieldset-card .media-image .thumbnail {
    height: auto;
}

.thumbnail {
    padding: 0;
    -webkit-border-radius: 0;
    -moz-border-radius: 0;
    border-radius: 0;
    display: inline;
    border: none;
}

td .thumbnail {
    height: 38px !important;
    width: auto !important;
}

.placeholder-image {
    width: 100%;
    max-width: 350px;
}

div.imagePreviewContainer {
    width: 200px;
    height: 200px;
    float: left;
}

div#thumbnail-zoom {
    position: absolute;
    z-index: 99999999;
    font-size: 19px;
    background-color: #FFF;
    padding: 10px;
    border: 1px solid #CCC;
    border-radius: 4px;
}

td[data-fieldname="thumbnail"] {
    padding: 0 !important;
    object-fit: cover;
    width: 52px;
    text-align: center;
}

div.uploadMessage {
    display: none;
}

.uploadFileFormContainer {
    padding: 10px 0;
}

#nav-section-headers {
    position: absolute !important;
    background-color: transparent !important;
    z-index: 1500;
    display: block !important;
    pointer-events: none;
    top: 0;
}

.section-header {
    height: 80px;
    position: absolute;
    background-color: black;
    -webkit-transition: .2s ease-out;
    -moz-transition: .2s ease-out;
    -o-transition: .2s ease-out;
    -ms-transition: .2s ease-out;
    transition: .2s ease-out;
    display: none;
}

.listgrid-container a.sub-list-grid-reorder {
    padding-right: 5px;
}

.listgrid-container .listgrid-table-spinner-container {
    margin: auto;
    text-align: center;
    position: relative;
    top: 50%;
    transform: translateY(-50%);
    display: none;
}

.mCustomScrollBox > .mCSB_scrollTools {
    border-right: 1px solid #B4B3B0;
    border-left: 1px solid #B4B3B0;
}

.session-time {
    color: #94AF39;
}

.mainEntityName {
    max-width: 600px;
    overflow: hidden;
    text-overflow: ellipsis;
    white-space: nowrap;
    vertical-align: top;
}

.listgrid-table-spinner-container {
    margin: auto;
    text-align: center;
    position: relative;
    transform: translateY(-50%);
    background-color: #E0E0E0;
}

.mCustomScrollBox {
    background-color: #E0E0E0;
    border: 1px solid #B4B3B0;
}

.mCSB_draggerContainer {
    background-color: #F9F7F3;
}

.radio-label.disabled {
    color: #B3B3B3;
}

.content-collapsed {
    display: none;
}

.collapser {
    display: inline-block;
    float: right;
    font-size: 8px;
    opacity: 0.5;
}

.dynamic-form-wrapper {
    min-height: 10px;
}

.dynamic-form-wrapper img {
    margin: auto;
}

.input-group-btn button.button {
    height: 34px;
    border-top-left-radius: 0;
    border-bottom-left-radius: 0;
    line-height: 34px;
    width: 40px;
}

.input-group-btn button.button:not(:first-child) {
    border-top-left-radius: 0;
    border-bottom-left-radius: 0;
}

.input-group-btn button.button:first-child:not(:last-child) {
    border-top-right-radius: 0;
    border-bottom-right-radius: 0;
}

.input-group-btn {
    display: table-cell;
    width: 1%;
    white-space: nowrap;
    vertical-align: middle;
}

.input-group-btn>.button, .input-group-btn>.btn-group {
    margin-right: -2px;
}

.input-group-btn>.button, .input-group-btn>.btn-group {
    margin-right: -1px;
}

.input-group-btn>.button+.button {
    margin-left: -2px;
}

.input-group {
    width: 100%;
}

.selectize-control.single .selectize-input.remove-caret:after {
    content: none;
}
.selectize-control.single .selectize-input.remove-caret:hover {
    cursor: auto;
}

<<<<<<< HEAD
.modal-body .action-popup .fieldset-card.message {
    margin-top: 0 !important;
    margin-bottom: 0;
=======
.table tbody > tr > td > a.list-grid-primary-field {
    display : inline;
}

.button.button-action.sub-list-grid-edit {
    display: inline;
>>>>>>> 05eee545
}<|MERGE_RESOLUTION|>--- conflicted
+++ resolved
@@ -1589,16 +1589,15 @@
     cursor: auto;
 }
 
-<<<<<<< HEAD
 .modal-body .action-popup .fieldset-card.message {
     margin-top: 0 !important;
     margin-bottom: 0;
-=======
+}
+
 .table tbody > tr > td > a.list-grid-primary-field {
     display : inline;
 }
 
 .button.button-action.sub-list-grid-edit {
     display: inline;
->>>>>>> 05eee545
 }