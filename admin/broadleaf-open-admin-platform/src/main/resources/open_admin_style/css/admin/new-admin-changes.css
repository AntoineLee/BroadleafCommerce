--- conflicted
+++ resolved
@@ -1564,7 +1564,6 @@
     box-shadow: rgba(0,0,0,0.1) 0px 2px 5px,inset 0 20px 20px -20px rgba(0,0,0,0.1);
 }
 
-<<<<<<< HEAD
 .listgrid-container a.sub-list-grid-reorder {
     padding-right: 5px;
 }
@@ -1581,7 +1580,8 @@
 .mCustomScrollBox > .mCSB_scrollTools {
     border-right: 1px solid #DDD;
     border-left: 1px solid #DDD;
-=======
+}
+
 #lightbox {
     opacity: 0;
 }
@@ -1615,5 +1615,4 @@
 
 .radio-label.disabled {
     color: #B3B3B3;
->>>>>>> d34601ee
 }