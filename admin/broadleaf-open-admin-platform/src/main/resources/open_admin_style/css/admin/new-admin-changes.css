--- conflicted
+++ resolved
@@ -397,92 +397,6 @@
     /*background-color: inherit !important;*/
 }
 
-<<<<<<< HEAD
-=======
-.listgrid-header-wrapper {
-    background-color: #E1E0DD;
-    margin-bottom: -1px;
-    border: 1px solid #B4B3B0;
-}
-
-.listgrid-table-footer {
-    padding: 2px 10px;
-    /* display: inline-block; */
-    /*border-top: 1px solid #E4E2DF;*/
-    font-size: 12px;
-}
-
-.table thead>tr>th, .table tbody>tr>th, .table tfoot>tr>th, .table thead>tr>td, .table tbody>tr>td, .table tfoot>tr>td {
-    padding: 6px 15px;
-}
-
-.table thead>tr:not(:first-child)>th, .table tbody>tr:not(:first-child)>th, .table tfoot>tr:not(:first-child)>th,
-.table thead>tr:not(:first-child)>td, .table tbody>tr:not(:first-child)>td, .table tfoot>tr:not(:first-child)>td {
-    border-top: 1px solid #D4D2CF;
-}
-
-/* added to stop listgrid flicker */
-.table-striped>tbody>tr:nth-of-type(odd) {
-    background-color: #F9F7F3;
-    border-left: 1px solid #E4E3E2;
-}
-
-.table-striped>tbody>tr:nth-of-type(even) {
-    background-color: #F1EFEB;
-    border-left: 1px solid #E4E3E2;
-}
-
-.list-grid-table tbody tr:not(.list-grid-no-results):hover {
-    background-color: #E1E0DD;
-}
-
-.listgrid-container tr.dirty {
-    background-color: #F7EFDC;
-}
-
-.table-striped>tbody>tr.dirty:nth-of-type(even):not(.selected) {
-    background-color: #F7EFDC;
-}
-
-.table-striped>tbody>tr.dirty:nth-of-type(odd):not(.selected) {
-    background-color: #F7EFDC;
-}
-
-.list-grid-table tbody tr.selected {
-    background-color: #F7EFDC !important;
-}
-
-.list-grid-table tbody tr.progress {
-    background-color: #E3F7D8 !important;
-}
-
-.list-grid-table tbody tr.clickable {
-    cursor: pointer;
-}
-
-.list-grid-table .workflow-icon {
-    font-weight: bold;
-    color: #efbc62;
-    margin-left: -6px;
-    vertical-align: sub;
-    font-size: 16px;
-}
-
-.list-grid-table {
-    padding-right: 15px;
-}
-
-.listgrid-modal-actions div {
-    display: inline-block;
-    padding-right: 10px;
-}
-
-.listgrid-search .col6 {
-    height: 45px;
-    white-space: nowrap;
-}
-
->>>>>>> 7958b0d3
 .fa.fa-exclamation-triangle {
     color: #D20A33;
     cursor: pointer !important;
