--- conflicted
+++ resolved
@@ -317,10 +317,6 @@
                 var nextHeader = $($columnHeaders[index+1])[0];
                 var $nextHeaderText = $(nextHeader).find('.listgrid-title span');
 
-<<<<<<< HEAD
-                $currentHeaderText.outerWidth($(currentHeader).outerWidth() - CONTROL_WIDTH);
-                $nextHeaderText.outerWidth($(nextHeader).outerWidth() - CONTROL_WIDTH);
-=======
                 var newCurrentHeaderWidth = ($(currentHeader).outerWidth() - CONTROL_WIDTH);
                 var newNextHeaderWidth = ($(nextHeader).outerWidth() - CONTROL_WIDTH);
 
@@ -329,7 +325,6 @@
 
                 $currentHeaderText.outerWidth(newCurrentHeaderWidth);
                 $nextHeaderText.outerWidth(newNextHeaderWidth);
->>>>>>> ac010282
             });
         },
         
