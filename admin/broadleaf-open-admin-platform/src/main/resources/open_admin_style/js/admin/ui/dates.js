/*
 * #%L
 * BroadleafCommerce Open Admin Platform
 * %%
 * Copyright (C) 2009 - 2013 Broadleaf Commerce
 * %%
 * Licensed under the Apache License, Version 2.0 (the "License");
 * you may not use this file except in compliance with the License.
 * You may obtain a copy of the License at
 * 
 *       http://www.apache.org/licenses/LICENSE-2.0
 * 
 * Unless required by applicable law or agreed to in writing, software
 * distributed under the License is distributed on an "AS IS" BASIS,
 * WITHOUT WARRANTIES OR CONDITIONS OF ANY KIND, either express or implied.
 * See the License for the specific language governing permissions and
 * limitations under the License.
 * #L%
 */
(function($, BLCAdmin) {
    
    var adminFormats = {
        blcDateFormat : "yy.mm.dd",
        blcTimeFormat : "HH:mm:ss",
        displayDateFormat : 'mm/dd/yy',
<<<<<<< HEAD
        displayTimeFormat : 'HH:mm'
    };
    
    // Add utility functions for dates to the BLCAdmin object
    BLCAdmin.dates = {
=======
        displayTimeFormat : 'HH:mm:ss',
>>>>>>> bd7f9eda
        
        /**
         * This function should be called for any element that wants to be a rulebuilder
         */
        initialize : function($element) {
            // Set the value of this datepicker to be the appropriately formatted one
            $element.val(this.getDisplayDate($element.val()));
          
            // Make it a date-time picker
            $element.datetimepicker({
                showSecond: true,
                timeFormat: 'HH:mm:ss'
            });
        },
        
        /**
         * serverDate should be in the Broadleaf datetime format, "yyyy.MM.dd HH:mm:ss" (Java spec)
         * returns the display format, "mm/dd/yy HH:mm:ss" (JavaScript spec)
         */
        getDisplayDate : function(serverDate) {
<<<<<<< HEAD
            var display = BLC.dates.getDisplayDate(serverDate, adminFormats);
            return display == null ? null : display.displayDate + " " + display.displayTime;
=======
            if (serverDate) {
                // We have to send the blcTimeFormat twice in this method due to how the library works
                var result = $.datepicker.parseDateTime(this.blcDateFormat, this.blcTimeFormat, serverDate, {}, {
                    timeFormat : this.blcTimeFormat
                });
                
                // Pull the appropriate parts from the result and format them
                if (result != null) {
                    var displayDate = $.datepicker.formatDate(this.displayDateFormat, result);
                    var displayTime = $.datepicker.formatTime(this.displayTimeFormat, {
                        hour : result.getHours(),
                        minute : result.getMinutes(),
                        second : result.getSeconds()
                    });
                    
                    return displayDate + " " + displayTime;
                }
            }
            
            return null;
>>>>>>> bd7f9eda
        },
        
        /**
         * displayDate should be in the format "mm/dd/yy HH:mm" (JavaScript spec)
         * returns the server-expected format, "yyyy.MM.dd HH:mm:ss Z" (Java spec)
         */
        getServerDate : function(displayDate) {
<<<<<<< HEAD
            var server = BLC.dates.getServerDate(displayDate, adminFormats);
            return server == null ? null : server.serverDate + " " + server.serverTime;
        },
        
        initializationHandler : function($container) {
            $container.find('.datepicker').each(function(index, element) {
                BLCAdmin.dates.initialize($(element));
            });
        },
        
        postValidationSubmitHandler : function($form) {
            $form.find('.datepicker').each(function(index, element) {
                var name = $(this).attr('name');

                var $hiddenClone = $('<input>', {
                    type: 'hidden',
                    name: name,
                    value: BLCAdmin.dates.getServerDate($(this).val()),
                    'class': 'datepicker-clone'
=======
            if (displayDate) {
                // First, let's parse the display date into a date object
                var result = $.datepicker.parseDateTime(this.displayDateFormat, this.displayTimeFormat, displayDate, {}, {
                    timeFormat : this.displayTimeFormat
                });
                
                // Now, let's convert it to the server format
                var serverDate = $.datepicker.formatDate(this.blcDateFormat, result);
                
                var serverTime = $.datepicker.formatTime(this.blcTimeFormat, {
                    hour : result.getHours(),
                    minute : result.getMinutes(),
                    second : result.getSeconds()
>>>>>>> bd7f9eda
                });
              
                $(this).data('previous-name', name).removeAttr('name').after($hiddenClone);
            });
        }
    };
    
    BLCAdmin.addInitializationHandler(BLCAdmin.dates.initializationHandler);
    BLCAdmin.addPostValidationSubmitHandler(BLCAdmin.dates.postValidationSubmitHandler);
            
})(jQuery, BLCAdmin);

$(document).ready(function() {
  
    $('body').on('click', 'div.datepicker-container', function(event) {
        $(this).find('input').datepicker('show');
    });
    
});<|MERGE_RESOLUTION|>--- conflicted
+++ resolved
@@ -23,16 +23,11 @@
         blcDateFormat : "yy.mm.dd",
         blcTimeFormat : "HH:mm:ss",
         displayDateFormat : 'mm/dd/yy',
-<<<<<<< HEAD
-        displayTimeFormat : 'HH:mm'
+        displayTimeFormat : 'HH:mm:ss'
     };
-    
+
     // Add utility functions for dates to the BLCAdmin object
     BLCAdmin.dates = {
-=======
-        displayTimeFormat : 'HH:mm:ss',
->>>>>>> bd7f9eda
-        
         /**
          * This function should be called for any element that wants to be a rulebuilder
          */
@@ -52,31 +47,8 @@
          * returns the display format, "mm/dd/yy HH:mm:ss" (JavaScript spec)
          */
         getDisplayDate : function(serverDate) {
-<<<<<<< HEAD
             var display = BLC.dates.getDisplayDate(serverDate, adminFormats);
             return display == null ? null : display.displayDate + " " + display.displayTime;
-=======
-            if (serverDate) {
-                // We have to send the blcTimeFormat twice in this method due to how the library works
-                var result = $.datepicker.parseDateTime(this.blcDateFormat, this.blcTimeFormat, serverDate, {}, {
-                    timeFormat : this.blcTimeFormat
-                });
-                
-                // Pull the appropriate parts from the result and format them
-                if (result != null) {
-                    var displayDate = $.datepicker.formatDate(this.displayDateFormat, result);
-                    var displayTime = $.datepicker.formatTime(this.displayTimeFormat, {
-                        hour : result.getHours(),
-                        minute : result.getMinutes(),
-                        second : result.getSeconds()
-                    });
-                    
-                    return displayDate + " " + displayTime;
-                }
-            }
-            
-            return null;
->>>>>>> bd7f9eda
         },
         
         /**
@@ -84,7 +56,6 @@
          * returns the server-expected format, "yyyy.MM.dd HH:mm:ss Z" (Java spec)
          */
         getServerDate : function(displayDate) {
-<<<<<<< HEAD
             var server = BLC.dates.getServerDate(displayDate, adminFormats);
             return server == null ? null : server.serverDate + " " + server.serverTime;
         },
@@ -104,21 +75,6 @@
                     name: name,
                     value: BLCAdmin.dates.getServerDate($(this).val()),
                     'class': 'datepicker-clone'
-=======
-            if (displayDate) {
-                // First, let's parse the display date into a date object
-                var result = $.datepicker.parseDateTime(this.displayDateFormat, this.displayTimeFormat, displayDate, {}, {
-                    timeFormat : this.displayTimeFormat
-                });
-                
-                // Now, let's convert it to the server format
-                var serverDate = $.datepicker.formatDate(this.blcDateFormat, result);
-                
-                var serverTime = $.datepicker.formatTime(this.blcTimeFormat, {
-                    hour : result.getHours(),
-                    minute : result.getMinutes(),
-                    second : result.getSeconds()
->>>>>>> bd7f9eda
                 });
               
                 $(this).data('previous-name', name).removeAttr('name').after($hiddenClone);
