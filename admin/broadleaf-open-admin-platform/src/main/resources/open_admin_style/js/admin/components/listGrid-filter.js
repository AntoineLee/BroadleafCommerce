/*
 * #%L
 * BroadleafCommerce Open Admin Platform
 * %%
 * Copyright (C) 2009 - 2013 Broadleaf Commerce
 * %%
 * Licensed under the Apache License, Version 2.0 (the "License");
 * you may not use this file except in compliance with the License.
 * You may obtain a copy of the License at
 * 
 *       http://www.apache.org/licenses/LICENSE-2.0
 * 
 * Unless required by applicable law or agreed to in writing, software
 * distributed under the License is distributed on an "AS IS" BASIS,
 * WITHOUT WARRANTIES OR CONDITIONS OF ANY KIND, either express or implied.
 * See the License for the specific language governing permissions and
 * limitations under the License.
 * #L%
 */
(function($, BLCAdmin) {
    
    var dropdownAsToggle = true;
    var activeClass = 'active';

    BLCAdmin.listGrid.filter = {
        // close all dropdowns except for the dropdown passed
        closeDropdowns : function (dropdown) {
            $('.listgrid-headerBtn.dropdown').find('ul').not(dropdown).removeClass('show-dropdown');
        },
        
        // reset all toggle states except for the button passed
        resetToggles : function (button) {
            var buttons = $('.listgrid-headerBtn.dropdown').not(button);
            buttons.add($('> span.' + activeClass, buttons)).removeClass(activeClass);
        },
        
        showOperators : function (criteria) {
            if ( $(criteria).children().length > 1) {
                $(criteria).next().show();
            }   else {
                $(criteria).next().hide();
            }
        },

        clearActiveSorts : function($context) {
            $context.closest('thead').find('i.sort-icon').removeClass('listgrid-icon-down').removeClass('listgrid-icon-up')
                .removeClass('icon-sort-by-alphabet').removeClass('icon-sort-by-alphabet-alt')
                .removeClass('icon-sort-by-order').removeClass('icon-sort-by-order-alt')
                .removeClass('active');
            $context.closest('thead').find('input.sort-direction').removeClass('active').val('');
            $context.closest('thead').find('input.sort-property').removeClass('active');
            //remove the URL parameters that deal with sorts
            BLCAdmin.history.replaceUrlParameter('sortProperty', null);
            BLCAdmin.history.replaceUrlParameter('sortDirection', null);
        },
        
        initialize : function(context) {
            //fill out the criteria and sorts based on the current URL parameters
            var $header = $('#listGrid-main-header');
            if ($header.length == 0) {
                $header = context.find('.listgrid-header-wrapper table');
            }

            var params = BLCAdmin.history.getUrlParameters();
            if (!params) {
                params = context.find('.listgrid-header-wrapper table').data('currentparams');
                for (key in params) {
                    params[key] = params[key].join('|');
                }
            }
            
            // We'll make a clone of the object here so we don't modify the original data
            params = $.extend({}, params);

            // unbold all headerfields
            $('.listgrid-title').css('font-weight', 'normal');

            if (params) {
                $('i.filter-icon').hide();
                var sortProperty = params['sortProperty'];
                if (sortProperty) {
                    //first enable the clear sorts button
                    var $sortInput = $header.find("input[value='" + sortProperty + "']");
                    var $closestSortHeader = $sortInput.closest('.listgrid-headerBtn');

                    //now ensure that the correct arrow direction is shown (up or down)
                    var ascending = (params['sortDirection'] == 'ASCENDING') ? true : false;
                    var icon = $closestSortHeader.find('div i.sort-icon');
                    icon.addClass('active');
                    icon.toggleClass('listgrid-icon-up', ascending);
                    icon.toggleClass('listgrid-icon-down', !ascending);

                    var isNumeric = $closestSortHeader.find('input.is-numeric').length > 0;
                    if (isNumeric) {
                        icon.toggleClass('icon-sort-by-order', ascending);
                        icon.toggleClass('icon-sort-by-order-alt', !ascending);
                    } else {
                        icon.toggleClass('icon-sort-by-alphabet', ascending);
                        icon.toggleClass('icon-sort-by-alphabet-alt', !ascending);
                    }
                    
                    delete params['sortProperty'];
                    delete params['sortDirection'];
                }

                // iterate through the rest of the parameters
                $.each(params, function(key, value) {
                    var $criteriaInput = $header.find("input[data-name='" + key + "']");
                    // bold the header name
                    $criteriaInput.parent().find('.listgrid-title').css('font-weight', 'bold');
                    //$criteriaInput.parent().find('i.filter-icon').show();
                });
            }
        }
    };
    
})(jQuery, BLCAdmin);

$(document).ready(function() {
    /**
     * Handler that fires whenever a sorting link is clicked, sort ascending or descending. This will also modify the
     * sort value input for the closet sort input for this list grid header
     */
    $('body').on('click', '.blc-icon-select-arrows', function() {
        var descending = $(this).hasClass('listgrid-icon-down');
        var ascending = $(this).hasClass('listgrid-icon-up');

        //reset any of the currently active sorts on all the fields in the grid
        BLCAdmin.listGrid.filter.clearActiveSorts($(this));
        
        if ((!descending && !ascending) || ascending) {
            // If we're ascending, we now want to descend
            if (ascending) {
                ascending = false;
                descending = true;
            }

            //apply the sort to the current field
            var sortValue = (descending) ? 'DESCENDING' : 'ASCENDING';
            var $sortType = $(this).closest('.listgrid-headerBtn').find('input.sort-direction');
            $sortType.val(sortValue);
            
            //update the header icon for this field
            var icon = $(this).parents('.listgrid-headerBtn').find('div i.sort-icon');
            icon.toggleClass('listgrid-icon-up', !descending);
            icon.toggleClass('listgrid-icon-down', descending);
            icon.addClass('active');
            
            var isNumeric = $(this).closest('.listgrid-headerBtn').find('input.is-numeric').length > 0;
            if (isNumeric) {
                icon.toggleClass('icon-sort-by-order', !descending);
                icon.toggleClass('icon-sort-by-order-alt', descending);
            } else {
                icon.toggleClass('icon-sort-by-alphabet', !descending);
                icon.toggleClass('icon-sort-by-alphabet-alt', descending);
            }
            
            //also mark these particular sorts as active so they will be serialized
            $sortType.toggleClass('active', true);
            $(this).closest('.listgrid-headerBtn').find('input.sort-property').toggleClass('active', true);
        }

        // submit the form just for this particular field since this is the only sort that changed
        $(this).closest('.listgrid-headerBtn').find('div.filter-fields .listgrid-filter').trigger('click', true);

        return false;
    });

    /**
     * Intercepts the enter keypress from the listgrid criteria input (since it is not apart of a form) and clicks the
     * closest filter button
     */
    $('body').on('keyup', 'input.listgrid-criteria-input', function(event) {
        if (event.which == 13) {
            $(this).closest('.filter-fields').find('button.listgrid-filter').click();
            return false;
        }
    });
    
    /**
     * Intercepts a filter dropdown being chosen
     */
    $('body').on('change', 'select.listgrid-criteria-input, input.to-one-criteria-input', function(event) {
        var $this = $(this);
        var val = $this.val();
        
        $clearFilterButton = $this.closest('.filter-fields').find('button.listgrid-clear-filter');
        $filterButton = $this.closest('.filter-fields').find('button.listgrid-filter');
        if (val) {
            $filterButton.click();
            $clearFilterButton.removeAttr('disabled');
        } else {
            $clearFilterButton.click();
            $clearFilterButton.attr('disabled', 'disabled');
        }
        
    });
    
    /**
     * Intercepts click events on the 'filter' button for the list grid headers. This will execute an AJAX call after
     * serializing all of the inputs for all of the list grid header fields so that criteria on multiple fields can
     * be sent to the server
     */
    $('body').on('click', 'div.filter-fields button.listgrid-filter', function(event, indirect) {
        event.preventDefault();

        // Dates need their value parsed to the appropriate server value
        $(this).closest('thead').find('div.filter-fields input.datepicker').each(function(i, e) {
            var serverVal = BLCAdmin.dates.getServerDate($(e).val());
            $(e).data('overrideval', serverVal);
        });
        
        // Booleans need their value parsed also
        $(this).closest('thead').find('div.filter-fields .boolean-input-container input.listgrid-criteria-input').each(function(i, e) {
            var $parent = $(e).closest('.boolean-input-container');
            var $yesInput = $parent.find('input.radio-input[value="true"]');
            var $noInput = $parent.find('input.radio-input[value="false"]');
            if ($yesInput.is(':checked')) {
                $(e).val($yesInput.val());
            } else if($noInput.is(':checked')) {
                $(e).val($noInput.val());
            }
        });
            
        // If we're dealing with range inputs, we need to get the appropriate value
        var $rangeInputs = $(this).closest('div.filter-fields').find('.listgrid-criteria-input-range:visible');
        if ($rangeInputs.length > 1) {
            var $rangeLow = $($rangeInputs[0]);
            var $rangeHigh = $($rangeInputs[1]);
            var rangeLowVal = $rangeLow.val();
            var rangeHighVal = $rangeHigh.val();
            
            if ($rangeLow.data('overrideval') != '' && $rangeLow.data('overrideval') != undefined) {
                rangeLowVal = $rangeLow.data('overrideval');
                rangeHighVal = $rangeHigh.data('overrideval');
            }

            var searchVal = rangeLowVal + '|' + rangeHighVal;
            if (searchVal == '|') {
                searchVal = '';
            }

            $(this).closest('div.filter-fields').find('.listgrid-criteria-input').val(searchVal);
        } else if ($rangeInputs.length == 1) {
            var $rangeSpecific = $($rangeInputs[0]);
            var searchVal = $rangeSpecific.val();

            if ($rangeSpecific.data('overrideval') != '' && $rangeSpecific.data('overrideval') != undefined) {
                searchVal = $rangeSpecific.data('overrideval');
            }

            $(this).closest('div.filter-fields').find('.listgrid-criteria-input').val(searchVal);
        }
        
        var $clearFilterButton = $(this).closest('.filter-fields').find('button.listgrid-clear-filter');
        var val = $(this).closest('div.filter-fields').find('.listgrid-criteria-input').val();
        if (val == '' && !indirect) {
            $clearFilterButton.click();
            return false;
        }
        
        $(this).closest('ul').removeClass('show-dropdown');
        
        var $inputs = $(this).closest('thead').find('div.filter-fields .listgrid-criteria-input');
        
        //also grab the sorts and ensure those inputs are also serialized
        var $sorts = $(this).closest('thead').find('input.sort-direction.active, input.sort-property.active');
        $inputs = $inputs.add($.makeArray($sorts));
        
        var nonBlankInputs = [];
        $inputs.each(function(index, input) {
            //since these filter inputs do not have 'real' input names in the DOM, give it here to make serialization easier
            $(input).attr('name', $(input).data('name'));
            
            //only submit fields that have a value set and are not a sort field. Sort fields will be added separately
            if ($(input).val()) {
                if (!$(input).hasClass('sort-direction') && !$(input).hasClass('sort-property')) {
                  //toggle the filter icon for this field as active or not
                    var filterIcon = $(input).parents('.listgrid-headerBtn').find('div i.filter-icon');
                    filterIcon.toggleClass('active', !!$(input).val());
                }
                nonBlankInputs.push(input);
            }
            
        });

        var $tbody = $(this).closest('.listgrid-container').find('.listgrid-body-wrapper .list-grid-table');
        if ($tbody.data('listgridtype') == 'asset_grid') {
            var parentId = $('<input>', {
                'name': 'parentId',
                'data-name': 'parentId',
                'value': $(this).closest('.listgrid-container').data('parentid').toString()
            });
            nonBlankInputs.push(parentId[0]);
        }

        $(this).closest('.listgrid-container').find('.mCSB_container').css('top', '0px');
        $(this).closest('.listgrid-container').find('.listgrid-body-wrapper').mCustomScrollbar('update');
        
        BLCAdmin.listGrid.showLoadingSpinner($tbody, $tbody.closest('.mCustomScrollBox').position().top + 3);
        BLC.ajax({
            url: $(this).closest('.filter-fields').data('action'),
            type: "GET",
            data: $(nonBlankInputs).serialize()
        }, function(data) {
            if ($tbody.data('listgridtype') == 'main') {
                $(nonBlankInputs).each(function(index, input) {
                    BLCAdmin.history.replaceUrlParameter(input.name, input.value);
                });
            }
            BLCAdmin.listGrid.hideLoadingSpinner($tbody);

            if ($tbody.data('listgridtype') == 'asset_grid') {
                BLCAdmin.listGrid.replaceRelatedCollection($(data).find('div.asset-listgrid div.listgrid-header-wrapper'), null, {isRefresh: false});
            } else {
                BLCAdmin.listGrid.replaceRelatedCollection($(data).find('div.listgrid-header-wrapper'), null, {isRefresh: false});
            }
            $inputs.each(function(index, input) {
                $(input).removeAttr('name');
            });
        });
        
        if (val != undefined && val != '') {
            $clearFilterButton.removeAttr('disabled');
        } else {
            $clearFilterButton.attr('disabled', 'disabled');
        }
        
        return false;
    });
    
    /**
     * Intercepts the form submission for a top-level entity search. This search is only available on a main entity page
     * (like Products)
     */
    $('body').on('submit', 'form.custom-entity-search', function(event) {
        $('body').find('.custom-entity-search button.search-button').click();
        return false;
    });

    $('body').on('search', '#listgrid-search', function(event) {
        $('body').find('.custom-entity-search button.search-button').click();
        return false;
    });

    $('body').on('click', '.custom-entity-search button[type=search]', function(event) {
        $(this).closest('form').find('#listgrid-search').val('');
        $(this).siblings(".search-button").click();
    });

    /**
     * Intercepts the button click for the main entity search. This will look at the first field in the main list grid (of
     * which there is only 1 on the page) and replace the criteria value for that field with whatever was typed into the
     * search box.
     */
    $('body').on('click', '.custom-entity-search button.search-button', function(event) {
        //this takes place on the main list grid screen so there should be a single list grid
        var search = $(this).closest('form').find('input').val();
        var $container = $(this).closest('.listgrid-container');
        var tableId = $container.find('table').last().attr('id');
        var $firstInput = $($container.find('#listGrid-main-header th .listgrid-criteria-input')[0]);

        if ($firstInput.length == 0) {
           // if there wasn't a primary list grid, check for an inline list grid.
           $firstInput = $($container.find('.list-grid-table th .listgrid-criteria-input')[0]);
        }

        $firstInput.val(search);

<<<<<<< HEAD
        var oldParams = BLCAdmin.history.getUrlParameters();
        if (oldParams == null) {
            oldParams = {};
        }

        if (search.length > 0) {
            oldParams[$firstInput.data('name')] = search;
        } else {
            delete oldParams[$firstInput.data('name')];
        }

        BLC.ajax({
            url: $(this).closest('form').attr('action') + '?' + $.param(oldParams),
=======
        $(this).closest('form').find('input').val('');
        
        var submitData = {};
        submitData[$firstInput.data('name')] =  $firstInput.val();
        // replace search value if it exist
        for (key in submitData) {
            BLCAdmin.history.replaceUrlParameter(key, submitData[key]);
        }
        var urlParams = "";
        var baseUrl = window.location.href;
        var indexOfQ = baseUrl.indexOf('?');
        if (indexOfQ >= 0) {
            urlParams = baseUrl.substring(indexOfQ + 1);
        }

        BLC.ajax({
            url: $(this).closest('form').attr('action') +'?'+ urlParams,
>>>>>>> 89b5f0b5
            type: "GET",
        }, function(data) {
            if ($(data).find('table').length === 1 && (BLCAdmin.currentModal() === undefined || BLCAdmin.currentModal().length === 0)) {
                BLCAdmin.history.replaceUrlParameter('startIndex');
                for (key in oldParams) {
                    BLCAdmin.history.replaceUrlParameter(key, oldParams[key]);
                }
            }
            var $relatedListGrid;
            if ($(data).find('table').length > 1) {
                $relatedListGrid = $(data).find("div.listgrid-container:has(table#" + tableId +")");
            } else {
                $relatedListGrid = $(data);
            }
            BLCAdmin.listGrid.replaceRelatedCollection($relatedListGrid, null, { isRefresh : false});
            $firstInput.trigger('input');

            if (search == "") {
                BLCAdmin.history.replaceUrlParameter($firstInput.data('name'), null);
            }

            // update the filter builder
            var hiddenId = $('.filter-button').data('hiddenid');
            var filterBuilder = BLCAdmin.filterBuilders.getFilterBuilderByHiddenId(hiddenId);
            BLCAdmin.filterBuilders.addExistingFilters(filterBuilder);
        });
        return false;
    });

});<|MERGE_RESOLUTION|>--- conflicted
+++ resolved
@@ -367,21 +367,6 @@
 
         $firstInput.val(search);
 
-<<<<<<< HEAD
-        var oldParams = BLCAdmin.history.getUrlParameters();
-        if (oldParams == null) {
-            oldParams = {};
-        }
-
-        if (search.length > 0) {
-            oldParams[$firstInput.data('name')] = search;
-        } else {
-            delete oldParams[$firstInput.data('name')];
-        }
-
-        BLC.ajax({
-            url: $(this).closest('form').attr('action') + '?' + $.param(oldParams),
-=======
         $(this).closest('form').find('input').val('');
         
         var submitData = {};
@@ -399,8 +384,8 @@
 
         BLC.ajax({
             url: $(this).closest('form').attr('action') +'?'+ urlParams,
->>>>>>> 89b5f0b5
             type: "GET",
+            data: submitData
         }, function(data) {
             if ($(data).find('table').length === 1 && (BLCAdmin.currentModal() === undefined || BLCAdmin.currentModal().length === 0)) {
                 BLCAdmin.history.replaceUrlParameter('startIndex');
