--- conflicted
+++ resolved
@@ -47,10 +47,6 @@
             tab = '.' + tab + 'Tab';
             $(tab).addClass('active');
 
-<<<<<<< HEAD
-            BLCAdmin.initializeFields(BLCAdmin.getActiveTab());
-            BLCAdmin.updateFields(BLCAdmin.getActiveTab());
-=======
             // Show or hide tab content based on 'active' class
             $.each(entityForms, function(key, value) {
                 if ($(value).hasClass('active')) {
@@ -64,7 +60,6 @@
                 BLCAdmin.initializeFields(BLCAdmin.getActiveTab());
                 BLCAdmin.updateFields(BLCAdmin.getActiveTab());
             }
->>>>>>> 66efbdac
         });
     };
 
