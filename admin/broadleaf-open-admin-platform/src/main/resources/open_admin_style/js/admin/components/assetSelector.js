/*
 * #%L
 * BroadleafCommerce Open Admin Platform
 * %%
 * Copyright (C) 2009 - 2016 Broadleaf Commerce
 * %%
 * Licensed under the Broadleaf Fair Use License Agreement, Version 1.0
 * (the "Fair Use License" located  at http://license.broadleafcommerce.org/fair_use_license-1.0.txt)
 * unless the restrictions on use therein are violated and require payment to Broadleaf in which case
 * the Broadleaf End User License Agreement (EULA), Version 1.1
 * (the "Commercial License" located at http://license.broadleafcommerce.org/commercial_license-1.1.txt)
 * shall apply.
 * 
 * Alternatively, the Commercial License may be replaced with a mutually agreed upon license (the "Custom License")
 * between you and Broadleaf Commerce. You may not use this file except in compliance with the applicable license.
 * #L%
 */
(function($, BLCAdmin) {
    
    var currentRedactor = null;
    
    // Add utility functions for assets
    BLCAdmin.asset = {
        /**
         * Triggered when a user has chosen a file from the file system. Responsible for creating an 
         * iFrame to allow AJAX file upload, triggering the upload, and delegating the response handling
         */
        assetSelected : function($input) {
            var $form = $input.closest('form');
            
            $form.find('button.uploadButton').hide();
            $form.find('div.uploadMessage').show();
            
            var $iframe = $('<iframe>', {
                'name' : 'upload_target',
                'class' : 'upload_target hidden'
            });
            $form.before($iframe);
            
            if (currentRedactor == null) {
                $iframe.load(this.iframeOnLoad);
            } else {
                $iframe.load(this.iframeOnLoadRedactor);
            }

            $form.attr('target', 'upload_target');
            $form.submit();
        },
        
        selectButtonClickedRedactor : function(obj, event, key) {
            currentRedactor = this;
            currentRedactor.selection.save();
            var $redactor = this.$element;
            
            $redactor.on('assetInfoSelected', function(event, fields) {
                currentRedactor.selection.restore();
                var assetUrl =   fields['assetUrl'];
                if (assetUrl.charAt(0) == "/") assetUrl = assetUrl.substr(1);
                var $img = $('<img>', { 'src' : assetUrl });
                currentRedactor.insert.html($img.outerHTML());
                BLCAdmin.hideCurrentModal();
            });

            BLCAdmin.showLinkAsModal($('textarea.redactor').data('select-asset-url'), function() {
                $('textarea.redactor').unbind('assetInfoSelected');
                currentRedactor = null;
            });
        },
        
        /**
         * Handle the response of a form submit for asset
         */
        iframeOnLoad : function() {
            var json = $.parseJSON($(this).contents().text());
            var $container = $(this).closest('div.uploadFileFormContainer');
            $container.find('img.imagePreview').attr('src', json.assetLarge);
            $container.find('div.uploadMessage').hide();
            
            // Note that although we trigger this event on every asset selector container div, only one
            // will have an active event listener for this trigger.
            $('div.asset-selector-container').trigger('assetInfoSelected', json);
        },
        
        iframeOnLoadRedactor : function() {
            var json = $.parseJSON($(this).contents().text());
            $('textarea.redactor').trigger('assetInfoSelected', json);
        }
    };
    
})(jQuery, BLCAdmin);

$(document).ready(function() {
    
    $('body').on('click', 'a.show-asset-freeform-url', function(event) {
        event.preventDefault();
        
        var enabled = $(this).data('enabled') == true;
        var $container = $(this).closest('div.asset-selector-container');
        
        if (enabled) {
            $container.find('img.thumbnail').show();
            $container.find('button.show-asset-selector').show();
            $container.find('input.mediaUrl').attr('type', 'hidden');
        } else {
            $container.find('img.thumbnail').hide();
            $container.find('button.show-asset-selector').hide();
            $container.find('input.mediaUrl').attr('type', 'text');
        }
        
        $(this).data('enabled', !enabled);
    });
    
    $('body').on('listGrid-asset-rowSelected', function(event, $target, link, fields, currentUrl) {
        var json = {
            'assetUrl' : fields['cmsUrlPrefix'] + fields['fullUrl'],
            'adminDisplayAssetUrl' : fields['servletContext'] + fields['cmsUrlPrefix'] + fields['fullUrl']
        };
        
        $('div.asset-selector-container').trigger('assetInfoSelected', json);
        $('textarea.redactor').trigger('assetInfoSelected', json);
    });
            
    /**
     * This handler will fire when the choose image button is clicked
     * 
     * It is responsible for binding a assetInfoSelected handler for this field as well as launching
     * a image selection modal that will be used to select the image / media item.
     */
    $('body').on('click', 'button.show-asset-selector', function(event) {
        var $container = $(this).closest('div.asset-selector-container');
        
        $container.on('assetInfoSelected', function(event, fields) {
            var $this = $(this);
                           
            $this.find('img.thumbnail').attr("src", fields['adminDisplayAssetUrl']);
            $this.find('img.thumbnail').data("fullurl", fields['adminDisplayAssetUrl']);
            $this.find('img.thumbnail').parent().attr("href", fields['adminDisplayAssetUrl']);
            $this.find('img.thumbnail').removeClass('placeholder-image');
<<<<<<< HEAD

            var mediaItem = $this.find('input.mediaItem:not(.mediaUrl)');
=======
            
            var mediaItem = $this.find('input.mediaItem');
>>>>>>> ce261bb2
            if (mediaItem.length > 0) {
                var mediaUrl = $this.find('input.mediaUrl');
                if (mediaUrl.length > 0) {
                    mediaUrl.val(fields['assetUrl']).trigger('input');
                } else {
                    var mediaJson = mediaItem.val() == "" || mediaItem.val() == "null" ? {} : jQuery.parseJSON(mediaItem.val());
                    mediaJson.url = fields['assetUrl'];
                    mediaItem.val(JSON.stringify(mediaJson)).trigger('input');
                }
            }
            $container.find('button.clear-asset-selector').show();
            $container.find('.media-image-container .media-actions').css('display', '');

            $container.find('div.asset-url').html(fields['assetUrl']);

            BLCAdmin.hideCurrentModal();
        });
        
        BLCAdmin.showLinkAsModal($(this).data('select-url'), function() {
            $('div.asset-selector-container').unbind('assetInfoSelected');
        });
        
        return false;
    });

    $('body').on('click', 'button.clear-asset-selector', function(event) {
        //Get the media container
        var $this = $(this);
        var $container = $this.closest('div.asset-selector-container');

        //Set media value to null so that when the request is sent the entry in the map for primary is deleted
        var $mediaUrl = $container.find('input.mediaUrl');
        var $mediaItem = $container.find('input.mediaItem');
        if ($mediaUrl.length > 0) {
            // Fields using mediaUrl require a blank value
            $mediaUrl.val('').trigger('change').trigger('input');
        } else {
            // Other entities require a null value
            $mediaItem.val('null').trigger('change').trigger('input');
        }

        //Set placeholder image and hide clear button since there's nothing to clear
        var src = $container.find('img.placeholder').attr('src');
        var $thumbnail = $container.find('img.thumbnail');
        $thumbnail.removeAttr('data-fullurl');
        $thumbnail.attr('src', src);
        $thumbnail.addClass('placeholder-image');
        $this.hide();

        var $mediaImageContainer = $container.find('.media-image-container');
        $mediaImageContainer.find('.media-actions').css('display', 'block');

        positionMediaButtons($mediaImageContainer);
        $container.find('div.asset-url').html('No media selected.');
    });

    // When we detect that a user has selected a file from his file system, we will trigger an event
    $('body').on('change', 'input.ajaxUploadFile[type="file"]', function() {
        BLCAdmin.asset.assetSelected($(this));
    }); 
    
    // Invisibly proxy a click on our button to the hidden input with type="file" to trigger the 
    // file system browse dialog
    $('body').on('click', 'button.uploadButton', function() {
        $(this).closest('form.uploadFileForm').find('input[type="file"]').click();
        
    });

    // When we detect that a user has selected a file from his file system, we will trigger an event
    $('body').on('change', '#assetUploadFile', function() {
        // TODO: Show a div with "loading" message
        $('#assetUploadForm').submit();
    });
    
    // Workaround for upload button on Internet Explorer < 11
    if(window.navigator.userAgent.indexOf('MSIE ') > 0) {
        $('button.upload-asset').addClass('hidden');
        $('#assetUploadForm').removeClass('hidden');
    }

    $('body').on('mouseover', '.media-image-container', function() {
        positionMediaButtons(this);
    });

    // On the asset list view, the upload button triggers this form
       $('body').on('click', 'button.upload-asset', function(event) {
               $('#assetUploadFile').click();
    });

    function positionMediaButtons(container) {
        var center = $(container).width() / 2;
        var spacing = 15;

        // clear goes on the right
        var clearBtn = $(container).find('.media-actions button.clear-asset-selector');
        clearBtn.css('left', parseInt(center + spacing) + 'px');

        // lookup goes on the left unless clear is hidden
        var lookupBtn = $(container).find('.media-actions button.show-asset-selector');
        if (clearBtn.css('display') != 'none') {
            lookupBtn.css('left', parseInt(center - spacing - 50) + 'px');
        } else {
            lookupBtn.css('left', parseInt(center - 25) + 'px');
        }
    }
});<|MERGE_RESOLUTION|>--- conflicted
+++ resolved
@@ -136,13 +136,8 @@
             $this.find('img.thumbnail').data("fullurl", fields['adminDisplayAssetUrl']);
             $this.find('img.thumbnail').parent().attr("href", fields['adminDisplayAssetUrl']);
             $this.find('img.thumbnail').removeClass('placeholder-image');
-<<<<<<< HEAD
 
             var mediaItem = $this.find('input.mediaItem:not(.mediaUrl)');
-=======
-            
-            var mediaItem = $this.find('input.mediaItem');
->>>>>>> ce261bb2
             if (mediaItem.length > 0) {
                 var mediaUrl = $this.find('input.mediaUrl');
                 if (mediaUrl.length > 0) {
