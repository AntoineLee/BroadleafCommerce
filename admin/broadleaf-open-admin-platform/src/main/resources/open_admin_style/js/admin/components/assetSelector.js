/*
 * #%L
 * BroadleafCommerce Open Admin Platform
 * %%
 * Copyright (C) 2009 - 2013 Broadleaf Commerce
 * %%
 * Licensed under the Apache License, Version 2.0 (the "License");
 * you may not use this file except in compliance with the License.
 * You may obtain a copy of the License at
 * 
 *       http://www.apache.org/licenses/LICENSE-2.0
 * 
 * Unless required by applicable law or agreed to in writing, software
 * distributed under the License is distributed on an "AS IS" BASIS,
 * WITHOUT WARRANTIES OR CONDITIONS OF ANY KIND, either express or implied.
 * See the License for the specific language governing permissions and
 * limitations under the License.
 * #L%
 */
(function($, BLCAdmin) {
    
    var currentRedactor = null;
    
    // Add utility functions for assets
    BLCAdmin.asset = {
        /**
         * Triggered when a user has chosen a file from the file system. Responsible for creating an 
         * iFrame to allow AJAX file upload, triggering the upload, and delegating the response handling
         */
        assetSelected : function($input) {
            var $form = $input.closest('form');
            
            $form.find('button.uploadButton').hide();
            $form.find('div.uploadMessage').show();
            
            var $iframe = $('<iframe>', {
                'name' : 'upload_target',
                'class' : 'upload_target hidden'
            });
            $form.before($iframe);
            
            if (currentRedactor == null) {
                $iframe.load(this.iframeOnLoad);
            } else {
                $iframe.load(this.iframeOnLoadRedactor);
            }

            $form.attr('target', 'upload_target');
            $form.submit();
        },
        
        selectButtonClickedRedactor : function(obj, event, key) {
            currentRedactor = this;
            currentRedactor.selection.save();
            var $redactor = this.$element;
            
            $redactor.on('assetInfoSelected', function(event, fields) {
                currentRedactor.selection.restore();
                var assetUrl =   fields['assetUrl'];
                if (assetUrl.charAt(0) == "/") assetUrl = assetUrl.substr(1);
                var $img = $('<img>', { 'src' : assetUrl });
                currentRedactor.insert.html($img.outerHTML());
                BLCAdmin.hideCurrentModal();
            });

            BLCAdmin.showLinkAsModal($('textarea.redactor').data('select-asset-url'), function() {
    			$('textarea.redactor').unbind('assetInfoSelected');
    			currentRedactor = null;
        	});
        },
        
        /**
         * Handle the response of a form submit for asset
         */
        iframeOnLoad : function() {
            var json = $.parseJSON($(this).contents().text());
            var $container = $(this).closest('div.uploadFileFormContainer');
            $container.find('img.imagePreview').attr('src', json.assetLarge);
            $container.find('div.uploadMessage').hide();
            
            // Note that although we trigger this event on every asset selector container div, only one
            // will have an active event listener for this trigger.
            $('div.asset-selector-container').trigger('assetInfoSelected', json);
        },
        
        iframeOnLoadRedactor : function() {
            var json = $.parseJSON($(this).contents().text());
            $('textarea.redactor').trigger('assetInfoSelected', json);
        }
    };
    
})(jQuery, BLCAdmin);

$(document).ready(function() {
    
    $('body').on('click', 'a.show-asset-freeform-url', function(event) {
        event.preventDefault();
        
        var enabled = $(this).data('enabled') == true;
    	var $container = $(this).closest('div.asset-selector-container');
    	
    	if (enabled) {
    	    $container.find('img.thumbnail').show();
    	    $container.find('button.show-asset-selector').show();
    	    $container.find('input.mediaUrl').attr('type', 'hidden');
    	} else {
    	    $container.find('img.thumbnail').hide();
    	    $container.find('button.show-asset-selector').hide();
    	    $container.find('input.mediaUrl').attr('type', 'text');
    	}
    	
    	$(this).data('enabled', !enabled);
    });
    
    $('body').on('listGrid-asset-rowSelected', function(event, $target, link, fields, currentUrl) {
        var json = {
            'assetUrl' : fields['cmsUrlPrefix'] + fields['fullUrl'],
            'adminDisplayAssetUrl' : fields['servletContext'] + fields['cmsUrlPrefix'] + fields['fullUrl']
        };
        
        $('div.asset-selector-container').trigger('assetInfoSelected', json);
        $('textarea.redactor').trigger('assetInfoSelected', json);
    });
			
	/**
	 * This handler will fire when the choose image button is clicked
	 * 
	 * It is responsible for binding a assetInfoSelected handler for this field as well as launching
	 * a image selection modal that will be used to select the image / media item.
	 */
    $('body').on('click', 'button.show-asset-selector', function(event) {
    	var $container = $(this).closest('div.asset-selector-container');
    	
    	$container.on('assetInfoSelected', function(event, fields) {
    		var $this = $(this);
    		    		   
    		$this.find('img.thumbnail').attr("src", fields['adminDisplayAssetUrl']);
    		$this.find('img.thumbnail').data("fullurl", fields['adminDisplayAssetUrl']);
    		$this.find('img.thumbnail').parent().attr("href", fields['adminDisplayAssetUrl']);
    		$this.find('img.thumbnail').removeClass('placeholder-image');
    		
    		var mediaItem = $this.find('input.mediaItem');
    		if (mediaItem.length > 0) {
<<<<<<< HEAD
                var mediaUrl = $this.find('input.mediaUrl');
                if (mediaUrl.length > 0) {
                    mediaUrl.val(fields['assetUrl']);
                } else {
                    var mediaJson = mediaItem.val() == "" || mediaItem.val() == "null" ? {} : jQuery.parseJSON(mediaItem.val());
                    mediaJson.url = fields['assetUrl'];
                    mediaItem.val(JSON.stringify(mediaJson));
                }
=======
    		    var mediaJson = mediaItem.val() == "" || mediaItem.val() == "null" ? {} : jQuery.parseJSON(mediaItem.val());
        		mediaJson.url = fields['assetUrl'];
        		mediaItem.val(JSON.stringify(mediaJson)).trigger('input');
    		} else {
    		    $this.find('input.mediaUrl').val(fields['assetUrl']);
>>>>>>> b7c4683f
    		}
    		$container.find('button.clear-asset-selector').show();
            $container.find('.media-image-container .media-actions').css('display', '');

            $container.find('div.asset-url').html(fields['assetUrl']);

            BLCAdmin.hideCurrentModal();
    	});
    	
    	BLCAdmin.showLinkAsModal($(this).data('select-url'), function() {
			$('div.asset-selector-container').unbind('assetInfoSelected');
    	});
    	
		return false;
    });

    $('body').on('click', 'button.clear-asset-selector', function(event) {
        //Get the media container
        var $container = $(this).closest('div.asset-selector-container');
        var $this = $(this);

        //Set media value to null so that when the request is sent the entry in the map for primary is deleted
<<<<<<< HEAD
        var mediaUrl = $container.find('input.mediaUrl');
        if (mediaUrl.length > 0) {
            // Fields using mediaUrl require a blank value
            mediaUrl.val('').trigger('change');
        } else {
            // Other entities require a null value
            $container.find('input.mediaItem').val('null').trigger('change');
        }
=======
        $container.find('input.mediaItem').val('null').trigger('change').trigger('input');
>>>>>>> b7c4683f

        //Set placeholder image and hide clear button since there's nothing to clear
        var src = $container.find('img.placeholder').attr('src');
        $container.find('img.thumbnail').attr('src', src);
        $container.find('img.thumbnail').addClass('placeholder-image');
        $this.hide();

        $container.find('.media-image-container .media-actions').css('display', 'block');

        positionMediaButtons($container.find('.media-image-container'));
        $container.find('div.asset-url').html('No media selected.')

    });

    // When we detect that a user has selected a file from his file system, we will trigger an event
    $('body').on('change', 'input.ajaxUploadFile[type="file"]', function() {
        BLCAdmin.asset.assetSelected($(this));
    }); 
    
    // Invisibly proxy a click on our button to the hidden input with type="file" to trigger the 
    // file system browse dialog
    $('body').on('click', 'button.uploadButton', function() {
        $(this).closest('form.uploadFileForm').find('input[type="file"]').click();
        
    });

    // When we detect that a user has selected a file from his file system, we will trigger an event
    $('body').on('change', '#assetUploadFile', function() {
    	// TODO: Show a div with "loading" message
    	$('#assetUploadForm').submit();
    });
    
    // Workaround for upload button on Internet Explorer < 11
    if(window.navigator.userAgent.indexOf('MSIE ') > 0) {
    	$('button.upload-asset').addClass('hidden');
    	$('#assetUploadForm').removeClass('hidden');
    }

    $('body').on('mouseover', '.media-image-container', function() {
        positionMediaButtons(this);
    });

    function positionMediaButtons(container) {
        var center = $(container).width() / 2;
        var spacing = 15;

        // clear goes on the right
        var clearBtn = $(container).find('.media-actions button.clear-asset-selector');
        clearBtn.css('left', parseInt(center + spacing) + 'px');

        // lookup goes on the left unless clear is hidden
        var lookupBtn = $(container).find('.media-actions button.show-asset-selector');
        if (clearBtn.css('display') != 'none') {
            lookupBtn.css('left', parseInt(center - spacing - 50) + 'px');
        } else {
            lookupBtn.css('left', parseInt(center - 25) + 'px');
        }
    }
});<|MERGE_RESOLUTION|>--- conflicted
+++ resolved
@@ -141,22 +141,14 @@
     		
     		var mediaItem = $this.find('input.mediaItem');
     		if (mediaItem.length > 0) {
-<<<<<<< HEAD
                 var mediaUrl = $this.find('input.mediaUrl');
                 if (mediaUrl.length > 0) {
                     mediaUrl.val(fields['assetUrl']);
                 } else {
                     var mediaJson = mediaItem.val() == "" || mediaItem.val() == "null" ? {} : jQuery.parseJSON(mediaItem.val());
                     mediaJson.url = fields['assetUrl'];
-                    mediaItem.val(JSON.stringify(mediaJson));
+                    mediaItem.val(JSON.stringify(mediaJson)).trigger('input');;
                 }
-=======
-    		    var mediaJson = mediaItem.val() == "" || mediaItem.val() == "null" ? {} : jQuery.parseJSON(mediaItem.val());
-        		mediaJson.url = fields['assetUrl'];
-        		mediaItem.val(JSON.stringify(mediaJson)).trigger('input');
-    		} else {
-    		    $this.find('input.mediaUrl').val(fields['assetUrl']);
->>>>>>> b7c4683f
     		}
     		$container.find('button.clear-asset-selector').show();
             $container.find('.media-image-container .media-actions').css('display', '');
@@ -179,18 +171,14 @@
         var $this = $(this);
 
         //Set media value to null so that when the request is sent the entry in the map for primary is deleted
-<<<<<<< HEAD
         var mediaUrl = $container.find('input.mediaUrl');
         if (mediaUrl.length > 0) {
             // Fields using mediaUrl require a blank value
             mediaUrl.val('').trigger('change');
         } else {
             // Other entities require a null value
-            $container.find('input.mediaItem').val('null').trigger('change');
+            $container.find('input.mediaItem').val('null').trigger('change').trigger('input');
         }
-=======
-        $container.find('input.mediaItem').val('null').trigger('change').trigger('input');
->>>>>>> b7c4683f
 
         //Set placeholder image and hide clear button since there's nothing to clear
         var src = $container.find('img.placeholder').attr('src');
