/*
 * #%L
 * BroadleafCommerce Open Admin Platform
 * %%
 * Copyright (C) 2009 - 2013 Broadleaf Commerce
 * %%
 * Licensed under the Apache License, Version 2.0 (the "License");
 * you may not use this file except in compliance with the License.
 * You may obtain a copy of the License at
 * 
 *       http://www.apache.org/licenses/LICENSE-2.0
 * 
 * Unless required by applicable law or agreed to in writing, software
 * distributed under the License is distributed on an "AS IS" BASIS,
 * WITHOUT WARRANTIES OR CONDITIONS OF ANY KIND, either express or implied.
 * See the License for the specific language governing permissions and
 * limitations under the License.
 * #L%
 */
(function ($, BLCAdmin) {

    var initializationHandlers = [];

    // Add utility functions for list grids to the BLCAdmin object
    BLCAdmin.listGrid = {
        replaceRelatedCollection: function ($wrapper, alert, opts) {
            if ($wrapper.hasClass('selectize-wrapper')) {
                BLCAdmin.listGrid.replaceSelectizeCollection($wrapper, alert, opts);
            } else {
                BLCAdmin.listGrid.replaceRelatedListGrid($wrapper, alert, opts);
            }
        },

        findRelatedTable: function ($headerWrapper) {
            var $table = $headerWrapper.find('table');
            var tableId = $table.attr('id');
            var $oldTable = null;

            // Go through the modals from top to bottom looking for the replacement list grid
            var modals = BLCAdmin.getModals();
            if (modals.length > 0) {
                for (var i = modals.length - 1; i >= 0; i--) {
                    $oldTable = $(modals[i]).find('#' + tableId);
                    if ($oldTable != null && $oldTable.length > 0) {
                        break;
                    }
                }
            }

            // If we didn't find it in a modal, use the element from the body
            if ($oldTable == null || $oldTable.length == 0) {
                $oldTable = $('#' + tableId);
            }
            return $oldTable;
        },

        replaceRelatedListGrid: function ($headerWrapper, alert, opts) {
            var $table = $headerWrapper.find('table');
            var $oldTable = BLCAdmin.listGrid.findRelatedTable($headerWrapper);

            var currentIndex = BLCAdmin.listGrid.paginate.getTopVisibleIndex($oldTable.find('tbody'));

            var $oldBodyWrapper = $oldTable.closest('.listgrid-body-wrapper');
            var $oldHeaderWrapper = $oldBodyWrapper.prev();

            $oldHeaderWrapper.find('table.list-grid-table>thead').after($table.find('tbody'));
            $oldBodyWrapper.remove();

            var $listGridContainer = $oldHeaderWrapper.closest('.listgrid-container');

            // We'll update the current params with what we were returned in this request
            $listGridContainer.find('.listgrid-header-wrapper table').data('currentparams', $table.data('currentparams'));

            BLCAdmin.listGrid.initialize($listGridContainer);

            BLCAdmin.listGrid.paginate.scrollToIndex($listGridContainer.find('tbody'), currentIndex);
            $listGridContainer.find('.listgrid-body-wrapper').mCustomScrollbar('update');

            if (alert) {
                BLCAdmin.listGrid.showAlert($listGridContainer, alert.message, alert);
            }

            BLCAdmin.listGrid.paginate.updateTableFooter($listGridContainer.find('tbody'));

            var $fieldGroupListGridWrapperHeader = $listGridContainer.find('.fieldgroup-listgrid-wrapper-header');
            var $tbody = $listGridContainer.find('.listgrid-body-wrapper table tbody');
            var totalRecords = $listGridContainer.find('.listgrid-body-wrapper table tbody').data('totalrecords');
            if ($fieldGroupListGridWrapperHeader.length) {
                var $totalRecords = $fieldGroupListGridWrapperHeader.find('.listgrid-total-records');
                var totalRecordsText = totalRecords == 1 ? '(' + totalRecords + ' Record)' : '(' + totalRecords + ' Records)';
                $totalRecords.html(totalRecordsText);

                if (totalRecords !== 0 || $listGridContainer.hasClass('filtered')) {
                    $fieldGroupListGridWrapperHeader.removeClass('hidden-body');
                    $fieldGroupListGridWrapperHeader.parent().find('.fieldgroup-listgrid-wrapper').removeClass('hidden');
                    BLCAdmin.listGrid.paginate.updateGridSize($tbody);
                } else {
                    $fieldGroupListGridWrapperHeader.addClass('hidden-body');
                    $fieldGroupListGridWrapperHeader.parent().find('.fieldgroup-listgrid-wrapper').addClass('hidden');
                }
            }

            $listGridContainer.trigger('blc-listgrid-replaced', $listGridContainer);
        },

        replaceSelectizeCollection: function ($newWrapper, alert, opts) {
            var collectionId = $newWrapper.attr('id');
            var $oldWrapper = null;

            // Go through the modals from top to bottom looking for the replacement list grid
            var modals = BLCAdmin.getModals();
            if (modals.length > 1) {
                for (var i = modals.length - 1; i > 0; i--) {
                    $oldWrapper = $(modals[i]).find('#' + collectionId);
                    if ($oldWrapper != null && $oldWrapper.length > 0) {
                        break;
                    }
                }
            }

            // If we didn't find it in a modal, use the element from the body
            if ($oldWrapper == null || $oldWrapper.length == 0) {
                $oldWrapper = $('#' + collectionId);
            }

            var $container = $oldWrapper.parent();

            $oldWrapper.after($newWrapper);
            $oldWrapper.remove();

            BLCAdmin.initializeSelectizeFields($container);

            if (alert) {
                BLCAdmin.alert.showAlert($container, alert.message, alert);
            }

            $container.trigger('blc-listgrid-replaced', $container);
        },

        getActionLink: function ($trigger) {
            var $selectedRows;
            if ($trigger.is('a')) {
                $selectedRows = $trigger.closest('tr');
            } else {
                var $container = $trigger.closest('.listgrid-container');
                $selectedRows = $container.find('table tr.selected');
            }
            var link = $selectedRows.attr('data-link');

            if ($trigger.attr('data-urlpostfix')) {
                link += $trigger.attr('data-urlpostfix');
            }
            if ($trigger.attr('data-queryparams')) {
                link += $trigger.attr('data-queryparams');
            }

            return link;
        },

        getRowFields: function ($tr) {
            var fields = {};

            // add the id to the array
            if ($tr.data('rowid')) {
                fields['id'] = $tr.data('rowid');
            }

            $tr.find('td').each(function () {
                var fieldName = $(this).data('fieldname');
                var value = $(this).data('fieldvalue');
                fields[fieldName] = value;
            });

            //add hidden fields to the array
            var hiddenFields = $tr.data('hiddenfields');
            if (hiddenFields) {
                for (j = 0; j < hiddenFields.hiddenFields.length; j++) {
                    var fieldName = hiddenFields.hiddenFields[j].name;
                    var value = hiddenFields.hiddenFields[j].val;
                    fields[fieldName] = value;
                }
            }

            if ($tr.closest('.tree-listgrid-container').length) {
                fields['selectedRow'] = $tr;
            }

            return fields;
        },

        getSelectedRowIds: function ($button) {
            var link = BLC.servletContext + $button.data('urlpostfix');

            var $container = $button.closest('.listgrid-container');
            var $selectedRows = $container.find('table tr.selected');

            var selectedRowIds = [];
            $selectedRows.each(function (index, element) {
                selectedRowIds.push($(element).data('rowid'));
            });

            return selectedRowIds;
        },

        updateActionButtons: function ($listGridContainer) {
            if ($listGridContainer.find('tbody tr.list-grid-no-results, tbody tr.progress').length == 0) {

                $listGridContainer.find('button.row-action.all-capable').removeAttr('disabled');
                $listGridContainer.find('.filter-button').removeClass('disabled').removeAttr('disabled');
            } else {
                var hiddenid = $listGridContainer.find('.filter-button').data('hiddenid');
                var filters = $('#' + hiddenid).val();
                if (filters !== undefined) {
                    var activeFilters = JSON.parse(filters).data;
                    // disable the filter button if the listgrid is not currently filtered
                    if (!activeFilters.length || (activeFilters.length && activeFilters[0].rules.length == 0)) {
                        $listGridContainer.find('.filter-button').addClass('disabled').prop('disabled', true).prop("forceDisabled", true);
                    } else if (activeFilters.length && activeFilters[0].rules.length > 0) {
                        // the listgrid is filtered but may not have any rows, we want to show the "no results"
                        $listGridContainer.addClass('filtered');
                    }
                }
            }
            updateListGridActionsForEmptyContainer($listGridContainer.find('button.non-empty-required'), $listGridContainer.find('tr.clickable').length == 0);
            var listGridId = $listGridContainer.find('.listgrid-header-wrapper table').attr('id');
            var numSelected = $listGridContainer.find('tr.selected').length;
            updateListGridActionsForContainer($listGridContainer.find('button.row-action'), numSelected);

            var $modal = $listGridContainer.closest('.modal');
            if ($modal.length && typeof listGridId !== 'undefined') {
                var $modalActionContainer = $modal.find('.modal-footer .listgrid-modal-actions');
                updateListGridActionsForContainer($modalActionContainer.find("button.row-action"), numSelected);
            }

            function updateListGridActionsForEmptyContainer($containerActions, isEmpty) {
                if (isEmpty) {
                    if (!$containerActions.prop('disabled')) {
                        $containerActions.prop('disabled', true).prop("forceDisabled", true);
                    }
                } else {
                    if ($containerActions.prop('disabled')) {
                        $containerActions.prop('disabled', false);
                    }
                }
            }

            function updateListGridActionsForContainer($containerActions, numSelected) {
                if (numSelected) {
                    $containerActions.prop('disabled', false);
                } else {
                    $containerActions.prop('disabled', true).prop("forceDisabled", true);
                }

                if (numSelected > 1) {
                    $containerActions.filter('.single-action-only').prop('disabled', true).prop("forceDisabled", true);
                }
            }
        },

        showAlert: function ($container, message, options) {
            options = options || {};
            var alertType = options.alertType || '';
            var autoClose = options.autoClose || 3000;

            var $alert = $('<span>').addClass('alert-box').addClass(alertType);

            $alert.append('&nbsp;&nbsp;' + message);

            if (options.clearOtherAlerts) {
                $container.find('.alert-box').remove();
            }

            var alertTarget = $container.find('.titlebar:first-child .titlebar-title');
            if (!alertTarget.length) {
                alertTarget = $container.find('label span');
            }

            setTimeout(function () {
                alertTarget.append($alert);
                setTimeout(function () {
                    $alert.fadeOut();
                }, autoClose);
            });
        },

        fixHelper: function (e, ui) {
            ui.closest('tbody').find('tr').children().each(function () {
                $(this).width($(this).width());
            });
            return ui;
        },

        showLoadingSpinner: function ($tbody, spinnerOffset) {
            var $spinner = $tbody.closest('.listgrid-container').find('.listgrid-table-spinner-container');

            if (spinnerOffset) {
                $spinner.css('position', 'absolute');
                $spinner.css('top', spinnerOffset + 'px');
            }

            // Subtract 2 to account for left & right boarder lines
            $spinner.css('width',$tbody.innerWidth() - 2);
            $spinner.css('display', 'block');
        },

        hideLoadingSpinner: function ($tbody) {
            var $spinner = $tbody.closest('.listgrid-container').find('i.listgrid-table-spinner');
            $spinner.parent().css('display', 'none');
        },

        initialize: function ($container) {
            BLCAdmin.listGrid.updateActionButtons($container);
            BLCAdmin.listGrid.updateGridTitleBarSize($container.find('.fieldgroup-listgrid-wrapper-header'));

            if (BLCAdmin.listGrid.paginate) {
                BLCAdmin.listGrid.paginate.initialize($container);
            }

            if (BLCAdmin.listGrid.filter) {
                BLCAdmin.listGrid.filter.initialize($container);
            }

            // update date fields
            $($.find("[data-fieldname='dateLabel']")).each(function () {
                var day = moment($(this).html());
                if (day.isValid()) {
                    $(this).html(day.fromNow());
                }
            });

            // update duration fields
            $($.find("[data-fieldname='durationLabel']")).each(function () {
                var day = moment.duration(parseInt($(this).html())).format('h[h] m[m] s[s]');
                $(this).html(day);
            });

            // Run any additionally configured initialization handlers
            for (var i = 0; i < initializationHandlers.length; i++) {
                initializationHandlers[i]($container.find('table:not([id$="-header"])'));
            }
        },

        getListGridCount: function ($container) {
            return $container.find('.listgrid-container').length;
        },

        updateGridTitleBarSize: function ($titlebar) {
            var maxWidth = $titlebar.width();
            maxWidth -= $titlebar.find('.listgrid-toolbar').outerWidth();
            maxWidth -= $titlebar.find('.listgrid-total-records').outerWidth();
            maxWidth -= 70;

            $titlebar.find('.listgrid-friendly-name').css('max-width', maxWidth + 'px');
        },

        addInitializationHandler: function (fn) {
            initializationHandlers.push(fn);
        },

        /**
         * The rowSelected handler for the inline list grid ...
         */
        inlineRowSelected: function (event, $target, link, fields, currentUrl, multi) {
            var $tr = $target !== null ? $target : $('tr[data-link="' + link + '"]');
            var currentlySelected = $tr.hasClass('selected');
            var $listGridContainer = $tr.closest('.listgrid-container');
            var $tbody = $tr.closest("tbody");
            var $listgridHeader = $tbody.closest(".listgrid-body-wrapper").prev();

            if (!multi) {
                $tbody.find('tr').removeClass('selected');
                $tbody.find('tr').find('input[type=checkbox].listgrid-checkbox').prop('checked', false);
            }

            if (!currentlySelected) {
                $tr.addClass("selected");
                $tr.find('input[type=checkbox].listgrid-checkbox').prop('checked', true);
            } else {
                $tr.removeClass("selected");
                $tr.find('input[type=checkbox].listgrid-checkbox').prop('checked', false);
            }

            updateMultiSelectCheckbox($tbody, $listgridHeader);

            BLCAdmin.listGrid.updateActionButtons($listGridContainer);
        }
    };

    BLCAdmin.addInitializationHandler(function ($container) {
        $container.find('.listgrid-container').each(function (index, element) {
            BLCAdmin.listGrid.initialize($(element));
        });

        $('body').on('click', '.side-nav ul li a', function () {
            $container.find('.listgrid-container').each(function (index, element) {
                $(element).find('tbody').each(function (index, element) {
                    if ($(element).is(':visible')) {
                        BLCAdmin.listGrid.paginate.updateGridSize($(element));
                    } else {
                        $(element).addClass('needsupdate');
                    }
                });
                $(element).find('.fieldgroup-listgrid-wrapper-header').each(function (index, element) {
                    BLCAdmin.listGrid.updateGridTitleBarSize($(element));
                });
            });
        });
    });

})(jQuery, BLCAdmin);

$(document).ready(function () {
    var isMouseDown = false;

    $('body').mousedown(function () {
        isMouseDown = true;
    }).mouseup(function () {
        isMouseDown = false;
    });

    /**
     * Bind a handler to trigger anytime a table row is clicked on any list grid.
     *
     * After assembling information, this will delegate to the specialized rowSelected
     * handler for this particular kind of list grid.
     */
    $('body').on('click', '.list-grid-table tbody tr', function () {
        var $tr = $(this);
        var $table = $tr.closest('table');
        var listGridType = $table.data('listgridtype');
        var listGridSelectType = $table.data('listgridselecttype');

        if (listGridType != 'main' && !$tr.hasClass('clickable')) {
            return false;
        }

        var link = $tr.data('link');
        var currentUrl = $table.data('currenturl');
        var fields = BLCAdmin.listGrid.getRowFields($tr);

        if ($tr.find('tr.list-grid-no-results').length == 0 && !$table.hasClass('reordering')) {

            // Avoid rebuilding "next" columns if row is already selected
            if ((listGridType === 'tree' || listGridType === 'asset_grid_folder') && !$tr.hasClass('selected')) {
                $('body').trigger('listGrid-' + listGridType + '-rowSelected', [$tr, link, fields, currentUrl]);
            }

            // If this record is locked, don't allow clicks
            if ($tr.find('.fa-lock').length) {
                return;
            }

            // Select row based on select type
            if (listGridType !== 'tree' || !$tr.hasClass('selected')) {
                $('body').trigger('listGrid-' + listGridSelectType + '-rowSelected', [$tr, link, fields, currentUrl]);
            }

            // If Adorned or Asset ListGrid, process row click by adding item id to form.
            // Else, wait for confirmation button click.
            if (listGridType === 'adorned_with_form' ||
                listGridType === 'adorned' ||
                listGridType === 'asset' ||
                listGridType === 'productionInventorySkuSelection') {
                $('body').trigger('listGrid-' + listGridType + '-rowSelected', [$tr, link, fields, currentUrl]);
            }

            // Always trigger row selection for asset grid types
            if (listGridType === 'asset_grid') {
                $('body').trigger('listGrid-' + listGridType + '-rowSelected', [$tr, link, fields, currentUrl]);
            }
        }
    });

    $('body').on({
        mouseenter: function () {
            var $tr = $(this);

            if ($tr.has('a.sub-list-grid-reorder') && $tr.find('a.sub-list-grid-reorder').css('visibility') === 'hidden') {
                $tr.find('a.sub-list-grid-reorder').css({visibility: 'visible'});
            }
            if ($tr.has('.workflow-action') && $tr.find('.workflow-action').css('visibility') === 'hidden') {
                $tr.find('.workflow-action').css({visibility: 'visible'});
            }
        },
        mouseleave: function () {
            $(this).find('a.sub-list-grid-reorder').css({visibility: 'hidden'});
            $(this).find('.workflow-action').css({visibility: 'hidden'});
        }
    }, '.list-grid-table tbody tr');

    /**
     * The rowSelected handler for the main list grid doesn't do anything by default
     */
    $('body').on('listGrid-main-rowSelected', function (event, $target, link, fields, currentUrl) {
    });

    $('body').on('listGrid-single_select-rowSelected', function (event, $target, link, fields, currentUrl) {
        BLCAdmin.listGrid.inlineRowSelected(event, $target, link, fields, currentUrl, false);
    });
    $('body').on('listGrid-translation-rowSelected', function (event, $target, link, fields, currentUrl) {
        BLCAdmin.listGrid.inlineRowSelected(event, $target, link, fields, currentUrl, false);
    });
    $('body').on('listGrid-multi_select-rowSelected', function (event, $target, link, fields, currentUrl) {
        BLCAdmin.listGrid.inlineRowSelected(event, $target, link, fields, currentUrl, true);
    });
    $('body').on('listGrid-selectize-rowSelected', function (event, $target, link, fields, currentUrl) {
        BLCAdmin.listGrid.inlineRowSelected(event, $target, link, fields, currentUrl, false);
    });

    /**
     * The rowSelected handler for a toOne list grid needs to trigger the specific valueSelected handler
     * for the field that we are performing the to-one lookup on.
     */
    $('body').on('listGrid-to_one-rowSelected', function (event, $target, link, fields, currentUrl) {
        $('div.additional-foreign-key-container').trigger('valueSelected', [$target, fields, link, currentUrl]);
    });

    /**
     * The rowSelected handler for a simpleCollection list grid ...
     */
    $('body').on('listGrid-basic-rowSelected', function (event, $target, link, fields, currentUrl) {
        var postData = {};

        for (var key in fields) {
            if (fields.hasOwnProperty(key)) {
                postData["fields['" + key + "'].value"] = fields[key];
            }
        }

        BLC.ajax({
            url: currentUrl,
            type: "POST",
            data: postData
        }, function (data) {
            BLCAdmin.listGrid.replaceRelatedCollection($(data), {
                message: BLCAdmin.messages.saved + '!',
                alertType: 'save-alert',
                autoClose: 3000,
                clearOtherAlerts: true
            });
            BLCAdmin.hideCurrentModal();
        });
    });

    /**
     * The rowSelected handler for an adornedTarget list grid. This is specific to adorned target
     * lists that do not have any additional maintained fields. In this case, we can simply
     * submit the form directly. Also need to enable or disable the submit
     * button based on whether the row is being de/selected.
     */
    $('body').on('listGrid-adorned-rowSelected', function (event, $target, link, fields, currentUrl) {
        var $adornedTargetId = $(this).find('input#adornedTargetIdProperty');
        if ($adornedTargetId.val() == fields['id']) {
            $adornedTargetId.val('');
        } else {
            $adornedTargetId.val(fields['id']);
        }
        // if selecting a row -> enable submit button, else deselecting -> disable submit button
        if ($target.hasClass('selected')) {
            $('button[type="submit"]').prop('disabled', false);
        } else {
            $('button[type="submit"]').prop('disabled', true);
        }
    });

    /**
     * The rowSelected handler for an adornedTargetWithForm list grid. Once the user selects an entity,
     * show the form with the additional maintained fields. Also need to enable or disable the submit
     * button based on whether the row is being de/selected.
     */
<<<<<<< HEAD
    $('body').on('listGrid-adorned_with_form-rowSelected', function (event, $target, link, fields, currentUrl) {
        var $adornedTargetId = $(this).find('input#adornedTargetIdProperty');
        if ($adornedTargetId.val() == fields['id']) {
            $adornedTargetId.val('');
        } else {
            $adornedTargetId.val(fields['id']);
        }
        // if selecting a row -> enable submit button, else deselecting -> disable submit button
        if ($target.hasClass('selected')) {
            $('button[type="submit"]').prop('disabled', false);
        } else {
            $('button[type="submit"]').prop('disabled', true);
        }
=======
    $('body').on('listGrid-adorned_with_form-rowSelected', function (event, link, fields, currentUrl) {
        $(this).find('input#adornedTargetIdProperty').val(fields['id']);
        var $a = $('a#adornedModalTab2Link');
        BLC.ajax({
            url: link + '/verify',
            type: "POST"
        }, function (data) {
            var autoSubmit = false;
            for (prop in data) {
                if (data.hasOwnProperty(prop)) {
                    var fixedKey = prop.replace(".", "__");
                    var value = data[prop];
                    if (prop == 'autoSubmit' && value == 'true') {
                        autoSubmit = true;
                    } else {
                        var inputField = $('input[name="fields[\'' + fixedKey + '\'].value"]');
                        inputField.val(value);
                    }
                }
            }
            $a.removeClass('disabled');
            $a.click();
            $a.addClass('disabled');
            if (autoSubmit) {
                BLCAdmin.currentModal().find('.submit-button').click();
            }
        });
>>>>>>> 55391f19
    });

    /**
     * This handler will fire for additional foreign key fields when the find button is clicked.
     *
     * It is responsible for binding a valueSelected handler for this field as well as launching
     * a list grid modal that will be used to select the to-one entity.
     *
     * Note that we MUST unbind this handler when the modal is hidden as there could be many different
     * to-one fields on an entity form.
     */
    $('body').on('click', '.to-one-lookup', function (event) {
        var $container = $(this).closest('div.additional-foreign-key-container');

        $container.on('valueSelected', function (event, $target, fields, link, currentUrl) {
            var $this = $(this);
            var displayValueProp = $this.find('input.display-value-property').val();

            var displayValue = fields[displayValueProp];
            var $selectedRow = BLCAdmin.currentModal().find('tr[data-link="' + link + '"]');
            var $displayField = $selectedRow.find('td[data-fieldname=' + displayValueProp.split(".").join("\\.") + ']');
            if ($displayField.hasClass('derived')) {
                displayValue = $.trim($displayField.text());
            }

            if (typeof BLCAdmin.treeListGrid !== 'undefined' && $this.closest('.modal-add-entity-form.enterprise-tree-add').length) {
                BLCAdmin.treeListGrid.buildParentPathJson($this.closest('.modal-add-entity-form.enterprise-tree-add'), $selectedRow);
            }

            var $valueField = $this.find('input.value');
            $valueField.val(fields['id']);
            $this.find('span.display-value').html(displayValue);
            $this.find('input.display-value').val(displayValue);
            $this.find('input.hidden-display-value').val(displayValue);

            // Ensure that the clear button shows up after selecting a value
            $this.find('button.clear-foreign-key').show();

            // Ensure that the external link button points to the correct URL
            var $externalLink = $this.find('span.external-link-container a');
            $externalLink.attr('href', $externalLink.data('foreign-key-link') + '/' + fields['id']);
            $externalLink.parent().show();

            // To-one fields potentially trigger a dynamicform. We test to see if this field should
            // trigger a form, and bind the necessary event if it should.
            var onChangeTrigger = $valueField.data('onchangetrigger');
            if (onChangeTrigger) {
                var trigger = onChangeTrigger.split("-");
                if (trigger[0] == 'dynamicForm') {
                    var $dynamicContainer = $("div.dynamic-form-container[data-dynamicpropertyname='" + trigger[1] + "']");
                    var url = $dynamicContainer.data('currenturl') + '?propertyTypeId=' + fields['id'];

                    BLC.ajax({
                        url: url,
                        type: "GET"
                    }, function (data) {
                        var dynamicPropertyName = data.find('div.dynamic-form-container').data('dynamicpropertyname');
                        var $oldDynamicContainer = $('div.dynamic-form-container[data-dynamicpropertyname="' + dynamicPropertyName + '"]');
                        var $newDynamicContainer = data.find('div.dynamic-form-container');

                        BLCAdmin.initializeFields($newDynamicContainer);

                        $oldDynamicContainer.replaceWith($newDynamicContainer);
                    });
                }
            }

            $valueField.trigger('change', fields);
            $valueField.closest('.field-group').trigger('change');
            BLCAdmin.hideCurrentModal();
        });

        var url = $(this).data('select-url');
        var thisClass = $container.closest('form').find('input[name="ceilingEntityClassname"]').val();
        var thisField = $(this).closest('.field-group').attr('id');
        var handler = BLCAdmin.getDependentFieldFilterHandler(thisClass, thisField);
        if (handler != null) {
            var $parentField = $container.closest('form').find(handler['parentFieldSelector']);
            url = url + '&' + handler['childFieldPropertyName'] + '=' + BLCAdmin.extractFieldValue($parentField);
        }
        if ($(this).data('dynamic-field')) {
            url = url + '&dynamicField=true';
        }

        BLCAdmin.showLinkAsModal(url, function () {
            $('div.additional-foreign-key-container').unbind('valueSelected');
        });

        return false;
    });

    $('body').on('click', 'button.sub-list-grid-add, a.sub-list-grid-add', function () {
        BLCAdmin.showLinkAsModal($(this).attr('data-actionurl'));
        return false;
    });

    $('body').on('click', 'button.sub-list-grid-add-empty, a.sub-list-grid-add-empty', function () {
        var link = $(this).attr('data-actionurl');
        link = link.substring(0, link.indexOf("/add")) + "/addEmpty" + link.substring(link.indexOf("/add") + 4, link.length);
        BLC.ajax({
            url: link,
            type: "POST"
        }, function (data) {
            link = link.substring(0, link.indexOf("/addEmpty")) + "/" + data.id + link.substring(link.indexOf("/addEmpty") + 9, link.length);
            if (link.indexOf("?") < 0) {
                link += "?isPostAdd=true";
            } else {
                link += "&isPostAdd=true";
            }
            BLCAdmin.showLinkAsModal(link);
        });
        return false;
    });

    $('body').on({
        mouseenter: function () {
            var $this = $(this);
            var $container = $this.closest('.listgrid-container');
            var $table = $container.find('table');
            var $tbody = $table.find('tbody');
            var $trs = $tbody.find('tr');
            var parentId = typeof $container.data('parentid') === 'undefined' ? null : $container.data('parentid');

            $table.addClass('reordering');

            $trs.removeClass('clickable').addClass('draggable');

            function isReorderToFirst(prevDisplayOrder, nextDisplayOrder) {
                return typeof prevDisplayOrder === 'undefined' && typeof nextDisplayOrder !== 'undefined';
            }

            $tbody.sortable({
                helper : BLCAdmin.listGrid.fixHelper,
                change: function( event, ui ) {
                    var prevDisplayOrder = ui.placeholder.prev().data('displayorder');
                    var nextDisplayOrder = ui.placeholder.next().data('displayorder');
                    if ((!$.isNumeric(prevDisplayOrder) || prevDisplayOrder == nextDisplayOrder) && !isReorderToFirst(prevDisplayOrder, nextDisplayOrder)) {
                        ui.placeholder.hide();
                    } else {
                        ui.placeholder.show();
                    }
                },
                beforeStop: function(ev, ui) {
                    var prevDisplayOrder = ui.placeholder.prev().prev().data('displayorder');
                    var nextDisplayOrder = ui.placeholder.next().data('displayorder');
                    if ((!$.isNumeric(prevDisplayOrder) || prevDisplayOrder == nextDisplayOrder) && !isReorderToFirst(prevDisplayOrder, nextDisplayOrder)) {
                        $(this).sortable("cancel");
                    }
                },
                update : function(event, ui) {
                    var url = ui.item.data('link') + '/sequence';

                    if (ui.item.closest('table.list-grid-table').length && ui.item.closest('table.list-grid-table').data('listgridtype') === 'tree') {
                        // Expected uri structure: "/admin/{section}/{child-id}/{alternate-id}/sequence"
                        // Desired uri structure: "/admin/{section}/{parent-id}/{collection-name}/{child-id}/{alternate-id}/sequence"
                        // Beginning: "/admin/{section}"
                        // Middle: "/{parent-id}/{collection-name}"
                        // End: "/{child-id}/{alternate-id}/sequence"
                        var parentId = ui.item.closest('.listgrid-container').data('parentid');
                        var collectionName = ui.item.closest('.tree-listgrid-container').data('collectionname');

                        var thirdToLastIndex = url.lastIndexOf('/', url.lastIndexOf('/', url.lastIndexOf('/') - 1) - 1);
                        var beginning = url.substring(0, thirdToLastIndex);
                        var middle = "/" + parentId + "/" + collectionName;
                        var end = url.substring(thirdToLastIndex);
                        url = beginning + middle + end;
                    }

                    BLC.ajax({
                        url : url,
                        type : "POST",
                        data : {
                            newSequence : BLCAdmin.listGrid.paginate.getActualRowIndex(ui.item),
                            parentId : parentId
                        }
                    }, function (data) {
                        var $container = $('div.listgrid-container#' + data.field);
                        BLCAdmin.listGrid.showAlert($container, BLCAdmin.messages.saved + '!', {
                            alertType: 'save-alert',
                            autoClose: 3000
                        });

                        $container = $this.closest('.listgrid-container');
                        if ($container.prev().length) {
                            var $parent = $container.prev().find('tr.selected');
                            if (!$parent.hasClass('dirty')) {
                                $parent.addClass('dirty');
                                var changeIcon = '<a class="blc-icon-triangle-right has-tip hover-cursor workflow-icon" data-width="200" ' +
                                    'title="This record has been modified in the current sandbox"></a>';

                                if ($parent.find('.workflow-change-icon').length) {
                                    $parent.find('.workflow-change-icon').html(changeIcon);
                                } else {
                                    var contents = $parent.find('td:first').html();
                                    $parent.find('td:first').html(changeIcon + contents);
                                }
                            }
                        }

                        ui.item.data('displayorder', data.newDisplayOrder);
                    });
                }
            }).disableSelection();
        },
        mouseleave: function () {
            if (isMouseDown) {
                return false;
            }

            var $container = $(this).closest('.listgrid-container');
            var $table = $container.find('table');
            var $tbody = $table.find('tbody');
            var $trs = $tbody.find('tr');

            $table.removeClass('reordering');

            $trs.removeClass('draggable').addClass('clickable');
            $tbody.sortable("destroy");
        }
    }, 'a.sub-list-grid-reorder');

    $('body').on('click', 'a.sub-list-grid-remove, button.sub-list-grid-remove', function () {
        var link = BLCAdmin.listGrid.getActionLink($(this));

        var $selectedRows;
        if ($(this).is('a')) {
            $selectedRows = $(this).closest('tr');
        } else {
            var $container = $(this).closest('.listgrid-container');
            $selectedRows = $container.find('table tr.selected');
        }
        var rowFields = BLCAdmin.listGrid.getRowFields($selectedRows);

        BLC.ajax({
            url: link,
            data: rowFields,
            type: "POST"
        }, function (data) {
            if (data.status == 'error') {
                BLCAdmin.listGrid.showAlert($container, data.message);
            } else {
                BLCAdmin.listGrid.replaceRelatedCollection($(data), {
                    message: BLCAdmin.messages.saved + '!',
                    alertType: 'save-alert',
                    autoClose: 3000,
                    clearOtherAlerts: true
                });
            }
        });

        return false;
    });

    $('body').on('click', 'a.sub-list-grid-update, button.sub-list-grid-update', function () {
        var link = BLCAdmin.listGrid.getActionLink($(this));

        BLCAdmin.showLinkAsModal(link);

        return false;
    });

    $('body').on('click', 'button.sub-list-grid-view', function () {
        var link = BLCAdmin.listGrid.getActionLink($(this));

        BLCAdmin.showLinkAsModal(link);

        return false;
    });

    $('body').on('click', 'a.sub-list-grid-edit, button.sub-list-grid-edit', function () {
        var link = BLCAdmin.listGrid.getActionLink($(this));

        if ($(this).closest('table').length && $(this).closest('table').data('listgridtype') === 'tree' && $(this).closest('.tree-column-wrapper').length) {
            // Expected uri structure: "/admin/{section}/{id}/{alternate-id}"
            // Desired uri structure: "/admin/{section}/{id}"
            link = link.substring(0, link.lastIndexOf('/'));
        }

        window.location.assign(link);
        return false;
    });

    $('body').on('click', 'button.list-grid-single-select', function () {
        var $modal = $(this).closest('.modal');
        var $container = $modal.find('.listgrid-container');
        var $table = $container.find('table');
        var $selectedRow = $table.find('tr.selected');
        var listGridType = $table.data('listgridtype');

        var link = $selectedRow.data('link');
        var fields = BLCAdmin.listGrid.getRowFields($selectedRow);
        var currentUrl = $container.find("table").data('currenturl');

        $('body').trigger('listGrid-' + listGridType + '-rowSelected', [$(this), link, fields, currentUrl]);
    });

    $('body').on('submit', 'form.modal-form', function (event) {
        var $form = $(this);
        var submit = BLCAdmin.runSubmitHandlers($form);

        if (submit) {
            BLC.ajax({
                url: this.action,
                type: "POST",
                data: BLCAdmin.serializeForm($form)
            }, function (data) {
                BLCAdmin.entityForm.hideActionSpinner($form.closest('.modal').find('.entity-form-actions'));

                //if there is a validation error, replace the current form that's there with this new one
                var $newForm = $(data).find('.modal-body form');
                if ($newForm[0]) {
                    //with adorned forms, we have just overwritten the related id property that was selected previously. Ensure
                    //to replace that in the new form
                    var $adornedTargetIdProperty = $(data).find('input#adornedTargetIdProperty');
                    var isAdornedModal = false;
                    if ($adornedTargetIdProperty[0]) {
                        $adornedTargetIdProperty.val($form.find('input#adornedTargetIdProperty').val());
                        isAdornedModal = true;
                    }
                    //we are potentially replacing a form that has tabs. Ensure those are removed from the replacing form so
                    //we don't get double-tabs
                    $newForm.find('.tabs-container').remove();

                    //ensure the active tab fields on the old form is active on the new form
                    var $modal = $form.closest('.modal');
                    $modal.find('dl.tabs dd').each(function (tabIndex, tab) {
                        if ($(tab).hasClass('active')) {
                            var $contentTabs;
                            $contentTabs = $newForm.find('> ul.tabs-content > li');
                            $contentTabs.removeClass('active');
                            $($contentTabs[tabIndex]).addClass('active').css('display', 'block');
                        }
                    });

                    //swap out the forms
                    $form.replaceWith($newForm);

                    //since we just replaced everything, initialize all the fields back. See BLCAdmin.showModal
                    BLCAdmin.initializeModalTabs($(BLCAdmin.currentModal()));
                    BLCAdmin.initializeModalButtons($(BLCAdmin.currentModal()));
                    BLCAdmin.initializeFields();

                    var $actions = BLCAdmin.currentModal().find('.entity-form-actions');
                    $actions.find('button').show();
                    $actions.find('img.ajax-loader').hide();
                } else {

                    var $assetGrid = $(data).find('.asset-grid-container');
                    if ($assetGrid.length) {
                        var $assetListGrid = $(data).find('.asset-listgrid');

                        BLCAdmin.assetGrid.initialize($assetGrid);

                        $('.asset-grid-container').replaceWith($assetGrid);
                        $('.asset-listgrid').replaceWith($assetListGrid);

                        $('.listgrid-container').each(function (index, container) {
                            BLCAdmin.listGrid.initialize($(container));
                        });
                        BLCAdmin.hideCurrentModal();

                    } else {
                        BLCAdmin.hideCurrentModal();

                        BLCAdmin.listGrid.replaceRelatedCollection($(data), {
                            message: BLCAdmin.messages.saved + '!',
                            alertType: 'save-alert',
                            autoClose: 3000
                        });
                    }
                }
            });
        }
        return false;
    });

    /**
     * Clears out a previously-selected foreign key on both a form and listgrid criteria
     */
    $('body').on('click', 'button.clear-foreign-key', function (event) {
        var $container = $(this).closest('div.additional-foreign-key-container');
        var $this = $(this);

        // Remove the current display value
        var emptyInput = $this.closest('.input-group').find('input:not(:visible)');
        $this.closest('.input-group').find('input:visible').val(emptyInput.val());

        if (typeof BLCAdmin.treeListGrid !== 'undefined') {
            BLCAdmin.treeListGrid.removeParentPathJson($container.closest('.modal-add-entity-form.enterprise-tree-add'));
        }

        // Remove the criteria input val
        $container.find('.value').val('').trigger('change');
        $this.toggle();

        $container.find('.external-link-container').hide();

        // Clear out the dynamic form that this field drives, if any
        var onChangeTrigger = $container.find('input.value').data('onchangetrigger');
        if (onChangeTrigger) {
            var trigger = onChangeTrigger.split("-");
            if (trigger[0] == 'dynamicForm') {
                $("div.dynamic-form-container[data-dynamicpropertyname='" + trigger[1] + "'] fieldset").remove();
            }
        }

        // Don't follow the link; prevents page jumping
        return false;
    });

    $('body').on('mouseover', 'td.row-action-selector', function (event) {
        $(this).find('ul.row-actions').show();
    });

    $('body').on('mouseout', 'td.row-action-selector', function (event) {
        $(this).find('ul.row-actions').hide();
    });

    $('body').on('click', 'input[type=checkbox].multiselect-checkbox', function (event) {
        var $listgridBody = $(this).closest(".listgrid-header-wrapper").next();
        if ($(this).prop('checked')) {
            $listgridBody.find(".listgrid-checkbox").prop('checked', true);
            BLCAdmin.listGrid.inlineRowSelected(null, $listgridBody.find(".list-grid-table tbody tr:not(.selected)"), null, null, null, true);
        } else {
            $listgridBody.find(".listgrid-checkbox").prop('checked', false);
            BLCAdmin.listGrid.inlineRowSelected(null, $listgridBody.find(".list-grid-table tbody tr.selected"), null, null, null, true);
        }
    });

    $('body').on('click', 'input[type=checkbox].listgrid-checkbox', function (event) {
        var $listgridHeader = $(this).closest(".listgrid-body-wrapper").prev();
        var $tbody = $(this).closest("tbody");

        updateMultiSelectCheckbox($tbody, $listgridHeader);
    });

    $('body').on('click', 'td.listgrid-row-actions span', function (event) {
        return false;
    });

    $("input[type=checkbox].listgrid-checkbox").prop('checked', false);
    $("input[type=checkbox].multiselect-checkbox").prop('checked', false);

});

function updateMultiSelectCheckbox($tbody, $listgridHeader) {
    var numRows = $tbody.find("input[type=checkbox].listgrid-checkbox").length;
    var numCheckedRows = $tbody.find("input[type=checkbox].listgrid-checkbox:checked").length;

    if (numRows === numCheckedRows) {
        $listgridHeader.find("input[type=checkbox].multiselect-checkbox").prop('checked', true);
    } else {
        $listgridHeader.find("input[type=checkbox].multiselect-checkbox").prop('checked', false);
    }
}<|MERGE_RESOLUTION|>--- conflicted
+++ resolved
@@ -568,7 +568,6 @@
      * show the form with the additional maintained fields. Also need to enable or disable the submit
      * button based on whether the row is being de/selected.
      */
-<<<<<<< HEAD
     $('body').on('listGrid-adorned_with_form-rowSelected', function (event, $target, link, fields, currentUrl) {
         var $adornedTargetId = $(this).find('input#adornedTargetIdProperty');
         if ($adornedTargetId.val() == fields['id']) {
@@ -579,38 +578,34 @@
         // if selecting a row -> enable submit button, else deselecting -> disable submit button
         if ($target.hasClass('selected')) {
             $('button[type="submit"]').prop('disabled', false);
+            var $a = $('a#adornedModalTab2Link');
+            BLC.ajax({
+                url: link + '/verify',
+                type: "POST"
+            }, function (data) {
+                var autoSubmit = false;
+                for (prop in data) {
+                    if (data.hasOwnProperty(prop)) {
+                        var fixedKey = prop.replace(".", "__");
+                        var value = data[prop];
+                        if (prop == 'autoSubmit' && value == 'true') {
+                            autoSubmit = true;
+                        } else {
+                            var inputField = $('input[name="fields[\'' + fixedKey + '\'].value"]');
+                            inputField.val(value);
+                        }
+                    }
+                }
+                $a.removeClass('disabled');
+                $a.click();
+                $a.addClass('disabled');
+                if (autoSubmit) {
+                    BLCAdmin.currentModal().find('.submit-button').click();
+                }
+            });
         } else {
             $('button[type="submit"]').prop('disabled', true);
         }
-=======
-    $('body').on('listGrid-adorned_with_form-rowSelected', function (event, link, fields, currentUrl) {
-        $(this).find('input#adornedTargetIdProperty').val(fields['id']);
-        var $a = $('a#adornedModalTab2Link');
-        BLC.ajax({
-            url: link + '/verify',
-            type: "POST"
-        }, function (data) {
-            var autoSubmit = false;
-            for (prop in data) {
-                if (data.hasOwnProperty(prop)) {
-                    var fixedKey = prop.replace(".", "__");
-                    var value = data[prop];
-                    if (prop == 'autoSubmit' && value == 'true') {
-                        autoSubmit = true;
-                    } else {
-                        var inputField = $('input[name="fields[\'' + fixedKey + '\'].value"]');
-                        inputField.val(value);
-                    }
-                }
-            }
-            $a.removeClass('disabled');
-            $a.click();
-            $a.addClass('disabled');
-            if (autoSubmit) {
-                BLCAdmin.currentModal().find('.submit-button').click();
-            }
-        });
->>>>>>> 55391f19
     });
 
     /**
