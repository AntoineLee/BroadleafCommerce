--- conflicted
+++ resolved
@@ -312,22 +312,16 @@
             $spinner.parent().find('.spinner-backdrop').remove();
         },
 
-<<<<<<< HEAD
+        isLoading : function($tbody) {
+            var $spinner = $tbody.closest('.listgrid-container').find('i.listgrid-table-spinner');
+            return $spinner.parent().css('display') === 'block';
+        },
+
         initialize: function ($container) {
             BLCAdmin.listGrid.updateActionButtons($container);
             BLCAdmin.adornedEntityForm.updateActionButtons($container);
             BLCAdmin.listGrid.updateGridTitleBarSize($container.find('.fieldgroup-listgrid-wrapper-header'));
 
-=======
-        isLoading : function($tbody) {
-            var $spinner = $tbody.closest('.listgrid-container').find('i.listgrid-table-spinner');
-            return $spinner.parent().css('display') === 'block';
-        },
-        
-        initialize : function($container) {
-            BLCAdmin.listGrid.updateToolbarRowActionButtons($container);
-            
->>>>>>> 89e63261
             if (BLCAdmin.listGrid.paginate) {
                 BLCAdmin.listGrid.paginate.initialize($container);
             }
