--- conflicted
+++ resolved
@@ -342,14 +342,9 @@
             });
 
             // update duration fields
-<<<<<<< HEAD
             $("[data-fieldname='durationLabel']").find('.column-text').each(function () {
-                var day = moment.duration(parseInt($(this).html())).format('h[h] m[m] s[s]');
-=======
-            $($.find("[data-fieldname='durationLabel']")).each(function () {
                 var parsed = parseInt($(this).data("fieldvalue"));
                 var day = moment.duration(parsed).format('h[h] m[m] s[s]');
->>>>>>> 10be923d
                 $(this).html(day);
             });
 
