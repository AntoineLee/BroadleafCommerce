--- conflicted
+++ resolved
@@ -537,7 +537,6 @@
          * @returns {boolean}
          */
         checkIfShouldTrackChanges : function(el) {
-<<<<<<< HEAD
 
             // if this element is in an OMS tab, we don't want to track
             if (el !== undefined && $(el).closest('.oms-tab').length) {
@@ -545,11 +544,7 @@
             }
             
             // Don't track if we are in a modal, on an OMS page, or not on a page with an entity form
-            if ($(el).closest('.modal').length ||
-=======
-            // Don't track if we are in a modal, on an OMS page, or not on a page with an entity form
             if ((el !== undefined && $(el).closest('.modal').length) ||
->>>>>>> d3ed42b4
                 $('.oms').length ||
                 !$('.entity-form').length) {
                 return false;
