--- conflicted
+++ resolved
@@ -424,16 +424,12 @@
              * For lookups we need to store the original id value as well as the original display value
              */
             $('.additional-foreign-key-container').each(function(i, el) {
-<<<<<<< HEAD
-                var $valueContainer = $(el).find('.value');
-=======
                 // if this element is in an OMS tab, we don't want to track
                 if ($(el).closest('.oms-tab').length) {
                     return false;
                 }
 
-                var $valueContainer = $(el).find('.value')
->>>>>>> cb9c0f3a
+                var $valueContainer = $(el).find('.value');
                 var origVal = $valueContainer.val() || '';
                 $valueContainer.attr('data-orig-val', origVal);
 
@@ -546,7 +542,7 @@
             if (el !== undefined && $(el).closest('.oms-tab').length) {
                 return false;
             }
-            
+
             // Don't track if we are in a modal, on an OMS page, or not on a page with an entity form
             if ((el !== undefined && $(el).closest('.modal').length) ||
                 $('.oms').length ||
