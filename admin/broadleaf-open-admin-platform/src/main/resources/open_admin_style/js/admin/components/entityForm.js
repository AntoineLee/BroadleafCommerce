/*
 * #%L
 * BroadleafCommerce Open Admin Platform
 * %%
 * Copyright (C) 2009 - 2013 Broadleaf Commerce
 * %%
 * Licensed under the Apache License, Version 2.0 (the "License");
 * you may not use this file except in compliance with the License.
 * You may obtain a copy of the License at
 * 
 *       http://www.apache.org/licenses/LICENSE-2.0
 * 
 * Unless required by applicable law or agreed to in writing, software
 * distributed under the License is distributed on an "AS IS" BASIS,
 * WITHOUT WARRANTIES OR CONDITIONS OF ANY KIND, either express or implied.
 * See the License for the specific language governing permissions and
 * limitations under the License.
 * #L%
 */

(function($, BLCAdmin) {

    var excludedEFSectionTabSelectors = [];

    var originalStickyBarOffset = $('.sticky-container').offset().top;
    var originalStickyBarHeight = $('.sticky-container').height();
    
    BLCAdmin.entityForm = {
        showActionSpinner : function ($actions) {
            $("#headerFlashAlertBoxContainer").addClass("hidden");
            $actions.find('button').prop("disabled",true);
            $actions.find('img.ajax-loader').show();
        },

        addExcludedEFSectionTabSelector : function(selector) {
            excludedEFSectionTabSelectors.push(selector);
        },

        getExcludedEFSectionTabSelectorString : function() {
            var excludedSelectors = '';
            for (var i=0;i<excludedEFSectionTabSelectors.length;i++){
                excludedSelectors += ', ' + excludedEFSectionTabSelectors[i];
            }
            return excludedSelectors;
        },

        /**
         * Should happen after the AJAX request completes
         */
        hideActionSpinner : function () {
            var $actions = $('.entity-form-actions');
            $actions.find('button').prop("disabled",false);
            $actions.find('img.ajax-loader').hide();
        },

        showErrors : function (data, alertMessage) {
            $.each( data.errors , function( idx, error ){
                if (error.errorType == "field") {
                    var fieldGroup = $("#field-" + error.field);

                    if (fieldGroup.length) {
                        // Add an error indicator to the fields tab
                        // this can happen more than once because the indicator is absolute positioning
                        var tabId = '#' + fieldGroup.parents('.entityFormTab').attr("class").substring(0, 4);
                        var $tabWithError = $('a[href=' + tabId + ']');
                        if (BLCAdmin.currentModal() !== undefined) {
                            $tabWithError = BLCAdmin.currentModal().find('a[href=' + tabId + ']');
                        }
                        $tabWithError.prepend('<span class="tab-error-indicator danger"></span>');

                        // Mark the field as an error
                        var fieldError = "<div class='error'";
                        if (fieldGroup.find(".field-help").length !== 0) {
                            fieldError += " style='margin-top:-5px;'";
                        }
                        fieldError += ">" + error.message + "</div>";

                        $(fieldGroup).append(fieldError);
                        $(fieldGroup).addClass("has-error");
                    } else {
                        var error = "<div class='tabError'><span class='error'>" + error.message + "</span></div>";
                        $(".entity-errors").append(error);
                    }
                } else if (error.errorType == 'global'){
                    var globalError = "<div class='tabError'><b>" + BLCAdmin.messages.globalErrors + "</b><span class='error'>"
                        + error.message + "</span></div>";
                    $(".entity-errors").append(globalError);
                }
            });
            BLCAdmin.entityForm.showErrorHeaderAlert(alertMessage);
        },

        showErrorHeaderAlert : function (alertMessage) {
            if (typeof BLCAdmin.currentModal() === 'undefined') {
                $('#headerFlashAlertBoxContainer .alert-box').removeClass('success').addClass('alert');
                $('#headerFlashAlertBoxContainer .alert-box-message').text(alertMessage);
            } else if (BLCAdmin.currentModal().find('#headerFlashAlertBoxContainer .alert-box').length) {
                var $headerFlashAlertBoxContainer = BLCAdmin.currentModal().find('#headerFlashAlertBoxContainer');
                $headerFlashAlertBoxContainer.find('.alert-box').removeClass('success').addClass('alert');
                $headerFlashAlertBoxContainer.find('.alert-box-message').text(alertMessage);
            } else {
                var $modalFooter = BLCAdmin.currentModal().find('.modal-footer');
                var headerFlashAlertBoxContainer = '<div id="headerFlashAlertBoxContainer"><div id="headerFlashAlertBox" class="alert-box">' +
                    '<span class="alert-box-message"></span></div></div>';
                $modalFooter.append(headerFlashAlertBoxContainer);

                var $headerFlashAlertBoxContainer = $modalFooter.find('#headerFlashAlertBoxContainer');
                $headerFlashAlertBoxContainer.find('.alert-box').removeClass('success').addClass('alert');
                $headerFlashAlertBoxContainer.find('.alert-box-message').text(alertMessage);
            }
        },

        swapModalEntityForm : function ($modal, newHtml) {
            $modal.find('.modal-header .tabs-container').replaceWith($(newHtml).find('.modal-body .tabs-container'));
            // Show field-level validation errors
            $modal.find('.modal-body .tabs-content').replaceWith($(newHtml).find('.modal-body .tabs-content'));
            // Show EntityForm error list
            var errorDiv = $(newHtml).find('.modal-body .errors');
            if (errorDiv.length) {
                //since we only replaced the content of the modal body, ensure the error div gets there as well
                var currentErrorDiv = $modal.find('.modal-body .errors');
                if (currentErrorDiv.length) {
                    currentErrorDiv.replaceWith(errorDiv)
                } else {
                    $modal.find('.modal-body').prepend(errorDiv);
                }
            }
        },

        submitFormViaAjax : function ($form) {
            var submit = BLCAdmin.runSubmitHandlers($form);

            if (submit) {
                BLC.ajax({
                    url: $form.attr('action'),
                    dataType: "json",
                    type: "POST",
                    data: BLCAdmin.serializeArray($form)
                }, function (data) {
                    BLCAdmin.entityForm.hideActionSpinner();

                    $(".errors, .error, .tab-error-indicator, .tabError").remove();
                    $('.has-error').removeClass('has-error');

                    if (!data.errors) {

                        var $titleBar = $form.closest('.main-content').find('.content-area-title-bar');
                        BLCAdmin.alert.showAlert($titleBar, 'Successfully ' + BLCAdmin.messages.saved + '!', {
                            alertType: 'save-alert',
                            autoClose: 2000,
                            clearOtherAlerts: true
                        });

                        if (!$('.modal:not(#expire-message)').length && $('.entity-form').length) {
                            if (BLCAdmin.entityForm.status) {
                                BLCAdmin.entityForm.status.clearEntityFormChanges();
                                BLCAdmin.entityForm.status.updateEntityFormActions();
                            }
                        }

                    } else {
                        BLCAdmin.entityForm.showErrors(data, BLCAdmin.messages.problemSaving);
                        if (BLCAdmin.entityForm.status) {
                            BLCAdmin.entityForm.status.setDidConfirmLeave(false);
                        }
                    }

                    BLCAdmin.runPostFormSubmitHandlers($form, data);
                });
            }
        },

        makeFieldsReadOnly : function ($form) {
            $form = typeof $form !== 'undefined' ? $form : $('body').find('.main-content .content-yield').find('form');

            var $tabsContent =$form.find('.tabs-content');
            // General input fields
            $tabsContent.find('input').prop('disabled', true).addClass('disabled');

            // Redactor fields
            $tabsContent.find('textarea').prop('disabled', true).addClass('disabled').show();
            $tabsContent.find('textarea').css({color: 'rgb(84, 84, 84)', padding: 'padding: 12px', border: 'none'});
            $tabsContent.find('.redactor-box').css('border', 'none');
            $tabsContent.find('.redactor-toolbar').hide();
            $tabsContent.find('.redactor-editor').hide();

            // Radio buttons
            $tabsContent.find('label.radio-label').prop('disabled', true).addClass('disabled');

            // ListGrid actions
            $tabsContent.find('.listgrid-toolbar a').prop('disabled', true).addClass('disabled');
            $tabsContent.find('.listgrid-row-actions a').prop('disabled', true).addClass('disabled');

            // Selectize
            $tabsContent.find('.selectize-control .selectize-input').addClass('disabled');

            // Rule builder
            var $ruleBuilders = $tabsContent.find('.rule-builder-simple, .rule-builder-simple-time, .rule-builder-with-quantity');
            $ruleBuilders.find('.rules-group-header button').prop('disabled', true).addClass('disabled');
            $ruleBuilders.find('.rules-group-body button').prop('disabled', true).addClass('disabled');
            $ruleBuilders.find('.button.and-button').prop('disabled', true).addClass('disabled');
            $ruleBuilders.find('.toggle-container label').addClass('disabled');
        },

        getOriginalStickyBarOffset : function() {
            return originalStickyBarOffset;
        },

        getOriginalStickyBarHeight : function() {
            return originalStickyBarHeight;
        }
    };
})(jQuery, BLCAdmin);

$(document).ready(function() {

    /**
     * Make the sticky bar (breadcrumb) lock at the top of the window when it's scrolled off the page
     */
    $('.main-content').on('scroll', function() {
        if (!$('form.entity-form').length || $('.oms').length)  {
            return;
        }
        var $sc = $('.sticky-container');
        var $scp = $('.sticky-container-padding');
        var height = BLCAdmin.entityForm.getOriginalStickyBarHeight();
        var minHeight = height - 30;

        $scp.show();
        $sc.addClass('sticky-fixed').css('top', BLCAdmin.entityForm.getOriginalStickyBarOffset());
        $sc.outerWidth($('.main-content').outerWidth());
        $('.sticky-container-padding').outerHeight(height);

        if ($('.main-content').scrollTop() <= 30) {
            var scroll = $('.main-content').scrollTop();
            $sc.find('.content-area-title-bar').css('height', height - scroll);
            $sc.find('.content-area-title-bar').css('line-height', height - scroll + 'px');
            $sc.find('.content-area-title-bar h3').css('line-height', height - scroll + 'px');
            $sc.find('.content-area-title-bar .dropdown-menu').css('margin-top', (-22 + scroll / 2) + 'px');
        } else {
            $sc.find('.content-area-title-bar').css('height', minHeight + 'px');
            $sc.find('.content-area-title-bar').css('line-height', minHeight + 'px');
            $sc.find('.content-area-title-bar h3').css('line-height', minHeight + 'px');
            $sc.find('.content-area-title-bar .dropdown-menu').css('margin-top', '-7px');
        }
    });
    
    var tabs_action=null;
    $('body div.section-tabs li').find('a:not(".workflow-tab, .system-property-tab' +
            BLCAdmin.entityForm.getExcludedEFSectionTabSelectorString() + '")').click(function(event) {
        var $tab = $(this);
        var $tabBody = $('.' + $tab.attr('href').substring(1) + 'Tab');
        var tabKey = $tab.find('span').data('tabkey');
        var $form = BLCAdmin.getForm($tab);
        var href = $(this).attr('href').replace('#', '');
        var currentAction = $form.attr('action');
        var tabUrl = encodeURI(currentAction + '/1/' + tabKey);

     	if (tabs_action && tabs_action.indexOf(tabUrl + '++') == -1 && tabs_action.indexOf(tabUrl) >= 0) {
     		tabs_action = tabs_action.replace(tabUrl, tabUrl + '++');
     	} else if (tabs_action && tabs_action.indexOf(tabUrl) == -1) {
     		tabs_action += ' / ' + tabUrl;
     	} else if (tabs_action == null) {
     		tabs_action = tabUrl;
     	}

     	if (tabs_action.indexOf(tabUrl + '++') == -1 && !$tab.hasClass('first-tab')) {
            showTabSpinner($tab, $tabBody);

     		BLC.ajax({
     			url: tabUrl,
     			type: "POST",
     			data: $form.serializeArray()
     		}, function(data) {
     			$('div.' + href + 'Tab .listgrid-container').find('.listgrid-header-wrapper table').each(function() {
     				var tableId = $(this).attr('id').replace('-header', '');
                    var $tableWrapper = data.find('.listgrid-header-wrapper:has(table#' + tableId + ')');
     				BLCAdmin.listGrid.replaceRelatedCollection($tableWrapper);
                    BLCAdmin.listGrid.updateGridTitleBarSize($(this).closest('.listgrid-container').find('.fieldgroup-listgrid-wrapper-header'));
     			});
     			$('div.' + href + 'Tab .selectize-wrapper').each(function() {
     				var tableId = $(this).attr('id');
                    var $selectizeWrapper = data.find('.selectize-wrapper#' + tableId);
     				BLCAdmin.listGrid.replaceRelatedCollection($selectizeWrapper);
     			});
                $('div.' + href + 'Tab .media-container').each(function() {
                    var tableId = $(this).attr('id');
                    tableId = tableId.replace(".", "\\.");
                    var $container = data.find('#' + tableId);
                    var $assetGrid = $($container).find('.asset-grid-container');
                    var $assetListGrid = data.find('.asset-listgrid');

                    BLCAdmin.assetGrid.initialize($assetGrid);

                    $(this).find('.asset-grid-container').replaceWith($assetGrid);
                });

                hideTabSpinner($tab, $tabBody);
     		});

     		event.preventDefault();

     	}
     });


    // When the delete button is clicked, we can change the desired action for the
    // form and submit it normally (not via AJAX).
    $('body').on('click', 'button.delete-button, a.delete-button', function(event) {
        var $form = BLCAdmin.getForm($(this));

        var currentAction = $form.attr('action');
        var deleteUrl = currentAction + '/delete'

        BLCAdmin.entityForm.showActionSpinner($(this).closest('.entity-form-actions'));
        
        // On success this should redirect, on failure we'll get some JSON back
        BLC.ajax({
            url: deleteUrl,
            type: "POST",
            data: $form.serializeArray(),
            complete: BLCAdmin.entityForm.hideActionSpinner()
        }, function (data) {
            $("#headerFlashAlertBoxContainer").removeClass("hidden");
            $(".errors, .error, .tab-error-indicator, .tabError").remove();
            $('.has-error').removeClass('has-error');

            if (!data.errors) {
                var $titleBar = $form.closest('.main-content').find('.content-area-title-bar');
                BLCAdmin.alert.showAlert($titleBar, 'Successfully ' + BLCAdmin.messages.deleted + '!', {
                    alertType: 'save-alert',
                    autoClose: 2000,
                    clearOtherAlerts: true
                });
            } else {
                BLCAdmin.entityForm.showErrors(data, BLCAdmin.messages.problemDeleting);
            }

            BLCAdmin.runPostFormSubmitHandlers($form, data);
        });
        
        event.preventDefault();
    });

    $('body').on('click', 'button.submit-button, a.submit-button', function(event) {
        if ($(this).hasClass('disabled') || $(this).is(':disabled')) {
            return;
        }

        $('body').click(); // Defocus any current elements in case they need to act prior to form submission
        var $form = BLCAdmin.getForm($(this));

        BLCAdmin.entityForm.showActionSpinner($(this).closest('.content-area-title-bar.entity-form-actions'));

        // This is a save, we need to enable the page to be reloaded (in the case of an initial save)
        if (BLCAdmin.entityForm.status) {
            BLCAdmin.entityForm.status.setDidConfirmLeave(true);
        }

        if ($(".blc-admin-ajax-update").length && $form.parents(".modal-body").length == 0) {
            BLCAdmin.entityForm.submitFormViaAjax($form);
        } else {
            $form.submit();
        }

        event.preventDefault();
    });

    function getTabText($tab) {
        return $tab.clone()    //clone the element
            .children() //select all the children
            .remove()   //remove all the children
            .end()  //again go back to selected element
            .text()
            .trim();
    }

    function showTabSpinner($tab, $tabBody) {
        $("#headerFlashAlertBoxContainer").addClass("hidden");
        $tabBody.find('button').prop("disabled", true);
        $tab.find('i.fa-spinner').show();
    }

    function hideTabSpinner($tab, $tabBody) {
        $tabBody.find('button:not(.row-action)').prop("disabled", false);
        $tab.find('i.fa-spinner').hide();
    }

    $('body').on('submit', 'form.entity-form', function(event) {
        var submit = BLCAdmin.runSubmitHandlers($(this));
        return submit;
    });
    
    $('body').on('submit', 'form.modal-add-entity-form', function(event) {
        var $form = $(this);
        var submit = BLCAdmin.runSubmitHandlers($form);
        
        if (submit) {
            BLC.ajax({
                url: this.action,
                type: "POST",
                data: BLCAdmin.serialize($form)
            }, function(data) {
<<<<<<< HEAD
                BLCAdmin.runPostFormSubmitHandlers($form, data);

=======
                BLCAdmin.ruleBuilders.removeModalRuleBuilders($form);
>>>>>>> 594ad211
                var $modal = BLCAdmin.currentModal();
                BLCAdmin.entityForm.swapModalEntityForm($modal, data);

                BLCAdmin.initializeFields($('.modal .modal-body .tabs-content'));
                $modal.find('.submit-button').show();
                $modal.find('img.ajax-loader').hide();
            });
        }
        return false;
    });

    $('body').on('submit', 'form.modal-form', function (event) {
        var $form = $(this);
        var submit = BLCAdmin.runSubmitHandlers($form);

        if (submit) {
            BLC.ajax({
                url: this.action,
                type: "POST",
                data: BLCAdmin.serialize($form)
            }, function (data) {
                BLCAdmin.runPostFormSubmitHandlers($form, data);

                BLCAdmin.entityForm.hideActionSpinner($form.closest('.modal').find('.entity-form-actions'));

                //if there is a validation error, replace the current form that's there with this new one
                var $newForm = $(data).find('.modal-body form');
                if ($newForm[0]) {
                    BLCAdmin.ruleBuilders.removeModalRuleBuilders($form);
                    //with adorned forms, we have just overwritten the related id property that was selected previously. Ensure
                    //to replace that in the new form
                    var $adornedTargetIdProperty = $(data).find('input#adornedTargetIdProperty');
                    var isAdornedModal = false;
                    if ($adornedTargetIdProperty[0]) {
                        $adornedTargetIdProperty.val($form.find('input#adornedTargetIdProperty').val());
                        isAdornedModal = true;
                    }
                    //we are potentially replacing a form that has tabs. Ensure those are removed from the replacing form so
                    //we don't get double-tabs
                    $newForm.find('.tabs-container').remove();

                    //ensure the active tab fields on the old form is active on the new form
                    var $modal = $form.closest('.modal');
                    $modal.find('dl.tabs dd').each(function (tabIndex, tab) {
                        if ($(tab).hasClass('active')) {
                            var $contentTabs;
                            $contentTabs = $newForm.find('> ul.tabs-content > li');
                            $contentTabs.removeClass('active');
                            $($contentTabs[tabIndex]).addClass('active').css('display', 'block');
                        }
                    });

                    //swap out the forms
                    $form.replaceWith($newForm);

                    //since we just replaced everything, initialize all the fields back. See BLCAdmin.showModal
                    BLCAdmin.initializeModalTabs($(BLCAdmin.currentModal()));
                    BLCAdmin.initializeModalButtons($(BLCAdmin.currentModal()));
                    BLCAdmin.initializeFields();

                    var $actions = BLCAdmin.currentModal().find('.entity-form-actions');
                    $actions.find('button').show();
                    $actions.find('img.ajax-loader').hide();
                } else {

                    var $assetGrid = $(data).find('.asset-grid-container');
                    if ($assetGrid.length) {
                        var $assetListGrid = $(data).find('.asset-listgrid');

                        BLCAdmin.assetGrid.initialize($assetGrid);

                        $('.asset-grid-container').replaceWith($assetGrid);
                        $('.asset-listgrid').replaceWith($assetListGrid);

                        $('.listgrid-container').each(function (index, container) {
                            BLCAdmin.listGrid.initialize($(container));
                        });
                        BLCAdmin.hideCurrentModal();

                    } else {
                        BLCAdmin.hideCurrentModal();

                        BLCAdmin.listGrid.replaceRelatedCollection($(data), {
                            message: BLCAdmin.messages.saved + '!',
                            alertType: 'save-alert',
                            autoClose: 3000
                        });
                    }
                }
            });
        }
        return false;
    });

    /*
     * On hiding the modal, remove any rule-builders added inside of the modal. This needs to happen on using the 'close'
     * and 'submit' buttons.
     *
     * A click listener cannot be used on the 'close' button because other listeners are fired
     * earlier and a listener added here never gets fired. Therefore, because the on-hide listener does get fired, the
     * rule builders will be removed after that event.
     */
    $('body').on('hide', '.modal', function () {
        BLCAdmin.ruleBuilders.removeModalRuleBuilders($(this));
    });

    $('body').on('click', 'a.media-link', function(event) {
        event.preventDefault();

        var link = $(this).attr('data-link');
        link += $(this).attr('data-queryparams');

        BLCAdmin.showLinkAsModal(link);
    });

    $('body').on('click', 'a.media-grid-remove', function() {
        var $container = $(this).closest('.asset-listgrid-container');

        var asset = $(this).parent().siblings('img');
        var link = $(asset).attr('data-link');
        link += $(this).attr('data-urlpostfix');
        link += $(this).attr('data-queryparams');

        var id = $(asset).data('rowid');
        var $tr = $(this).closest('.select-group').find('.listgrid-container').find('tr[data-rowid=' + id + ']');
        var rowFields = BLCAdmin.listGrid.getRowFields($tr);

        BLC.ajax({
            url: link,
            data: rowFields,
            type: "POST"
        }, function(data) {
            if (data.status == 'error') {
                BLCAdmin.listGrid.showAlert($container, data.message);
            } else {
                var $assetGrid = $(data).find('.asset-grid-container');
                var $assetListGrid = $(data).find('.asset-listgrid');

                BLCAdmin.assetGrid.initialize($assetGrid);

                $container.find('.asset-grid-container').replaceWith($assetGrid);
                $container.find('.asset-listgrid').replaceWith($assetListGrid);

                $container.find('.listgrid-container').each(function (index, container) {
                    BLCAdmin.listGrid.initialize($(container));
                });
            }
        });

        return false;
    });

    $('body').on('click', 'a.titlebar', function(event) {
        event.preventDefault();

        var $collapser = $(this).find('.collapser span');
        var $content = $(this).closest('.fieldset-card').find('.fieldset-card-content');
        if ($collapser.hasClass('collapsed')) {
            $collapser.removeClass('collapsed').addClass('expanded');
            $collapser.text("(hide)");
            //$collapser.find('i').removeClass('fa-angle-down').addClass('fa-angle-up');
            $content.removeClass('content-collapsed');

            // update content height
            BLCAdmin.updateContentHeight($(this));
        } else {
            $collapser.removeClass('expanded').addClass('collapsed');
            $collapser.text("(show)");
            //$collapser.find('i').removeClass('fa-angle-up').addClass('fa-angle-down');
            $content.addClass('content-collapsed');
        }

        var $fieldSetCard = $(this).closest('.fieldset-card');
        var $tableBodies = $fieldSetCard.find('.listgrid-body-wrapper tbody');
        $tableBodies.each(function( index, tbody ) {
            BLCAdmin.listGrid.paginate.updateGridSize($(tbody));
        });
    });

    $('body').on('click', 'a.description-link', function(event) {
        event.preventDefault();

        var field = $(this).closest('.description-field');
        // show the textarea or input
        if ($(field).find('textarea').length) {
            $(field).find('textarea').show().focus();
        } else {
            $(field).find('input').show().focus();
        }

        // hide the read-only text
        $(this).parent().hide();
    });

    $('body').on('blur', '.description-field textarea, .description-field input', function(event) {
        event.preventDefault();

        var field = $(this).closest('.description-field');

        // hide the textarea or input
        var descriptionText = $(field).find('textarea').val();
        if (descriptionText !== undefined) {
            $(field).find('textarea').hide();
        } else {
            descriptionText = $(field).find('input').val();
            $(field).find('input').hide();
        }

        // show the read-only text
        if (descriptionText.length) {
            descriptionText += '<a href="" class="description-link">&nbsp;&nbsp;(edit)</a>';
        } else {
            descriptionText = 'No description provided, <a href="" class="description-link">add one</a>';
        }
        $(field).find('.description-text').html(descriptionText);
        $(field).find('.description-text').show();
    });
});<|MERGE_RESOLUTION|>--- conflicted
+++ resolved
@@ -401,12 +401,9 @@
                 type: "POST",
                 data: BLCAdmin.serialize($form)
             }, function(data) {
-<<<<<<< HEAD
                 BLCAdmin.runPostFormSubmitHandlers($form, data);
 
-=======
                 BLCAdmin.ruleBuilders.removeModalRuleBuilders($form);
->>>>>>> 594ad211
                 var $modal = BLCAdmin.currentModal();
                 BLCAdmin.entityForm.swapModalEntityForm($modal, data);
 
