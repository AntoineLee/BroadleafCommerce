--- conflicted
+++ resolved
@@ -171,24 +171,15 @@
 
         var currentAction = $form.attr('action');
         var deleteUrl = currentAction + '/delete'
-<<<<<<< HEAD
 
         BLCAdmin.entityForm.showActionSpinner($(this).closest('.entity-form-actions'));
-=======
-        
-        BLCAdmin.showActionSpinner($(this).closest('.entity-form-actions'));
->>>>>>> 269c8cce
         
         // On success this should redirect, on failure we'll get some JSON back
         BLC.ajax({
             url: deleteUrl,
             type: "POST",
             data: $form.serializeArray(),
-<<<<<<< HEAD
             complete: BLCAdmin.entityForm.hideActionSpinner
-=======
-            complete: BLCAdmin.hideActionSpinner
->>>>>>> 269c8cce
         }, function (data) {
             $("#headerFlashAlertBoxContainer").removeClass("hidden");
             $(".errors, .error, .tab-error-indicator, .tabError").remove();
@@ -198,11 +189,7 @@
                 $(".alert-box").removeClass("alert").addClass("success");
                 $(".alert-box-message").text("Successfully deleted");
             } else {
-<<<<<<< HEAD
                 BLCAdmin.entityForm.showErrors(data, BLCAdmin.messages.problemDeleting);
-=======
-                BLCAdmin.showErrors(data, BLCAdmin.messages.problemDeleting);
->>>>>>> 269c8cce
             }
             
         });
@@ -214,11 +201,7 @@
         $('body').click(); // Defocus any current elements in case they need to act prior to form submission
         var $form = BLCAdmin.getForm($(this));
 
-<<<<<<< HEAD
         BLCAdmin.entityForm.showActionSpinner($(this).closest('.entity-form-actions'));
-=======
-        BLCAdmin.showActionSpinner($(this).closest('.entity-form-actions'));
->>>>>>> 269c8cce
 
         if ($(".blc-admin-ajax-update").length && $form.parents(".modal-body").length == 0) {
             submitFormViaAjax($form);
@@ -247,11 +230,7 @@
                 dataType: "json",
                 type: "POST",
                 data: $form.serializeArray(),
-<<<<<<< HEAD
                 complete: BLCAdmin.entityForm.hideActionSpinner
-=======
-                complete: BLCAdmin.hideActionSpinner
->>>>>>> 269c8cce
             }, function (data) {
                 $("#headerFlashAlertBoxContainer").removeClass("hidden");
                 $(".errors, .error, .tab-error-indicator, .tabError").remove();
@@ -281,19 +260,14 @@
                     }, 1000);
 
                 } else {
-<<<<<<< HEAD
                     BLCAdmin.entityForm.showErrors(data, BLCAdmin.messages.problemSaving);
-=======
-                    BLCAdmin.showErrors(data, BLCAdmin.messages.problemSaving);
->>>>>>> 269c8cce
                 }
                 
                 BLCAdmin.runPostFormSubmitHandlers($form, data);
             });
         }
     }
-    
-<<<<<<< HEAD
+
     function showTabSpinner($tab, $tabBody) {
         $("#headerFlashAlertBoxContainer").addClass("hidden");
         $tabBody.find('button').prop("disabled", true);
@@ -304,9 +278,7 @@
         $tabBody.find('button').prop("disabled", false);
         $tab.find('i.icon-spinner').hide();
     }
-    
-=======
->>>>>>> 269c8cce
+
     $('body').on('submit', 'form.entity-form', function(event) {
         var submit = BLCAdmin.runSubmitHandlers($(this));
         return submit;
