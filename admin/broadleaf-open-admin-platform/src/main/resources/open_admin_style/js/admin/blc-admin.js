--- conflicted
+++ resolved
@@ -29,16 +29,6 @@
     var dependentFieldFilterHandlers = {};
     var initializationHandlers = [];
     var excludedSelectizeSelectors = [];
-<<<<<<< HEAD
-    var updateHandlers = [];
-    var stackedModalOptions = {
-        left: 20,
-        top: 20
-    };
-    var originalStickyBarOffset = $('.sticky-container').offset().top;
-    
-    var fieldSelectors = '>div>input:not([type=hidden]), .custom-checkbox, .foreign-key-value-container span.display-value, .redactor_box, ' +
-=======
 	var updateHandlers = [];
 	var stackedModalOptions = {
 	    left: 20,
@@ -47,7 +37,6 @@
 	var originalStickyBarOffset = $('.sticky-container').offset().top;
 	
     var fieldSelectors = '>div>input:not([type=hidden]), .custom-checkbox, .foreign-key-value-container, .redactor_box, ' +
->>>>>>> 2839551d
                          '.asset-selector-container img, >div>select, div.custom-checkbox, div.small-enum-container, ' +
                          'textarea, div.radio-container, div.query-builder-rules-container, >.selectize-control>.selectize-input, .redactor-box';
     
