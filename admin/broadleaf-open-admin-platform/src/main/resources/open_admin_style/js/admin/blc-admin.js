--- conflicted
+++ resolved
@@ -47,22 +47,22 @@
             backdrop: (modals.length < 1),
             keyboard: false  // disable default keyboard behavior; wasn't intended to work with layered modals
         });
-        
+
         // If we already have an active modal, we need to modify its z-index so that it will be
         // hidden by the current backdrop
         if (modals.length > 0) {
             modals.last().css('z-index', '1040');
-            
+
             // We will also offset modals by the given option values
             $data.css('left', $data.position().left + (stackedModalOptions.left * modals.length) + 'px');
             $data.css('top', $data.position().top + (stackedModalOptions.top * modals.length) + 'px');
         }
-        
+
         // Save our new modal into our stack
         modals.push($data);
         // Bind a callback for the modal hidden event...
         $data.on('hidden', function() {
-            
+
             // Allow custom callbacks
             if (onModalHide != null) {
                 onModalHide(onModalHideArgs);
@@ -72,11 +72,11 @@
             $(this).find('.filter-info .filter-button').each(function() {
                 BLCAdmin.filterBuilders.removeFilterBuilderByHiddenId($(this).data('hiddenid'));
             });
-            
+
             // Remove the modal from the DOM and from our stack
             $(this).remove();
             modals.pop();
-            
+
             // If this wasn't the only modal, take the last modal and put it above the backdrop
             if (modals.length > 0) {
                 var $backdrop = $('.modal-backdrop');
@@ -85,7 +85,7 @@
                 // Move the last modal to one above the backdrop
                 modals.last().css('z-index', parseInt($backdrop.css('z-index')) + 1);
             }
-            
+
             if (BLCAdmin.currentModal()) {
                 BLCAdmin.currentModal().find('.submit-button').show();
                 BLCAdmin.currentModal().find('img.ajax-loader').hide();
@@ -108,7 +108,7 @@
     function getDependentFieldFilterKey(className, childFieldName) {
         return className + '-' + childFieldName;
     }
-    
+
     return {
         /**
          * Handlers to run before client-side validation takes place
@@ -116,7 +116,7 @@
         addPreValidationSubmitHandler : function(fn) {
             preValidationFormSubmitHandlers.push(fn);
         },
-        
+
         /**
          * Handlers explicitly designed to validate forms on the client before submitting to the server. If a single handler
          * in the list of client-side validation handlers returns 'false', then the form will not be submitted to the
@@ -144,7 +144,7 @@
         addPostFormSubmitHandler : function(fn) {
             postFormSubmitHandlers.push(fn);
         },
-        
+
         addInitializationHandler : function(fn) {
             initializationHandlers.push(fn);
         },
@@ -156,7 +156,7 @@
         addSelectizeUpdateHandler : function(fn) {
             selectizeUpdateHandlers.push(fn);
         },
-        
+
         addUpdateHandler : function(fn) {
             updateHandlers.push(fn);
         },
@@ -168,7 +168,7 @@
         /**
          * Add a field initialization handler that runs before normal field initialization. If any of the handlers return
          * false then all subsequent execution is exited
-         * 
+         *
          * Method signatures should take 1 argument:
          *  $container - the html container that inputs are being initialized for
          */
@@ -181,7 +181,7 @@
                 preValidationFormSubmitHandlers[i]($form);
             }
         },
-        
+
         /**
          * Returns false if a single validation handler returns false. All validation handlers are iterated through before
          * returning. If this method returns false, then the form should not be submitted to the server
@@ -220,8 +220,8 @@
             BLCAdmin.runPostValidationSubmitHandlers($form);
             return submit;
         },
-        
-        /** 
+
+        /**
          * Runs all of the field initialization handlers. Returns a boolean indicating if normal field initialization
          * should continue or not
          */
@@ -244,7 +244,7 @@
                 selectizeUpdateHandlers[i]($container);
             }
         },
-        
+
         setModalMaxHeight : function($modal) {
             // Resize the modal height to the user's browser
             var availableHeight = $(window).height()
@@ -281,13 +281,13 @@
 
             return $modal;
         },
-        
+
         initializeModalTabs : function($data) {
             $.fn.broadleafTabs();
 
             BLCAdmin.currentModal().find('.nav-tabs li.active > a').click();
         },
-        
+
         initializeModalButtons : function($data) {
             var $buttonDiv = $data.find('div.entity-form-actions');
             if ($buttonDiv.length > 0) {
@@ -309,21 +309,21 @@
                 $buttonDiv.remove().appendTo($footer);
             }
         },
-        
+
         showMessageAsModal : function(header, message) {
             if (BLCAdmin.currentModal() != null && BLCAdmin.currentModal().hasClass('loading-modal')) {
                 BLCAdmin.hideCurrentModal();
             }
-            
+
             var $modal = BLCAdmin.getModalSkeleton();
 
             $modal.find('.modal-header h3').text(header);
             $modal.find('.modal-body').append(message);
             $modal.find('.modal-body').css('padding-bottom', '20px');
-            
+
             this.showElementAsModal($modal);
         },
-        
+
         showElementAsModal : function($element, onModalHide, onModalHideArgs) {
             if (BLCAdmin.currentModal() != null && BLCAdmin.currentModal().hasClass('loading-modal')) {
                 BLCAdmin.hideCurrentModal();
@@ -336,7 +336,7 @@
             $('body').append($element);
             showModal($element, onModalHide, onModalHideArgs);
         },
-        
+
         showLinkAsModal : function(link, onModalHide, onModalHideArgs) {
             // Show a loading message
             var $modal = BLCAdmin.getModalSkeleton();
@@ -350,7 +350,7 @@
             // Then replace it with the actual requested link
             BLCAdmin.modalNavigateTo(link);
         },
-        
+
         // Convenience function for hiding the replacing the current modal with the given link
         modalNavigateTo : function(link) {
             if (BLCAdmin.currentModal()) {
@@ -406,19 +406,19 @@
                         var $submitButton = BLCAdmin.currentModal().find("button[type='submit']");
                         $submitButton.prop('disabled', true);
                     }
-                    
+
                     BLCAdmin.currentModal().trigger('content-loaded');
                 });
             } else {
                 showLinkAsModal(link);
             }
         },
-        
+
         // Convenience function for returning the current modal
         currentModal : function() {
             return modals.last();
         },
-        
+
         hideCurrentModal : function() {
             if (BLCAdmin.currentModal()) {
                 BLCAdmin.currentModal().modal('hide');
@@ -432,28 +432,28 @@
                 currentModal = BLCAdmin.currentModal();
             }
         },
-        
+
         focusOnTopModal : function() {
             if (BLCAdmin.currentModal()) {
                 BLCAdmin.currentModal().focus();
             }
         },
-        
+
         getActiveTab : function() {
             var $modal = this.currentModal();
             if ($modal != null) {
                 var $tabs = $modal.find('div.section-tabs');
-                
+
                 if ($tabs.length == 0) {
                     return $modal;
                 } else {
                     return $modal.find('.entityFormTab.active');
                 }
-                
+
             } else {
                 var $body = $('body');
                 var $tabs = $body.find('div.section-tabs');
-                
+
                 if ($tabs.length == 0) {
                     return $body;
                 } else {
@@ -463,7 +463,7 @@
         },
 
         initializeFields : function($container) {
-            
+
             // If there is no container specified, we'll initialize the active tab (or the body if there are no tabs)
             if ($container == null) {
                 $container = BLCAdmin.getActiveTab();
@@ -822,7 +822,7 @@
                 $('.selectize-control.selectize-collection input').attr('disabled','disabled');
             });
         },
-        
+
         updateFields : function($container) {
             for (var i = 0; i < updateHandlers.length; i++) {
                 updateHandlers[i]($container);
@@ -848,7 +848,7 @@
  
         getForm : function($element) {
             var $form;
-            
+
             if ($element.closest('.modal').length > 0) {
                 $form = $element.closest('.modal').find('.modal-body form');
             } else {
@@ -863,14 +863,14 @@
             if (!$form.length) {
                 $form = $('.content-yield form');
             }
-            
+
             return $form;
         },
 
         getFieldSelectors : function getFieldSelectors() {
             return fieldSelectors.concat();
         },
-        
+
         extractFieldValue : function extractFieldValue($field) {
             var value = $field.find('input[type="radio"]:checked').val();
             if (value == null) {
@@ -884,7 +884,7 @@
             }
             return value;
         },
-        
+
         setFieldValue : function setFieldValue($field, value) {
             if (value == null) {
                 $field.find('input[type="radio"]:checked').removeAttr('checked')
@@ -1114,7 +1114,7 @@
             });
             return dataArray;
         },
-        
+
         unescapeString: function(data) {
             return data.replace(/\\/g, '');
         },
@@ -1389,7 +1389,11 @@
     $this.closest('.field-group').find('input.color-picker').spectrum('set', $this.val());
 });
 
-<<<<<<< HEAD
+$('body').on('click', 'button.page-reset', function() {
+	var currentUrl = '//' + location.host + location.pathname;
+	window.location = currentUrl;
+});
+
 
 $('.boolean-link').each(function() {
     $(this).next().find('input:not(:checked)').click();
@@ -1401,24 +1405,6 @@
     if ($(this).hasClass('view-options')) {
         $(this).removeClass('view-options').addClass('hide-options');
         BLCAdmin.updateContentHeight($(this));
-=======
-$('body').on('click', 'button.page-reset', function() {
-	var currentUrl = '//' + location.host + location.pathname;
-	window.location = currentUrl;
-});
-
-/**
- * Make the sticky bar (breadcrumb) lock at the top of the window when it's scrolled off the page
- */
-$(window).on('scroll', function() {
-    var $sc = $('.sticky-container');
-    var $scp = $('.sticky-container-padding');
-       
-    if ($(window).scrollTop() < BLCAdmin.getOriginalStickyBarOffset()) {
-        $sc.removeClass('sticky-fixed');
-        $sc.width('');
-        $scp.hide();
->>>>>>> cc34791e
     } else {
         $(this).addClass('view-options').removeClass('hide-options');
     }
@@ -1535,7 +1521,7 @@
             //$ef.submit();
         }
     });
-    
+
     event.preventDefault();
 });
 
