--- conflicted
+++ resolved
@@ -470,14 +470,11 @@
             $(window).scrollTop($(window.location.hash).offset().top);
         }
     }
-<<<<<<< HEAD
-    
-=======
 
     // Ensure that the breadcrumb will render behind the entity form actions
     var $bcc = $('.breadcrumb-container');
     $bcc.find('ul.breadcrumbs').outerWidth($bcc.outerWidth() - $bcc.find('.entity-form-actions').outerWidth() - 30);
->>>>>>> efcf031a
+
 });
 
 $('body').on('click', '.disabled', function(e) {
