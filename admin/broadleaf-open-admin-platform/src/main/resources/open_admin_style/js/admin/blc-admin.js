/*
 * #%L
 * BroadleafCommerce Open Admin Platform
 * %%
 * Copyright (C) 2009 - 2013 Broadleaf Commerce
 * %%
 * Licensed under the Apache License, Version 2.0 (the "License");
 * you may not use this file except in compliance with the License.
 * You may obtain a copy of the License at
 * 
 *       http://www.apache.org/licenses/LICENSE-2.0
 * 
 * Unless required by applicable law or agreed to in writing, software
 * distributed under the License is distributed on an "AS IS" BASIS,
 * WITHOUT WARRANTIES OR CONDITIONS OF ANY KIND, either express or implied.
 * See the License for the specific language governing permissions and
 * limitations under the License.
 * #L%
 */
/* Utility methods provided by Broadleaf Commerce for admin */
var BLCAdmin = (function($) {
    
	// This will keep track of our current active modals so that we are able to overlay them
	var modals = [];
	var preValidationFormSubmitHandlers = [];
	var validationFormSubmitHandlers = [];
	var postValidationFormSubmitHandlers = [];
	var initializationHandlers = [];
	var updateHandlers = [];
	var stackedModalOptions = {
	    left: 20,
	    top: 20
	}
	var originalStickyBarOffset = $('.sticky-container').offset().top;
	
    var fieldSelectors = 'input, .custom-checkbox, .foreign-key-value-container span.display-value, .redactor_box, ' + 
                         '.asset-selector-container img, select, div.custom-checkbox, div.small-enum-container, ' + 
                         'textarea';
	
    function getModalSkeleton() {
        var $modal = $('<div>', { 'class' : 'modal' });
        
        var $modalHeader = $('<div>', {
            'class' : 'modal-header'
        });
        $modalHeader.append($('<h3>'));
        $modalHeader.append($('<button>', {
            'class' : 'close',
            'data-dismiss' : 'modal',
            'html' : '&times;'
        }));
        $modal.append($modalHeader);
        
        var $modalBody = $('<div>', { 
            'class' : 'modal-body'
        });
        $modal.append($modalBody);
        
        var $modalFooter = $('<div>', {
            'class' : 'modal-footer'
        });
        $modal.append($modalFooter);
        
        return $modal;
    }
    
	function showModal($data, onModalHide, onModalHideArgs) {
		// If we already have an active modal, we don't need another backdrop on subsequent modals
		$data.modal({
			backdrop: (modals.length < 1)
		});
		
		// If we already have an active modal, we need to modify its z-index so that it will be
		// hidden by the current backdrop
		if (modals.length > 0) {
			modals.last().css('z-index', '1040');
			
			var $backdrop = $('.modal-backdrop');
			$backdrop.css('z-index', parseInt($backdrop.css('z-index')) + 1);
			
			// We will also offset modals by the given option values
			$data.css('left', $data.position().left + (stackedModalOptions.left * modals.length) + 'px');
			$data.css('top', $data.position().top + (stackedModalOptions.top * modals.length) + 'px');
		}
		
		// Save our new modal into our stack
		modals.push($data);
		
		// Bind a callback for the modal hidden event...
		$data.on('hidden', function() {
			
			// Allow custom callbacks
			if (onModalHide != null) {
				onModalHide(onModalHideArgs);
			}
			
			// Remove the modal from the DOM and from our stack
			$(this).remove();
			modals.pop();
			
			// If this wasn't the only modal, take the last modal and put it above the backdrop
			if (modals.length > 0) {
				modals.last().css('z-index', '1050');
			}
			
    	    BLCAdmin.currentModal().find('.submit-button').show();
    	    BLCAdmin.currentModal().find('img.ajax-loader').hide();
		});
		
		BLCAdmin.initializeModalTabs($data);
        BLCAdmin.initializeModalButtons($data);
		BLCAdmin.setModalMaxHeight(BLCAdmin.currentModal());
		BLCAdmin.initializeFields();
	}
	
	return {
	    /**
	     * Handlers to run before client-side validation takes place
	     */
	    addPreValidationSubmitHandler : function(fn) {
	        preValidationFormSubmitHandlers.push(fn);
	    },
	    
	    /**
	     * Handlers explicitly designed to validate forms on the client before submitting to the server. If a single handler
	     * in the list of client-side validation handlers returns 'false', then the form will not be submitted to the
	     * server
	     */
	    addValidationSubmitHandler : function(fn) {
            validationFormSubmitHandlers.push(fn);
        },
        
        /**
         * Handlers designed to execute after validation has taken place but before the form has been submitted to the server
         */
        addPostValidationSubmitHandler : function(fn) {
            postValidationFormSubmitHandlers.push(fn);
        },
	    
	    addInitializationHandler : function(fn) {
	        initializationHandlers.push(fn);
	    },
	    
	    addUpdateHandler : function(fn) {
	        updateHandlers.push(fn);
	    },
	    
    	runPreValidationSubmitHandlers : function($form) {
            for (var i = 0; i < preValidationFormSubmitHandlers.length; i++) {
                preValidationFormSubmitHandlers[i]($form);
            }
    	},
    	
    	/**
    	 * Returns false if a single validation handler returns false. All validation handlers are iterated through before
    	 * returning. If this method returns false, then the form should not be submitted to the server
    	 */
    	runValidationSubmitHandlers : function($form) {
    	    var pass = true;
            for (var i = 0; i < validationFormSubmitHandlers.length; i++) {
                pass = pass && validationFormSubmitHandlers[i]($form);
            }
            return pass;
        },
        
        runPostValidationSubmitHandlers : function($form) {
            for (var i = 0; i < postValidationFormSubmitHandlers.length; i++) {
                postValidationFormSubmitHandlers[i]($form);
            }
        },
        
        /**
         * Convenience method to submit all pre-validation, validation and post-validation handlers for the form. This will
         * return the result of invoking 'runValidationSubmitHandlers' to denote whether or not the form should actually
         * be submitted to the server
         */
        runSubmitHandlers : function($form) {
            BLCAdmin.runPreValidationSubmitHandlers($form);
            var submit = BLCAdmin.runValidationSubmitHandlers($form);
            BLCAdmin.runPostValidationSubmitHandlers($form);
            return submit;
        },
    	
    	setModalMaxHeight : function($modal) {
    		// Resize the modal height to the user's browser
    		var availableHeight = $(window).height()
    		    - $modal.find('.modal-header').outerHeight()
    		    - $modal.find('.modal-footer').outerHeight()
    		    - ($(window).height() * .1);
    		
    		$modal.find('.modal-body').css('max-height', availableHeight);
    	},
    	
    	initializeModalTabs : function($data) {
    		var $tabs = $data.find('dl.tabs');
    		if ($tabs.length > 0) {
    		    $tabs.parent().remove().appendTo($data.find('.modal-header'));
    		    
    		    var $lastTab = $tabs.find('dd:last');
    		    if ($lastTab.width() + $lastTab.position().left + 15 > $tabs.width()) {
                    $tabs.mCustomScrollbar({
                        theme: 'dark',
                        autoHideScrollbar: true,
                        horizontalScroll: true
                    });
    		    }
                $data.find('.modal-header').css('border-bottom', 'none');
    		} else {
    		    $data.find('.tabs-container').remove();
    		}
    	},
    	
    	initializeModalButtons : function($data) {
            var $buttonDiv = $data.find('div.entity-form-actions');
            if ($buttonDiv.length > 0) {
                var $footer = $data.find('div.modal-footer');
                if (!$footer.length) {
                    $footer = $('<div>', { 'class' : 'modal-footer' });
                    $buttonDiv.remove().appendTo($footer);
                    $data.append($footer);
                }
            }
    	},
    	
    	showMessageAsModal : function(header, message) {
			if (BLCAdmin.currentModal() != null && BLCAdmin.currentModal().hasClass('loading-modal')) {
			    BLCAdmin.hideCurrentModal();
			}
			
    	    var $modal = getModalSkeleton();
    	    
    	    $modal.find('.modal-header h3').text(header);
    	    $modal.find('.modal-body').text(message);
    	    $modal.find('.modal-body').css('padding-bottom', '20px');
    	    
            this.showElementAsModal($modal);
    	},
    	
    	showElementAsModal : function($element, onModalHide, onModalHideArgs) {
			if (BLCAdmin.currentModal() != null && BLCAdmin.currentModal().hasClass('loading-modal')) {
			    BLCAdmin.hideCurrentModal();
			}
			
			$('body').append($element);
			showModal($element, onModalHide, onModalHideArgs);
    	},
    	
    	showLinkAsModal : function(link, onModalHide, onModalHideArgs) {
    	    // Show a loading message
    	    var $modal = getModalSkeleton();
    	    $modal.addClass('loading-modal');
    	    $modal.find('.modal-header h3').text(BLCAdmin.messages.loading);
    	    $modal.find('.modal-body').append($('<i>', { 'class' : 'icon-spin icon-spinner' }));
    	    $modal.find('.modal-body').css('text-align', 'center').css('font-size', '24px').css('padding-bottom', '15px');
    	    BLCAdmin.showElementAsModal($modal, onModalHide, onModalHideArgs);
            
    	    // Then replace it with the actual requested link
    	    BLCAdmin.modalNavigateTo(link);
    	},
    	
    	// Convenience function for hiding the replacing the current modal with the given link
    	modalNavigateTo : function(link) {
    		if (BLCAdmin.currentModal()) {
    		    BLCAdmin.currentModal().data('initialized', 'false');
    		    BLC.ajax({
    		        url : link,
    		        type : "GET"
    		    }, function(data) {
        			// Create a modal out of the server response
        			var $data = $(data);
        			
        			$data = $data.children();
        		    BLCAdmin.currentModal().empty().append($data);
        		    
        			BLCAdmin.initializeModalTabs(BLCAdmin.currentModal());
        			BLCAdmin.initializeModalButtons(BLCAdmin.currentModal());
        		    BLCAdmin.setModalMaxHeight(BLCAdmin.currentModal());
        			BLCAdmin.initializeFields();
        			
        			BLCAdmin.currentModal().removeClass('loading-modal');
        		});
    		} else {
    		    showLinkAsModal(link);
    		}
    	},
    	
    	// Convenience function for returning the current modal
    	currentModal : function() {
    		return modals.last();
    	},
    	
    	hideCurrentModal : function() {
    		if (BLCAdmin.currentModal()) {
    			BLCAdmin.currentModal().modal('hide');
    		}
    	},
    	
    	focusOnTopModal : function() {
    	    if (BLCAdmin.currentModal()) {
    	        BLCAdmin.currentModal().focus();
    	    }
    	},
    	
    	getActiveTab : function() {
    	    var $modal = this.currentModal();
    	    if ($modal != null) {
        	    var $tabs = $modal.find('ul.tabs-content');
        	    
        	    if ($tabs.length == 0) {
        	        return $modal;
        	    } else {
        	        return $modal.find('li.active');
        	    }
    	        
    	    } else {
        	    var $body = $('body');
        	    var $tabs = $body.find('ul.tabs-content');
        	    
        	    if ($tabs.length == 0) {
        	        return $body;
        	    } else {
        	        return $tabs.find('li.active');
        	    }
    	    }
    	},
    	
    	initializeFields : function($container) {
    	    // If there is no container specified, we'll initialize the active tab (or the body if there are no tabs)
    	    if ($container == null) {
    	        $container = this.getActiveTab();
    	    }
    	    
    	    // If we've already initialized this container, we'll skip it.
    	    if ($container.data('initialized') == 'true') {
    	        return;
    	    }
    	    
    	    // Set up rich-text HTML editors
            $container.find('.redactor').redactor({
                buttons : ['html', 'formatting', 'bold', 'italic', 'deleted', 
                           'unorderedlist', 'orderedlist', 'outdent', 'indent',
                           'video', 'file', 'table', 'link',
                           'fontfamily', 'fontcolor', 'alignment', 'horizontalrule'],
                plugins: ['selectasset', 'fontfamily', 'fontcolor', 'fontsize'],
                convertDivs : false,
                xhtml       : true,
                paragraphy  : false,
<<<<<<< HEAD
                minHeight   : 140
=======
                deniedTags: []
>>>>>>> 28fea73c
            });
            
            $container.find('textarea.autosize').autosize();
            
            $container.find(".color-picker").spectrum({
                showButtons: false,
                preferredFormat: "hex6",
                change: function(color) {
                    $(this).closest('.field-box').find('input.color-picker-value').val(color);
                },
                move: function(color) {
                    $(this).closest('.field-box').find('input.color-picker-value').val(color);
                }
            });
            
            // Set the blank value for foreign key lookups
            $container.find('.foreign-key-value-container').each(function(index, element) {
                var $displayValue = $(this).find('span.display-value');
                if ($displayValue.text() == '') {
                    $displayValue.text($(this).find('span.display-value-none-selected').text());
                }
            });
            
            // Run any additionally configured initialization handlers
            for (var i = 0; i < initializationHandlers.length; i++) {
                initializationHandlers[i]($container);
            }
            
            // Mark this container as initialized
    	    $container.data('initialized', 'true');
    	},
    	
    	updateFields : function($container) {
            for (var i = 0; i < updateHandlers.length; i++) {
                updateHandlers[i]($container);
            }
    	},
    	
    	getModals : function() {
    	    var modalsCopy = [];
    	    for (var i = 0; i < modals.length; i++) {
    	        modalsCopy[i] = modals[i];
    	    }
    	    return modalsCopy;
    	},
 
    	getForm : function($element) {
    	    var $form;
    	    
    	    if ($element.closest('.modal').length > 0) {
    	        $form = $element.closest('.modal').find('.modal-body form');
    	    } else {
    	        $form = $element.closest('form')
    	    }
    
    		if (!$form.length) {
    		    $form = $('.entity-edit form');
    		}
    	    
    		return $form;
    	},
    	
    	getOriginalStickyBarOffset : function() {
    	    return originalStickyBarOffset;
    	},
    	
    	getFieldSelectors : function getFieldSelectors() {
    	    return fieldSelectors.concat();
    	}
	};
	
})(jQuery);

// Replace the default AJAX error handler with this custom admin one that relies on the exception
// being set on the model instead of a stack trace page when an error occurs on an AJAX request.
BLC.defaultErrorHandler = function(data) {
    if (data.status == "403") {
        BLCAdmin.showMessageAsModal(BLCAdmin.messages.error, BLCAdmin.messages.forbidden403);
    } else {
        var $data;
        
        if (data.responseText.trim) {
            $data = $(data.responseText.trim());
        } else {
            $data = $(data.responseText);
        }
    
        if ($data.length == 1) {
            BLCAdmin.showElementAsModal($data);
        } else {
            // This shouldn't happen, but it's here as a fallback just in case
            BLCAdmin.showMessageAsModal(BLCAdmin.messages.error, BLCAdmin.messages.errorOccurred);
        }
    }
}

BLC.addPreAjaxCallbackHandler(function($data) {
    if (!($data instanceof jQuery)) {
        return true;
    }
    
    var $loginForm = $data.find('form').filter(function() {
        return $(this).attr('action').indexOf('login_admin_post') >= 0;
    });
    
    if ($loginForm.length > 0) {
        var currentPath = window.location.href;
        if (currentPath.indexOf('?') >= 0) {
            currentPath += '&'
        } else {
            currentPath += '?'
        }
        currentPath += 'sessionTimeout=true';
        
        window.location = currentPath;
        
        return false;
    }
    
    return true;
});

$(document).ready(function() {
    $(window).resize(function() {
        $.doTimeout('resize', 150, function() {
            if (BLCAdmin.currentModal() != null) {
                BLCAdmin.setModalMaxHeight(BLCAdmin.currentModal());
            }
        });
    });
    
    if (window.location.hash) {
        var $listGrid = $('div.listgrid-container' + window.location.hash);
        if ($listGrid.length) {
            var $tab = $listGrid.closest('li.entityFormTab');
            var idx = $tab.index() + 1;
            var $tabLink = $('div.tabs-container dl dd:nth-child(' + idx + ')');
            $.fn.foundationTabs('set_tab', $tabLink);
            $(window).scrollTop($(window.location.hash).offset().top);
        }
    }

    // Ensure that the breadcrumb will render behind the entity form actions
    var $bcc = $('.sticky-container');
    $bcc.find('ul.breadcrumbs').outerWidth($bcc.outerWidth() - $bcc.find('.entity-form-actions').outerWidth() - 30);
});

$('body').on('click', '.disabled', function(e) {
    e.stopPropagation();
    return false;
});
        
$('body').on('change', 'input.color-picker-value', function() {
    var $this = $(this);
    $this.closest('.field-box').find('input.color-picker').spectrum('set', $this.val());
});

/**
 * Make the sticky bar (breadcrumb) lock at the top of the window when it's scrolled off the page
 */
$(window).on('scroll', function() {
    var $sc = $('.sticky-container');
    var $scp = $('.sticky-container-padding');
       
    if ($(window).scrollTop() < BLCAdmin.getOriginalStickyBarOffset()) {
        $sc.removeClass('sticky-fixed');
        $sc.width('');
        $scp.hide();
    } else {
        $scp.show();
        $sc.addClass('sticky-fixed');
        $sc.outerWidth($('section.main').outerWidth());
        $('.sticky-container-padding').outerHeight($sc.outerHeight());
    }
});

/**
 * Close the workflow confirm action dialog
 */
$('body').on('click', 'a.action-popup-cancel', function() {
    var $this = $(this);
    if ($this.hasClass('no-remove')) {
        $this.closest('div.action-popup').addClass('hidden');
    } else {
        $this.closest('div.action-popup').remove();
    }
    return false;
});
$(document).keyup(function(e){
    if (e.keyCode === 27) {
        var $actionPopup = $('div.action-popup');
        if ($actionPopup) {
            $actionPopup.remove();
        }
    }
});<|MERGE_RESOLUTION|>--- conflicted
+++ resolved
@@ -344,12 +344,9 @@
                 plugins: ['selectasset', 'fontfamily', 'fontcolor', 'fontsize'],
                 convertDivs : false,
                 xhtml       : true,
-                paragraphy  : false,
-<<<<<<< HEAD
-                minHeight   : 140
-=======
-                deniedTags: []
->>>>>>> 28fea73c
+                paragraphy  : false
+                minHeight   : 140,
+                deniedTags  : []
             });
             
             $container.find('textarea.autosize').autosize();
