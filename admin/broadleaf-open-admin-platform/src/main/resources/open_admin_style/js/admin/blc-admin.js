/*
 * #%L
 * BroadleafCommerce Open Admin Platform
 * %%
 * Copyright (C) 2009 - 2013 Broadleaf Commerce
 * %%
 * Licensed under the Apache License, Version 2.0 (the "License");
 * you may not use this file except in compliance with the License.
 * You may obtain a copy of the License at
 * 
 *       http://www.apache.org/licenses/LICENSE-2.0
 * 
 * Unless required by applicable law or agreed to in writing, software
 * distributed under the License is distributed on an "AS IS" BASIS,
 * WITHOUT WARRANTIES OR CONDITIONS OF ANY KIND, either express or implied.
 * See the License for the specific language governing permissions and
 * limitations under the License.
 * #L%
 */
/* Utility methods provided by Broadleaf Commerce for admin */
var BLCAdmin = (function($) {
    
	// This will keep track of our current active modals so that we are able to overlay them
	var modals = [];
	var preValidationFormSubmitHandlers = [];
	var validationFormSubmitHandlers = [];
	var postValidationFormSubmitHandlers = [];
	var initializationHandlers = [];
	var updateHandlers = [];
	var initializationDelay = 0;
	var stackedModalOptions = {
	    left: 20,
	    top: 20
	}
	var originalStickyBarOffset = $('.sticky-container').offset().top;
	
    var fieldSelectors = 'input, .custom-checkbox, .foreign-key-value-container span.display-value, .redactor_box, ' + 
                         '.asset-selector-container img, select, div.custom-checkbox, div.small-enum-container, ' + 
                         'textarea';
	
    function getModalSkeleton() {
        var $modal = $('<div>', { 'class' : 'modal' });
        
        var $modalHeader = $('<div>', {
            'class' : 'modal-header'
        });
        $modalHeader.append($('<h3>'));
        $modalHeader.append($('<button>', {
            'class' : 'close',
            'data-dismiss' : 'modal',
            'html' : '&times;'
        }));
        $modal.append($modalHeader);
        
        var $modalBody = $('<div>', { 
            'class' : 'modal-body'
        });
        $modal.append($modalBody);
        
        var $modalFooter = $('<div>', {
            'class' : 'modal-footer'
        });
        $modal.append($modalFooter);
        
        return $modal;
    }
    
	function showModal($data, onModalHide, onModalHideArgs) {
		// If we already have an active modal, we don't need another backdrop on subsequent modals
		$data.modal({
			backdrop: (modals.length < 1),
			keyboard: false  // disable default keyboard behavior; wasn't intended to work with layered modals
		});
		
		// If we already have an active modal, we need to modify its z-index so that it will be
		// hidden by the current backdrop
		if (modals.length > 0) {
			modals.last().css('z-index', '1040');
			var $backdrop = $('.modal-backdrop');
			$backdrop.css('z-index', parseInt($backdrop.css('z-index')) + 1);
			
			// We will also offset modals by the given option values
			$data.css('left', $data.position().left + (stackedModalOptions.left * modals.length) + 'px');
			$data.css('top', $data.position().top + (stackedModalOptions.top * modals.length) + 'px');
		}
		
		// Save our new modal into our stack
		modals.push($data);
		// Bind a callback for the modal hidden event...
		$data.on('hidden', function() {
			
			// Allow custom callbacks
			if (onModalHide != null) {
				onModalHide(onModalHideArgs);
			}
			
			// Remove the modal from the DOM and from our stack
			$(this).remove();
			modals.pop();
			
			// If this wasn't the only modal, take the last modal and put it above the backdrop
			if (modals.length > 0) {
				modals.last().css('z-index', '1050');
				BLCAdmin.currentModal().find('.submit-button').show();
				BLCAdmin.currentModal().find('img.ajax-loader').hide();
			}
<<<<<<< HEAD
=======
			
			if (BLCAdmin.currentModal()) {
				BLCAdmin.currentModal().find('.submit-button').show();
				BLCAdmin.currentModal().find('img.ajax-loader').hide();
			}
>>>>>>> ddbc4447
		});
		
		BLCAdmin.initializeModalTabs($data);
        BLCAdmin.initializeModalButtons($data);
		BLCAdmin.setModalMaxHeight(BLCAdmin.currentModal());
		BLCAdmin.initializeFields();
	}
	
	return {
	    /**
	     * Handlers to run before client-side validation takes place
	     */
	    addPreValidationSubmitHandler : function(fn) {
	        preValidationFormSubmitHandlers.push(fn);
	    },
	    
	    /**
	     * Handlers explicitly designed to validate forms on the client before submitting to the server. If a single handler
	     * in the list of client-side validation handlers returns 'false', then the form will not be submitted to the
	     * server
	     */
	    addValidationSubmitHandler : function(fn) {
            validationFormSubmitHandlers.push(fn);
        },
        
        /**
         * Handlers designed to execute after validation has taken place but before the form has been submitted to the server
         */
        addPostValidationSubmitHandler : function(fn) {
            postValidationFormSubmitHandlers.push(fn);
        },
	    
	    addInitializationHandler : function(fn) {
	        initializationHandlers.push(fn);
	    },
	    
	    addInitializationDelay : function() {
	        initializationDelay++;
	    },

	    removeInitializationDelay : function() {
	        initializationDelay--;
	    },
	    
	    addUpdateHandler : function(fn) {
	        updateHandlers.push(fn);
	    },

    	runPreValidationSubmitHandlers : function($form) {
            for (var i = 0; i < preValidationFormSubmitHandlers.length; i++) {
                preValidationFormSubmitHandlers[i]($form);
            }
    	},
    	
    	/**
    	 * Returns false if a single validation handler returns false. All validation handlers are iterated through before
    	 * returning. If this method returns false, then the form should not be submitted to the server
    	 */
    	runValidationSubmitHandlers : function($form) {
    	    var pass = true;
            for (var i = 0; i < validationFormSubmitHandlers.length; i++) {
                pass = pass && validationFormSubmitHandlers[i]($form);
            }
            return pass;
        },
        
        runPostValidationSubmitHandlers : function($form) {
            for (var i = 0; i < postValidationFormSubmitHandlers.length; i++) {
                postValidationFormSubmitHandlers[i]($form);
            }
        },
        
        /**
         * Convenience method to submit all pre-validation, validation and post-validation handlers for the form. This will
         * return the result of invoking 'runValidationSubmitHandlers' to denote whether or not the form should actually
         * be submitted to the server
         */
        runSubmitHandlers : function($form) {
            BLCAdmin.runPreValidationSubmitHandlers($form);
            var submit = BLCAdmin.runValidationSubmitHandlers($form);
            BLCAdmin.runPostValidationSubmitHandlers($form);
            return submit;
        },
    	
    	setModalMaxHeight : function($modal) {
    		// Resize the modal height to the user's browser
    		var availableHeight = $(window).height()
    		    - $modal.find('.modal-header').outerHeight()
    		    - $modal.find('.modal-footer').outerHeight()
    		    - ($(window).height() * .1);
    		
    		$modal.find('.modal-body').css('max-height', availableHeight);
    	},
    	
    	initializeModalTabs : function($data) {
    		var $tabs = $data.find('dl.tabs');
    		if ($tabs.length > 0) {
    		    $tabs.parent().remove().appendTo($data.find('.modal-header'));
    		    
    		    var $lastTab = $tabs.find('dd:last');
    		    if ($lastTab.width() + $lastTab.position().left + 15 > $tabs.width()) {
                    $tabs.mCustomScrollbar({
                        theme: 'dark',
                        autoHideScrollbar: true,
                        horizontalScroll: true
                    });
    		    }
                $data.find('.modal-header').css('border-bottom', 'none');
    		} else {
    		    $data.find('.tabs-container').remove();
    		}
    	},
    	
    	initializeModalButtons : function($data) {
            var $buttonDiv = $data.find('div.entity-form-actions');
            if ($buttonDiv.length > 0) {
                var $footer = $data.find('div.modal-footer');
                if (!$footer.length) {
                    $footer = $('<div>', { 'class' : 'modal-footer' });
                    $buttonDiv.remove().appendTo($footer);
                    $data.append($footer);
                }
            }
    	},
    	
    	showMessageAsModal : function(header, message) {
			if (BLCAdmin.currentModal() != null && BLCAdmin.currentModal().hasClass('loading-modal')) {
			    BLCAdmin.hideCurrentModal();
			}
			
    	    var $modal = getModalSkeleton();
    	    
    	    $modal.find('.modal-header h3').text(header);
    	    $modal.find('.modal-body').text(message);
    	    $modal.find('.modal-body').css('padding-bottom', '20px');
    	    
            this.showElementAsModal($modal);
    	},
    	
    	showElementAsModal : function($element, onModalHide, onModalHideArgs) {
			if (BLCAdmin.currentModal() != null && BLCAdmin.currentModal().hasClass('loading-modal')) {
			    BLCAdmin.hideCurrentModal();
			}
			
			$('body').append($element);
			showModal($element, onModalHide, onModalHideArgs);
    	},
    	
    	showLinkAsModal : function(link, onModalHide, onModalHideArgs) {
    	    // Show a loading message
    	    var $modal = getModalSkeleton();
    	    $modal.addClass('loading-modal');
    	    $modal.find('.modal-header h3').text(BLCAdmin.messages.loading);
    	    $modal.find('.modal-body').append($('<i>', { 'class' : 'icon-spin icon-spinner' }));
    	    $modal.find('.modal-body').css('text-align', 'center').css('font-size', '24px').css('padding-bottom', '15px');
    	    BLCAdmin.showElementAsModal($modal, onModalHide, onModalHideArgs);
            
    	    // Then replace it with the actual requested link
    	    BLCAdmin.modalNavigateTo(link);
    	},
    	
    	// Convenience function for hiding the replacing the current modal with the given link
    	modalNavigateTo : function(link) {
    		if (BLCAdmin.currentModal()) {
    		    BLCAdmin.currentModal().data('initialized', 'false');
    		    BLC.ajax({
    		        url : link,
    		        type : "GET"
    		    }, function(data) {
        			// Create a modal out of the server response
        			var $data = $(data);
        			
        			$data = $data.children();
        		    BLCAdmin.currentModal().empty().append($data);
        		    
        			BLCAdmin.initializeModalTabs(BLCAdmin.currentModal());
        			BLCAdmin.initializeModalButtons(BLCAdmin.currentModal());
        		    BLCAdmin.setModalMaxHeight(BLCAdmin.currentModal());
        			BLCAdmin.initializeFields();
        			
        			BLCAdmin.currentModal().removeClass('loading-modal');
        		});
    		} else {
    		    showLinkAsModal(link);
    		}
    	},
    	
    	// Convenience function for returning the current modal
    	currentModal : function() {
    		return modals.last();
    	},
    	
    	hideCurrentModal : function() {
    		if (BLCAdmin.currentModal()) {
    			BLCAdmin.currentModal().modal('hide');
    		}
    	},
    	
    	focusOnTopModal : function() {
    	    if (BLCAdmin.currentModal()) {
    	        BLCAdmin.currentModal().focus();
    	    }
    	},
    	
    	getActiveTab : function() {
    	    var $modal = this.currentModal();
    	    if ($modal != null) {
        	    var $tabs = $modal.find('ul.tabs-content');
        	    
        	    if ($tabs.length == 0) {
        	        return $modal;
        	    } else {
        	        return $modal.find('li.active');
        	    }
    	        
    	    } else {
        	    var $body = $('body');
        	    var $tabs = $body.find('ul.tabs-content');
        	    
        	    if ($tabs.length == 0) {
        	        return $body;
        	    } else {
        	        return $tabs.find('li.active');
        	    }
    	    }
    	},
    	
    	initializeFields : function($container) {
    	    $.doTimeout(10, function() {
    	        // Pause initialization until we're ready for it
    	        if (initializationDelay > 0) {
    	            return true;
    	        }
    	    
        	    // If there is no container specified, we'll initialize the active tab (or the body if there are no tabs)
        	    if ($container == null) {
        	        $container = BLCAdmin.getActiveTab();
        	    }
        	    
        	    // If we've already initialized this container, we'll skip it.
        	    if ($container.data('initialized') == 'true') {
        	        return;
        	    }
        	    
        	    // Set up rich-text HTML editors
                $container.find('.redactor').redactor({
                    buttons : ['html', 'formatting', 'bold', 'italic', 'deleted', 
                               'unorderedlist', 'orderedlist', 'outdent', 'indent',
                               'video', 'file', 'table', 'link',
                               'fontfamily', 'fontcolor', 'alignment', 'horizontalrule'],
                    plugins: ['selectasset', 'fontfamily', 'fontcolor', 'fontsize'],
                    convertDivs : false,
                    xhtml       : true,
                    paragraphy  : false,
                    minHeight   : 140,
                    deniedTags  : []
                });
                
                $container.find('textarea.autosize').autosize();
                
                $container.find(".color-picker").spectrum({
                    showButtons: false,
                    preferredFormat: "hex6",
                    change: function(color) {
                        $(this).closest('.field-box').find('input.color-picker-value').val(color);
                    },
                    move: function(color) {
                        $(this).closest('.field-box').find('input.color-picker-value').val(color);
                    }
                });
                
                // Set the blank value for foreign key lookups
                $container.find('.foreign-key-value-container').each(function(index, element) {
                    var $displayValue = $(this).find('span.display-value');
                    if ($displayValue.text() == '') {
                        $displayValue.text($(this).find('span.display-value-none-selected').text());
                    }
                });
                
                // Run any additionally configured initialization handlers
                for (var i = 0; i < initializationHandlers.length; i++) {
                    initializationHandlers[i]($container);
                }
                
                // Mark this container as initialized
        	    $container.data('initialized', 'true');
    
        	    return false;
    	    });
    	},
    	
    	updateFields : function($container) {
            for (var i = 0; i < updateHandlers.length; i++) {
                updateHandlers[i]($container);
            }
    	},
    	
    	getModals : function() {
    	    var modalsCopy = [];
    	    for (var i = 0; i < modals.length; i++) {
    	        modalsCopy[i] = modals[i];
    	    }
    	    return modalsCopy;
    	},
 
    	getForm : function($element) {
    	    var $form;
    	    
    	    if ($element.closest('.modal').length > 0) {
    	        $form = $element.closest('.modal').find('.modal-body form');
    	    } else {
    	        $form = $element.closest('form')
    	    }
    
    		if (!$form.length) {
    		    $form = $('.entity-edit form');
    		}
    	    
    		return $form;
    	},
    	
    	getOriginalStickyBarOffset : function() {
    	    return originalStickyBarOffset;
    	},
    	
    	getFieldSelectors : function getFieldSelectors() {
    	    return fieldSelectors.concat();
    	},
    	
    	extractFieldValue : function extractFieldValue($field) {
            var value = $field.find('input[type="radio"]:checked').val();
            if (value == null) {
                value = $field.find('select').val();
            }
            if (value == null) {
                value = $field.find('input[type="text"]').val();
            }
            if (value == null) {
                value = $field.find('input[type="hidden"].value').val();
            }
            return value;
    	},
    	
    	setFieldValue : function setFieldValue($field, value) {
            $field.find('input[type="radio"]:checked').val(value);
            $field.find('select').val(value);
            $field.find('input[type="text"]').val(value);
            
            if ($field.find('button.clear-foreign-key')) {
                $field.find('button.clear-foreign-key').click();
            }
    	},

        /**
         * Adds an initialization handler that is responsible for toggling the visiblity of a child field based on the
         * current value of the associated parent field.
         * 
         * @param className - The class name that this handler should be bound to
         * @param parentFieldSelector - A jQuery selector to use to find the div.field-box for the parent field
         * @param childFieldSelector - A jQuery selector to use to find the div.field-box for the child field
         * @param showIfValue - Either a function that takes one argument (the parentValue) and returns true if the
         *                      child field should be visible or a string to directly match against the parentValue
         * @param options - Additional options:
         *   clearChildData (boolean) - if true, will null out the data of the child field if the parent field's
         *                              value becomes null
         */
        addDependentFieldHandler : function addDependentFieldHandler(className, parentFieldSelector, childFieldSelector, 
                showIfValue, options) {
            BLCAdmin.addInitializationHandler(function($container) {
                var thisClass = $container.closest('form').find('input[name="ceilingEntityClassname"]').val();
                if (thisClass != null && thisClass.indexOf(className) >= 0) {
                    var toggleFunction = function(event) {
                        // Extract the parent and child field DOM elements from the data
                        var $parentField = event.data.$parentField;
                        var $childField = event.data.$childField;
                        var options = event.data.options;
                        var parentValue = BLCAdmin.extractFieldValue($parentField);
                        
                        // Either match the string or execute a function to figure out if the child field should be shown
                        // Additionally, if the parent field is not visible, we'll assume that the child field shouldn't
                        // render either.
                        var shouldShow = false;
                        if ($parentField.is(':visible')) {
                            if (typeof showIfValue == "function") {
                                shouldShow = showIfValue(parentValue);
                            } else {
                                shouldShow = (parentValue == showIfValue);
                            }
                        }
                        
                        // Clear the data in the child field if that option was set and the parent value is null
                        if (options != null && options['clearChildData']) {
                            BLCAdmin.setFieldValue($childField, null);
                        }
                        
                        // Toggle the visiblity of the child field appropriately
                        $childField.toggle(shouldShow);
                        $childField.trigger('change');
                    };
                    
                    var $parentField = $container.find(parentFieldSelector);
                    var $childField = $container.find(childFieldSelector);
                    
                    var data = {
                        '$parentField' : $parentField,
                        '$childField' : $childField,
                        'options' : options
                    };
                    
                    // Bind the change event for the parent field
                    $parentField.on('change', data, toggleFunction);
    
                    // Run the toggleFunction immediately to set initial states appropriately
                    toggleFunction({ data : data });
                }
            })
        },

	};
	
})(jQuery);

// Replace the default AJAX error handler with this custom admin one that relies on the exception
// being set on the model instead of a stack trace page when an error occurs on an AJAX request.
BLC.defaultErrorHandler = function(data) {
    if (data.status == "403") {
        BLCAdmin.showMessageAsModal(BLCAdmin.messages.error, BLCAdmin.messages.forbidden403);
    } else {
        var $data;
        
        if (data.responseText.trim) {
            $data = $(data.responseText.trim());
        } else {
            $data = $(data.responseText);
        }
    
        if ($data.length == 1) {
            BLCAdmin.showElementAsModal($data);
        } else {
            // This shouldn't happen, but it's here as a fallback just in case
            BLCAdmin.showMessageAsModal(BLCAdmin.messages.error, BLCAdmin.messages.errorOccurred);
        }
    }
}

BLC.addPreAjaxCallbackHandler(function($data) {
    if (!($data instanceof jQuery)) {
        return true;
    }
    
    var $loginForm = $data.find('form').filter(function() {
        return $(this).attr('action').indexOf('login_admin_post') >= 0;
    });
    
    if ($loginForm.length > 0) {
        var currentPath = window.location.href;
        if (currentPath.indexOf('?') >= 0) {
            currentPath += '&'
        } else {
            currentPath += '?'
        }
        currentPath += 'sessionTimeout=true';
        
        window.location = currentPath;
        
        return false;
    }
    
    return true;
});

$(document).ready(function() {
    $(window).resize(function() {
        $.doTimeout('resize', 150, function() {
            if (BLCAdmin.currentModal() != null) {
                BLCAdmin.setModalMaxHeight(BLCAdmin.currentModal());
            }
        });
    });
    
    if (window.location.hash) {
        var $listGrid = $('div.listgrid-container' + window.location.hash);
        if ($listGrid.length) {
            var $tab = $listGrid.closest('li.entityFormTab');
            var idx = $tab.index() + 1;
            var $tabLink = $('div.tabs-container dl dd:nth-child(' + idx + ')');
            $.fn.foundationTabs('set_tab', $tabLink);
            $(window).scrollTop($(window.location.hash).offset().top);
        }
    }

    // Ensure that the breadcrumb will render behind the entity form actions
    var $bcc = $('.sticky-container');
    $bcc.find('ul.breadcrumbs').outerWidth($bcc.outerWidth() - $bcc.find('.entity-form-actions').outerWidth() - 30);
});

// Close current modal on escape key
$('body').on('keyup', function(event) {
    if (event.keyCode == 27) {  // if key is escape
        BLCAdmin.hideCurrentModal();
    }
});

$('body').on('click', '.disabled', function(e) {
    e.stopPropagation();
    return false;
});
        
$('body').on('change', 'input.color-picker-value', function() {
    var $this = $(this);
    $this.closest('.field-box').find('input.color-picker').spectrum('set', $this.val());
});

/**
 * Make the sticky bar (breadcrumb) lock at the top of the window when it's scrolled off the page
 */
$(window).on('scroll', function() {
    var $sc = $('.sticky-container');
    var $scp = $('.sticky-container-padding');
       
    if ($(window).scrollTop() < BLCAdmin.getOriginalStickyBarOffset()) {
        $sc.removeClass('sticky-fixed');
        $sc.width('');
        $scp.hide();
    } else {
        $scp.show();
        $sc.addClass('sticky-fixed');
        $sc.outerWidth($('section.main').outerWidth());
        $('.sticky-container-padding').outerHeight($sc.outerHeight());
    }
});

/**
 * Close the workflow confirm action dialog
 */
$('body').on('click', 'a.action-popup-cancel', function() {
    var $this = $(this);
    if ($this.hasClass('no-remove')) {
        $this.closest('div.action-popup').addClass('hidden');
    } else {
        $this.closest('div.action-popup').remove();
    }
    return false;
});
$(document).keyup(function(e){
    if (e.keyCode === 27) {
        var $actionPopup = $('div.action-popup');
        if ($actionPopup) {
            $actionPopup.remove();
        }
    }
});<|MERGE_RESOLUTION|>--- conflicted
+++ resolved
@@ -101,17 +101,12 @@
 			// If this wasn't the only modal, take the last modal and put it above the backdrop
 			if (modals.length > 0) {
 				modals.last().css('z-index', '1050');
-				BLCAdmin.currentModal().find('.submit-button').show();
-				BLCAdmin.currentModal().find('img.ajax-loader').hide();
 			}
-<<<<<<< HEAD
-=======
 			
 			if (BLCAdmin.currentModal()) {
 				BLCAdmin.currentModal().find('.submit-button').show();
 				BLCAdmin.currentModal().find('img.ajax-loader').hide();
 			}
->>>>>>> ddbc4447
 		});
 		
 		BLCAdmin.initializeModalTabs($data);
