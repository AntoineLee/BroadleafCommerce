<!-- Required Parameters: -->
<!--    dynamicPropertyName: the name of the field representing the dynamic form -->
<div class="dynamic-form-container" 
    th:with="df=${entityForm.dynamicForms['__${dynamicPropertyName}__']}"
    th:attr="data-dynamicpropertyname=${dynamicPropertyName},
             data-currenturl=@{${'/' + sectionKey + '/' + dynamicPropertyName + '/dynamicForm'}}">
    
    <div th:unless="${#sets.isEmpty(df.tabs)}" th:remove="tag">
        <fieldset th:each="group : ${df.tabs[0].fieldGroups}" 
            th:classappend="${!group.isVisible}? 'hidden'" class="dynamic-form">
            <legend th:text="#{${group.title}}" />
        
            <div th:each="field : ${group.fields}" 
<<<<<<< HEAD
                 th:if="${field.name}" 
                 th:class="${'field-group' + (field.isDirty ? ' dirty' : '') + (field.disabled ? ' disabled' : '')}"
=======
                 th:if="${field.name}"
                 th:class="${'field-box' + (field.isDirty ? ' dirty' : '') + (field.disabled ? ' disabled' : '')}" 
>>>>>>> 3de9752a
                 blc_admin:component_id="${field}"
                 th:classappend="${!field.isVisible}? 'hidden'">
                 
                 <div th:if="${renderOriginalValue}"
                      class="original-value"
                      th:attr="data-original-value=${field.attributes['originalValue']},
                               data-original-overriden-value=${field.attributes['originalOverridenValue']}" />
                
                <div th:if="${field.readOnly}" th:remove="tag">
                    <div th:substituteby="fields/readonly" />
                </div>
                <div th:unless="${field.readOnly}" th:remove="tag">
                    <div th:substituteby="${'fields/' + #strings.toLowerCase(field.fieldType)}" />
                </div>
    
                <span th:if="${field.help}" class="field-help" th:utext="#{${field.help}}" />
            </div>

            <div th:unless="${#strings.containsIgnoreCase(group.title, 'master')}" th:remove="tag">
                <div th:if="${dynamicFormActionsTemplate}" th:remove="tag">
                    <div th:substituteby="${dynamicFormActionsTemplate}" />
                </div>
            </div>

        </fieldset>
    </div>
    
</div><|MERGE_RESOLUTION|>--- conflicted
+++ resolved
@@ -11,13 +11,8 @@
             <legend th:text="#{${group.title}}" />
         
             <div th:each="field : ${group.fields}" 
-<<<<<<< HEAD
                  th:if="${field.name}" 
                  th:class="${'field-group' + (field.isDirty ? ' dirty' : '') + (field.disabled ? ' disabled' : '')}"
-=======
-                 th:if="${field.name}"
-                 th:class="${'field-box' + (field.isDirty ? ' dirty' : '') + (field.disabled ? ' disabled' : '')}" 
->>>>>>> 3de9752a
                  blc_admin:component_id="${field}"
                  th:classappend="${!field.isVisible}? 'hidden'">
                  
