<th:block th:if="${field.translatable and hideTranslations != 'true'}">
<<<<<<< HEAD
    <a class="show-translations" th:unless="${df}"
       th:href="@{/translation(ceilingEntity=${entityForm.translationCeilingEntity},
                               entityId=${entityForm.translationId},
                               propertyName=${field.translationFieldName},
                               isRte=${field.fieldType == 'HTML' || field.fieldType == 'HTML_BASIC'})}">
        <i class="blc-icon-globe" style="color: #94AF39; vertical-align: middle;"></i><span th:utext="#{Translation}"></span>
    </a>
    <a class="show-translations" th:if="${df}"
       th:href="@{/translation(ceilingEntity=${df.translationCeilingEntity},
                               entityId=${df.translationId},
                               propertyName=${field.translationFieldName},
                               isRte=${field.fieldType == 'HTML' || field.fieldType == 'HTML_BASIC'})}">
        <i class="blc-icon-globe" style="color: #94AF39; vertical-align: middle;"></i><span th:utext="#{Translation}"></span>
    </a>
=======
    <th:block th:if="${df}">
        <a class="show-translations"
           th:classappend="${df.translationId == null} ? 'disabled'"
           th:href="@{/translation(ceilingEntity=${df.translationCeilingEntity},
                                   entityId=${df.translationId},
                                   propertyName=${field.translationFieldName},
                                   isRte=${field.fieldType == 'HTML' || field.fieldType == 'HTML_BASIC'})}">
            <i class="blc-icon-globe" style="color: #94AF39; vertical-align: middle;"></i><span th:utext="#{Translation}"></span>
        </a>
    </th:block>
    <th:block th:unless="${df}">
        <a class="show-translations"
           th:classappend="${entityForm.translationId == null} ? 'disabled'"
           th:href="@{/translation(ceilingEntity=${entityForm.translationCeilingEntity},
                                   entityId=${entityForm.translationId},
                                   propertyName=${field.translationFieldName},
                                   isRte=${field.fieldType == 'HTML' || field.fieldType == 'HTML_BASIC'})}">
            <i class="blc-icon-globe" style="color: #94AF39; vertical-align: middle;"></i><span th:utext="#{Translation}"></span>
        </a>
    </th:block>
>>>>>>> 761e6234
</th:block><|MERGE_RESOLUTION|>--- conflicted
+++ resolved
@@ -1,20 +1,4 @@
 <th:block th:if="${field.translatable and hideTranslations != 'true'}">
-<<<<<<< HEAD
-    <a class="show-translations" th:unless="${df}"
-       th:href="@{/translation(ceilingEntity=${entityForm.translationCeilingEntity},
-                               entityId=${entityForm.translationId},
-                               propertyName=${field.translationFieldName},
-                               isRte=${field.fieldType == 'HTML' || field.fieldType == 'HTML_BASIC'})}">
-        <i class="blc-icon-globe" style="color: #94AF39; vertical-align: middle;"></i><span th:utext="#{Translation}"></span>
-    </a>
-    <a class="show-translations" th:if="${df}"
-       th:href="@{/translation(ceilingEntity=${df.translationCeilingEntity},
-                               entityId=${df.translationId},
-                               propertyName=${field.translationFieldName},
-                               isRte=${field.fieldType == 'HTML' || field.fieldType == 'HTML_BASIC'})}">
-        <i class="blc-icon-globe" style="color: #94AF39; vertical-align: middle;"></i><span th:utext="#{Translation}"></span>
-    </a>
-=======
     <th:block th:if="${df}">
         <a class="show-translations"
            th:classappend="${df.translationId == null} ? 'disabled'"
@@ -35,5 +19,4 @@
             <i class="blc-icon-globe" style="color: #94AF39; vertical-align: middle;"></i><span th:utext="#{Translation}"></span>
         </a>
     </th:block>
->>>>>>> 761e6234
 </th:block>