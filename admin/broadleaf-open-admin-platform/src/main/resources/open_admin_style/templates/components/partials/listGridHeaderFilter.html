--- conflicted
+++ resolved
@@ -18,12 +18,8 @@
         <div class="listgrid-criteria" th:attr="data-field-index=${index}">
             <div class="listgrid-criteria-container">
                 <div th:remove="element"
-<<<<<<< HEAD
-                    th:substituteby="${'fields/filter/' + #strings.toLowerCase(fieldType)}">
+                    th:substituteby="${'fields/filter/' + #strings.toLowerCase(fieldComponentRenderer)}">
                 </div>
-=======
-                th:substituteby="${'fields/filter/' + #strings.toLowerCase(fieldComponentRenderer)}" />
->>>>>>> 89b5f0b5
             </div>
         </div>
 
