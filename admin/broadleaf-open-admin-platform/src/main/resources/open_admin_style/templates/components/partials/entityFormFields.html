--- conflicted
+++ resolved
@@ -10,17 +10,10 @@
          th:classappend="${!field.isVisible}? 'hidden'">
 
         <th:block th:if="${field.fieldComponentRenderer == null or #strings.equals(field.fieldComponentRenderer, 'UNKNOWN')}">
-<<<<<<< HEAD
             <div th:replace="${'fields/' + #strings.toLowerCase(field.fieldType)}"></div>
         </th:block>
         <th:block th:unless="${field.fieldComponentRenderer == null or #strings.equals(field.fieldComponentRenderer, 'UNKNOWN')}">
             <div th:replace="${'fields/' + #strings.toLowerCase(field.fieldComponentRenderer)}"></div>
-=======
-            <div th:substituteBy="${'fields/' + #strings.toLowerCase(field.fieldType)}"></div>
-        </th:block>
-        <th:block th:unless="${field.fieldComponentRenderer == null or #strings.equals(field.fieldComponentRenderer, 'UNKNOWN')}">
-            <div th:substituteBy="${'fields/' + #strings.toLowerCase(field.fieldComponentRenderer)}"></div>
->>>>>>> 00639bd7
         </th:block>
 
         <span th:if="${field.help}" class="field-help" th:utext="#{${field.help}}"></span>
@@ -48,17 +41,10 @@
 
 <th:block th:if="${groupItem.isCustomField()}" th:with="field=${groupItem.field}">
     <th:block th:if="${field.fieldComponentRenderer == null or #strings.equals(field.fieldComponentRenderer, 'UNKNOWN')}">
-<<<<<<< HEAD
         <div th:replace="${'fields/' + #strings.toLowerCase(field.fieldType)}"></div>
     </th:block>
     <th:block th:unless="${field.fieldComponentRenderer == null or #strings.equals(field.fieldComponentRenderer, 'UNKNOWN')}">
         <div th:replace="${'fields/' + #strings.toLowerCase(field.fieldComponentRenderer)}"></div>
-=======
-        <div th:substituteBy="${'fields/' + #strings.toLowerCase(field.fieldType)}"></div>
-    </th:block>
-    <th:block th:unless="${field.fieldComponentRenderer == null or #strings.equals(field.fieldComponentRenderer, 'UNKNOWN')}">
-        <div th:substituteBy="${'fields/' + #strings.toLowerCase(field.fieldComponentRenderer)}"></div>
->>>>>>> 00639bd7
     </th:block>
 </th:block>
 
@@ -68,7 +54,6 @@
          class="listgrid-container fieldgroup-listgrid">
         <div class="fieldgroup-listgrid-wrapper-header" th:classappend="${#lists.isEmpty(listGrid.records)} ? 'hidden-body'">
             <span th:unless="${#strings.isEmpty(listGrid.friendlyName)}" class="listgrid-friendly-name" th:utext="#{${listGrid.friendlyName}}"></span>
-<<<<<<< HEAD
             <th:block th:unless="${listGrid.manualFetch}">
                 <span class="listgrid-total-records" th:if="${listGrid.totalRecords} == 1" th:text="'(' + ${listGrid.totalRecords} + ' Record)'"></span>
                 <span class="listgrid-total-records" th:unless="${listGrid.totalRecords} == 1" th:text="'(' + ${listGrid.totalRecords} + ' Records)'"></span>
@@ -77,11 +62,6 @@
                 <span class="listgrid-total-records" th:text="'(Click Fetch to check for records)'"></span>
             </th:block>
             <th:blockv th:include="components/listGridToolbar" th:with="listGrid=${listGrid}"></th:blockv>
-=======
-            <span class="listgrid-total-records" th:if="${listGrid.totalRecords} == 1" th:text="'(' + ${listGrid.totalRecords} + ' Record)'"></span>
-            <span class="listgrid-total-records" th:unless="${listGrid.totalRecords} == 1" th:text="'(' + ${listGrid.totalRecords} + ' Records)'"></span>
-            <th:block th:include="components/listGridToolbar" th:with="listGrid=${listGrid}"></th:block>
->>>>>>> 00639bd7
         </div>
         <div class="fieldgroup-listgrid-wrapper" th:classappend="${#lists.isEmpty(listGrid.records)} ? 'hidden'">
             <th:block th:include="components/listGrid" th:with="listGrid=${listGrid}, inModal=${inModal != null and inModal}"></th:block>
