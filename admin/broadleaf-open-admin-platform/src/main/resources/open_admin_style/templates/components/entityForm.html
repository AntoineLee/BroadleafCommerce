<comment th:remove="all">
<!-- This component represents a tabbed entity form with collections -->
<!-- Additional parameters that can be specified include: -->
<!--    additionalClasses - any additional CSS classes to apply to the form -->
<!--    additionalTabClasses - any additional CSS classes to apply to the tabs -->
<!--    showSingleTab - boolean value determining whether or not to show tabs if there is only one -->
<!--    hideTranslations - boolean value determining whether or not to hide the translation icon -->
<!--    hideActions - boolean value determining whether or not to hide the entity form actions -->
</comment>

<blc:form th:object="${entityForm}"
      method="POST"
      class="twelve columns custom entity-form"
      th:classappend="${(additionalClasses == null ? '' : additionalClasses + ' ') 
        + (additionalControllerClasses == null ? '' : additionalControllerClasses)}"
      th:action="@{${currentUrl}}"
      th:with="renderTabs=${#lists.size(entityForm.tabs) > 1 or (showSingleTab != null and showSingleTab)}">
      
    <span style="display: none;" id="previewurl" 
        th:attr="data-href=@{/sandbox/preview(ceilingEntity=*{ceilingEntityClassname}, id=*{id}, directPreview=true)}" />

    <input type="hidden" th:field="*{ceilingEntityClassname}" />
    <input type="hidden" th:field="*{entityType}" />
    <input type="hidden" th:field="*{id}" />
    <input type="hidden" th:field="*{sectionCrumbs}"  />
    <input type="hidden" th:field="*{mainEntityName}" />

    <div class="errors" blc_admin:errors="*{*}" th:if="${#fields.hasErrors('*')}">
        <div class="tabError" th:each="tab : ${tabErrors.entrySet()}" th:inline="text">
            <b>[[${tab.key}]]</b>
            <span th:if="${#lists.size(field.value) &gt; 1}" class="fieldError error" th:each="field : ${tab.value.entrySet()}">
                <span th:remove="tag" th:text="#{${field.key}}"></span>: <span th:each="message : ${field.value}">[[#{__${message}__}]]</span>
            </span>
            <span th:if="${#lists.size(field.value) == 1}" class="fieldError error" th:each="field : ${tab.value.entrySet()}">
                <span th:remove="tag" th:text="#{${field.key}}"></span>: <span th:remove="tag" th:text="#{${field.value.get(0)}}"></span>
            </span>
            <br />
        </div>
    </div>
    
    <div class="tabs-container" th:if="${renderTabs}">
        <dl class="tabs" th:classappend="${additionalTabClasses}">
            <dd th:each="tab : ${entityForm.tabs}"
                th:class="${(tabStat.first and tab.isVisible) or ((not entityForm.tabs[tabStat.index-1].isVisible) and tab.isVisible)}? 'active'"
                th:if="${tab.isVisible}">
                <a th:href="'#tab' + ${tabStat.count}" 
                   th:classappend="${tab.tabClass}"
                   th:text="#{${tab.title}}" /> 
            </dd>
        </dl> 
    </div>
    
    <ul class="tabs-content" th:style="${verticalTabs}? 'margin-left: 250px;'">
<<<<<<< HEAD
        <li th:each="tab : ${entityForm.tabs}" 
            th:class="'tab' + ${tabStat.count} + 'Tab entityFormTab' + ${tab.tabClass}" 
=======
        <li th:each="tab : ${entityForm.tabs}"
            th:class="'tab' + ${tabStat.count} + 'Tab'" 
>>>>>>> b63db0c5
            th:classappend="${(tabStat.first and tab.isVisible) or ((tabStat.index > 1 and not entityForm.tabs[tabStat.index-1].isVisible) and tab.isVisible)}? 'active'"
            th:inline="text">
            
            <fieldset th:each="group : ${tab.fieldGroups}" th:classappend="${!group.isVisible}? 'hidden'">
                <legend th:text="${group.title}" />

                <div th:each="field : ${group.fields}" 
                     th:if="${field.name}" 
                     th:class="${'field-box' + (field.isDirty ? ' dirty' : '') + (field.disabled ? ' disabled' : '')}" 
                     blc_admin:component_id="${field}"
                     th:classappend="${!field.isVisible}? 'hidden'">

                    <div th:if="${field.readOnly}" th:remove="tag">
                        <div th:substituteby="fields/readonly" />
                    </div>
                    <div th:unless="${field.readOnly}" th:remove="tag">
                        <div th:substituteby="${'fields/' + #strings.toLowerCase(field.fieldType)}" />
                    </div>

                    <span th:if="${field.help}" class="field-help" th:utext="#{${field.help}}" />

                </div>
            </fieldset>
            
            <div th:remove="tag" th:if="${dynamicFormTemplateOverride == null}">
                <div th:if="${tabStat.first}" th:each="dynamicForm : *{dynamicForms}">
                    <div th:include="components/dynamicForm" th:with="dynamicPropertyName=${dynamicForm.key}" />
                </div>
            </div>

            <div th:remove="tag" th:unless="${dynamicFormTemplateOverride == null}">
                <div th:include="${dynamicFormTemplateOverride}" />
            </div>

            <div th:each="collectionListGrid : ${tab.listGrids}" class="listgrid-container" th:id="${collectionListGrid.subCollectionFieldName}">
                <label th:text="#{${collectionListGrid.friendlyName}}" />
                <div th:include="components/listGridToolbar" th:with="listGrid=${collectionListGrid}" th:remove="tag" />
                <div th:include="components/listGrid" th:with="listGrid=${collectionListGrid}" th:remove="tag" />
            </div>

        </li>
    </ul>
    
    <div class="entity-form-actions" th:unless="${hideActions}">
        <button th:each="action : ${entityForm.actions}" 
            class="button radius dark" 
            th:type="${action.buttonType}"
            th:attr="data-action=${action.urlPostfix}"
            th:classappend="${action.buttonClass}">
            <i th:class="${action.iconClass}"></i>&nbsp;<span th:text="#{${action.displayText}}" th:remove="tag" />
        </button>
        <img th:src="@{/img/admin/ajax-loader.gif}" class="ajax-loader" />
    </div>
    
</blc:form><|MERGE_RESOLUTION|>--- conflicted
+++ resolved
@@ -51,13 +51,8 @@
     </div>
     
     <ul class="tabs-content" th:style="${verticalTabs}? 'margin-left: 250px;'">
-<<<<<<< HEAD
-        <li th:each="tab : ${entityForm.tabs}" 
+        <li th:each="tab : ${entityForm.tabs}"
             th:class="'tab' + ${tabStat.count} + 'Tab entityFormTab' + ${tab.tabClass}" 
-=======
-        <li th:each="tab : ${entityForm.tabs}"
-            th:class="'tab' + ${tabStat.count} + 'Tab'" 
->>>>>>> b63db0c5
             th:classappend="${(tabStat.first and tab.isVisible) or ((tabStat.index > 1 and not entityForm.tabs[tabStat.index-1].isVisible) and tab.isVisible)}? 'active'"
             th:inline="text">
             
