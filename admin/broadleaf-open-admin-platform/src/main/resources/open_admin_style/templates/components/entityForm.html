<comment th:remove="all">
<!-- This component represents a tabbed entity form with collections -->
<!-- Additional parameters that can be specified include: -->
<!--    additionalClasses - any additional CSS classes to apply to the form -->
<!--    additionalTabClasses - any additional CSS classes to apply to the tabs -->
<!--    showSingleTab - boolean value determining whether or not to show tabs if there is only one -->
<!--    hideTranslations - boolean value determining whether or not to hide the translation icon -->
<!--    hideActions - boolean value determining whether or not to hide the entity form actions -->
</comment>

<blc:form th:object="${entityForm}"
      method="POST"
      class="twelve columns custom entity-form"
      th:classappend="${(additionalClasses == null ? '' : additionalClasses + ' ') 
        + (additionalControllerClasses == null ? '' : additionalControllerClasses)}"
      th:action="@{${currentUrl}}"
      th:with="renderTabs=${#lists.size(entityForm.tabs) > 1 or (showSingleTab != null and showSingleTab)}">
      
    <span style="display: none;" id="previewurl" 
        th:attr="data-href=@{/sandbox/preview(ceilingEntity=*{ceilingEntityClassname}, id=*{id}, directPreview=true)}" />

    <input type="hidden" th:field="*{ceilingEntityClassname}" />
    <input type="hidden" th:field="*{entityType}" />
    <input type="hidden" th:field="*{id}" />
    <input type="hidden" th:field="*{sectionCrumbs}"  />
    <input type="hidden" th:field="*{mainEntityName}" />

    <div th:unless="${hideTopLevelErrors}" class="errors" blc_admin:errors="*{*}" th:if="${#fields.hasErrors('*')}">
        <div class="tabError" th:each="tab : ${tabErrors.entrySet()}" th:inline="text">
            <b>[[${tab.key}]]</b>
            <span th:if="${#lists.size(field.value) &gt; 1}" class="fieldError error" th:each="field : ${tab.value.entrySet()}">
                <span th:remove="tag" th:text="#{${field.key}}"></span>: <span th:each="message : ${field.value}">[[#{__${message}__}]]</span>
            </span>
            <span th:if="${#lists.size(field.value) == 1}" class="fieldError error" th:each="field : ${tab.value.entrySet()}">
                <span th:remove="tag" th:text="#{${field.key}}"></span>: <span th:remove="tag" th:text="#{${field.value.get(0)}}"></span>
            </span>
            <br />
        </div>
    </div>

    <div class="tabs-container" th:if="${renderTabs}">
        <dl class="tabs" th:classappend="${additionalTabClasses}">
<<<<<<< HEAD
            <dd th:each="tab : ${entityForm.tabs}" th:class="${tabStat.first}? 'active'" th:if="${tab.isVisible}">
=======
            <dd th:each="tab : ${entityForm.tabs}"
                th:class="${(tabStat.first and tab.isVisible) or ((not entityForm.tabs[tabStat.index-1].isVisible) and tab.isVisible)}? 'active'"
                th:if="${tab.isVisible}">
>>>>>>> 8b5dccf9
                <a th:href="'#tab' + ${tabStat.count}" 
                   th:classappend="${tab.tabClass}"
                   th:text="#{${tab.title}}" /> 
            </dd>
        </dl> 
    </div>
    
    <ul class="tabs-content" th:style="${verticalTabs}? 'margin-left: 250px;'">
        <li th:each="tab : ${entityForm.tabs}" 
            th:class="'tab' + ${tabStat.count} + 'Tab entityFormTab' + ${tab.tabClass}" 
            th:classappend="${(tabStat.first and tab.isVisible) or ((not entityForm.tabs[tabStat.index-1].isVisible) and tab.isVisible)}? 'active'"
            th:inline="text"
            th:if="${tab.isVisible}">
            
            <fieldset th:each="group : ${tab.fieldGroups}" th:classappend="${!group.isVisible}? 'hidden'">
                <legend th:text="${group.title}" />

                <comment th:remove="all">
                <!-- *** IMPORTANT *** -->
                <!-- When changing this block of code, make sure standaloneField.html is also updated -->
                <!-- *** IMPORTANT *** -->
                </comment>
                <div th:each="field : ${group.fields}" 
                     th:if="${field.name}" 
                     th:class="${'field-box' + (field.isDirty ? ' dirty' : '') + (field.disabled ? ' disabled' : '')}" 
                     blc_admin:component_id="${field}"
                     th:classappend="${!field.isVisible}? 'hidden'">

                    <div th:if="${field.readOnly}" th:remove="tag">
                        <div th:substituteby="fields/readonly" />
                    </div>
                    <div th:unless="${field.readOnly}" th:remove="tag">
                        <div th:substituteby="${'fields/' + #strings.toLowerCase(field.fieldType)}" />
                    </div>

                    <span th:if="${field.help}" class="field-help" th:utext="#{${field.help}}" />

                </div>
            </fieldset>
            
            <div th:remove="tag" th:if="${dynamicFormTemplateOverride == null}">
                <div th:if="${tabStat.first}" th:each="dynamicForm : *{dynamicForms}">
                    <div th:include="components/dynamicForm" th:with="dynamicPropertyName=${dynamicForm.key}" />
                </div>
            </div>

            <div th:remove="tag" th:unless="${dynamicFormTemplateOverride == null}">
                <div th:include="${dynamicFormTemplateOverride}" />
            </div>

            <div th:each="collectionListGrid : ${tab.listGrids}" class="listgrid-container" th:id="${collectionListGrid.subCollectionFieldName}">
                <label th:text="#{${collectionListGrid.friendlyName}}" />
                <div th:include="components/listGridToolbar" th:with="listGrid=${collectionListGrid}" th:remove="tag" />
                <div th:include="components/listGrid" th:with="listGrid=${collectionListGrid}" th:remove="tag" />
            </div>

        </li>
    </ul>
    
    <div class="entity-form-actions" th:unless="${hideActions}">
        <button th:each="action : ${entityForm.actions}" 
            class="button radius dark" 
            th:type="${action.buttonType}"
            th:attr="data-action=${action.urlPostfix}"
            th:classappend="${action.buttonClass}">
            <i th:class="${action.iconClass}"></i>&nbsp;<span th:text="#{${action.displayText}}" th:remove="tag" />
        </button>
        <img th:src="@{/img/admin/ajax-loader.gif}" class="ajax-loader" />
    </div>
    
</blc:form><|MERGE_RESOLUTION|>--- conflicted
+++ resolved
@@ -40,13 +40,9 @@
 
     <div class="tabs-container" th:if="${renderTabs}">
         <dl class="tabs" th:classappend="${additionalTabClasses}">
-<<<<<<< HEAD
-            <dd th:each="tab : ${entityForm.tabs}" th:class="${tabStat.first}? 'active'" th:if="${tab.isVisible}">
-=======
             <dd th:each="tab : ${entityForm.tabs}"
                 th:class="${(tabStat.first and tab.isVisible) or ((not entityForm.tabs[tabStat.index-1].isVisible) and tab.isVisible)}? 'active'"
                 th:if="${tab.isVisible}">
->>>>>>> 8b5dccf9
                 <a th:href="'#tab' + ${tabStat.count}" 
                    th:classappend="${tab.tabClass}"
                    th:text="#{${tab.title}}" /> 
