<comment th:remove="all">
<!-- This component represents a tabbed entity form with collections -->
<!-- Additional parameters that can be specified include: -->
<!--    additionalClasses - any additional CSS classes to apply to the form -->
<!--    additionalTabClasses - any additional CSS classes to apply to the tabs -->
<!--    showSingleTab - boolean value determining whether or not to show tabs if there is only one -->
<!--    hideTranslations - boolean value determining whether or not to hide the translation icon -->
<!--    hideActions - boolean value determining whether or not to hide the entity form actions -->
</comment>

<blc:form th:object="${entityForm}"
      method="POST"
      class="twelve columns custom entity-form"
      th:classappend="${(additionalClasses == null ? '' : additionalClasses + ' ') 
        + (additionalControllerClasses == null ? '' : additionalControllerClasses)}"
      th:action="@{${currentUrl}}"
      th:with="renderTabs=${#lists.size(entityForm.tabs) > 1 or (showSingleTab != null and showSingleTab)}">
      
    <span style="display: none;" id="previewurl" 
        th:attr="data-href=@{/sandbox/preview(ceilingEntity=*{ceilingEntityClassname}, id=*{id}, directPreview=true)}" />

    <input type="hidden" th:field="*{ceilingEntityClassname}" />
    <input type="hidden" th:field="*{entityType}" />
    <input type="hidden" th:field="*{id}" />
    <input type="hidden" th:field="*{sectionCrumbs}"  />
    <input type="hidden" th:field="*{mainEntityName}" />

    <div class="errors" blc_admin:errors="*{*}" th:if="${#fields.hasErrors('*')}">
        <div class="tabError" th:each="tab : ${tabErrors.entrySet()}" th:inline="text">
            <b>[[${tab.key}]]</b>
            <span th:if="${#lists.size(field.value) &gt; 1}" class="fieldError error" th:each="field : ${tab.value.entrySet()}">
                <span th:remove="tag" th:text="#{${field.key}}"></span>: <span th:each="message : ${field.value}">[[#{__${message}__}]]</span>
            </span>
            <span th:if="${#lists.size(field.value) == 1}" class="fieldError error" th:each="field : ${tab.value.entrySet()}">
                <span th:remove="tag" th:text="#{${field.key}}"></span>: <span th:remove="tag" th:text="#{${field.value.get(0)}}"></span>
            </span>
            <br />
        </div>
    </div>
    
    <div class="tabs-container" th:if="${renderTabs}">
        <dl class="tabs" th:classappend="${additionalTabClasses}">
<<<<<<< HEAD
            <dd th:each="tab : ${entityForm.tabs}" th:class="${tabStat.first}? 'active'">
                <a th:href="'#tab' + ${tabStat.count}" 
                   th:classappend="${tab.tabClass}"
                   th:text="#{${tab.title}}" /> 
=======
            <dd th:each="tab : ${entityForm.tabs}"
                th:class="${(tabStat.first and tab.isVisible) or ((not entityForm.tabs[tabStat.index-1].isVisible) and tab.isVisible)}? 'active'"
                th:if="${tab.isVisible}">
                <a th:href="'#tab' + ${tabStat.count}" th:text="#{${tab.title}}" />
>>>>>>> 99c35ef6
            </dd>
        </dl> 
    </div>
    
    <ul class="tabs-content" th:style="${verticalTabs}? 'margin-left: 250px;'">
<<<<<<< HEAD
        <li th:each="tab : ${entityForm.tabs}" 
            th:class="'tab' + ${tabStat.count} + 'Tab entityFormTab' + ${tab.tabClass}" 
            th:classappend="${tabStat.first}? 'active'"
            th:inline="text">
=======
        <li th:each="tab : ${entityForm.tabs}"
            th:class="'tab' + ${tabStat.count} + 'Tab'" 
            th:classappend="${(tabStat.first and tab.isVisible) or ((not entityForm.tabs[tabStat.index-1].isVisible) and tab.isVisible)}? 'active'"
            th:inline="text"
            th:if="${tab.isVisible}">
>>>>>>> 99c35ef6
            
            <fieldset th:each="group : ${tab.fieldGroups}" th:classappend="${!group.isVisible}? 'hidden'">
                <legend th:text="${group.title}" />

                <div th:each="field : ${group.fields}" 
                     th:if="${field.name}" 
                     th:class="${'field-box' + (field.isDirty ? ' dirty' : '') + (field.disabled ? ' disabled' : '')}" 
                     blc_admin:component_id="${field}"
                     th:classappend="${!field.isVisible}? 'hidden'">

                    <div th:if="${field.readOnly}" th:remove="tag">
                        <div th:substituteby="fields/readonly" />
                    </div>
                    <div th:unless="${field.readOnly}" th:remove="tag">
                        <div th:substituteby="${'fields/' + #strings.toLowerCase(field.fieldType)}" />
                    </div>

                    <span th:if="${field.help}" class="field-help" th:utext="#{${field.help}}" />

                </div>
            </fieldset>
            
            <div th:remove="tag" th:if="${dynamicFormTemplateOverride == null}">
                <div th:if="${tabStat.first}" th:each="dynamicForm : *{dynamicForms}">
                    <div th:include="components/dynamicForm" th:with="dynamicPropertyName=${dynamicForm.key}" />
                </div>
            </div>

            <div th:remove="tag" th:unless="${dynamicFormTemplateOverride == null}">
                <div th:include="${dynamicFormTemplateOverride}" />
            </div>

            <div th:each="collectionListGrid : ${tab.listGrids}" class="listgrid-container" th:id="${collectionListGrid.subCollectionFieldName}">
                <label th:text="#{${collectionListGrid.friendlyName}}" />
                <div th:include="components/listGridToolbar" th:with="listGrid=${collectionListGrid}" th:remove="tag" />
                <div th:include="components/listGrid" th:with="listGrid=${collectionListGrid}" th:remove="tag" />
            </div>

        </li>
    </ul>
    
    <div class="entity-form-actions" th:unless="${hideActions}">
        <button th:each="action : ${entityForm.actions}" 
            class="button radius dark" 
            th:type="${action.buttonType}"
            th:attr="data-action=${action.urlPostfix}"
            th:classappend="${action.buttonClass}">
            <i th:class="${action.iconClass}"></i>&nbsp;<span th:text="#{${action.displayText}}" th:remove="tag" />
        </button>
        <img th:src="@{/img/admin/ajax-loader.gif}" class="ajax-loader" />
    </div>
    
</blc:form><|MERGE_RESOLUTION|>--- conflicted
+++ resolved
@@ -40,34 +40,22 @@
     
     <div class="tabs-container" th:if="${renderTabs}">
         <dl class="tabs" th:classappend="${additionalTabClasses}">
-<<<<<<< HEAD
-            <dd th:each="tab : ${entityForm.tabs}" th:class="${tabStat.first}? 'active'">
+            <dd th:each="tab : ${entityForm.tabs}"
+                th:class="${(tabStat.first and tab.isVisible) or ((not entityForm.tabs[tabStat.index-1].isVisible) and tab.isVisible)}? 'active'"
+                th:if="${tab.isVisible}">
                 <a th:href="'#tab' + ${tabStat.count}" 
                    th:classappend="${tab.tabClass}"
                    th:text="#{${tab.title}}" /> 
-=======
-            <dd th:each="tab : ${entityForm.tabs}"
-                th:class="${(tabStat.first and tab.isVisible) or ((not entityForm.tabs[tabStat.index-1].isVisible) and tab.isVisible)}? 'active'"
-                th:if="${tab.isVisible}">
-                <a th:href="'#tab' + ${tabStat.count}" th:text="#{${tab.title}}" />
->>>>>>> 99c35ef6
             </dd>
         </dl> 
     </div>
     
     <ul class="tabs-content" th:style="${verticalTabs}? 'margin-left: 250px;'">
-<<<<<<< HEAD
         <li th:each="tab : ${entityForm.tabs}" 
             th:class="'tab' + ${tabStat.count} + 'Tab entityFormTab' + ${tab.tabClass}" 
-            th:classappend="${tabStat.first}? 'active'"
-            th:inline="text">
-=======
-        <li th:each="tab : ${entityForm.tabs}"
-            th:class="'tab' + ${tabStat.count} + 'Tab'" 
             th:classappend="${(tabStat.first and tab.isVisible) or ((not entityForm.tabs[tabStat.index-1].isVisible) and tab.isVisible)}? 'active'"
             th:inline="text"
             th:if="${tab.isVisible}">
->>>>>>> 99c35ef6
             
             <fieldset th:each="group : ${tab.fieldGroups}" th:classappend="${!group.isVisible}? 'hidden'">
                 <legend th:text="${group.title}" />
