<comment th:remove="all">
<!-- This component represents a tabbed entity form with collections -->
<!-- Additional parameters that can be specified include: -->
<!--    additionalClasses - any additional CSS classes to apply to the form -->
<!--    additionalTabClasses - any additional CSS classes to apply to the tabs -->
<!--    showSingleTab - boolean value determining whether or not to show tabs if there is only one -->
<!--    hideTranslations - boolean value determining whether or not to hide the translation icon -->
<!--    hideActions - boolean value determining whether or not to hide the entity form actions -->
</comment>

<blc:form th:object="${entityForm}"
      method="POST"
      class="twelve columns custom entity-form"
      th:classappend="${(additionalClasses == null ? '' : additionalClasses + ' ') 
        + (additionalControllerClasses == null ? '' : additionalControllerClasses)}"
      th:action="@{${currentUrl}}"
      th:with="renderTabs=${#lists.size(entityForm.tabs) > 1 or (showSingleTab != null and showSingleTab)}">
      
    <span style="display: none;" id="previewurl" 
        th:attr="data-href=@{/sandbox/preview(ceilingEntity=*{ceilingEntityClassname}, id=*{id}, directPreview=true)}" />

    <input type="hidden" th:field="*{ceilingEntityClassname}" />
    <input type="hidden" th:field="*{entityType}" />
    <input type="hidden" th:field="*{id}" />
    <input type="hidden" th:field="*{sectionCrumbs}"  />
    <input type="hidden" th:field="*{mainEntityName}" />

    <div th:unless="${hideTopLevelErrors}" class="errors" blc_admin:errors="*{*}" th:if="${#fields.hasErrors('*')}">
        <div class="tabError" th:each="tab : ${tabErrors.entrySet()}" th:inline="text">
            <b>[[#{__${tab.key}__}]]</b>
<<<<<<< HEAD
        <span class="fieldError error" th:each="field : ${tab.value.entrySet()}">
            [[#{__${field.key}__}]]: [[#{__${field.value}__}]]
        </span>
=======
            <span th:if="${#lists.size(field.value) &gt; 1}" class="fieldError error" th:each="field : ${tab.value.entrySet()}">
                [[#{__${field.key}__}]]: <span th:each="message : ${field.value}">[[#{__${message}__}]]</span>
            </span>
            <span th:if="${#lists.size(field.value) == 1}" class="fieldError error" th:each="field : ${tab.value.entrySet()}">
                [[#{__${field.key}__}]]: [[#{__${field.value.get(0)}__}]]
            </span>
>>>>>>> cb2c4899
            <br />
        </div>
    </div>

    <div class="tabs-container" th:if="${renderTabs}">
        <dl class="tabs" th:classappend="${additionalTabClasses}">
            <dd th:each="tab : ${entityForm.tabs}" th:class="${tabStat.first}? 'active'">
                <a th:href="'#tab' + ${tabStat.count}" 
                   th:classappend="${tab.tabClass}"
                   th:text="#{${tab.title}}" /> 
            </dd>
        </dl> 
    </div>
    
    <ul class="tabs-content" th:style="${verticalTabs}? 'margin-left: 250px;'">
        <li th:each="tab : ${entityForm.tabs}" 
            th:class="'tab' + ${tabStat.count} + 'Tab entityFormTab' + ${tab.tabClass}" 
            th:classappend="${tabStat.first}? 'active'"
            th:inline="text">
            
            <fieldset th:each="group : ${tab.fieldGroups}" th:classappend="${!group.isVisible}? 'hidden'">
                <legend th:text="#{${group.title}}" />

                <div th:each="field : ${group.fields}" 
                     th:if="${field.name}" 
                     th:class="${'field-box' + (field.isDirty ? ' dirty' : '') + (field.disabled ? ' disabled' : '')}" 
                     blc_admin:component_id="${field}"
                     th:classappend="${!field.isVisible}? 'hidden'">

                    <div th:if="${field.readOnly}" th:remove="tag">
                        <div th:substituteby="fields/readonly" />
                    </div>
                    <div th:unless="${field.readOnly}" th:remove="tag">
                        <div th:substituteby="${'fields/' + #strings.toLowerCase(field.fieldType)}" />
                    </div>

                    <span th:if="${field.help}" class="field-help" th:utext="#{${field.help}}" />

                </div>
            </fieldset>
            
            <div th:remove="tag" th:if="${dynamicFormTemplateOverride == null}">
                <div th:if="${tabStat.first}" th:each="dynamicForm : *{dynamicForms}">
                    <div th:include="components/dynamicForm" th:with="dynamicPropertyName=${dynamicForm.key}" />
                </div>
            </div>

            <div th:remove="tag" th:unless="${dynamicFormTemplateOverride == null}">
                <div th:include="${dynamicFormTemplateOverride}" />
            </div>

            <div th:each="collectionListGrid : ${tab.listGrids}" class="listgrid-container" th:id="${collectionListGrid.subCollectionFieldName}">
                <label th:text="#{${collectionListGrid.friendlyName}}" />
                <div th:include="components/listGridToolbar" th:with="listGrid=${collectionListGrid}" th:remove="tag" />
                <div th:include="components/listGrid" th:with="listGrid=${collectionListGrid}" th:remove="tag" />
            </div>

        </li>
    </ul>
    
    <div class="entity-form-actions" th:unless="${hideActions}">
        <button th:each="action : ${entityForm.actions}" 
            class="button radius dark" 
            th:type="${action.buttonType}"
            th:attr="data-action=${action.urlPostfix}"
            th:classappend="${action.buttonClass}">
            <i th:class="${action.iconClass}"></i>&nbsp;<span th:text="#{${action.displayText}}" th:remove="tag" />
        </button>
        <img th:src="@{/img/admin/ajax-loader.gif}" class="ajax-loader" />
    </div>
    
</blc:form><|MERGE_RESOLUTION|>--- conflicted
+++ resolved
@@ -28,18 +28,12 @@
     <div th:unless="${hideTopLevelErrors}" class="errors" blc_admin:errors="*{*}" th:if="${#fields.hasErrors('*')}">
         <div class="tabError" th:each="tab : ${tabErrors.entrySet()}" th:inline="text">
             <b>[[#{__${tab.key}__}]]</b>
-<<<<<<< HEAD
-        <span class="fieldError error" th:each="field : ${tab.value.entrySet()}">
-            [[#{__${field.key}__}]]: [[#{__${field.value}__}]]
-        </span>
-=======
             <span th:if="${#lists.size(field.value) &gt; 1}" class="fieldError error" th:each="field : ${tab.value.entrySet()}">
                 [[#{__${field.key}__}]]: <span th:each="message : ${field.value}">[[#{__${message}__}]]</span>
             </span>
             <span th:if="${#lists.size(field.value) == 1}" class="fieldError error" th:each="field : ${tab.value.entrySet()}">
                 [[#{__${field.key}__}]]: [[#{__${field.value.get(0)}__}]]
             </span>
->>>>>>> cb2c4899
             <br />
         </div>
     </div>
