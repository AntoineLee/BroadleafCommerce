--- conflicted
+++ resolved
@@ -22,36 +22,6 @@
             </li>
         </ul>
     </div>
-<<<<<<< HEAD
-=======
-    
-    <ul class="tabs-content" th:style="${verticalTabs}? 'margin-left: 250px;'">
-        <li th:each="tab : ${entityForm.tabs}"
-            th:class="'tab' + ${tabStat.count} + 'Tab entityFormTab' + ${tab.tabClass}" 
-            th:classappend="${(tabStat.first and tab.isVisible) or ((tabStat.index > 1 and not entityForm.tabs[tabStat.index-1].isVisible) and tab.isVisible)}? 'active'"
-            th:inline="text">
-            
-            <fieldset th:each="group : ${tab.fieldGroups}" th:classappend="${!group.isVisible}? 'hidden'">
-                <legend th:text="${group.title}" />
-
-                <comment th:remove="all">
-                <!-- *** IMPORTANT *** -->
-                <!-- When changing this block of code, make sure standaloneField.html is also updated -->
-                <!-- *** IMPORTANT *** -->
-                </comment>
-                <div th:each="field : ${group.fields}" 
-                     th:if="${field.name}" 
-                     th:class="${'field-box' + (field.isDirty ? ' dirty' : '') + (field.disabled ? ' disabled' : '')}" 
-                     blc_admin:component_id="${field}"
-                     th:classappend="${!field.isVisible}? 'hidden'">
-
-                    <div th:if="${field.readOnly}" th:remove="tag">
-                        <div th:substituteby="fields/readonly" />
-                    </div>
-                    <div th:unless="${field.readOnly}" th:remove="tag">
-                        <div th:substituteby="${'fields/' + #strings.toLowerCase(field.fieldComponentRenderer)}" />
-                    </div>
->>>>>>> 89b5f0b5
 
     <div class="content-yield">
         <div class="row entity-edit">
@@ -95,12 +65,12 @@
                                          blc_admin:component_id="${field}"
                                          th:classappend="${!field.isVisible}? 'hidden'">
 
-                                        <div th:if="${field.readOnly}" th:remove="tag">
-                                            <div th:substituteby="fields/readonly" />
-                                        </div>
-                                        <div th:unless="${field.readOnly}" th:remove="tag">
-                                            <div th:substituteby="${'fields/' + #strings.toLowerCase(field.fieldType)}" />
-                                        </div>
+                    <div th:if="${field.readOnly}" th:remove="tag">
+                        <div th:substituteby="fields/readonly" />
+                    </div>
+                    <div th:unless="${field.readOnly}" th:remove="tag">
+                        <div th:substituteby="${'fields/' + #strings.toLowerCase(field.fieldComponentRenderer)}" />
+                    </div>
 
                                         <span th:if="${field.help}" class="field-help" th:utext="#{${field.help}}" />
 
