<comment th:remove="all">
    <!-- This component represents a tabbed entity form with collections -->
    <!-- Additional parameters that can be specified include: -->
    <!--    additionalClasses - any additional CSS classes to apply to the form -->
    <!--    additionalTabClasses - any additional CSS classes to apply to the tabs -->
    <!--    showSingleTab - boolean value determining whether or not to show tabs if there is only one -->
    <!--    hideTranslations - boolean value determining whether or not to hide the translation icon -->
    <!--    hideActions - boolean value determining whether or not to hide the entity form actions -->
</comment>

<<<<<<< HEAD
<div th:object="${entityForm}" th:with="renderTabs=${#lists.size(entityForm.tabs) > 1 or (showSingleTab != null and showSingleTab)}">
=======
<blc:form th:object="${entityForm}"
      method="POST"
      class="twelve columns custom entity-form"
      th:classappend="${(additionalClasses == null ? '' : additionalClasses + ' ') 
        + (additionalControllerClasses == null ? '' : additionalControllerClasses)}"
      th:action="@{${currentUrl}}"
      th:with="renderTabs=${#lists.size(entityForm.tabs) > 1 or (showSingleTab != null and showSingleTab)}">
      
    <span style="display: none;" id="previewurl" 
        th:attr="data-href=@{/sandbox/preview(ceilingEntity=*{ceilingEntityClassname}, id=*{id}, directPreview=true)}" />

    <input type="hidden" th:field="*{ceilingEntityClassname}" />
    <input type="hidden" th:field="*{entityType}" />
    <input type="hidden" th:field="*{id}" />
    <input type="hidden" th:field="*{sectionCrumbs}"  />
    <input type="hidden" th:field="*{mainEntityName}" />
    <input type="hidden" name="preventSubmit" th:value="*{preventSubmit}" />
    <input type="hidden" name="jsErrorMapString" th:value="*{jsErrorMap}" />

    <div th:unless="${hideTopLevelErrors}" class="errors" blc_admin:errors="*{*}" th:if="${#fields.hasErrors('*')}">
          <div class="tabError" th:each="tab : ${tabErrors.entrySet()}" th:inline="text">
            <b>[[${tab.key}]]</b>
            <span th:if="${#lists.size(field.value) &gt; 1}" class="fieldError error" th:each="field : ${tab.value.entrySet()}">
                <span th:remove="tag" th:text="#{${field.key}}"></span>: <span th:each="message : ${field.value}">[[#{__${message}__}]]</span>
            </span>
            <span th:if="${#lists.size(field.value) == 1}" class="fieldError error" th:each="field : ${tab.value.entrySet()}">
                <span th:remove="tag" th:text="#{${field.key}}"></span>: <span th:remove="tag" th:text="#{${field.value.get(0)}}"></span>
            </span>
            <br />
          </div>
    </div>
>>>>>>> 4c83cb8b

    <div class="section-tabs" th:if="${renderTabs}">
        <ul class="nav nav-tabs">
            <li th:each="tab : ${entityForm.tabs}"
                th:class="${#ef.isTabActive(entityForm, tab)}? 'active'"
                th:if="${tab.isVisible}"
                role="presentation">
                <a th:href="'#tab' + ${tabStat.count}"
                   th:classappend="${tab.tabClass}"
                   th:text="#{${tab.title}}" />
            </li>
        </ul>
    </div>

    <div class="content-yield">
        <div class="row entity-edit">
            <blc:form th:object="${entityForm}"
                      method="POST"
                      th:classappend="${(additionalClasses == null ? '' : additionalClasses + ' ')
                         + (additionalControllerClasses == null ? '' : additionalControllerClasses)}"
                      th:action="@{${currentUrl}}">

                <span style="display: none;" id="previewurl"
                      th:attr="data-href=@{/sandbox/preview(ceilingEntity=*{ceilingEntityClassname}, id=*{id}, directPreview=true)}" />

                <input type="hidden" th:field="*{ceilingEntityClassname}" />
                <input type="hidden" th:field="*{entityType}" />
                <input type="hidden" th:field="*{id}" />
                <input type="hidden" th:field="*{sectionCrumbs}"  />
                <input type="hidden" th:field="*{mainEntityName}" />

                <div class="tabs-content" th:style="${verticalTabs}? 'margin-left: 250px;'">
                    <div th:each="tab : ${entityForm.tabs}"
                         th:class="'tab' + ${tabStat.count} + 'Tab entityFormTab' + ${tab.tabClass}"
                         th:classappend="${(tabStat.first and tab.isVisible) or ((tabStat.index > 1 and not entityForm.tabs[tabStat.index-1].isVisible) and tab.isVisible)}? 'active'"
                         th:inline="text">

                        <div class="col11">
                            <div class="row">
                                <fieldset th:each="group : ${tab.fieldGroups}" th:classappend="${!group.isVisible}? 'hidden'">
                                    <legend th:text="${group.title}" />

                                    <comment th:remove="all">
                                        <!-- *** IMPORTANT *** -->
                                        <!-- When changing this block of code, make sure standaloneField.html is also updated -->
                                        <!-- *** IMPORTANT *** -->
                                    </comment>
                                    <div th:each="field : ${group.fields}"
                                         th:if="${field.name}"
                                         th:class="${'field-group' + (field.isDirty ? ' dirty' : '') + (field.disabled ? ' disabled' : '')}"
                                         blc_admin:component_id="${field}"
                                         th:classappend="${!field.isVisible}? 'hidden'">

                                        <div th:if="${field.readOnly}" th:remove="tag">
                                            <div th:substituteby="fields/readonly" />
                                        </div>
                                        <div th:unless="${field.readOnly}" th:remove="tag">
                                            <div th:substituteby="${'fields/' + #strings.toLowerCase(field.fieldType)}" />
                                        </div>

                                        <span th:if="${field.help}" class="field-help" th:utext="#{${field.help}}" />

                                    </div>
                                </fieldset>

                                <div th:remove="tag" th:if="${dynamicFormTemplateOverride == null}">
                                    <div th:if="${tabStat.first}" th:each="dynamicForm : *{dynamicForms}">
                                        <div th:include="components/dynamicForm" th:with="dynamicPropertyName=${dynamicForm.key}" />
                                    </div>
                                </div>

                                <div th:remove="tag" th:unless="${dynamicFormTemplateOverride == null}">
                                    <div th:include="${dynamicFormTemplateOverride}" />
                                </div>

                                <div th:each="collectionListGrid : ${tab.listGrids}" class="listgrid-container" th:id="${collectionListGrid.subCollectionFieldName}">
                                    <label th:text="#{${collectionListGrid.friendlyName}}" />
                                    <div th:include="components/listGridToolbar" th:with="listGrid=${collectionListGrid}" th:remove="tag" />
                                    <div th:include="components/listGrid" th:with="listGrid=${collectionListGrid}" th:remove="tag" />
                                </div>
                            </div>
                        </div>
                    </div>
                </div>


                <!--<div th:unless="${hideTopLevelErrors}" class="errors" blc_admin:errors="*{*}" th:if="${#fields.hasErrors('*')}">-->
                <!--<div class="tabError" th:each="tab : ${tabErrors.entrySet()}" th:inline="text">-->
                <!--<b>[[${tab.key}]]</b>-->
                <!--<span th:if="${#lists.size(field.value) &gt; 1}" class="fieldError error" th:each="field : ${tab.value.entrySet()}">-->
                <!--<span th:remove="tag" th:text="#{${field.key}}"></span>: <span th:each="message : ${field.value}">[[#{__${message}__}]]</span>-->
                <!--</span>-->
                <!--<span th:if="${#lists.size(field.value) == 1}" class="fieldError error" th:each="field : ${tab.value.entrySet()}">-->
                <!--<span th:remove="tag" th:text="#{${field.key}}"></span>: <span th:remove="tag" th:text="#{${field.value.get(0)}}"></span>-->
                <!--</span>-->
                <!--<br />-->
                <!--</div>-->
                <!--</div>-->




                <div class="entity-form-actions">
                    <button th:each="action : ${entityForm.actions}"
                            class="button radius dark"
                            th:type="${action.buttonType}"
                            th:attr="data-action=${action.urlPostfix}"
                            th:classappend="${action.buttonClass}" th:unless="${hideActions}">
                        <i th:class="${action.iconClass}"></i>&nbsp;<span th:text="#{${action.displayText}}" th:remove="tag" />
                    </button>
                    <img th:src="@{/img/admin/ajax-loader.gif}" class="ajax-loader" />
                </div>
<<<<<<< HEAD

            </blc:form>

        </div>
=======
            </div>

            <div th:remove="tag" th:unless="${dynamicFormTemplateOverride == null}">
                <div th:include="${dynamicFormTemplateOverride}" />
            </div>

            <div th:each="collectionListGrid : ${tab.listGrids}" class="listgrid-container" th:id="${collectionListGrid.subCollectionFieldName}">
              <label th:text="#{${collectionListGrid.friendlyName}}" />
              <div th:include="components/listGridToolbar" th:with="listGrid=${collectionListGrid}" th:remove="tag" />
              <div th:include="components/listGrid" th:with="listGrid=${collectionListGrid}" th:remove="tag" />
            </div>

        </li>
    </ul>
    
    <div class="entity-form-actions">
        <button th:each="action : ${entityForm.actions}" 
            class="button radius dark" 
            th:type="${action.buttonType}"
            th:attr="data-url=@{${(#strings.isEmpty(action.urlOverride)) ? ('/' + sectionKey + action.urlPostfix) : action.urlOverride}},
                     data-action=${action.urlPostfix}"
            th:classappend="${action.buttonClass}" th:unless="${hideActions}">
            <i th:class="${action.iconClass}"></i>&nbsp;<span th:text="#{${action.displayText}}" th:remove="tag" />
        </button>
        <img th:src="@{/img/admin/ajax-loader.gif}" class="ajax-loader" />
>>>>>>> 4c83cb8b
    </div>
</div>
<|MERGE_RESOLUTION|>--- conflicted
+++ resolved
@@ -8,41 +8,7 @@
     <!--    hideActions - boolean value determining whether or not to hide the entity form actions -->
 </comment>
 
-<<<<<<< HEAD
 <div th:object="${entityForm}" th:with="renderTabs=${#lists.size(entityForm.tabs) > 1 or (showSingleTab != null and showSingleTab)}">
-=======
-<blc:form th:object="${entityForm}"
-      method="POST"
-      class="twelve columns custom entity-form"
-      th:classappend="${(additionalClasses == null ? '' : additionalClasses + ' ') 
-        + (additionalControllerClasses == null ? '' : additionalControllerClasses)}"
-      th:action="@{${currentUrl}}"
-      th:with="renderTabs=${#lists.size(entityForm.tabs) > 1 or (showSingleTab != null and showSingleTab)}">
-      
-    <span style="display: none;" id="previewurl" 
-        th:attr="data-href=@{/sandbox/preview(ceilingEntity=*{ceilingEntityClassname}, id=*{id}, directPreview=true)}" />
-
-    <input type="hidden" th:field="*{ceilingEntityClassname}" />
-    <input type="hidden" th:field="*{entityType}" />
-    <input type="hidden" th:field="*{id}" />
-    <input type="hidden" th:field="*{sectionCrumbs}"  />
-    <input type="hidden" th:field="*{mainEntityName}" />
-    <input type="hidden" name="preventSubmit" th:value="*{preventSubmit}" />
-    <input type="hidden" name="jsErrorMapString" th:value="*{jsErrorMap}" />
-
-    <div th:unless="${hideTopLevelErrors}" class="errors" blc_admin:errors="*{*}" th:if="${#fields.hasErrors('*')}">
-          <div class="tabError" th:each="tab : ${tabErrors.entrySet()}" th:inline="text">
-            <b>[[${tab.key}]]</b>
-            <span th:if="${#lists.size(field.value) &gt; 1}" class="fieldError error" th:each="field : ${tab.value.entrySet()}">
-                <span th:remove="tag" th:text="#{${field.key}}"></span>: <span th:each="message : ${field.value}">[[#{__${message}__}]]</span>
-            </span>
-            <span th:if="${#lists.size(field.value) == 1}" class="fieldError error" th:each="field : ${tab.value.entrySet()}">
-                <span th:remove="tag" th:text="#{${field.key}}"></span>: <span th:remove="tag" th:text="#{${field.value.get(0)}}"></span>
-            </span>
-            <br />
-          </div>
-    </div>
->>>>>>> 4c83cb8b
 
     <div class="section-tabs" th:if="${renderTabs}">
         <ul class="nav nav-tabs">
@@ -73,6 +39,9 @@
                 <input type="hidden" th:field="*{id}" />
                 <input type="hidden" th:field="*{sectionCrumbs}"  />
                 <input type="hidden" th:field="*{mainEntityName}" />
+                <input type="hidden" name="preventSubmit" th:value="*{preventSubmit}" />
+                <input type="hidden" name="jsErrorMapString" th:value="*{jsErrorMap}" />
+
 
                 <div class="tabs-content" th:style="${verticalTabs}? 'margin-left: 250px;'">
                     <div th:each="tab : ${entityForm.tabs}"
@@ -155,37 +124,9 @@
                     </button>
                     <img th:src="@{/img/admin/ajax-loader.gif}" class="ajax-loader" />
                 </div>
-<<<<<<< HEAD
 
             </blc:form>
 
         </div>
-=======
-            </div>
-
-            <div th:remove="tag" th:unless="${dynamicFormTemplateOverride == null}">
-                <div th:include="${dynamicFormTemplateOverride}" />
-            </div>
-
-            <div th:each="collectionListGrid : ${tab.listGrids}" class="listgrid-container" th:id="${collectionListGrid.subCollectionFieldName}">
-              <label th:text="#{${collectionListGrid.friendlyName}}" />
-              <div th:include="components/listGridToolbar" th:with="listGrid=${collectionListGrid}" th:remove="tag" />
-              <div th:include="components/listGrid" th:with="listGrid=${collectionListGrid}" th:remove="tag" />
-            </div>
-
-        </li>
-    </ul>
-    
-    <div class="entity-form-actions">
-        <button th:each="action : ${entityForm.actions}" 
-            class="button radius dark" 
-            th:type="${action.buttonType}"
-            th:attr="data-url=@{${(#strings.isEmpty(action.urlOverride)) ? ('/' + sectionKey + action.urlPostfix) : action.urlOverride}},
-                     data-action=${action.urlPostfix}"
-            th:classappend="${action.buttonClass}" th:unless="${hideActions}">
-            <i th:class="${action.iconClass}"></i>&nbsp;<span th:text="#{${action.displayText}}" th:remove="tag" />
-        </button>
-        <img th:src="@{/img/admin/ajax-loader.gif}" class="ajax-loader" />
->>>>>>> 4c83cb8b
     </div>
 </div>
