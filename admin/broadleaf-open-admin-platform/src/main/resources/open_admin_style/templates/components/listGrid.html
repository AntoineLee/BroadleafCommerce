--- conflicted
+++ resolved
@@ -142,17 +142,10 @@
 
                             
                         <span th:if="${headerField.canLinkToExternalEntity and !#strings.isEmpty(field.value)}" th:remove="tag">
-<<<<<<< HEAD
-                           <span th:remove="tag" th:text="${field.displayValue}"></span>
+                           <span th:if="${!headerField.mainEntityLink}" th:remove="tag" th:text="${field.displayValue}" />
                            <!--<a th:href="@{${headerField.foreignKeyClass + '/' + field.value}}" class="modal-view">-->
                                 <!--<i class="icon-external-link"></i>-->
                            <!--</a>-->
-=======
-                           <span th:if="${!headerField.mainEntityLink}" th:remove="tag" th:text="${field.displayValue}" />
-                           <a th:href="@{${headerField.foreignKeyClass + '/' + field.value}}" class="modal-view">
-                                <i class="icon-external-link"></i>
-                           </a>
->>>>>>> 89b5f0b5
                         </span>
                         
                         <span th:if="${field.fieldType == 'IMAGE'}">
