--- conflicted
+++ resolved
@@ -145,19 +145,6 @@
                            th:href="@{${record.path}}"
                            th:utext="${#strings.isEmpty(field.displayValue) ? '(No value set)' : field.displayValue}"></a>
 
-<<<<<<< HEAD
-                            
-                        <th:block th:if="${!headerField.mainEntityLink and headerField.canLinkToExternalEntity and !#strings.isEmpty(field.value)}" th:remove="tag">
-                            <th:block th:utext="${field.displayValue}"></th:block>
-                        </th:block>
-                        
-                        <span th:if="${field.fieldType == 'IMAGE'}">
-                            <img class="thumbnail" th:style="${'width: 100%;'}"
-                                th:src="@{${field.value + record.getField('thumbnailKey').value}}"
-                                th:attr="data-fullurl=@{${field.value}}" />
-                        </span>
-=======
->>>>>>> 05eee545
 
                             <span th:if="${!headerField.mainEntityLink and headerField.canLinkToExternalEntity and !#strings.isEmpty(field.value)}" th:remove="tag">
                                 <a class="external-link" th:href="@{${headerField.foreignKeyClass + '/' + field.value}}" th:utext="${field.displayValue}"></a>
