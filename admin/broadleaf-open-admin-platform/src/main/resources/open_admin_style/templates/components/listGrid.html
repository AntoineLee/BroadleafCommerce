--- conflicted
+++ resolved
@@ -31,30 +31,19 @@
                         th:style="${(#strings.isEmpty(headerField.columnWidth) ? '' : 'width: '+headerField.columnWidth+';')}"
                         scope="col">
 
-                        <!--<span th:if="${headerFieldStat.first}" class="listgrid-icon" ></span>
--->
+                        <!--<span th:if="${headerFieldStat.first}" class="listgrid-icon" ></span>-->
 
                         <div class="listgrid-headerBtn split dropdown" th:unless="${listGrid.canFilterAndSort and !headerField.filterSortDisabled}">
                             <div class="listgrid-title">
-<<<<<<< HEAD
-                                <span th:remove="tag" th:if="${#strings.isEmpty(headerField.friendlyName)}" th:text="#{${headerField.name}}" ></span>
-                                <span th:remove="tag" th:unless="${#strings.isEmpty(headerField.friendlyName)}" th:text="#{${headerField.friendlyName}}" ></span>
-=======
-                                <span th:if="${#strings.isEmpty(headerField.friendlyName)}" th:text="#{${headerField.name}}"></span>
-                                <span th:unless="${#strings.isEmpty(headerField.friendlyName)}" th:text="#{${headerField.friendlyName}}"></span>
->>>>>>> 614a4e6b
+                                <span th:remove="tag" th:if="${#strings.isEmpty(headerField.friendlyName)}" th:text="#{${headerField.name}}"></span>
+                                <span th:remove="tag" th:unless="${#strings.isEmpty(headerField.friendlyName)}" th:text="#{${headerField.friendlyName}}"></span>
                             </div>
                         </div>
 
                         <div href="#" class="listgrid-headerBtn split dropdown" th:if="${listGrid.canFilterAndSort and !headerField.filterSortDisabled}">
                             <div class="listgrid-title">
-<<<<<<< HEAD
-                                <span th:remove="tag" th:if="${#strings.isEmpty(headerField.friendlyName)}" th:text="#{${headerField.name}}" ></span>
-                                <span th:remove="tag" th:unless="${#strings.isEmpty(headerField.friendlyName)}" th:text="#{${headerField.friendlyName}}" ></span>
-=======
-                                <span th:if="${#strings.isEmpty(headerField.friendlyName)}" th:text="#{${headerField.name}}"></span>
-                                <span th:unless="${#strings.isEmpty(headerField.friendlyName)}" th:text="#{${headerField.friendlyName}}"></span>
->>>>>>> 614a4e6b
+                                <span th:remove="tag" th:if="${#strings.isEmpty(headerField.friendlyName)}" th:text="#{${headerField.name}}"></span>
+                                <span th:remove="tag" th:unless="${#strings.isEmpty(headerField.friendlyName)}" th:text="#{${headerField.friendlyName}}"></span>
                                 <div class="listgrid-filter-sort-container">
                                     <!--<i class="filter-icon fa fa-filter"></i>-->
                                     <i class="sort-icon fa-sort fa"></i>
@@ -198,34 +187,7 @@
                                 <i class="fa fa-arrows-v fa-lg"></i>
                             </a>
 
-<<<<<<< HEAD
-                            <span th:replace="components/partials/listGridIcon" ></span>
-
-                            <span th:if="${headerField.canLinkToExternalEntity}" th:remove="tag">
-                               <span th:remove="tag" th:utext="${field.displayValue}"></span>
-                            </span>
-
-                            <span th:if="${headerField.mainEntityLink and record.canLinkToExternalEntity and (inModal == null or !inModal)}" th:remove="tag">
-                                <a class="external-link" th:href="@{${record.externalEntityPath}}" th:utext="${field.displayValue}"></a>
-                            </span>
-
-                            <span th:if="${headerField.mainEntityLink and record.canLinkToExternalEntity and (inModal != null and inModal)}"
-                                  th:remove="tag" th:utext="${field.displayValue}">
-                            </span>
-
-                            <span th:if="${field.fieldType == 'IMAGE'}">
-                                <img class="thumbnail" th:style="${'width: 100%;'}"
-                                    th:src="@{${field.value + record.getField('thumbnailKey').value}}"
-                                    th:attr="data-fullurl=@{${field.value}}" />
-                            </span>
-
-                            <span th:if="${field.fieldType == 'COLOR'}">
-                                <span class="sandbox-color-square" 
-                                    th:style="${'background-color: ' + field.value + ';'}"></span>
-                            </span>
-=======
-                            <span th:substituteby="components/partials/listGridIcon"></span>
->>>>>>> 614a4e6b
+                            <span th:substituteby="components/partials/listGridIcon" />
 
                             <div class="column-text">
                                 <span th:if="${headerField.canLinkToExternalEntity}" th:remove="tag">
