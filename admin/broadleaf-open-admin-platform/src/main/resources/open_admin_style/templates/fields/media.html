<<<<<<< HEAD
<div class="asset-selector-container"
     th:with="assetAssociationId=${entityForm.id==null? entityForm.parentId : entityForm.id}">

    <div class="field-label" th:text="#{${field.friendlyName}}" th:classappend="${field.required ? 'required' : ''}" />
=======
<div class="asset-selector-container">  
    <div class="field-label inline" th:text="#{${field.friendlyName}}" th:classappend="${field.required ? 'required' : ''}" />
    <div th:substituteby="components/fieldTooltip" />
    <br />

>>>>>>> 53ce888e
    <input type="hidden" class="mediaItem" th:field="*{fields['__${field.name}__'].value}" />
    
    <a th:if="*{fields['__${field.name}__'].media != null and !#strings.isEmpty(fields['__${field.name}__'].media.url)}"
       th:href="@{*{fields['__${field.name}__'].media.url}}" target="_blank">
        <img class="thumbnail"
            th:src="@{*{fields['__${field.name}__'].media.url + '?largeAdminThumbnail'}}" />
    </a>
    
    <a th:unless="*{fields['__${field.name}__'].media != null and !#strings.isEmpty(fields['__${field.name}__'].media.url)}">
        <img class="thumbnail placeholder-image" th:src="@{/img/admin/placeholder-60x60.gif}" />
    </a>

    <button class="show-asset-selector tiny radius secondary button hover-cursor"
        type="button" th:inline="text"
        th:if="${overrideAssetSectionKey}"
        th:attr="data-select-url=@{${'/'+overrideAssetSectionKey+ '/' + assetAssociationId + '/chooseAsset'}}">
        <i class="icon-camera"></i>&nbsp;[[#{Select_Upload_Image}]]
    </button>

    <button class="show-asset-selector tiny radius secondary button hover-cursor"
        type="button" th:inline="text"
        th:unless="${overrideAssetSectionKey}"
        th:attr="data-select-url=@{${'/'+sectionKey+ '/' + assetAssociationId + '/chooseAsset'}}">
        <i class="icon-camera"></i>&nbsp;[[#{Select_Upload_Image}]]
    </button>

    <span class="error" th:errors="*{fields['__${field.name}__'].value}" />
</div><|MERGE_RESOLUTION|>--- conflicted
+++ resolved
@@ -1,15 +1,9 @@
-<<<<<<< HEAD
 <div class="asset-selector-container"
      th:with="assetAssociationId=${entityForm.id==null? entityForm.parentId : entityForm.id}">
 
-    <div class="field-label" th:text="#{${field.friendlyName}}" th:classappend="${field.required ? 'required' : ''}" />
-=======
-<div class="asset-selector-container">  
     <div class="field-label inline" th:text="#{${field.friendlyName}}" th:classappend="${field.required ? 'required' : ''}" />
     <div th:substituteby="components/fieldTooltip" />
     <br />
-
->>>>>>> 53ce888e
     <input type="hidden" class="mediaItem" th:field="*{fields['__${field.name}__'].value}" />
     
     <a th:if="*{fields['__${field.name}__'].media != null and !#strings.isEmpty(fields['__${field.name}__'].media.url)}"
