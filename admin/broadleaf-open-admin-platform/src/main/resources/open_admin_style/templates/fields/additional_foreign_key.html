<th:block th:if="${field instanceof T(org.broadleafcommerce.openadmin.web.form.entity.ComboField)}">
    <label th:for="*{fields['__${field.name}__'].value}" th:classappend="${field.required ? 'required' : ''}" >
        <span th:text="#{${field.friendlyName}}"></span>
<span th:replace="components/fieldTooltip" ></span>
    </label>

    <select class="six" th:field="*{fields['__${field.name}__'].value}" th:if="${! #maps.isEmpty(field.options)}" th:disabled="${field.readOnly}">
        <option value="" th:text="#{Default_Select}" ></option>
        <option th:each="entry : *{fields['__${field.name}__'].options}"
                th:value="${entry.key}"
                th:text="${entry.value}" ></option>
    </select>
                
    <span th:if="${#maps.isEmpty(field.options)}" class="indented-form-value" th:inline="text">
        &lt;[[#{No_Records_Found_Enum}]]&gt;
    </span>
    
    <span class="error" th:errors="*{fields['__${field.name}__'].value}" ></span>

</th:block>

<div th:unless="${field instanceof T(org.broadleafcommerce.openadmin.web.form.entity.ComboField)}"
    class="additional-foreign-key-container twelve">
    <input type="hidden" class="display-value-property" th:value="*{fields['__${field.name}__'].foreignKeyDisplayValueProperty}"  />
    <input type="hidden" class="value" th:field="*{fields['__${field.name}__'].value}" th:attr="data-onchangetrigger=${field.onChangeTrigger}" />
    <input type="hidden" class="hidden-display-value" th:field="*{fields['__${field.name}__'].displayValue}" />

    <label th:for="*{fields['__${field.name}__'].value}" th:classappend="${field.required ? 'required' : ''}" >
        <span th:text="#{${field.friendlyName}}"></span>
<span th:replace="components/fieldTooltip" ></span>
    </label>

    <div class="foreign-key-value-container">
        
        <th:block th:unless="${field.isTypeaheadEnabled}">


            <div class="input-group">
                <input class="display-value-none-selected form-control" type="text" style="display: none;" readonly="readonly" th:value="#{No_Value_Selected}" />
                <input class="display-value read-only form-control" type="text" th:value="*{fields['__${field.name}__'].displayValue}" readonly="readonly"/>
                <span class="input-group-btn">
                    <button class="clear-foreign-key secondary button"
                            th:classappend="${field.readOnly}? 'read-only'"
                            th:disabled="${field.readOnly}"
                            type="button" th:inline="text"
                            th:unless="${field.required}"
                            th:style="*{#strings.isEmpty(fields['__${field.name}__'].value) ? 'display:none' : ''}">
                        <i class="fa fa-times"></i>
                    </button>

                    <button class="to-one-lookup secondary button"
                            th:classappend="${field.readOnly}? 'read-only'"
                            th:disabled="${field.readOnly}"
                            type="button" th:inline="text"
                            th:attr="data-select-url=@{${'/' + field.owningEntityClass + '/' + #uris.escapePathSegment(field.name) + '/select'}(requestingEntityId=${entityForm.id}, sectionCrumbs=${entityForm.sectionCrumbs})},
                                 data-dynamic-field=${field.attributes['dynamicField']},
                                 data-confirm=${field.isConfirmEnabled},
                                 data-confirm-text=${field.confirmEnabledText}">
                        <i class="blc-icon-search"></i>
                    </button>
                </span>
            </div>



        </th:block>

        <th:block th:if="${field.isTypeaheadEnabled}">
            <input type="text" class="to-one-typeahead twelve"
                th:disabled="${field.readOnly}"
                th:placeholder="#{typeahead.placeholder(#{${field.friendlyName}})}"
                th:value="*{fields['__${field.name}__'].displayValue}"
<<<<<<< HEAD
                th:attr="data-typeahead-url=@{${'/' + field.owningEntityClass + '/' + field.name + '/typeahead'}(requestingEntityId=${entityForm.id}, sectionCrumbs=${entityForm.sectionCrumbs})}" />
        </th:block>
=======
                th:attr="data-typeahead-url=@{${'/' + field.owningEntityClass + '/' + #uris.escapePathSegment(field.name) + '/typeahead'}(requestingEntityId=${entityForm.id}, sectionCrumbs=${entityForm.sectionCrumbs})}" />
        </div>
>>>>>>> c6a1044a

        <span class="error" th:errors="*{fields['__${field.name}__'].value}" ></span>
    </div>
    
</div><|MERGE_RESOLUTION|>--- conflicted
+++ resolved
@@ -70,13 +70,8 @@
                 th:disabled="${field.readOnly}"
                 th:placeholder="#{typeahead.placeholder(#{${field.friendlyName}})}"
                 th:value="*{fields['__${field.name}__'].displayValue}"
-<<<<<<< HEAD
-                th:attr="data-typeahead-url=@{${'/' + field.owningEntityClass + '/' + field.name + '/typeahead'}(requestingEntityId=${entityForm.id}, sectionCrumbs=${entityForm.sectionCrumbs})}" />
+                th:attr="data-typeahead-url=@{${'/' + field.owningEntityClass + '/' + #uris.escapePathSegment(field.name) + '/typeahead'}(requestingEntityId=${entityForm.id}, sectionCrumbs=${entityForm.sectionCrumbs})}" />
         </th:block>
-=======
-                th:attr="data-typeahead-url=@{${'/' + field.owningEntityClass + '/' + #uris.escapePathSegment(field.name) + '/typeahead'}(requestingEntityId=${entityForm.id}, sectionCrumbs=${entityForm.sectionCrumbs})}" />
-        </div>
->>>>>>> c6a1044a
 
         <span class="error" th:errors="*{fields['__${field.name}__'].value}" ></span>
     </div>
