--- conflicted
+++ resolved
@@ -42,12 +42,8 @@
             
             <button class="to-one-lookup tiny radius secondary button hover-cursor"
                 type="button" th:inline="text"
-<<<<<<< HEAD
-                th:attr="data-select-url=@{${'/' + field.owningEntityClass + '/' + field.name + '/select'}(requestingEntityId=${entityForm.id}, sectionCrumbs=${entityForm.sectionCrumbs})}">
-=======
-                th:attr="data-select-url=@{${'/' + field.owningEntityClass + '/' + field.name + '/select'}(requestingEntityId=${entityForm.id})},
+                th:attr="data-select-url=@{${'/' + field.owningEntityClass + '/' + field.name + '/select'}(requestingEntityId=${entityForm.id}, sectionCrumbs=${entityForm.sectionCrumbs})},
                          data-dynamic-field=${field.attributes['dynamicField']}">
->>>>>>> 235338a3
                 <i class="icon-search"></i>&nbsp;[[#{Lookup}]]
             </button>
 
