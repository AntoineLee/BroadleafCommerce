--- conflicted
+++ resolved
@@ -8,14 +8,8 @@
         <span th:text="#{${field.friendlyName}}"/><span th:substituteby="components/fieldTooltip" />
     </label>
 
-<<<<<<< HEAD
-    <a class="override-generated-url" href="#" th:text="'(' + #{Override_Generated_URL-__${overriddenUrl ? 'enabled' : 'disabled'}__} + ')'" 
-=======
-    <span class="error" th:errors="*{fields['__${field.name}__'].value}" />
-
     <a class="override-generated-url" href="#" th:text="'(' + #{Override_Generated_URL-__${overriddenUrl ? 'enabled' : 'disabled'}__} + ')'"
         th:disabled="${field.readOnly}"
->>>>>>> d34601ee
         th:unless="*{fields['__${field.name}__'].attributes[isPath]}"
         th:attr="data-enabled=${overriddenUrl},
                  data-enabled-text=${'(__#{Override_Generated_URL-enabled}__)'},
