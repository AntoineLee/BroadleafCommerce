--- conflicted
+++ resolved
@@ -14,18 +14,12 @@
             </span>
             
             <span th:case="'addCollectionItem'" th:remove="tag">
-<<<<<<< HEAD
                 [[#{modal.title.add}]]
                 <span th:remove="tag" th:if="${#strings.isEmpty(collectionProperty.metadata.addFriendlyName)}">
                     <span th:remove="tag" th:if="${#strings.isEmpty(collectionProperty.metadata.friendlyName)}" th:text="#{${collectionProperty.metadata.name}}" />
                     <span th:remove="tag" th:unless="${#strings.isEmpty(collectionProperty.metadata.friendlyName)}" th:text="#{${collectionProperty.metadata.friendlyName}}" />
                 </span>
                 <span th:remove="tag" th:unless="${#strings.isEmpty(collectionProperty.metadata.addFriendlyName)}" th:text="#{${collectionProperty.metadata.addFriendlyName}}"></span>
-=======
-                [[#{modal.title.add}]] 
-                <span th:remove="tag" th:if="${#strings.isEmpty(collectionProperty.metadata.friendlyName)}" th:text="#{${collectionProperty.name}}" />
-                <span th:remove="tag" th:unless="${#strings.isEmpty(collectionProperty.metadata.friendlyName)}" th:text="#{${collectionProperty.metadata.friendlyName}}" />
->>>>>>> bef98293
             </span>
             
             <span th:case="'selectCollectionItem'" th:remove="tag">
