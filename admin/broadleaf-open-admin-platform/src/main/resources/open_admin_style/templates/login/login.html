<div>
    <div th:fragment="messages">
        <div class="alert alert-danger" th:unless="${#strings.isEmpty(param.login_error)}">
            <div th:unless="${#strings.isEmpty(param.login_error)}" th:text="#{password.invalidCombo}" />
        </div>
        <div class="alert alert-danger" th:unless="${#strings.isEmpty(param.sessionTimeout)}" th:text="#{password.timeout}" />
        <div class="alert alert-success" th:unless="${#strings.isEmpty(param.messageCode)}">
            <div th:if="${param.messageCode[0] == 'usernameSent'}" th:text="#{password.usernameSent}" />
            <div th:if="${param.messageCode[0] == 'passwordReset'}" th:text="#{password.passwordReset}" />
        </div>
    </div>

    <blc:form method="POST" th:fragment="form" th:action="@{/login_admin_post}" action="#">

        <div class="field-group">
            <label th:text="#{password.username}" />
            <input type="text" id="username" name="j_username" autofocus="autofocus" class="twelve" />
        </div>

        <div class="field-group">
            <label th:text="#{password.password}" />
            <input type="password" id="password" name="j_password" class="twelve" />
        </div>

        <div class="account-actions">
            <ul>
                <li><a href="#" th:href="@{/forgotUsername}" th:text="#{password.forgotUsername}" /></li>
                <li><a href="#" th:href="@{/forgotPassword}" th:text="#{password.forgotPassword}" /></li>
            </ul>
            <input type="submit" class="button primary large" th:value="#{password.signIn}"/>
        </div>

    </blc:form>

    <div th:fragment="options">
<<<<<<< HEAD
        <div class="account-actions">
            <ul>
                <li><a href="#" th:href="@{/forgotUsername}" th:text="#{password.forgotUsername}" /></li>
                <li><a href="#" th:href="@{/forgotPassword}" th:text="#{password.forgotPassword}" /></li>
            </ul>
        </div>
=======
        <ul class="inline-list">
            <li><a href="#" th:href="@{/forgotUsername}" th:text="#{password.forgotUsername}" /></li>
            <li class="divider">&nbsp;</li>
            <li><a href="#" th:href="@{/forgotPassword}" th:text="#{password.forgotPassword}" /></li>
        </ul>
        <div th:substituteby="login/editSiteTemplate" />
>>>>>>> 4c83cb8b
    </div>
</div><|MERGE_RESOLUTION|>--- conflicted
+++ resolved
@@ -33,20 +33,11 @@
     </blc:form>
 
     <div th:fragment="options">
-<<<<<<< HEAD
-        <div class="account-actions">
-            <ul>
-                <li><a href="#" th:href="@{/forgotUsername}" th:text="#{password.forgotUsername}" /></li>
-                <li><a href="#" th:href="@{/forgotPassword}" th:text="#{password.forgotPassword}" /></li>
-            </ul>
-        </div>
-=======
         <ul class="inline-list">
             <li><a href="#" th:href="@{/forgotUsername}" th:text="#{password.forgotUsername}" /></li>
             <li class="divider">&nbsp;</li>
             <li><a href="#" th:href="@{/forgotPassword}" th:text="#{password.forgotPassword}" /></li>
         </ul>
         <div th:substituteby="login/editSiteTemplate" />
->>>>>>> 4c83cb8b
     </div>
 </div>