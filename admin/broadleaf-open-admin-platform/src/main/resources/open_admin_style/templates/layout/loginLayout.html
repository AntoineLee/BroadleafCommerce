<!DOCTYPE html SYSTEM "http://www.thymeleaf.org/dtd/xhtml1-strict-thymeleaf-spring4-4.dtd">

<!-- paulirish.com/2008/conditional-stylesheets-vs-css-hacks-answer-neither/ -->
<!--[if IE 8]>    <html class="no-js lt-ie9" lang="en"> <![endif]-->
<!--[if gt IE 8]><!--> <html class="no-js" lang="en"> <!--<![endif]-->

<<<<<<< HEAD
<head th:include="layout/partials/head" ></head>
=======
<head>
    <meta th:if="${#httpSession?.maxInactiveInterval != null and #httpSession?.maxInactiveInterval &gt; 0}"
        http-equiv="refresh"
        th:content="${#httpSession.maxInactiveInterval}"></meta>

    <th:block th:include="layout/partials/head"></th:block>
</head>
>>>>>>> 4387c0a8

<body class="login">

    <div class="login-box">
        <div class="logo">
            <img th:src="@{/img/admin/blc-logo-150.png}" />
        </div>

        <div class="clear"></div>

        <div id="messages" th:include="${templateName}::messages" ></div>

        <div id="js-warning" th:text="#{admin.login.requiresJs}" onload="" ></div>

        <div id="js-visible" style="display: none;">
            <div th:replace="${templateName}::form" ></div>
        </div>

        <script type="text/javascript">
            // Act on this immediately to prevent the flash of unrendered content.
            document.getElementById('js-warning').setAttribute('style', 'display: none;');
            document.getElementById('js-visible').setAttribute('style', 'display: block;');
        </script>
    </div> <!--  /login-container -->

</body>
</html><|MERGE_RESOLUTION|>--- conflicted
+++ resolved
@@ -4,9 +4,6 @@
 <!--[if IE 8]>    <html class="no-js lt-ie9" lang="en"> <![endif]-->
 <!--[if gt IE 8]><!--> <html class="no-js" lang="en"> <!--<![endif]-->
 
-<<<<<<< HEAD
-<head th:include="layout/partials/head" ></head>
-=======
 <head>
     <meta th:if="${#httpSession?.maxInactiveInterval != null and #httpSession?.maxInactiveInterval &gt; 0}"
         http-equiv="refresh"
@@ -14,7 +11,6 @@
 
     <th:block th:include="layout/partials/head"></th:block>
 </head>
->>>>>>> 4387c0a8
 
 <body class="login">
 
