<footer>

<<<<<<< HEAD
    <script src="//cdnjs.cloudflare.com/ajax/libs/jquery/1.9.1/jquery.min.js"></script>
=======
    
>>>>>>> c5097fa9
    <script th:inline="text">
        //<![CDATA[
        window.jQuery || document.write('<script src="[[@{/js/lib/jquery-1.9.1.js}]]"><\/script>');
        //]]>
    </script>

    <blc_admin:admin_user resultVar="adminUser" />
    <script th:with="adminUser=${adminUser}" th:inline="javascript">
        var BLC_USER_PREFS = /*[[${adminUser.additionalFields}]]*/ {};
    </script>
    
    <blc:bundle name="adminlib.js" 
                mapping-prefix="/js/"
                files="admin/lib/plugins/jquery.cookie.js,
                       admin/lib/plugins/jquery.event.move.js,
                       admin/lib/plugins/jquery.event.swipe.js,
                       admin/lib/plugins/jquery.foundation.accordion.js,
                       admin/lib/plugins/jquery.foundation.alerts.js,
                       admin/lib/plugins/jquery.foundation.buttons.js,
                       admin/lib/plugins/jquery.foundation.clearing.js,
                       admin/lib/plugins/jquery.foundation.joyride.js,
                       admin/lib/plugins/jquery.foundation.magellan.js,
                       admin/lib/plugins/jquery.foundation.mediaQueryToggle.js,
                       admin/lib/plugins/jquery.foundation.navigation.js,
                       admin/lib/plugins/jquery.foundation.orbit.js,
                       admin/lib/plugins/jquery.foundation.tabs.js,
                       admin/lib/plugins/jquery.foundation.tooltips.js,
                       admin/lib/plugins/jquery.foundation.topbar.js,
                       admin/lib/plugins/jquery.placeholder.js,
                       admin/lib/plugins/jquery.mousewheel.js,
                       admin/lib/plugins/jquery.mCustomScrollbar.js,
                       admin/lib/plugins/jquery.ba-dotimeout.js,
                       lib/plugins/jquery-ui-1.10.2.custom.js,
                       lib/plugins/jquery-ui-timepicker-addon.js,
                       admin/lib/plugins/jquery.iframe-transport.js,
                       admin/lib/plugins/jquery.ui.widget.js,
                       admin/lib/plugins/jquery.autosize.js,
                       admin/lib/plugins/spectrum.js,
                       admin/lib/plugins/fontfamily.js,
                       admin/lib/plugins/fontcolor.js,
                       admin/lib/plugins/fontsize.js,
                       admin/lib/plugins/selectasset.js,
                       admin/lib/redactor.js,
                       admin/lib/plugins/bootstrap.js,
                       admin/lib/blc-conditions-builder.js,
                       admin/lib/plugins/typeahead.bundle.js" />
                      
    <blc:bundle name="admin.js" 
                mapping-prefix="/js/"
                files="BLC.js,
                       blc-dates.js,
                       admin/blc-admin.js,
                       admin/blc-admin-history.js,
                       admin/blc-admin-breadcrumb.js,
                      
                       admin/ui/dates.js,
                       admin/ui/messages_en.js,
                       admin/ui/accordion.js,
                       admin/ui/modal.js,
                       admin/ui/imagezoom.js,
                      
                       admin/components/entityForm.js,
                       admin/components/translations.js,
                       admin/components/assetSelector.js,
                       admin/components/ruleBuilder-operators.js,
                       admin/components/ruleBuilder-options.js,
                       admin/components/ruleBuilder.js,
                       admin/components/listGrid.js,
                       admin/components/listGrid-filter.js,
                       admin/components/listGrid-paginate.js,
                       admin/components/typeahead.js" />
                      
    <blc:bundle name="admin-init.js" 
                mapping-prefix="/js/"
                files="admin/blc-admin-init.js" />

</footer><|MERGE_RESOLUTION|>--- conflicted
+++ resolved
@@ -1,10 +1,5 @@
 <footer>
 
-<<<<<<< HEAD
-    <script src="//cdnjs.cloudflare.com/ajax/libs/jquery/1.9.1/jquery.min.js"></script>
-=======
-    
->>>>>>> c5097fa9
     <script th:inline="text">
         //<![CDATA[
         window.jQuery || document.write('<script src="[[@{/js/lib/jquery-1.9.1.js}]]"><\/script>');
