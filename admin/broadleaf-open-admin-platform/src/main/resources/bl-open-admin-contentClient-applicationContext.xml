<?xml version="1.0" encoding="UTF-8"?>
<beans xmlns="http://www.springframework.org/schema/beans"
    xmlns:xsi="http://www.w3.org/2001/XMLSchema-instance"
    xmlns:context="http://www.springframework.org/schema/context"
    xsi:schemaLocation="http://www.springframework.org/schema/beans http://www.springframework.org/schema/beans/spring-beans-3.2.xsd
           http://www.springframework.org/schema/context http://www.springframework.org/schema/context/spring-context-3.2.xsd">

    <context:component-scan base-package="org.broadleafcommerce.common.persistence"/>    
    <context:component-scan base-package="org.broadleafcommerce.openadmin.server.dao"/>
    <context:component-scan base-package="org.broadleafcommerce.openadmin.server.service.artifact">
        <context:exclude-filter type="regex" expression="org.broadleafcommerce.openadmin.server.service.artifact.upload.*"/>
    </context:component-scan>

<<<<<<< HEAD
    <bean id="blAdminPasswordEncoder" class="${password.admin.encoder}"/>
=======
    <bean id="blExploitProtectionService" class="org.broadleafcommerce.common.security.service.ExploitProtectionServiceImpl">
        <property name="xsrfProtectionEnabled" value="true" />
        <property name="xssProtectionEnabled" value="true" />
    </bean>
>>>>>>> bcb6c439

    <bean id="blMergedEntityContexts" class="org.springframework.beans.factory.config.ListFactoryBean">
        <property name="sourceList">
            <list>
                <value>classpath:bl-open-admin-applicationContext-entity.xml</value>
            </list>
        </property>
    </bean>

    <bean id="blMergedPersistenceXmlLocations" class="org.springframework.beans.factory.config.ListFactoryBean">
        <property name="sourceList">
            <list>
                <value>classpath*:/META-INF/persistence-open-admin.xml</value>
            </list>
        </property>
    </bean>

    <bean id="blArtifactService" class="org.broadleafcommerce.openadmin.server.service.artifact.ArtifactServiceImpl">
        <property name="artifactProcessors">
            <list>
                <bean class="org.broadleafcommerce.openadmin.server.service.artifact.image.ImageArtifactProcessor"/>
                <!--
                    possibly other artifact processors could be included here
                -->
            </list>
        </property>
    </bean>

    <!--Additional listeners are added in the cms contentClient applicationContext -->
    <bean id="blSandboxItemListeners" class="org.springframework.beans.factory.config.ListFactoryBean" scope="prototype">
        <property name="sourceList">
            <list>
            </list>
        </property>
    </bean>
    
    <!--<bean id="blSandBoxEntityManagerFactory" class="org.springframework.orm.jpa.LocalContainerEntityManagerFactoryBean" depends-on="blCacheManager">
        <property name="jpaVendorAdapter" ref="blJpaVendorAdapter"/>
        <property name="persistenceUnitManager" ref="blPersistenceUnitManager"/>
        <property name="persistenceUnitName" value="blSandboxPU"/>
    </bean>
    
    <bean id="blTransactionManagerSandBox" class="org.springframework.orm.jpa.JpaTransactionManager">
        <property name="entityManagerFactory" ref="blSandBoxEntityManagerFactory" />
    </bean>

    <tx:advice id="blTxAdviceSandBox" transaction-manager="blTransactionManagerSandBox">
        <tx:attributes>
          <tx:method name="*" propagation="REQUIRED"/>
        </tx:attributes>
    </tx:advice>-->

    <bean id="blSendAdminUsernameEmailInfo" class="org.broadleafcommerce.common.email.service.info.EmailInfo">
        <property name="fromAddress" value="${adminUserNameEmail.fromAddress}"/>
        <property name="emailTemplate" value="${adminUserNameEmail.emailTemplate}"/>
        <property name="subject" value="${adminUserNameEmail.subject}"/>
    </bean>

    <bean id="blSendAdminResetPasswordEmail" class="org.broadleafcommerce.common.email.service.info.EmailInfo">
        <property name="fromAddress" value="${adminResetPassword.fromAddress}"/>
        <property name="emailTemplate" value="${adminResetPassword.emailTemplate}"/>
        <property name="subject" value="${adminResetPassword.subject}"/>
    </bean>

    <bean id="blMetadataProviders" class="org.broadleafcommerce.common.util.SortedListFactoryBean" scope="prototype">
        <property name="sourceList">
            <list>
                <ref bean="blBasicFieldMetadataProvider"/>
                <ref bean="blCollectionFieldMetadataProvider"/>
                <ref bean="blAdornedTargetCollectionFieldMetadataProvider"/>
                <ref bean="blMapFieldMetadataProvider"/>
                <ref bean="blMapFieldsFieldMetadataProvider"/>
                <ref bean="blPasswordFieldMetadataProvider"/>
            </list>
        </property>
    </bean>

    <bean id="blPersistenceProviders" class="org.broadleafcommerce.common.util.SortedListFactoryBean" scope="prototype">
        <property name="sourceList">
            <list>
                <ref bean="blBasicFieldPersistenceProvider"/>
                <ref bean="blRuleFieldPersistenceProvider"/>                
                <ref bean="blMapFieldPersistenceProvider"/>
                <ref bean="blMoneyFieldPersistenceProvider"/>
                <ref bean="blMediaFieldPersistenceProvider"/>                
            </list>
        </property>
    </bean>
</beans><|MERGE_RESOLUTION|>--- conflicted
+++ resolved
@@ -10,15 +10,6 @@
     <context:component-scan base-package="org.broadleafcommerce.openadmin.server.service.artifact">
         <context:exclude-filter type="regex" expression="org.broadleafcommerce.openadmin.server.service.artifact.upload.*"/>
     </context:component-scan>
-
-<<<<<<< HEAD
-    <bean id="blAdminPasswordEncoder" class="${password.admin.encoder}"/>
-=======
-    <bean id="blExploitProtectionService" class="org.broadleafcommerce.common.security.service.ExploitProtectionServiceImpl">
-        <property name="xsrfProtectionEnabled" value="true" />
-        <property name="xssProtectionEnabled" value="true" />
-    </bean>
->>>>>>> bcb6c439
 
     <bean id="blMergedEntityContexts" class="org.springframework.beans.factory.config.ListFactoryBean">
         <property name="sourceList">
