<?xml version="1.0" encoding="UTF-8"?>
<!--
  #%L
  BroadleafCommerce Open Admin Platform
  %%
  Copyright (C) 2009 - 2013 Broadleaf Commerce
  %%
  Licensed under the Apache License, Version 2.0 (the "License");
  you may not use this file except in compliance with the License.
  You may obtain a copy of the License at
  
        http://www.apache.org/licenses/LICENSE-2.0
  
  Unless required by applicable law or agreed to in writing, software
  distributed under the License is distributed on an "AS IS" BASIS,
  WITHOUT WARRANTIES OR CONDITIONS OF ANY KIND, either express or implied.
  See the License for the specific language governing permissions and
  limitations under the License.
  #L%
  -->

<beans xmlns="http://www.springframework.org/schema/beans"
       xmlns:xsi="http://www.w3.org/2001/XMLSchema-instance"
       xmlns:aop="http://www.springframework.org/schema/aop"
       xmlns:context="http://www.springframework.org/schema/context"
       xmlns:mvc="http://www.springframework.org/schema/mvc"
       xsi:schemaLocation="http://www.springframework.org/schema/beans http://www.springframework.org/schema/beans/spring-beans-4.1.xsd
            http://www.springframework.org/schema/aop http://www.springframework.org/schema/aop/spring-aop-4.1.xsd
            http://www.springframework.org/schema/context http://www.springframework.org/schema/context/spring-context-4.1.xsd
            http://www.springframework.org/schema/mvc http://www.springframework.org/schema/mvc/spring-mvc-4.1.xsd">

    <aop:config/>

    <!-- Scan Broadleaf defined web utility classes -->
    <context:component-scan base-package="org.broadleafcommerce.openadmin.web.controller"/>
    
<<<<<<< HEAD
=======
    <bean id="blAdminStructuredContentController" class="org.broadleafcommerce.cms.admin.web.controller.AdminStructuredContentController" />
    <bean id="blAdminUserManagementController" class="org.broadleafcommerce.openadmin.web.controller.AdminUserManagementController" />

>>>>>>> 4f424054
    <bean class="org.springframework.web.servlet.view.BeanNameViewResolver">
        <property name="order" value="1"/>
    </bean>
    
    <mvc:annotation-driven>
        <!-- This changes the ordering of the message converters such that JSON appears prior to any XML converters -->
        <mvc:message-converters>
            <bean class="org.springframework.http.converter.json.MappingJackson2HttpMessageConverter" />
        </mvc:message-converters>
    </mvc:annotation-driven>
    
    <bean class="org.springframework.web.servlet.mvc.method.annotation.RequestMappingHandlerMapping">
        <property name="useSuffixPatternMatch" value="false" />
    </bean>

    <context:component-scan base-package="org.broadleafcommerce.openadmin.web.controller" />
    
    <bean id="blConfiguration" class="org.broadleafcommerce.common.config.RuntimeEnvironmentPropertiesConfigurer" />
    
    <bean id="blAdminDialectProcessors" class="org.springframework.beans.factory.config.SetFactoryBean">
        <property name="sourceSet">
            <set>
                <ref bean="blAdminUserProcessor"/>
                <ref bean="blAdminComponentIdProcessor"/>
                <ref bean="blAdminModuleProcessor"/>
                <ref bean="blAdminSectionHrefProcessor"/>
                <ref bean="blAdminFieldBuilderProcessor"/>
                <ref bean="blErrorsProcessor"/>
                
            </set>
        </property>
    </bean>
    <bean id="blAdminDialect" class="org.broadleafcommerce.common.web.dialect.BLCAdminDialect">
        <property name="processors" ref="blAdminDialectProcessors" />
    </bean>
    
    <!-- This component should be overridden to provide templates outside of the WAR or CLASSPATH   -->    
    <bean id="blAdminWebCustomTemplateResolver" class="org.broadleafcommerce.common.web.NullBroadleafTemplateResolver" />
    
    <bean id="blAdminExceptionResolver" class="org.broadleafcommerce.openadmin.web.handler.AdminMappingExceptionResolver">
        <property name="showDebugMessage" value="${exception.showDebugMessage}" />
    </bean>

    <bean id="blAdminWebTemplateResolver" class="org.thymeleaf.templateresolver.ServletContextTemplateResolver">
        <property name="prefix" value="/WEB-INF/templates/admin/" />
        <property name="suffix" value=".html" />
        <property name="templateMode" value="HTML5" />
        <property name="cacheable" value="${cache.page.templates}"/>
        <property name="cacheTTLMs" value="${cache.page.templates.ttl}" />
        <property name="characterEncoding" value="UTF-8" />
        <property name="order" value="200"/>         
    </bean>
    
    <bean id="blAdminWebClasspathTemplateResolver" class="org.thymeleaf.templateresolver.ClassLoaderTemplateResolver">
        <property name="prefix" value="open_admin_style/templates/" />
        <property name="suffix" value=".html" />
        <property name="templateMode" value="HTML5" />        
        <property name="characterEncoding" value="UTF-8" />
        <property name="cacheable" value="${cache.page.templates}"/>
        <property name="cacheTTLMs" value="${cache.page.templates.ttl}" />
        <property name="order" value="300"/> 
    </bean>  

    <bean id="blAdminMessageResolver" class="org.broadleafcommerce.common.web.BroadleafThymeleafMessageResolver" />
    
    <bean id="blAdminWebTemplateResolvers" class="org.springframework.beans.factory.config.SetFactoryBean">
        <property name="sourceSet">
            <set>
                <ref bean="blAdminWebCustomTemplateResolver" />
                <ref bean="blAdminWebTemplateResolver" />
                <ref bean="blAdminWebClasspathTemplateResolver" />
                <ref bean="blWebCommonClasspathTemplateResolver" />
            </set>
        </property>
    </bean>
                
    <bean id="blAdminWebTemplateEngine" class="org.thymeleaf.spring4.SpringTemplateEngine">
        <property name="messageResolvers">
            <set>
                <ref bean="blAdminMessageResolver" />
                <bean class="org.thymeleaf.spring4.messageresolver.SpringMessageResolver" />
            </set>
        </property>
        <property name="templateResolvers" ref="blAdminWebTemplateResolvers" />
        <property name="dialects">
            <set>
                <ref bean="thymeleafSpringStandardDialect" />
                <ref bean="blAdminDialect" />
                <ref bean="blDialect" />
            </set>
        </property>
        <!--<property name="cacheManager"><null/></property>-->
    </bean>

    <bean id="blAdminTranslationControllerExtensionListeners" class="org.springframework.beans.factory.config.ListFactoryBean">
        <property name="sourceList">
            <list>
            </list>
        </property>
    </bean>

    <mvc:interceptors>
      <bean class="org.broadleafcommerce.openadmin.web.compatibility.JSFieldNameCompatibilityInterceptor" />
    </mvc:interceptors>


</beans><|MERGE_RESOLUTION|>--- conflicted
+++ resolved
@@ -34,12 +34,9 @@
     <!-- Scan Broadleaf defined web utility classes -->
     <context:component-scan base-package="org.broadleafcommerce.openadmin.web.controller"/>
     
-<<<<<<< HEAD
-=======
     <bean id="blAdminStructuredContentController" class="org.broadleafcommerce.cms.admin.web.controller.AdminStructuredContentController" />
     <bean id="blAdminUserManagementController" class="org.broadleafcommerce.openadmin.web.controller.AdminUserManagementController" />
 
->>>>>>> 4f424054
     <bean class="org.springframework.web.servlet.view.BeanNameViewResolver">
         <property name="order" value="1"/>
     </bean>
