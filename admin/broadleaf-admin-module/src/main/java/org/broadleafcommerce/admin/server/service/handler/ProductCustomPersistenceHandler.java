/*
 * #%L
 * BroadleafCommerce Admin Module
 * %%
 * Copyright (C) 2009 - 2013 Broadleaf Commerce
 * %%
 * Licensed under the Apache License, Version 2.0 (the "License");
 * you may not use this file except in compliance with the License.
 * You may obtain a copy of the License at
 * 
 *       http://www.apache.org/licenses/LICENSE-2.0
 * 
 * Unless required by applicable law or agreed to in writing, software
 * distributed under the License is distributed on an "AS IS" BASIS,
 * WITHOUT WARRANTIES OR CONDITIONS OF ANY KIND, either express or implied.
 * See the License for the specific language governing permissions and
 * limitations under the License.
 * #L%
 */
package org.broadleafcommerce.admin.server.service.handler;

import org.apache.commons.collections.CollectionUtils;
import org.apache.commons.lang.ArrayUtils;
import org.apache.commons.lang3.StringUtils;
import org.apache.commons.logging.Log;
import org.apache.commons.logging.LogFactory;
import org.broadleafcommerce.admin.server.service.extension.ProductCustomPersistenceHandlerExtensionManager;
import org.broadleafcommerce.common.exception.ExceptionHelper;
import org.broadleafcommerce.common.exception.ServiceException;
import org.broadleafcommerce.common.extension.ExtensionResultStatusType;
import org.broadleafcommerce.common.presentation.client.OperationType;
import org.broadleafcommerce.common.service.ParentCategoryLegacyModeService;
import org.broadleafcommerce.common.service.ParentCategoryLegacyModeServiceImpl;
import org.broadleafcommerce.common.util.dao.QueryUtils;
import org.broadleafcommerce.core.catalog.domain.Category;
import org.broadleafcommerce.core.catalog.domain.CategoryProductXref;
import org.broadleafcommerce.core.catalog.domain.CategoryProductXrefImpl;
import org.broadleafcommerce.core.catalog.domain.Product;
import org.broadleafcommerce.core.catalog.domain.ProductBundle;
import org.broadleafcommerce.core.catalog.domain.ProductImpl;
import org.broadleafcommerce.core.catalog.domain.Sku;
import org.broadleafcommerce.core.catalog.service.CatalogService;
import org.broadleafcommerce.core.catalog.service.type.ProductBundlePricingModelType;
import org.broadleafcommerce.openadmin.dto.BasicFieldMetadata;
import org.broadleafcommerce.openadmin.dto.CriteriaTransferObject;
import org.broadleafcommerce.openadmin.dto.DynamicResultSet;
import org.broadleafcommerce.openadmin.dto.Entity;
import org.broadleafcommerce.openadmin.dto.FieldMetadata;
import org.broadleafcommerce.openadmin.dto.FilterAndSortCriteria;
import org.broadleafcommerce.openadmin.dto.PersistencePackage;
import org.broadleafcommerce.openadmin.dto.PersistencePerspective;
import org.broadleafcommerce.openadmin.server.dao.DynamicEntityDao;
import org.broadleafcommerce.openadmin.server.service.handler.CustomPersistenceHandlerAdapter;
import org.broadleafcommerce.openadmin.server.service.persistence.module.EmptyFilterValues;
import org.broadleafcommerce.openadmin.server.service.persistence.module.InspectHelper;
import org.broadleafcommerce.openadmin.server.service.persistence.module.RecordHelper;
import org.broadleafcommerce.openadmin.server.service.persistence.module.criteria.FieldPath;
import org.broadleafcommerce.openadmin.server.service.persistence.module.criteria.FieldPathBuilder;
import org.broadleafcommerce.openadmin.server.service.persistence.module.criteria.FilterMapping;
import org.broadleafcommerce.openadmin.server.service.persistence.module.criteria.Restriction;
import org.broadleafcommerce.openadmin.server.service.persistence.module.criteria.predicate.PredicateProvider;
import org.springframework.stereotype.Component;

import java.lang.reflect.Field;
<<<<<<< HEAD
=======
import java.util.ArrayList;
>>>>>>> ed3f13a0
import java.util.List;
import java.util.Map;

import javax.annotation.Resource;
import javax.persistence.criteria.CriteriaBuilder;
import javax.persistence.criteria.From;
import javax.persistence.criteria.JoinType;
import javax.persistence.criteria.Path;
import javax.persistence.criteria.Predicate;
import javax.persistence.criteria.Root;
import javax.persistence.criteria.Subquery;

/**
 * @author Jeff Fischer
 */
@Component("blProductCustomPersistenceHandler")
public class ProductCustomPersistenceHandler extends CustomPersistenceHandlerAdapter {
    
    @Resource(name = "blCatalogService")
    protected CatalogService catalogService;

    @Resource(name = "blProductCustomPersistenceHandlerExtensionManager")
    protected ProductCustomPersistenceHandlerExtensionManager extensionManager;
    
    @Resource(name = "blParentCategoryLegacyModeService")
    protected ParentCategoryLegacyModeService parentCategoryLegacyModeService;

    private static final Log LOG = LogFactory.getLog(ProductCustomPersistenceHandler.class);

    @Override
    public Boolean canHandleAdd(PersistencePackage persistencePackage) {
        String ceilingEntityFullyQualifiedClassname = persistencePackage.getCeilingEntityFullyQualifiedClassname();
        String[] customCriteria = persistencePackage.getCustomCriteria();
        return !ArrayUtils.isEmpty(customCriteria) && "productDirectEdit".equals(customCriteria[0]) && Product.class.getName().equals(ceilingEntityFullyQualifiedClassname);
    }

    @Override
    public Boolean canHandleUpdate(PersistencePackage persistencePackage) {
        return canHandleAdd(persistencePackage);
    }

    @Override
    public Boolean canHandleRemove(PersistencePackage persistencePackage) {
        return canHandleAdd(persistencePackage);
    }

    @Override
    public Boolean canHandleFetch(PersistencePackage persistencePackage) {
        return canHandleAdd(persistencePackage);
    }

    @Override
    public Boolean canHandleInspect(PersistencePackage persistencePackage) {
        return canHandleAdd(persistencePackage);
    }

    @Override
    public DynamicResultSet inspect(PersistencePackage persistencePackage, DynamicEntityDao dynamicEntityDao, InspectHelper helper) throws ServiceException {
        Map<String, FieldMetadata> md = getMetadata(persistencePackage, helper);

        if (!isDefaultCategoryLegacyMode()) {
            md.remove("allParentCategoryXrefs");

            BasicFieldMetadata defaultCategory = ((BasicFieldMetadata) md.get("defaultCategory"));
            defaultCategory.setFriendlyName("ProductImpl_Parent_Category");
        }

        return getResultSet(persistencePackage, helper, md);
    }

    @Override
    public DynamicResultSet fetch(PersistencePackage persistencePackage, CriteriaTransferObject cto, DynamicEntityDao
            dynamicEntityDao, RecordHelper helper) throws ServiceException {
        
        boolean legacy = parentCategoryLegacyModeService.isLegacyMode();
        
        //the following code applies when filters are present only:
        //"legacy" means that the parent category filter still utilizes Product.defaultCategory as the field to be matched
        //against the categories chosen in the listGrid filter. The default behavior up to this point, assumes the "legacy" mode. 
        //This means that one of the FilterAndSortCriterias will try to match the chosen values against "defaultCategory".
        //If "legacy" is false, we remove that FilterAndSortCriteria from the CTO, and inject a new FilterMapping in cto.additionalFilterMappings,
        //which seeks matching values in  allParentCategoryXRefs instead
        if (!legacy) {
            FilterAndSortCriteria fsc = cto.getCriteriaMap().get("defaultCategory");
            if (fsc != null) {
                List<String> filterValues = fsc.getFilterValues();
                cto.getCriteriaMap().remove("defaultCategory");
                FilterMapping filterMapping = new FilterMapping()
                        .withFieldPath(new FieldPath().withTargetProperty("allParentCategoryXrefs.category.id"))
                        .withDirectFilterValues(filterValues)
                        .withRestriction(new Restriction()
                                .withPredicateProvider(new PredicateProvider() {
                                    @Override
                                    public Predicate buildPredicate(CriteriaBuilder builder, FieldPathBuilder fieldPathBuilder,
                                            From root, String ceilingEntity,
                                            String fullPropertyName, Path explicitPath, List directValues) {

                                        //the property to be matched against (allParentCategoryXrefs.category.id) comes as "explicitPath"
                                        //the specifics of what values are acceptable (those given as filter values, that in addition are defaults)
                                        //are resolved in a sub-query
                                        Subquery<Long> sub = fieldPathBuilder.getCriteria().subquery(Long.class);
                                        Root<CategoryProductXrefImpl> subRoot = sub.from(CategoryProductXrefImpl.class);
                                        sub.select(subRoot.get("category").get("id").as(Long.class));
                                        List<Predicate> subRestrictions = new ArrayList<Predicate>();
                                        subRestrictions.add(builder.equal(subRoot.get("defaultReference"), Boolean.TRUE));
                                        subRestrictions.add(subRoot.get("category").get("id").in(directValues));
                                        //archived?
                                        QueryUtils.notArchived(builder, subRestrictions, subRoot, "archiveStatus");

                                        sub.where(subRestrictions.toArray(new Predicate[subRestrictions.size()]));

                                        return explicitPath.in(sub);
                                    }
                                }));

                cto.getAdditionalFilterMappings().add(filterMapping);
            }
        }

        cto.getNonCountAdditionalFilterMappings().add(new FilterMapping()
                .withDirectFilterValues(new EmptyFilterValues())
                .withRestriction(new Restriction()
                                .withPredicateProvider(new PredicateProvider() {
                                    public Predicate buildPredicate(CriteriaBuilder builder,
                                                                    FieldPathBuilder fieldPathBuilder, From root,
                                                                    String ceilingEntity,
                                                                    String fullPropertyName, Path explicitPath,
                                                                    List directValues) {
                                        root.fetch("defaultSku", JoinType.LEFT);
                                        root.fetch("defaultCategory", JoinType.LEFT);
                                        return null;
                                    }
                                })
                ));
        return helper.getCompatibleModule(OperationType.BASIC).fetch(persistencePackage, cto);
    }

    @Override
    public Entity add(PersistencePackage persistencePackage, DynamicEntityDao dynamicEntityDao, RecordHelper helper) throws ServiceException {
        Entity entity  = persistencePackage.getEntity();
        try {
            PersistencePerspective persistencePerspective = persistencePackage.getPersistencePerspective();
            Product adminInstance = (Product) Class.forName(entity.getType()[0]).newInstance();
            Map<String, FieldMetadata> adminProperties = helper.getSimpleMergedProperties(Product.class.getName(), persistencePerspective);

            if (adminInstance instanceof ProductBundle) {
                removeBundleFieldRestrictions((ProductBundle)adminInstance, adminProperties, entity);
            }
            
            adminInstance = (Product) helper.createPopulatedInstance(adminInstance, entity, adminProperties, false);
            adminInstance = dynamicEntityDao.merge(adminInstance);
            boolean handled = false;
            if (extensionManager != null) {
                ExtensionResultStatusType result = extensionManager.getProxy().manageParentCategoryForAdd(persistencePackage, adminInstance);
                handled = ExtensionResultStatusType.NOT_HANDLED != result;
            }
            if (!handled) {
                setupXref(adminInstance);
            }
            
            //Since none of the Sku fields are required, it's possible that the user did not fill out
            //any Sku fields, and thus a Sku would not be created. Product still needs a default Sku so instantiate one
            if (adminInstance.getDefaultSku() == null) {
                Sku newSku = catalogService.createSku();
                dynamicEntityDao.persist(newSku);
                adminInstance.setDefaultSku(newSku);
                adminInstance = dynamicEntityDao.merge(adminInstance);
            }

            //also set the default product for the Sku
            adminInstance.getDefaultSku().setDefaultProduct(adminInstance);
            dynamicEntityDao.merge(adminInstance.getDefaultSku());
            
            return helper.getRecord(adminProperties, adminInstance, null, null);
        } catch (Exception e) {
            throw new ServiceException("Unable to add entity for " + entity.getType()[0], e);
        }
    }

    @Override
    public Entity update(PersistencePackage persistencePackage, DynamicEntityDao dynamicEntityDao, RecordHelper helper) throws ServiceException {
        Entity entity = persistencePackage.getEntity();
        try {
            PersistencePerspective persistencePerspective = persistencePackage.getPersistencePerspective();

            Map<String, FieldMetadata> adminProperties = helper.getSimpleMergedProperties(Product.class.getName(), persistencePerspective);
            BasicFieldMetadata defaultCategory = ((BasicFieldMetadata) adminProperties.get("defaultCategory"));
            defaultCategory.setFriendlyName("ProductImpl_Parent_Category");
            if (entity.findProperty("defaultCategory") != null && !StringUtils.isEmpty(entity.findProperty("defaultCategory").getValue())) {
                //Change the inherited type so that this property is disconnected from the entity and validation is temporarily skipped.
                //This is useful when the defaultCategory was previously completely empty for whatever reason. Without this, such
                //a case would fail the validation, even though the property was specified in the submission.
                defaultCategory.setInheritedFromType(String.class.getName());
            }

            Object primaryKey = helper.getPrimaryKey(entity, adminProperties);
            Product adminInstance = (Product) dynamicEntityDao.retrieve(Class.forName(entity.getType()[0]), primaryKey);
            if (adminInstance instanceof ProductBundle) {
                removeBundleFieldRestrictions((ProductBundle)adminInstance, adminProperties, entity);
            }

            CategoryProductXref oldDefault = getCurrentDefaultXref(adminInstance);
            adminInstance = (Product) helper.createPopulatedInstance(adminInstance, entity, adminProperties, false);
            adminInstance = dynamicEntityDao.merge(adminInstance);
            boolean handled = false;
            if (extensionManager != null) {
                ExtensionResultStatusType result = extensionManager.getProxy().manageParentCategoryForUpdate
                        (persistencePackage, adminInstance);
                handled = ExtensionResultStatusType.NOT_HANDLED != result;

                extensionManager.getProxy().manageFields(persistencePackage, adminInstance);
            }
            if (!handled) {
                setupXref(adminInstance);
                removeOldDefault(adminInstance, oldDefault, entity);
            }

            return helper.getRecord(adminProperties, adminInstance, null, null);
        } catch (Exception e) {
            throw new ServiceException("Unable to update entity for " + entity.getType()[0], e);
        }
    }

    @Override
    public void remove(PersistencePackage persistencePackage, DynamicEntityDao dynamicEntityDao, RecordHelper helper) throws ServiceException {
        Entity entity = persistencePackage.getEntity();
        try {
            PersistencePerspective persistencePerspective = persistencePackage.getPersistencePerspective();
            Map<String, FieldMetadata> adminProperties = helper.getSimpleMergedProperties(Product.class.getName(), persistencePerspective);
            Object primaryKey = helper.getPrimaryKey(entity, adminProperties);
            Product adminInstance = (Product) dynamicEntityDao.retrieve(Class.forName(entity.getType()[0]), primaryKey);
            if (extensionManager != null) {
                extensionManager.getProxy().manageRemove(persistencePackage, adminInstance);
            }
            helper.getCompatibleModule(OperationType.BASIC).remove(persistencePackage);
        } catch (ClassNotFoundException e) {
            throw new ServiceException("Unable to remove entity for " + entity.getType()[0], e);
        }
    }

    /**
     * If the pricing model is of type item_sum, that property should not be required
     * @param adminInstance
     * @param adminProperties
     * @param entity
     */
    protected void removeBundleFieldRestrictions(ProductBundle adminInstance, Map<String, FieldMetadata> adminProperties, Entity entity) {
        //no required validation for product bundles
        if (entity.getPMap().get("pricingModel") != null) {
            if (ProductBundlePricingModelType.ITEM_SUM.getType().equals(entity.getPMap().get("pricingModel").getValue())) {
                ((BasicFieldMetadata)adminProperties.get("defaultSku.retailPrice")).setRequiredOverride(false);
            }
        }
    }

    protected Boolean isDefaultCategoryLegacyMode() {
        ParentCategoryLegacyModeService legacyModeService = ParentCategoryLegacyModeServiceImpl.getLegacyModeService();
        if (legacyModeService != null) {
            return legacyModeService.isLegacyMode();
        }
        return false;
    }

    protected Category getExistingDefaultCategory(Product product) {
        //Make sure we get the actual field value - not something manipulated in the getter
        Category parentCategory;
        try {
            Field defaultCategory = ProductImpl.class.getDeclaredField("defaultCategory");
            defaultCategory.setAccessible(true);
            parentCategory = (Category) defaultCategory.get(product);
        } catch (NoSuchFieldException e) {
            throw ExceptionHelper.refineException(e);
        } catch (IllegalAccessException e) {
            throw ExceptionHelper.refineException(e);
        }
        return parentCategory;
    }

    protected void removeOldDefault(Product adminInstance, CategoryProductXref oldDefault, Entity entity) {
        if (!isDefaultCategoryLegacyMode()) {
            if (entity.findProperty("defaultCategory") != null && StringUtils.isEmpty(entity.findProperty("defaultCategory").getValue())) {
                adminInstance.setCategory(null);
            }
            CategoryProductXref newDefault = getCurrentDefaultXref(adminInstance);
            if (oldDefault != null && !oldDefault.equals(newDefault)) {
                adminInstance.getAllParentCategoryXrefs().remove(oldDefault);
            }
        }
    }

    protected void setupXref(Product adminInstance) {
        if (isDefaultCategoryLegacyMode()) {
            CategoryProductXref categoryXref = new CategoryProductXrefImpl();
            categoryXref.setCategory(getExistingDefaultCategory(adminInstance));
            categoryXref.setProduct(adminInstance);
            if (!adminInstance.getAllParentCategoryXrefs().contains(categoryXref) && categoryXref.getCategory() != null) {
                adminInstance.getAllParentCategoryXrefs().add(categoryXref);
            }
        }
    }

    protected CategoryProductXref getCurrentDefaultXref(Product product) {
        CategoryProductXref currentDefault = null;
        List<CategoryProductXref> xrefs = product.getAllParentCategoryXrefs();
        if (!CollectionUtils.isEmpty(xrefs)) {
            for (CategoryProductXref xref : xrefs) {
                if (xref.getCategory().isActive() && xref.getDefaultReference() != null && xref.getDefaultReference()) {
                    currentDefault = xref;
                    break;
                }
            }
        }
        return currentDefault;
    }
}<|MERGE_RESOLUTION|>--- conflicted
+++ resolved
@@ -62,10 +62,7 @@
 import org.springframework.stereotype.Component;
 
 import java.lang.reflect.Field;
-<<<<<<< HEAD
-=======
 import java.util.ArrayList;
->>>>>>> ed3f13a0
 import java.util.List;
 import java.util.Map;
 
@@ -189,6 +186,7 @@
                 .withDirectFilterValues(new EmptyFilterValues())
                 .withRestriction(new Restriction()
                                 .withPredicateProvider(new PredicateProvider() {
+                                    @Override
                                     public Predicate buildPredicate(CriteriaBuilder builder,
                                                                     FieldPathBuilder fieldPathBuilder, From root,
                                                                     String ceilingEntity,
