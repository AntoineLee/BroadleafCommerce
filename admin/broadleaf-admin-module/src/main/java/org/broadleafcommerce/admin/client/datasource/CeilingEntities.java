--- conflicted
+++ resolved
@@ -49,11 +49,5 @@
     public static final String CUSTOMERADDRESS = "org.broadleafcommerce.profile.core.domain.CustomerAddress";
     public static final String PAYMENT_RESPONSE_ITEM = "org.broadleafcommerce.core.payment.domain.PaymentResponseItem";
     public static final String PAYMENT_LOG = "org.broadleafcommerce.core.payment.domain.PaymentLog";
-<<<<<<< HEAD
-    public static final String FULFILLMENT_LOCATION = "org.broadleafcommerce.core.inventory.domain.FulfillmentLocation";
-    public static final String INVENTORY = "org.broadleafcommerce.core.inventory.domain.Inventory";
-=======
-    public static final String PRICELIST = "org.broadleafcommerce.common.pricelist.domain.PriceList";
->>>>>>> 472f1547
 
 }