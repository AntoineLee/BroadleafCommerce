--- conflicted
+++ resolved
@@ -146,13 +146,8 @@
     }
     @Override
     public void postSetup(Canvas container) {
-<<<<<<< HEAD
-        //gridHelper.traverseTreeAndAddHandlers(display.getListDisplay().getGrid());
-        //gridHelper.addSubPresentableHandlers(display.getListDisplay().getGrid(),productOptionValuePresenter ,translationsPresenter,priceListPresenter);
-=======
         
-        gridHelper.addSubPresentableHandlers(display.getListDisplay().getGrid(),productOptionValuesPresenter );
->>>>>>> 87b931e9
+        gridHelper.addSubPresentableHandlers(display.getListDisplay().getGrid(),productOptionValuePresenter );
         
         super.postSetup(container);
     }
