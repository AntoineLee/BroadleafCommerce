/*
 * #%L
 * BroadleafCommerce Admin Module
 * %%
 * Copyright (C) 2009 - 2013 Broadleaf Commerce
 * %%
 * Licensed under the Apache License, Version 2.0 (the "License");
 * you may not use this file except in compliance with the License.
 * You may obtain a copy of the License at
 * 
 *       http://www.apache.org/licenses/LICENSE-2.0
 * 
 * Unless required by applicable law or agreed to in writing, software
 * distributed under the License is distributed on an "AS IS" BASIS,
 * WITHOUT WARRANTIES OR CONDITIONS OF ANY KIND, either express or implied.
 * See the License for the specific language governing permissions and
 * limitations under the License.
 * #L%
 */

package org.broadleafcommerce.admin.server.service.handler;

import org.apache.commons.collections.CollectionUtils;
import org.apache.commons.collections.Transformer;
import org.apache.commons.lang.BooleanUtils;
import org.apache.commons.lang3.StringUtils;
import org.apache.commons.logging.Log;
import org.apache.commons.logging.LogFactory;
import org.broadleafcommerce.common.exception.ServiceException;
import org.broadleafcommerce.common.presentation.client.OperationType;
import org.broadleafcommerce.common.presentation.client.PersistencePerspectiveItemType;
import org.broadleafcommerce.common.presentation.client.SupportedFieldType;
import org.broadleafcommerce.common.presentation.client.VisibilityEnum;
import org.broadleafcommerce.core.catalog.domain.Product;
import org.broadleafcommerce.core.catalog.domain.ProductOption;
import org.broadleafcommerce.core.catalog.domain.ProductOptionValue;
import org.broadleafcommerce.core.catalog.domain.ProductOptionValueImpl;
import org.broadleafcommerce.core.catalog.domain.Sku;
import org.broadleafcommerce.core.catalog.domain.SkuImpl;
import org.broadleafcommerce.core.catalog.service.CatalogService;
import org.broadleafcommerce.openadmin.dto.BasicFieldMetadata;
import org.broadleafcommerce.openadmin.dto.ClassMetadata;
import org.broadleafcommerce.openadmin.dto.CriteriaTransferObject;
import org.broadleafcommerce.openadmin.dto.DynamicResultSet;
import org.broadleafcommerce.openadmin.dto.Entity;
import org.broadleafcommerce.openadmin.dto.FieldMetadata;
import org.broadleafcommerce.openadmin.dto.FilterAndSortCriteria;
import org.broadleafcommerce.openadmin.dto.MergedPropertyType;
import org.broadleafcommerce.openadmin.dto.PersistencePackage;
import org.broadleafcommerce.openadmin.dto.PersistencePerspective;
import org.broadleafcommerce.openadmin.dto.Property;
import org.broadleafcommerce.openadmin.server.dao.DynamicEntityDao;
import org.broadleafcommerce.openadmin.server.service.handler.CustomPersistenceHandlerAdapter;
import org.broadleafcommerce.openadmin.server.service.persistence.PersistenceManager;
import org.broadleafcommerce.openadmin.server.service.persistence.module.InspectHelper;
import org.broadleafcommerce.openadmin.server.service.persistence.module.PersistenceModule;
import org.broadleafcommerce.openadmin.server.service.persistence.module.RecordHelper;
import org.broadleafcommerce.openadmin.server.service.persistence.module.criteria.FieldPath;
import org.broadleafcommerce.openadmin.server.service.persistence.module.criteria.FieldPathBuilder;
import org.broadleafcommerce.openadmin.server.service.persistence.module.criteria.FilterMapping;
import org.broadleafcommerce.openadmin.server.service.persistence.module.criteria.Restriction;
import org.broadleafcommerce.openadmin.server.service.persistence.module.criteria.predicate.PredicateProvider;
import org.codehaus.jackson.map.util.LRUMap;
import org.springframework.beans.factory.annotation.Value;
import org.springframework.stereotype.Component;

import java.io.Serializable;
import java.util.ArrayList;
import java.util.Arrays;
import java.util.Collections;
import java.util.HashMap;
import java.util.List;
import java.util.Map;

import javax.annotation.Resource;
import javax.persistence.criteria.CriteriaBuilder;
import javax.persistence.criteria.From;
import javax.persistence.criteria.Path;
import javax.persistence.criteria.Predicate;

/**
 * @author Phillip Verheyden
 *
 */
@Component("blSkuCustomPersistenceHandler")
public class SkuCustomPersistenceHandler extends CustomPersistenceHandlerAdapter {

    private static final Log LOG = LogFactory.getLog(SkuCustomPersistenceHandler.class);

    public static String PRODUCT_OPTION_FIELD_PREFIX = "productOption";

    @Value("${cache.entity.dao.metadata.ttl}")
    protected int cacheEntityMetaDataTtl;

    protected long lastCacheFlushTime = System.currentTimeMillis();

    protected static final Map<String,Map<String, FieldMetadata>> METADATA_CACHE = Collections.synchronizedMap(new
            LRUMap<String, Map<String, FieldMetadata>>(100, 1000));

    @Resource(name="blAdornedTargetListPersistenceModule")
    protected PersistenceModule adornedPersistenceModule;

    /**
     * This represents the field that all of the product option values will be stored in. This would be used in the case
     * where there are a bunch of product options and displaying each option as a grid header would have everything
     * squashed together. Filtering on this field is currently unsupported.
     */
    public static String CONSOLIDATED_PRODUCT_OPTIONS_FIELD_NAME = "consolidatedProductOptions";
    public static String CONSOLIDATED_PRODUCT_OPTIONS_DELIMETER = "; ";

    @Resource(name="blCatalogService")
    protected CatalogService catalogService;

    @Override
    public Boolean canHandleInspect(PersistencePackage persistencePackage) {
        return canHandle(persistencePackage, persistencePackage.getPersistencePerspective().getOperationTypes()
                .getInspectType());
    }

    @Override
    public Boolean canHandleFetch(PersistencePackage persistencePackage) {
        OperationType fetchType = persistencePackage.getPersistencePerspective().getOperationTypes().getFetchType();
        return canHandle(persistencePackage, fetchType);
    }

    @Override
    public Boolean canHandleAdd(PersistencePackage persistencePackage) {
        OperationType addType = persistencePackage.getPersistencePerspective().getOperationTypes().getAddType();
        return canHandle(persistencePackage, addType);
    }

    @Override
    public Boolean canHandleUpdate(PersistencePackage persistencePackage) {
        OperationType updateType = persistencePackage.getPersistencePerspective().getOperationTypes().getUpdateType();
        return canHandle(persistencePackage, updateType);
    }

    protected boolean useCache() {
        if (cacheEntityMetaDataTtl < 0) {
            return true;
        }
        if (cacheEntityMetaDataTtl == 0) {
            return false;
        } else {
            if ((System.currentTimeMillis() - lastCacheFlushTime) > cacheEntityMetaDataTtl) {
                lastCacheFlushTime = System.currentTimeMillis();
                METADATA_CACHE.clear();
                return true;
            } else {
                return true;
            }
        }
    }

    /**
     * Since this is the default for all Skus, it's possible that we are providing custom criteria for this
     * Sku lookup. In that case, we probably want to delegate to a child class, so only use this particular
     * persistence handler if there is no custom criteria being used and the ceiling entity is an instance of Sku. The
     * exception to this rule is when we are pulling back Media, since the admin actually uses Sku for the ceiling entity
     * class name. That should be handled by the map structure module though, so only handle things in the Sku custom
     * persistence handler for OperationType.BASIC
     * 
     */
    protected Boolean canHandle(PersistencePackage persistencePackage, OperationType operationType) {
        String ceilingEntityFullyQualifiedClassname = persistencePackage.getCeilingEntityFullyQualifiedClassname();
        try {
            Class testClass = Class.forName(ceilingEntityFullyQualifiedClassname);
            return Sku.class.isAssignableFrom(testClass) && 
                    //ArrayUtils.isEmpty(persistencePackage.getCustomCriteria()) &&
                    OperationType.BASIC.equals(operationType) && 
                    (persistencePackage.getPersistencePerspective().getPersistencePerspectiveItems().get(PersistencePerspectiveItemType.ADORNEDTARGETLIST) == null);
        } catch (ClassNotFoundException e) {
            return false;
        }
    }

    /**
     * Build out the extra fields for the product options
     */
    @Override
    public DynamicResultSet inspect(PersistencePackage persistencePackage, DynamicEntityDao dynamicEntityDao, InspectHelper helper) throws ServiceException {
        try {
            PersistencePerspective persistencePerspective = persistencePackage.getPersistencePerspective();
            Map<MergedPropertyType, Map<String, FieldMetadata>> allMergedProperties = new HashMap<MergedPropertyType, Map<String, FieldMetadata>>();

            Map<String, FieldMetadata> properties = null;
            boolean isCache = useCache();
            String key = persistencePackage.getCeilingEntityFullyQualifiedClassname();
            if (persistencePackage.getCustomCriteria() != null && persistencePackage.getCustomCriteria().length > 0) {
                key += persistencePackage.getCustomCriteria()[0];
            }
            if (isCache) {
                properties = METADATA_CACHE.get(key);
            }
            if (properties == null) {
                //Grab the default properties for the Sku
                properties = helper.getSimpleMergedProperties(Sku.class.getName(), persistencePerspective);


                if (persistencePackage.getCustomCriteria() == null || persistencePackage.getCustomCriteria().length == 0) {
                    //look up all the ProductOptions and then create new fields for each of them
                    List<ProductOption> options = catalogService.readAllProductOptions();
                    int order = 0;
                    for (ProductOption option : options) {
                        //add this to the built Sku properties
                        FieldMetadata md = createIndividualOptionField(option, order);
                        if (md != null) {
                            properties.put("productOption" + option.getId(), md);
                        }
                    }
<<<<<<< HEAD
                }
            } else {
                // If we have a product to filter the list of available product options, then use it
                try {
                    Long productId = Long.parseLong(persistencePackage.getCustomCriteria()[0]);
                    Product product = catalogService.findProductById(productId);
                    for (ProductOption option : product.getProductOptions()) {
                        FieldMetadata md = createIndividualOptionField(option, 0);
                        if (md != null) {
                            properties.put("productOption" + option.getId(), md);
                        }
=======
                } else {
                    // If we have a product to filter the list of available product options, then use it
                    try {
                        Long productId = Long.parseLong(persistencePackage.getCustomCriteria()[0]);
                        Product product = catalogService.findProductById(productId);
                        for (ProductOption option : product.getProductOptions()) {
                            FieldMetadata md = createIndividualOptionField(option, 0);
                            if (md != null) {
                                properties.put("productOption" + option.getId(), md);
                            }
                        }
                    } catch (NumberFormatException e) {
                        // the criteria wasn't a product id, just don't do anything
>>>>>>> e221289a
                    }
                } catch (NumberFormatException e) {
                    // the criteria wasn't a product id, just don't do anything
                }

                //also build the consolidated field; if using the SkuBasicClientEntityModule then this field will be
                //permanently hidden
                properties.put(CONSOLIDATED_PRODUCT_OPTIONS_FIELD_NAME, createConsolidatedOptionField(SkuImpl.class));
            }
            if (isCache) {
                METADATA_CACHE.put(key, properties);
            }

            allMergedProperties.put(MergedPropertyType.PRIMARY, properties);
            
            //allow the adorned list to contribute properties as well in the case of Sku bundle items
            adornedPersistenceModule.setPersistenceManager((PersistenceManager)helper);
            adornedPersistenceModule.updateMergedProperties(persistencePackage, allMergedProperties);
            
            Class<?>[] entityClasses = dynamicEntityDao.getAllPolymorphicEntitiesFromCeiling(Sku.class);
            ClassMetadata mergedMetadata = helper.getMergedClassMetadata(entityClasses, allMergedProperties);
            DynamicResultSet results = new DynamicResultSet(mergedMetadata, null, null);

            return results;
        } catch (Exception e) {
            ServiceException ex = new ServiceException("Unable to retrieve inspection results for " +
                    persistencePackage.getCeilingEntityFullyQualifiedClassname(), e);
            throw ex;
        }
    }

    /**
     * Creates the metadata necessary for displaying all of the product option values in a single field. The display of this
     * field is a single string with every product option value appended to it separated by a semicolon. This method should
     * be invoked on an inspect for whatever is utilizing this so that the property will be ready to be populated on fetch.
     * 
     * The metadata that is returned will also be set to prominent by default so that it will be ready to display on whatever
     * grid is being inspected. If you do not want this behavior you will need to override this functionality in the metadata
     * that is returned.
     * 
     * @param inheritedFromType which type this should appear on. This would normally be SkuImpl.class, but if you want to
     * display this field with a different entity then this should be that entity
     * @return
     */
    public static FieldMetadata createConsolidatedOptionField(Class<?> inheritedFromType) {
        BasicFieldMetadata metadata = new BasicFieldMetadata();
        metadata.setFieldType(SupportedFieldType.STRING);
        metadata.setMutable(false);
        metadata.setInheritedFromType(inheritedFromType.getName());
        metadata.setAvailableToTypes(new String[] { SkuImpl.class.getName() });
        metadata.setForeignKeyCollection(false);
        metadata.setMergedPropertyType(MergedPropertyType.PRIMARY);

        metadata.setName(CONSOLIDATED_PRODUCT_OPTIONS_FIELD_NAME);
        metadata.setFriendlyName(CONSOLIDATED_PRODUCT_OPTIONS_FIELD_NAME);
        metadata.setGroup("");
        metadata.setExplicitFieldType(SupportedFieldType.UNKNOWN);
        metadata.setProminent(true);
        metadata.setVisibility(VisibilityEnum.FORM_HIDDEN);
        metadata.setBroadleafEnumeration("");
        metadata.setReadOnly(true);
        metadata.setRequiredOverride(false);
        metadata.setGridOrder(Integer.MAX_VALUE);

        return metadata;
    }

    /**
     * Returns a {@link Property} filled out with a delimited list of the <b>values</b> that are passed in. This should be
     * invoked on a fetch and the returned property should be added to the fetched {@link Entity} dto.
     * 
     * @param values
     * @return
     * @see {@link #createConsolidatedOptionField(Class)};
     */
    public static Property getConsolidatedOptionProperty(List<ProductOptionValue> values) {
        Property optionValueProperty = new Property();
        optionValueProperty.setName(CONSOLIDATED_PRODUCT_OPTIONS_FIELD_NAME);

        //order the values by the display order of their correspond product option
        //        Collections.sort(values, new Comparator<ProductOptionValue>() {
        //
        //            @Override
        //            public int compare(ProductOptionValue value1, ProductOptionValue value2) {
        //                return new CompareToBuilder().append(value1.getProductOption().getDisplayOrder(),
        //                        value2.getProductOption().getDisplayOrder()).toComparison();
        //            }
        //        });

        ArrayList<String> stringValues = new ArrayList<String>();
        CollectionUtils.collect(values, new Transformer() {

            @Override
            public Object transform(Object input) {
                return ((ProductOptionValue) input).getAttributeValue();
            }
        }, stringValues);

        optionValueProperty.setValue(StringUtils.join(stringValues, CONSOLIDATED_PRODUCT_OPTIONS_DELIMETER));
        return optionValueProperty;
    }
    
    /**
     * @return a blank {@link Property} corresponding to the CONSOLIDATED_PRODUCT_OPTIONS_FIELD_NAME
     */
    public static Property getBlankConsolidatedOptionProperty() {
        Property optionValueProperty = new Property();
        optionValueProperty.setName(CONSOLIDATED_PRODUCT_OPTIONS_FIELD_NAME);
        optionValueProperty.setValue("");
        return optionValueProperty;
    }

    /**
     * <p>Creates an individual property for the specified product option. This should set up an enum field whose values will
     * be the option values for this option.  This is useful when you would like to display each product option in as its
     * own field in a grid so that you can further filter by product option values.</p>
     * <p>In order for these fields to be utilized property on the fetch, in the GWT frontend you must use the
     * for your datasource.</p>
     * 
     * @param option
     * @param order
     * @return
     */
    public static FieldMetadata createIndividualOptionField(ProductOption option, int order) {

        BasicFieldMetadata metadata = new BasicFieldMetadata();
        List<ProductOptionValue> allowedValues = option.getAllowedValues();
        if (CollectionUtils.isNotEmpty(allowedValues)) {
            metadata.setFieldType(SupportedFieldType.EXPLICIT_ENUMERATION);
            metadata.setMutable(true);
            metadata.setInheritedFromType(SkuImpl.class.getName());
            metadata.setAvailableToTypes(new String[] { SkuImpl.class.getName() });
            metadata.setForeignKeyCollection(false);
            metadata.setMergedPropertyType(MergedPropertyType.PRIMARY);
    
            //Set up the enumeration based on the product option values
            String[][] optionValues = new String[allowedValues.size()][2];
            for (int i = 0; i < allowedValues.size(); i++) {
                ProductOptionValue value = option.getAllowedValues().get(i);
                optionValues[i][0] = value.getId().toString();
                optionValues[i][1] = value.getAttributeValue();
            }
            metadata.setEnumerationValues(optionValues);
    
            metadata.setName(PRODUCT_OPTION_FIELD_PREFIX + option.getId());
            metadata.setFriendlyName(option.getLabel());
            metadata.setGroup("productOption_group");
            metadata.setGroupOrder(-1);
            metadata.setOrder(order);
            metadata.setExplicitFieldType(SupportedFieldType.UNKNOWN);
            metadata.setProminent(false);
            metadata.setVisibility(VisibilityEnum.FORM_EXPLICITLY_SHOWN);
            metadata.setBroadleafEnumeration("");
            metadata.setReadOnly(false);
            metadata.setRequiredOverride(BooleanUtils.isFalse(option.getRequired()));

            return metadata;
        }
        return null;
    }

    @SuppressWarnings("unchecked")
    @Override
    public DynamicResultSet fetch(PersistencePackage persistencePackage, CriteriaTransferObject cto, DynamicEntityDao dynamicEntityDao, RecordHelper helper) throws ServiceException {
        String ceilingEntityFullyQualifiedClassname = persistencePackage.getCeilingEntityFullyQualifiedClassname();
        try {
            PersistencePerspective persistencePerspective = persistencePackage.getPersistencePerspective();
            //get the default properties from Sku and its subclasses
            Map<String, FieldMetadata> originalProps = helper.getSimpleMergedProperties(Sku.class.getName(), persistencePerspective);

            //Pull back the Skus based on the criteria from the client
            List<FilterMapping> filterMappings = helper.getFilterMappings(persistencePerspective, cto, ceilingEntityFullyQualifiedClassname, originalProps);
            
            //allow subclasses to provide additional criteria before executing the query
            applyProductOptionValueCriteria(filterMappings, cto, persistencePackage, null);
            applyAdditionalFetchCriteria(filterMappings, cto, persistencePackage);

            List<Serializable> records = helper.getPersistentRecords(persistencePackage.getCeilingEntityFullyQualifiedClassname(), filterMappings, cto.getFirstResult(), cto.getMaxResults());
            //Convert Skus into the client-side Entity representation
            Entity[] payload = helper.getRecords(originalProps, records);

            int totalRecords = helper.getTotalRecords(persistencePackage.getCeilingEntityFullyQualifiedClassname(), filterMappings);

            //Now fill out the relevant properties for the product options for the Skus that were returned
            for (int i = 0; i < records.size(); i++) {
                Sku sku = (Sku) records.get(i);
                Entity entity = payload[i];

                List<ProductOptionValue> optionValues = sku.getProductOptionValues();
                for (ProductOptionValue value : optionValues) {
                    Property optionProperty = new Property();
                    optionProperty.setName(PRODUCT_OPTION_FIELD_PREFIX + value.getProductOption().getId());
                    optionProperty.setValue(value.getId().toString());
                    entity.addProperty(optionProperty);
                }

                if (CollectionUtils.isNotEmpty(optionValues)) {
                    entity.addProperty(getConsolidatedOptionProperty(optionValues));
                } else {
                    entity.addProperty(getBlankConsolidatedOptionProperty());
                }
            }

            return new DynamicResultSet(payload, totalRecords);
        } catch (Exception e) {
            throw new ServiceException("Unable to perform fetch for entity: " + ceilingEntityFullyQualifiedClassname, e);
        }
    }

    public static void applyProductOptionValueCriteria(List<FilterMapping> filterMappings, CriteriaTransferObject cto, PersistencePackage persistencePackage, String skuPropertyPrefix) {

        //if the front
        final List<Long> productOptionValueFilterIDs = new ArrayList<Long>();
        for (String filterProperty : cto.getCriteriaMap().keySet()) {
            if (filterProperty.startsWith(PRODUCT_OPTION_FIELD_PREFIX)) {
                FilterAndSortCriteria criteria = cto.get(filterProperty);
                productOptionValueFilterIDs.add(Long.parseLong(criteria.getFilterValues().get(0)));
            }
        }

        //also determine if there is a consolidated POV query
        final List<String> productOptionValueFilterValues = new ArrayList<String>();
        FilterAndSortCriteria consolidatedCriteria = cto.get(CONSOLIDATED_PRODUCT_OPTIONS_FIELD_NAME);
        if (!consolidatedCriteria.getFilterValues().isEmpty()) {
            //the criteria in this case would be a semi-colon delimeter value list
            productOptionValueFilterValues.addAll(Arrays.asList(StringUtils.split(consolidatedCriteria.getFilterValues().get(0), CONSOLIDATED_PRODUCT_OPTIONS_DELIMETER)));
        }
        
        if (productOptionValueFilterIDs.size() > 0) {
            FilterMapping filterMapping = new FilterMapping()
                .withFieldPath(new FieldPath().withTargetProperty(StringUtils.isEmpty(skuPropertyPrefix)?"":skuPropertyPrefix + "productOptionValues.id"))
                .withDirectFilterValues(productOptionValueFilterIDs)
                .withRestriction(new Restriction()
                    .withPredicateProvider(new PredicateProvider() {
                        @Override
                        public Predicate buildPredicate(CriteriaBuilder builder, FieldPathBuilder fieldPathBuilder,
                                                        From root, String ceilingEntity,
                                                        String fullPropertyName, Path explicitPath, List directValues) {
                            return explicitPath.as(Long.class).in(directValues);
                        }
                    })
                );
            filterMappings.add(filterMapping);
        }
        if (productOptionValueFilterValues.size() > 0) {
            FilterMapping filterMapping = new FilterMapping()
                .withFieldPath(new FieldPath().withTargetProperty(StringUtils.isEmpty(skuPropertyPrefix)?"":skuPropertyPrefix + "productOptionValues.attributeValue"))
                .withDirectFilterValues(productOptionValueFilterValues)
                .withRestriction(new Restriction()
                    .withPredicateProvider(new PredicateProvider() {
                        @Override
                        public Predicate buildPredicate(CriteriaBuilder builder, FieldPathBuilder fieldPathBuilder,
                                                        From root, String ceilingEntity,
                                                        String fullPropertyName, Path explicitPath, List directValues) {
                            return explicitPath.as(String.class).in(directValues);
                        }
                    })
                );
            filterMappings.add(filterMapping);
        }
    }

    /**
     * <p>Available override point for subclasses if they would like to add additional criteria via the queryCritiera. At the
     * point that this method has been called, criteria from the frontend has already been applied, thus allowing you to
     * override from there as well.</p>
     * <p>Subclasses that choose to override this should also call this super method so that correct filter criteria
     * can be applied for product option values</p>
     * 
     */
    public void applyAdditionalFetchCriteria(List<FilterMapping> filterMappings, CriteriaTransferObject cto, PersistencePackage persistencePackage) {
        //unimplemented
    }

    @Override
    public Entity add(PersistencePackage persistencePackage, DynamicEntityDao dynamicEntityDao, RecordHelper helper) throws ServiceException {
        Entity entity = persistencePackage.getEntity();
        try {
            //Fill out the Sku instance from the form
            PersistencePerspective persistencePerspective = persistencePackage.getPersistencePerspective();
            Sku adminInstance = (Sku) Class.forName(entity.getType()[0]).newInstance();
            Map<String, FieldMetadata> adminProperties = helper.getSimpleMergedProperties(Sku.class.getName(), persistencePerspective);
            adminInstance = (Sku) helper.createPopulatedInstance(adminInstance, entity, adminProperties, false);

            //Verify that there isn't already a Sku for this particular product option value combo
            Entity errorEntity = validateUniqueProductOptionValueCombination(adminInstance.getProduct(),
                                                                             getProductOptionProperties(entity),
                                                                             null);
            if (errorEntity != null) {
                entity.setPropertyValidationErrors(errorEntity.getPropertyValidationErrors());
                return entity;
            }

            //persist the newly-created Sku
            adminInstance = dynamicEntityDao.persist(adminInstance);

            //associate the product option values
            associateProductOptionValuesToSku(entity, adminInstance, dynamicEntityDao);

            //After associating the product option values, save off the Sku
            adminInstance = dynamicEntityDao.merge(adminInstance);

            //Fill out the DTO and add in the product option value properties to it
            Entity result = helper.getRecord(adminProperties, adminInstance, null, null);
            for (Property property : getProductOptionProperties(entity)) {
                result.addProperty(property);
            }
            return result;
        } catch (Exception e) {
            throw new ServiceException("Unable to perform fetch for entity: " + Sku.class.getName(), e);
        }
    }

    @Override
    public Entity update(PersistencePackage persistencePackage, DynamicEntityDao dynamicEntityDao, RecordHelper helper) throws ServiceException {
        Entity entity = persistencePackage.getEntity();
        try {
            //Fill out the Sku instance from the form
            PersistencePerspective persistencePerspective = persistencePackage.getPersistencePerspective();
            Map<String, FieldMetadata> adminProperties = helper.getSimpleMergedProperties(Sku.class.getName(), persistencePerspective);
            Object primaryKey = helper.getPrimaryKey(entity, adminProperties);
            Sku adminInstance = (Sku) dynamicEntityDao.retrieve(Class.forName(entity.getType()[0]), primaryKey);
            adminInstance = (Sku) helper.createPopulatedInstance(adminInstance, entity, adminProperties, false);

            //Verify that there isn't already a Sku for this particular product option value combo
            Entity errorEntity = validateUniqueProductOptionValueCombination(adminInstance.getProduct(),
                                                                            getProductOptionProperties(entity),
                                                                            adminInstance);
            if (errorEntity != null) {
                entity.setPropertyValidationErrors(errorEntity.getPropertyValidationErrors());
                return entity;
            }

            associateProductOptionValuesToSku(entity, adminInstance, dynamicEntityDao);

            adminInstance = dynamicEntityDao.merge(adminInstance);

            //Fill out the DTO and add in the product option value properties to it
            Entity result = helper.getRecord(adminProperties, adminInstance, null, null);
            for (Property property : getProductOptionProperties(entity)) {
                result.addProperty(property);
            }
            return result;
        } catch (Exception e) {
            throw new ServiceException("Unable to perform fetch for entity: " + Sku.class.getName(), e);
        }
    }

    /**
     * This initially removes all of the product option values that are currently related to the Sku and then re-associates
     * the {@link ProductOptionValue}s
     * @param entity
     * @param adminInstance
     */
    protected void associateProductOptionValuesToSku(Entity entity, Sku adminInstance, DynamicEntityDao dynamicEntityDao) {
        //Get the list of product option value ids that were selected from the form
        List<Long> productOptionValueIds = new ArrayList<Long>();
        for (Property property : getProductOptionProperties(entity)) {
            Long propId = Long.parseLong(property.getValue());
            productOptionValueIds.add(propId);
            property.setIsDirty(true);
        }

        //remove the current list of product option values from the Sku
        if (adminInstance.getProductOptionValues().size() > 0) {
            adminInstance.getProductOptionValues().clear();
            dynamicEntityDao.merge(adminInstance);
        }

        //Associate the product option values from the form with the Sku
        for (Long id : productOptionValueIds) {
            //Simply find the changed ProductOptionValues directly - seems to work better with sandboxing code
            adminInstance.getProductOptionValues().add((ProductOptionValue) dynamicEntityDao.find(ProductOptionValueImpl.class, id));
        }
    }

    protected List<Property> getProductOptionProperties(Entity entity) {
        List<Property> productOptionProperties = new ArrayList<Property>();
        for (Property property : entity.getProperties()) {
            if (property.getName().startsWith(PRODUCT_OPTION_FIELD_PREFIX)) {
                productOptionProperties.add(property);
            }
        }
        return productOptionProperties;
    }

    /**
     * Ensures that the given list of {@link ProductOptionValue} IDs is unique for the given {@link Product}
     * @param product
     * @param productOptionValueIds
     * @param currentSku - for update operations, this is the current Sku that is being updated; should be excluded from
     * attempting validation
     * @return <b>null</b> if successfully validation, the error entity otherwise
     */
    protected Entity validateUniqueProductOptionValueCombination(Product product, List<Property> productOptionProperties, Sku currentSku) {
        //do not attempt POV validation if no PO properties were passed in
        if (CollectionUtils.isNotEmpty(productOptionProperties)) {
            List<Long> productOptionValueIds = new ArrayList<Long>();
            for (Property property : productOptionProperties) {
                productOptionValueIds.add(Long.parseLong(property.getValue()));
            }
    
            boolean validated = true;
            for (Sku sku : product.getAdditionalSkus()) {
                if (currentSku == null || !sku.getId().equals(currentSku.getId())) {
                    List<Long> testList = new ArrayList<Long>();
                    for (ProductOptionValue optionValue : sku.getProductOptionValues()) {
                        testList.add(optionValue.getId());
                    }

                    if (CollectionUtils.isNotEmpty(testList) && 
                            productOptionValueIds.containsAll(testList) && 
                            productOptionValueIds.size() == testList.size()) {
                        validated = false;
                        break;
                    }
                }
            }
    
            if (!validated) {
                Entity errorEntity = new Entity();
                for (Property productOptionProperty : productOptionProperties) {
                    errorEntity.addValidationError(productOptionProperty.getName(), "uniqueSkuError");
                }
                return errorEntity;
            }
        }
        return null;
    }

}<|MERGE_RESOLUTION|>--- conflicted
+++ resolved
@@ -208,19 +208,6 @@
                             properties.put("productOption" + option.getId(), md);
                         }
                     }
-<<<<<<< HEAD
-                }
-            } else {
-                // If we have a product to filter the list of available product options, then use it
-                try {
-                    Long productId = Long.parseLong(persistencePackage.getCustomCriteria()[0]);
-                    Product product = catalogService.findProductById(productId);
-                    for (ProductOption option : product.getProductOptions()) {
-                        FieldMetadata md = createIndividualOptionField(option, 0);
-                        if (md != null) {
-                            properties.put("productOption" + option.getId(), md);
-                        }
-=======
                 } else {
                     // If we have a product to filter the list of available product options, then use it
                     try {
@@ -234,10 +221,7 @@
                         }
                     } catch (NumberFormatException e) {
                         // the criteria wasn't a product id, just don't do anything
->>>>>>> e221289a
                     }
-                } catch (NumberFormatException e) {
-                    // the criteria wasn't a product id, just don't do anything
                 }
 
                 //also build the consolidated field; if using the SkuBasicClientEntityModule then this field will be
