--- conflicted
+++ resolved
@@ -63,10 +63,7 @@
 import com.anasoft.os.daofusion.criteria.SimpleFilterCriterionProvider;
 import com.anasoft.os.daofusion.criteria.SimpleFilterCriterionProvider.FilterDataStrategy;
 import com.anasoft.os.daofusion.cto.client.CriteriaTransferObject;
-<<<<<<< HEAD
-=======
 import com.anasoft.os.daofusion.cto.client.FilterAndSortCriteria;
->>>>>>> 63502b25
 
 import java.io.Serializable;
 import java.lang.reflect.InvocationTargetException;
@@ -83,8 +80,6 @@
 
 import javax.annotation.Resource;
 
-import javax.annotation.Resource;
-
 /**
  * @author Phillip Verheyden
  *
@@ -167,7 +162,6 @@
             List<ProductOption> options = catalogService.readAllProductOptions();
             int order = 0;
             for (ProductOption option : options) {
-<<<<<<< HEAD
                 BasicFieldMetadata metadata = new BasicFieldMetadata();
                 metadata.setFieldType(SupportedFieldType.EXPLICIT_ENUMERATION);
                 metadata.setMutable(true);
@@ -189,16 +183,12 @@
                 metadata.setFriendlyName(option.getLabel());
                 metadata.setGroup("");
                 metadata.setOrder(order);
-                metadata.setTab("General");
-                metadata.setTabOrder(99999);
                 metadata.setExplicitFieldType(SupportedFieldType.UNKNOWN);
                 metadata.setProminent(true);
                 metadata.setBroadleafEnumeration("");
                 metadata.setReadOnly(false);
                 metadata.setRequiredOverride(BooleanUtils.isFalse(option.getRequired()));
                 
-=======
->>>>>>> 63502b25
                 //add this to the built Sku properties
                 properties.put("productOption" + option.getId(), createIndividualOptionField(option, order));
             }
