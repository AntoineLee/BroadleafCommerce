--- conflicted
+++ resolved
@@ -67,10 +67,7 @@
 import java.io.Serializable;
 import java.util.ArrayList;
 import java.util.Arrays;
-<<<<<<< HEAD
-=======
 import java.util.Collection;
->>>>>>> b7f2b0fc
 import java.util.Collections;
 import java.util.HashMap;
 import java.util.List;
@@ -95,11 +92,7 @@
 
     @Value("${solr.index.use.sku}")
     protected boolean useSku;
-<<<<<<< HEAD
-
-=======
     
->>>>>>> b7f2b0fc
     @Value("${cache.entity.dao.metadata.ttl}")
     protected int cacheEntityMetaDataTtl;
 
