--- conflicted
+++ resolved
@@ -111,12 +111,6 @@
 
     @Value("${solr.index.use.sku}")
     protected boolean useSku;
-<<<<<<< HEAD
-
-    @Value("${cache.entity.dao.metadata.ttl}")
-    protected int cacheEntityMetaDataTtl;
-=======
->>>>>>> e9886a02
 
     @Value("${use.to.one.lookup.sku.product.option.value:false}")
     protected boolean useToOneLookupSkuProductOptionValue = false;
@@ -316,7 +310,7 @@
         metadata.setMutable(false);
         metadata.setInheritedFromType(inheritedFromType.getName());
         
-        metadata.setAvailableToTypes(getPolymorphicClasses(SkuImpl.class, em, useCache()));
+        metadata.setAvailableToTypes(getPolymorphicClasses(SkuImpl.class, em, skuMetadataCacheService.useCache()));
         metadata.setForeignKeyCollection(false);
         metadata.setMergedPropertyType(MergedPropertyType.PRIMARY);
 
@@ -333,23 +327,7 @@
 
         return metadata;
     }
-<<<<<<< HEAD
-=======
-
-    protected String[] getPolymorphicClasses(Class<?> clazz) {
-        DynamicDaoHelperImpl helper = new DynamicDaoHelperImpl();
-        Class<?>[] classes = helper.getAllPolymorphicEntitiesFromCeiling(clazz,
-                helper.getSessionFactory((HibernateEntityManager) em), 
-                true,
-                skuMetadataCacheService.useCache());
-        String[] result = new String[classes.length];
-        for (int i = 0; i < classes.length; i++) {
-            result[i] = classes[i].getName();
-        }
-        return result;
-    }
->>>>>>> e9886a02
-    
+
     /**
      * Returns a {@link Property} filled out with a delimited list of the <b>values</b> that are passed in. This should be
      * invoked on a fetch and the returned property should be added to the fetched {@link Entity} dto.
@@ -421,7 +399,7 @@
             metadata.setFieldType(SupportedFieldType.EXPLICIT_ENUMERATION);
             metadata.setMutable(true);
             metadata.setInheritedFromType(SkuImpl.class.getName());
-            metadata.setAvailableToTypes(getPolymorphicClasses(SkuImpl.class, em, useCache()));
+            metadata.setAvailableToTypes(getPolymorphicClasses(SkuImpl.class, em, skuMetadataCacheService.useCache()));
             metadata.setForeignKeyCollection(false);
             metadata.setMergedPropertyType(MergedPropertyType.PRIMARY);
 
@@ -762,6 +740,7 @@
         }
     }
 
+    @Override
     protected String[] getPolymorphicClasses(Class<?> clazz, EntityManager em, boolean useCache) {
         DynamicDaoHelperImpl helper = new DynamicDaoHelperImpl();
         Class<?>[] classes = helper.getAllPolymorphicEntitiesFromCeiling(clazz,
