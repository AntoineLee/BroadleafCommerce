/*
 * #%L
 * BroadleafCommerce Admin Module
 * %%
 * Copyright (C) 2009 - 2016 Broadleaf Commerce
 * %%
 * Licensed under the Broadleaf Fair Use License Agreement, Version 1.0
 * (the "Fair Use License" located  at http://license.broadleafcommerce.org/fair_use_license-1.0.txt)
 * unless the restrictions on use therein are violated and require payment to Broadleaf in which case
 * the Broadleaf End User License Agreement (EULA), Version 1.1
 * (the "Commercial License" located at http://license.broadleafcommerce.org/commercial_license-1.1.txt)
 * shall apply.
 * 
 * Alternatively, the Commercial License may be replaced with a mutually agreed upon license (the "Custom License")
 * between you and Broadleaf Commerce. You may not use this file except in compliance with the applicable license.
 * #L%
 */

package org.broadleafcommerce.admin.server.service.handler;

import org.apache.commons.collections.CollectionUtils;
import org.apache.commons.collections.Transformer;
import org.apache.commons.lang.BooleanUtils;
import org.apache.commons.lang3.ArrayUtils;
import org.apache.commons.lang3.StringUtils;
import org.apache.commons.logging.Log;
import org.apache.commons.logging.LogFactory;
import org.broadleafcommerce.common.exception.ServiceException;
import org.broadleafcommerce.common.presentation.client.LookupType;
import org.broadleafcommerce.common.presentation.client.OperationType;
import org.broadleafcommerce.common.presentation.client.PersistencePerspectiveItemType;
import org.broadleafcommerce.common.presentation.client.SupportedFieldType;
import org.broadleafcommerce.common.presentation.client.VisibilityEnum;
import org.broadleafcommerce.common.util.BLCCollectionUtils;
import org.broadleafcommerce.common.util.EfficientLRUMap;
import org.broadleafcommerce.common.util.TypedTransformer;
import org.broadleafcommerce.core.catalog.domain.Product;
import org.broadleafcommerce.core.catalog.domain.ProductBundle;
import org.broadleafcommerce.core.catalog.domain.ProductImpl;
import org.broadleafcommerce.core.catalog.domain.ProductOption;
import org.broadleafcommerce.core.catalog.domain.ProductOptionImpl;
import org.broadleafcommerce.core.catalog.domain.ProductOptionValue;
import org.broadleafcommerce.core.catalog.domain.ProductOptionValueImpl;
import org.broadleafcommerce.core.catalog.domain.Sku;
import org.broadleafcommerce.core.catalog.domain.SkuImpl;
import org.broadleafcommerce.core.catalog.domain.SkuProductOptionValueXref;
import org.broadleafcommerce.core.catalog.domain.SkuProductOptionValueXrefImpl;
import org.broadleafcommerce.core.catalog.service.CatalogService;
import org.broadleafcommerce.openadmin.dto.BasicFieldMetadata;
import org.broadleafcommerce.openadmin.dto.ClassMetadata;
import org.broadleafcommerce.openadmin.dto.CriteriaTransferObject;
import org.broadleafcommerce.openadmin.dto.DynamicResultSet;
import org.broadleafcommerce.openadmin.dto.Entity;
import org.broadleafcommerce.openadmin.dto.FieldMetadata;
import org.broadleafcommerce.openadmin.dto.FilterAndSortCriteria;
import org.broadleafcommerce.openadmin.dto.MergedPropertyType;
import org.broadleafcommerce.openadmin.dto.PersistencePackage;
import org.broadleafcommerce.openadmin.dto.PersistencePerspective;
import org.broadleafcommerce.openadmin.dto.Property;
import org.broadleafcommerce.openadmin.dto.SectionCrumb;
import org.broadleafcommerce.openadmin.server.dao.DynamicEntityDao;
import org.broadleafcommerce.openadmin.server.service.handler.CustomPersistenceHandlerAdapter;
import org.broadleafcommerce.openadmin.server.service.persistence.PersistenceManager;
import org.broadleafcommerce.openadmin.server.service.persistence.PersistenceManagerFactory;
import org.broadleafcommerce.openadmin.server.service.persistence.module.InspectHelper;
import org.broadleafcommerce.openadmin.server.service.persistence.module.PersistenceModule;
import org.broadleafcommerce.openadmin.server.service.persistence.module.RecordHelper;
import org.broadleafcommerce.openadmin.server.service.persistence.module.criteria.CriteriaTranslator;
import org.broadleafcommerce.openadmin.server.service.persistence.module.criteria.FieldPath;
import org.broadleafcommerce.openadmin.server.service.persistence.module.criteria.FieldPathBuilder;
import org.broadleafcommerce.openadmin.server.service.persistence.module.criteria.FilterMapping;
import org.broadleafcommerce.openadmin.server.service.persistence.module.criteria.Restriction;
import org.broadleafcommerce.openadmin.server.service.persistence.module.criteria.predicate.PredicateProvider;
import org.springframework.beans.factory.annotation.Value;
import org.springframework.stereotype.Component;

import java.io.Serializable;
import java.util.ArrayList;
import java.util.Arrays;
import java.util.Collection;
import java.util.Collections;
import java.util.HashMap;
import java.util.Iterator;
import java.util.List;
import java.util.Map;

import javax.annotation.Resource;
import javax.persistence.EntityManager;
import javax.persistence.PersistenceContext;
import javax.persistence.TypedQuery;
import javax.persistence.criteria.CriteriaBuilder;
import javax.persistence.criteria.From;
import javax.persistence.criteria.Path;
import javax.persistence.criteria.Predicate;

import static com.google.common.base.CharMatcher.DIGIT;

/**
 * @author Phillip Verheyden
 *
 */
@Component("blSkuCustomPersistenceHandler")
public class SkuCustomPersistenceHandler extends CustomPersistenceHandlerAdapter {

    private static final Log LOG = LogFactory.getLog(SkuCustomPersistenceHandler.class);

    public static String PRODUCT_OPTION_FIELD_PREFIX = "productOption";
    public static String INVENTORY_ONLY_CRITERIA = "onlyInventoryProperties";


    @Value("${solr.index.use.sku}")
    protected boolean useSku;

    @Value("${cache.entity.dao.metadata.ttl}")
    protected int cacheEntityMetaDataTtl;

    @Value("${use.to.one.lookup.sku.product.option.value:false}")
    protected boolean useToOneLookupSkuProductOptionValue = false;

    protected long lastCacheFlushTime = System.currentTimeMillis();

    protected static final Map<String, Map<String, FieldMetadata>> METADATA_CACHE =
            new EfficientLRUMap<>(1000);

    @Resource(name="blAdornedTargetListPersistenceModule")
    protected PersistenceModule adornedPersistenceModule;

    @Resource(name = "blSkuCustomPersistenceHandlerExtensionManager")
    protected SkuCustomPersistenceHandlerExtensionManager extensionManager;

    /**
     * This represents the field that all of the product option values will be stored in. This would be used in the case
     * where there are a bunch of product options and displaying each option as a grid header would have everything
     * squashed together. Filtering on this field is currently unsupported.
     */
    public static String CONSOLIDATED_PRODUCT_OPTIONS_FIELD_NAME = "consolidatedProductOptions";
    public static String CONSOLIDATED_PRODUCT_OPTIONS_DELIMETER = "; ";

    @Resource(name="blCatalogService")
    protected CatalogService catalogService;

    @PersistenceContext(unitName = "blPU")
    protected EntityManager em;

    @Resource(name = "blCriteriaTranslator")
    protected CriteriaTranslator criteriaTranslator;

    @Resource(name = "blSandBoxHelper")
    protected SandBoxHelper sandBoxHelper;

    @Override
    public Boolean canHandleInspect(PersistencePackage persistencePackage) {
        return canHandle(persistencePackage, persistencePackage.getPersistencePerspective().getOperationTypes()
                .getInspectType());
    }

    @Override
    public Boolean canHandleFetch(PersistencePackage persistencePackage) {
        OperationType fetchType = persistencePackage.getPersistencePerspective().getOperationTypes().getFetchType();
        return canHandle(persistencePackage, fetchType);
    }

    @Override
    public Boolean canHandleAdd(PersistencePackage persistencePackage) {
        OperationType addType = persistencePackage.getPersistencePerspective().getOperationTypes().getAddType();
        return canHandle(persistencePackage, addType);
    }

    @Override
    public Boolean canHandleUpdate(PersistencePackage persistencePackage) {
        OperationType updateType = persistencePackage.getPersistencePerspective().getOperationTypes().getUpdateType();
        return canHandle(persistencePackage, updateType);
    }

    protected boolean useCache() {
        if (cacheEntityMetaDataTtl < 0) {
            return true;
        }
        if (cacheEntityMetaDataTtl == 0) {
            return false;
        } else {
            if ((System.currentTimeMillis() - lastCacheFlushTime) > cacheEntityMetaDataTtl) {
                lastCacheFlushTime = System.currentTimeMillis();
                METADATA_CACHE.clear();
                return true;
            } else {
                return true;
            }
        }
    }

    /**
     * Since this is the default for all Skus, it's possible that we are providing custom criteria for this
     * Sku lookup. In that case, we probably want to delegate to a child class, so only use this particular
     * persistence handler if there is no custom criteria being used and the ceiling entity is an instance of Sku. The
     * exception to this rule is when we are pulling back Media, since the admin actually uses Sku for the ceiling entity
     * class name. That should be handled by the map structure module though, so only handle things in the Sku custom
     * persistence handler for OperationType.BASIC
     * 
     */
    protected Boolean canHandle(PersistencePackage persistencePackage, OperationType operationType) {
        String ceilingEntityFullyQualifiedClassname = persistencePackage.getCeilingEntityFullyQualifiedClassname();
        try {
            Class testClass = Class.forName(ceilingEntityFullyQualifiedClassname);
            return Sku.class.isAssignableFrom(testClass) &&
                    //ArrayUtils.isEmpty(persistencePackage.getCustomCriteria()) &&
                    OperationType.BASIC.equals(operationType) && 
                    (persistencePackage.getPersistencePerspective().getPersistencePerspectiveItems().get(PersistencePerspectiveItemType.ADORNEDTARGETLIST) == null);
        } catch (ClassNotFoundException e) {
            return false;
        }
    }

    /**
     * Build out the extra fields for the product options
     */
    @Override
    public DynamicResultSet inspect(PersistencePackage persistencePackage, DynamicEntityDao dynamicEntityDao, InspectHelper helper) throws ServiceException {
        try {
            PersistencePerspective persistencePerspective = persistencePackage.getPersistencePerspective();
            Map<MergedPropertyType, Map<String, FieldMetadata>> allMergedProperties = new HashMap<>();

            Map<String, FieldMetadata> properties = null;
            boolean isCache = useCache();
            String key = persistencePackage.getCeilingEntityFullyQualifiedClassname();
            if (persistencePackage.getCustomCriteria() != null && persistencePackage.getCustomCriteria().length > 0) {
                key += persistencePackage.getCustomCriteria()[0];
            }
            if (isCache) {
                properties = METADATA_CACHE.get(key);
            }
            if (properties == null) {
                //Grab the default properties for the Sku
                properties = helper.getSimpleMergedProperties(SkuImpl.class.getName(), persistencePerspective);

                boolean isFirstCriteriaNAN = persistencePackage.getCustomCriteria() == null || persistencePackage.getCustomCriteria().length == 0;
                if (!isFirstCriteriaNAN && useToOneLookupSkuProductOptionValue) {
                    isFirstCriteriaNAN = !DIGIT.matchesAllOf(persistencePackage.getCustomCriteria()[0]);
                }
                if (isFirstCriteriaNAN) {
                    //look up all the ProductOptions and then create new fields for each of them
                    List<ProductOption> options = catalogService.readAllProductOptions();
                    int order = 0;
                    for (ProductOption option : options) {
                        //add this to the built Sku properties
                        FieldMetadata md = createIndividualOptionField(option, order);
                        if (md != null) {
                            properties.put("productOption" + option.getId(), md);
                        }
                    }
                } else {
                    // If we have a product to filter the list of available product options, then use it
                    try {
                        Long productId = Long.parseLong(persistencePackage.getCustomCriteria()[0]);
                        Product product = catalogService.findProductById(productId);
                        for (ProductOption option : product.getProductOptions()) {
                            FieldMetadata md = createIndividualOptionField(option, 0);
                            if (md != null) {
                                properties.put("productOption" + option.getId(), md);
                            }
                        }
                    } catch (NumberFormatException e) {
                        // the criteria wasn't a product id, just don't do anything
                    }
                }

                //also build the consolidated field; if using the SkuBasicClientEntityModule then this field will be
                //permanently hidden
                properties.put(CONSOLIDATED_PRODUCT_OPTIONS_FIELD_NAME, createConsolidatedOptionField(SkuImpl.class));
            }
            if (isCache) {
                METADATA_CACHE.put(key, properties);
            }

            allMergedProperties.put(MergedPropertyType.PRIMARY, properties);
            
            //allow the adorned list to contribute properties as well in the case of Sku bundle items
            adornedPersistenceModule.setPersistenceManager((PersistenceManager)helper);
            adornedPersistenceModule.updateMergedProperties(persistencePackage, allMergedProperties);
            
            Class<?>[] entityClasses = dynamicEntityDao.getAllPolymorphicEntitiesFromCeiling(SkuImpl.class);

            for (Map.Entry<MergedPropertyType, Map<String, FieldMetadata>> entry : allMergedProperties.entrySet()) {
                filterOutProductMetadata(entry.getValue());
            }

            ClassMetadata mergedMetadata = helper.buildClassMetadata(entityClasses, persistencePackage, allMergedProperties);
            DynamicResultSet results = new DynamicResultSet(mergedMetadata, null, null);

            return results;
        } catch (Exception e) {
            ServiceException ex = new ServiceException("Unable to retrieve inspection results for " +
                    persistencePackage.getCeilingEntityFullyQualifiedClassname(), e);
            throw ex;
        }
    }

    protected void filterOutProductMetadata(Map<String, FieldMetadata> map) {
        //TODO we shouldn't have to filter out these keys here -- we should be able to exclude using @AdminPresentation,
        //but there's a bug preventing this behavior from completely working correctly
        List<String> removeKeys = new ArrayList<>();
        for (Map.Entry<String, FieldMetadata> entry : map.entrySet()) {
            if (entry.getKey().contains("defaultProduct.") || entry.getKey().contains("product.")) {
                removeKeys.add(entry.getKey());
            }
        }
        for (String removeKey : removeKeys) {
            map.remove(removeKey);
        }
    }

    /**
     * Creates the metadata necessary for displaying all of the product option values in a single field. The display of this
     * field is a single string with every product option value appended to it separated by a semicolon. This method should
     * be invoked on an inspect for whatever is utilizing this so that the property will be ready to be populated on fetch.
     * 
     * The metadata that is returned will also be set to prominent by default so that it will be ready to display on whatever
     * grid is being inspected. If you do not want this behavior you will need to override this functionality in the metadata
     * that is returned.
     * 
     * @param inheritedFromType which type this should appear on. This would normally be SkuImpl.class, but if you want to
     * display this field with a different entity then this should be that entity
     * @return
     */
    public FieldMetadata createConsolidatedOptionField(Class<?> inheritedFromType) {
        BasicFieldMetadata metadata = new BasicFieldMetadata();
        metadata.setFieldType(SupportedFieldType.STRING);
        metadata.setMutable(false);
        metadata.setInheritedFromType(inheritedFromType.getName());
        
        metadata.setAvailableToTypes(getPolymorphicClasses(SkuImpl.class, em, useCache()));
        metadata.setForeignKeyCollection(false);
        metadata.setMergedPropertyType(MergedPropertyType.PRIMARY);

        metadata.setName(CONSOLIDATED_PRODUCT_OPTIONS_FIELD_NAME);
        metadata.setFriendlyName(CONSOLIDATED_PRODUCT_OPTIONS_FIELD_NAME);
        metadata.setGroup("");
        metadata.setExplicitFieldType(SupportedFieldType.UNKNOWN);
        metadata.setProminent(true);
        metadata.setVisibility(VisibilityEnum.FORM_HIDDEN);
        metadata.setBroadleafEnumeration("");
        metadata.setReadOnly(true);
        metadata.setRequiredOverride(false);
        metadata.setGridOrder(Integer.MAX_VALUE);

        return metadata;
    }
    
    /**
     * Returns a {@link Property} filled out with a delimited list of the <b>values</b> that are passed in. This should be
     * invoked on a fetch and the returned property should be added to the fetched {@link Entity} dto.
     * 
     * @param values
     * @return
     * @see {@link #createConsolidatedOptionField(Class)};
     */
    public Property getConsolidatedOptionProperty(Collection<ProductOptionValue> values) {
        Property optionValueProperty = new Property();
        optionValueProperty.setName(CONSOLIDATED_PRODUCT_OPTIONS_FIELD_NAME);

        //order the values by the display order of their correspond product option
        //        Collections.sort(values, new Comparator<ProductOptionValue>() {
        //
        //            @Override
        //            public int compare(ProductOptionValue value1, ProductOptionValue value2) {
        //                return new CompareToBuilder().append(value1.getProductOption().getDisplayOrder(),
        //                        value2.getProductOption().getDisplayOrder()).toComparison();
        //            }
        //        });

        ArrayList<String> stringValues = new ArrayList<>();
        CollectionUtils.collect(values, new Transformer() {

            @Override
            public Object transform(Object input) {
                return ((ProductOptionValue) input).getAttributeValue();
            }
        }, stringValues);

        optionValueProperty.setValue(StringUtils.join(stringValues, CONSOLIDATED_PRODUCT_OPTIONS_DELIMETER));
        return optionValueProperty;
    }
    
    /**
     * @return a blank {@link Property} corresponding to the CONSOLIDATED_PRODUCT_OPTIONS_FIELD_NAME
     */
    public Property getBlankConsolidatedOptionProperty() {
        Property optionValueProperty = new Property();
        optionValueProperty.setName(CONSOLIDATED_PRODUCT_OPTIONS_FIELD_NAME);
        optionValueProperty.setValue("");
        return optionValueProperty;
    }

    /**
     * <p>Creates an individual property for the specified product option. This should set up an enum field whose values will
     * be the option values for this option.  This is useful when you would like to display each product option in as its
     * own field in a grid so that you can further filter by product option values.</p>
     * <p>In order for these fields to be utilized property on the fetch, in the GWT frontend you must use the
     * for your datasource.</p>
     * 
     * @param option
     * @param order
     * @return
     */
    public FieldMetadata createIndividualOptionField(ProductOption option, int order) {
        if (useToOneLookupSkuProductOptionValue) {
            return createToOneIndividualOptionField(option, order);
        } else {
            return createExplicitEnumerationIndividualOptionField(option, order);
        }
    }

    protected FieldMetadata createExplicitEnumerationIndividualOptionField(ProductOption option, int order) {
        BasicFieldMetadata metadata = new BasicFieldMetadata();
        List<ProductOptionValue> allowedValues = option.getAllowedValues();
        if (CollectionUtils.isNotEmpty(allowedValues)) {
            metadata.setFieldType(SupportedFieldType.EXPLICIT_ENUMERATION);
            metadata.setMutable(true);
            metadata.setInheritedFromType(SkuImpl.class.getName());
            metadata.setAvailableToTypes(getPolymorphicClasses(SkuImpl.class, em, useCache()));
            metadata.setForeignKeyCollection(false);
            metadata.setMergedPropertyType(MergedPropertyType.PRIMARY);

            //Set up the enumeration based on the product option values
            String[][] optionValues = new String[allowedValues.size()][2];
            for (int i = 0; i < allowedValues.size(); i++) {
                ProductOptionValue value = option.getAllowedValues().get(i);
                optionValues[i][0] = value.getId().toString();
                optionValues[i][1] = value.getAttributeValue();
            }
            metadata.setEnumerationValues(optionValues);

            metadata.setName(PRODUCT_OPTION_FIELD_PREFIX + option.getId());
            metadata.setFriendlyName(option.getLabel());
            metadata.setGroup("productOption_group");
            metadata.setGroupOrder(-1);
            metadata.setOrder(order);
            metadata.setExplicitFieldType(SupportedFieldType.UNKNOWN);
            metadata.setProminent(false);
            metadata.setVisibility(VisibilityEnum.FORM_EXPLICITLY_SHOWN);
            metadata.setBroadleafEnumeration("");
            metadata.setReadOnly(false);
            metadata.setRequiredOverride(BooleanUtils.isFalse(option.getRequired()));

            return metadata;
        }
        return null;
    }

    /**
     * Using a ToOne lookup performs much better for large product option value lists, speeds up initial page load,
     * and is generally more accurate in relation to option value updates and how they impact available selections and cache.
     *
     * @param option
     * @param order
     * @return
     */
    protected FieldMetadata createToOneIndividualOptionField(ProductOption option, int order) {
        PersistenceManager persistenceManager = PersistenceManagerFactory.getPersistenceManager();
        FilterMapping filterMapping = new FilterMapping().withDirectFilterValues(
                sandBoxHelper.mergeCloneIds(ProductOptionImpl.class, option.getId())).withRestriction(new Restriction()
            .withPredicateProvider(new PredicateProvider() {
                public Predicate buildPredicate(CriteriaBuilder builder, FieldPathBuilder fieldPathBuilder, From root,
                                                String ceilingEntity, String fullPropertyName, Path explicitPath, List directValues) {
                    return root.get("productOption").get("id").in(directValues);
            }
        }));
        List<FilterMapping> mappings = new ArrayList<FilterMapping>();
        mappings.add(filterMapping);
        TypedQuery<Serializable> countQuery = criteriaTranslator.translateCountQuery(persistenceManager.getDynamicEntityDao(),
                ProductOptionValueImpl.class.getName(), mappings);
        Long count = (Long) countQuery.getSingleResult();
        BasicFieldMetadata metadata = null;
        if (count > 0) {
            metadata = new BasicFieldMetadata();
            metadata.setFieldType(SupportedFieldType.ADDITIONAL_FOREIGN_KEY);
            metadata.setSecondaryType(SupportedFieldType.INTEGER);
            metadata.setForeignKeyProperty("id");
            metadata.setForeignKeyClass(ProductOptionValueImpl.class.getName());
            metadata.setForeignKeyDisplayValueProperty("attributeValue");
            metadata.setLookupDisplayProperty("attributeValue");
            metadata.setForeignKeyCollection(false);
            metadata.setCustomCriteria(new String[]{"option=" + String.valueOf(option.getId())});
            metadata.setName(PRODUCT_OPTION_FIELD_PREFIX + option.getId());
            metadata.setFriendlyName(option.getLabel());
            metadata.setGroup("productOption_group");
            metadata.setGroupOrder(-1);
            metadata.setOrder(order);
            metadata.setExplicitFieldType(SupportedFieldType.ADDITIONAL_FOREIGN_KEY);
            metadata.setProminent(false);
            metadata.setVisibility(VisibilityEnum.FORM_EXPLICITLY_SHOWN);
            metadata.setReadOnly(false);
            //these may not be actually required, but the CPH has this as a requirement for parsing the data, so we'll stick with it here
            metadata.setRequiredOverride(true);
            metadata.setLookupType(LookupType.STANDARD);
            metadata.setMutable(true);
            metadata.setInheritedFromType(SkuImpl.class.getName());
            metadata.setAvailableToTypes(getPolymorphicClasses(SkuImpl.class, em, useCache()));
            metadata.setMergedPropertyType(MergedPropertyType.PRIMARY);
            metadata.setTargetClass(SkuImpl.class.getName());
            metadata.setFieldName(PRODUCT_OPTION_FIELD_PREFIX + option.getId());
        }
        return metadata;
    }

    @SuppressWarnings("unchecked")
    @Override
    public DynamicResultSet fetch(PersistencePackage persistencePackage, CriteriaTransferObject cto, DynamicEntityDao dynamicEntityDao, RecordHelper helper) throws ServiceException {
        String ceilingEntityFullyQualifiedClassname = persistencePackage.getCeilingEntityFullyQualifiedClassname();
        try {
            PersistencePerspective persistencePerspective = persistencePackage.getPersistencePerspective();
            //get the default properties from Sku and its subclasses
            Map<String, FieldMetadata> originalProps = helper.getSimpleMergedProperties(Sku.class.getName(), persistencePerspective);

            //Pull back the Skus based on the criteria from the client
            List<FilterMapping> filterMappings = helper.getFilterMappings(persistencePerspective, cto, ceilingEntityFullyQualifiedClassname, originalProps);
            
            //allow subclasses to provide additional criteria before executing the query
            applyProductOptionValueCriteria(filterMappings, cto, persistencePackage, null);
            applySkuBundleItemValueCriteria(filterMappings, cto, persistencePackage);
            applyAdditionalFetchCriteria(filterMappings, cto, persistencePackage);

            List<Serializable> records = helper.getPersistentRecords(persistencePackage.getCeilingEntityFullyQualifiedClassname(), filterMappings, cto.getFirstResult(), cto.getMaxResults());
            //Convert Skus into the client-side Entity representation
            Entity[] payload = helper.getRecords(originalProps, records);

            int totalRecords = helper.getTotalRecords(persistencePackage.getCeilingEntityFullyQualifiedClassname(), filterMappings);
            
            //Now fill out the relevant properties for the product options for the Skus that were returned
            updateProductOptionFieldsForFetch(records, payload);

<<<<<<< HEAD
            return new DynamicResultSet(payload, totalRecords);
        } catch (Exception e) {
            throw new ServiceException("Unable to perform fetch for entity: " + ceilingEntityFullyQualifiedClassname, e);
        }
    }
=======
                for (ProductOptionValue value : optionValues) {
                    Property optionProperty = new Property();
                    optionProperty.setName(PRODUCT_OPTION_FIELD_PREFIX + value.getProductOption().getId());
                    optionProperty.setValue(value.getId().toString());
                    optionProperty.setDisplayValue(value.getAttributeValue());
                    entity.addProperty(optionProperty);
                }
>>>>>>> 10be923d

    /**
     * Sets the {@link ProductOptionValue}s of the given {@link Sku}s in a list format for display in a ListGrid context.
     *
     * @param records
     * @param payload
     * @return
     */
    public void updateProductOptionFieldsForFetch(List<Serializable> records, Entity[] payload) {
        for (int i = 0; i < records.size(); i++) {
            Sku sku = (Sku) records.get(i);
            Entity entity = payload[i];

            List<ProductOptionValue> optionValues = BLCCollectionUtils.collectList(sku.getProductOptionValueXrefs(), new TypedTransformer<ProductOptionValue>() {
                @Override
                public ProductOptionValue transform(Object input) {
                    return ((SkuProductOptionValueXref) input).getProductOptionValue();
                }
            });

            for (ProductOptionValue value : optionValues) {
                Property optionProperty = new Property();
                optionProperty.setName(PRODUCT_OPTION_FIELD_PREFIX + value.getProductOption().getId());
                optionProperty.setValue(value.getId().toString());
                entity.addProperty(optionProperty);
            }

            if (CollectionUtils.isNotEmpty(optionValues)) {
                entity.addProperty(getConsolidatedOptionProperty(optionValues));
            } else {
                entity.addProperty(getBlankConsolidatedOptionProperty());
            }
        }
    }

    /**
     * Add filter restriction such that a ProductBundle cannot add its own default sku as a Sku Bundle Item
     */
    private void applySkuBundleItemValueCriteria(List<FilterMapping> filterMappings, CriteriaTransferObject cto, PersistencePackage persistencePackage) {
        SectionCrumb[] sectionCrumbs = persistencePackage.getSectionCrumbs();
        if (isSkuBundleItemLookup(persistencePackage, sectionCrumbs)) {
            final Long defaultSkuId = getOwningProductBundlesDefaultSkuId(sectionCrumbs[0]);

            filterMappings.add(new FilterMapping()
                    .withDirectFilterValues(Collections.singletonList(defaultSkuId))
                    .withRestriction(new Restriction()
                                    .withPredicateProvider(new PredicateProvider() {
                                        @Override
                                        public Predicate buildPredicate(CriteriaBuilder builder,
                                                FieldPathBuilder fieldPathBuilder,
                                                From root, String ceilingEntity,
                                                String fullPropertyName, Path explicitPath,
                                                List directValues) {
                                            return builder.notEqual(root, directValues.get(0));
                                        }
                                    })
                    ));
        }
    }

    private boolean isSkuBundleItemLookup(PersistencePackage pkg, SectionCrumb[] sectionCrumbs) {
        boolean owningClassMatch = false;
        boolean requestingFieldMatch = false;

        if (pkg.getCustomCriteria() == null || ArrayUtils.isEmpty(sectionCrumbs)) {
            return false;
        }

        for (String criteria : pkg.getCustomCriteria()) {
            if ("owningClass=org.broadleafcommerce.core.catalog.domain.SkuBundleItemImpl".equals(criteria)) {
                owningClassMatch = true;
            } else if ("requestingField=sku".equals(criteria)) {
                requestingFieldMatch = true;
            }
        }

        boolean sectionCrumbMatch = ProductImpl.class.getCanonicalName().equals(sectionCrumbs[0].getSectionIdentifier());

        return owningClassMatch && requestingFieldMatch && sectionCrumbMatch;
    }

    private Long getOwningProductBundlesDefaultSkuId(SectionCrumb sectionCrumb) {
        if (ProductImpl.class.getCanonicalName().equals(sectionCrumb.getSectionIdentifier())
                && sectionCrumb.getSectionId() != null) {
            ProductBundle productBundle = (ProductBundle) catalogService.findProductById(Long.valueOf(sectionCrumb.getSectionId()));
            return productBundle.getDefaultSku().getId();
        }
        return null;
    }

    public void applyProductOptionValueCriteria(List<FilterMapping> filterMappings, CriteriaTransferObject cto, PersistencePackage persistencePackage, String skuPropertyPrefix) {

        //if the front
        final List<Long> productOptionValueFilterIDs = new ArrayList<>();
        for (String filterProperty : cto.getCriteriaMap().keySet()) {
            if (filterProperty.startsWith(PRODUCT_OPTION_FIELD_PREFIX)) {
                FilterAndSortCriteria criteria = cto.get(filterProperty);
                productOptionValueFilterIDs.add(Long.parseLong(criteria.getFilterValues().get(0)));
            }
        }

        //also determine if there is a consolidated POV query
        final List<String> productOptionValueFilterValues = new ArrayList<>();
        FilterAndSortCriteria consolidatedCriteria = cto.get(CONSOLIDATED_PRODUCT_OPTIONS_FIELD_NAME);
        if (!consolidatedCriteria.getFilterValues().isEmpty()) {
            //the criteria in this case would be a semi-colon delimeter value list
            productOptionValueFilterValues.addAll(Arrays.asList(StringUtils.split(consolidatedCriteria.getFilterValues().get(0), CONSOLIDATED_PRODUCT_OPTIONS_DELIMETER)));
        }
        
        if (productOptionValueFilterIDs.size() > 0) {
            FilterMapping filterMapping = new FilterMapping()
                .withFieldPath(new FieldPath().withTargetProperty(StringUtils.isEmpty(skuPropertyPrefix)?"":skuPropertyPrefix + ".productOptionValueXrefs.productOptionValue.id"))
                .withDirectFilterValues(productOptionValueFilterIDs)
                .withRestriction(new Restriction()
                    .withPredicateProvider(new PredicateProvider() {
                        @Override
                        public Predicate buildPredicate(CriteriaBuilder builder, FieldPathBuilder fieldPathBuilder,
                                                        From root, String ceilingEntity,
                                                        String fullPropertyName, Path explicitPath, List directValues) {
                            return explicitPath.as(Long.class).in(directValues);
                        }
                    })
                );
            filterMappings.add(filterMapping);
        }
        if (productOptionValueFilterValues.size() > 0) {
            FilterMapping filterMapping = new FilterMapping()
                .withFieldPath(new FieldPath().withTargetProperty(StringUtils.isEmpty(skuPropertyPrefix)?"":skuPropertyPrefix + ".productOptionValueXrefs.productOptionValue.attributeValue"))
                .withDirectFilterValues(productOptionValueFilterValues)
                .withRestriction(new Restriction()
                    .withPredicateProvider(new PredicateProvider() {
                        @Override
                        public Predicate buildPredicate(CriteriaBuilder builder, FieldPathBuilder fieldPathBuilder,
                                                        From root, String ceilingEntity,
                                                        String fullPropertyName, Path explicitPath, List directValues) {
                            return explicitPath.as(String.class).in(directValues);
                        }
                    })
                );
            filterMappings.add(filterMapping);
        }
    }

    /**
     * <p>Available override point for subclasses if they would like to add additional criteria via the queryCritiera. At the
     * point that this method has been called, criteria from the frontend has already been applied, thus allowing you to
     * override from there as well.</p>
     * <p>Subclasses that choose to override this should also call this super method so that correct filter criteria
     * can be applied for product option values</p>
     * 
     */
    public void applyAdditionalFetchCriteria(List<FilterMapping> filterMappings, CriteriaTransferObject cto, PersistencePackage persistencePackage) {
        //unimplemented
    }

    @Override
    public Entity add(PersistencePackage persistencePackage, DynamicEntityDao dynamicEntityDao, RecordHelper helper) throws ServiceException {
        Entity entity = persistencePackage.getEntity();
        try {
            //Fill out the Sku instance from the form
            PersistencePerspective persistencePerspective = persistencePackage.getPersistencePerspective();
            Sku adminInstance = (Sku) Class.forName(entity.getType()[0]).newInstance();
            Map<String, FieldMetadata> adminProperties = helper.getSimpleMergedProperties(Sku.class.getName(), persistencePerspective);
            filterOutProductMetadata(adminProperties);
            adminInstance = (Sku) helper.createPopulatedInstance(adminInstance, entity, adminProperties, false);

            //Verify that there isn't already a Sku for this particular product option value combo
            Entity errorEntity = validateUniqueProductOptionValueCombination(adminInstance.getProduct(),
                                                                             getProductOptionProperties(entity),
                                                                             null);
            if (errorEntity != null) {
                entity.setPropertyValidationErrors(errorEntity.getPropertyValidationErrors());
                return entity;
            }

            //persist the newly-created Sku
            adminInstance = dynamicEntityDao.persist(adminInstance);

            //associate the product option values
            associateProductOptionValuesToSku(entity, adminInstance, dynamicEntityDao);

            //After associating the product option values, save off the Sku
            adminInstance = dynamicEntityDao.merge(adminInstance);

            //Fill out the DTO and add in the product option value properties to it
            Entity result = helper.getRecord(adminProperties, adminInstance, null, null);
            for (Property property : getProductOptionProperties(entity)) {
                result.addProperty(property);
            }
            return result;
        } catch (Exception e) {
            throw new ServiceException("Unable to perform fetch for entity: " + Sku.class.getName(), e);
        }
    }

    @Override
    public Entity update(PersistencePackage persistencePackage, DynamicEntityDao dynamicEntityDao, RecordHelper helper) throws ServiceException {
        Entity entity = persistencePackage.getEntity();
        try {
            //Fill out the Sku instance from the form
            PersistencePerspective persistencePerspective = persistencePackage.getPersistencePerspective();
            Map<String, FieldMetadata> adminProperties = helper.getSimpleMergedProperties(Sku.class.getName(), persistencePerspective);
            filterOutProductMetadata(adminProperties);
            Object primaryKey = helper.getPrimaryKey(entity, adminProperties);
            Sku adminInstance = (Sku) dynamicEntityDao.retrieve(Class.forName(entity.getType()[0]), primaryKey);
            adminInstance = (Sku) helper.createPopulatedInstance(adminInstance, entity, adminProperties, false);

            //Verify that there isn't already a Sku for this particular product option value combo
            Entity errorEntity = validateUniqueProductOptionValueCombination(adminInstance.getProduct(),
                                                                            getProductOptionProperties(entity),
                                                                            adminInstance);
            if (errorEntity != null) {
                entity.setPropertyValidationErrors(errorEntity.getPropertyValidationErrors());
                return entity;
            }

            // Only modify product options if this ISN'T an update for inventory properties
            if (!persistencePackage.containsCriteria(INVENTORY_ONLY_CRITERIA)) {
                associateProductOptionValuesToSku(entity, adminInstance, dynamicEntityDao);
            }

            adminInstance = dynamicEntityDao.merge(adminInstance);

            extensionManager.getProxy().skuUpdated(adminInstance);

            //Fill out the DTO and add in the product option value properties to it
            Entity result = helper.getRecord(adminProperties, adminInstance, null, null);
            for (Property property : getProductOptionProperties(entity)) {
                result.addProperty(property);
            }
            return result;
        } catch (Exception e) {
            throw new ServiceException("Unable to perform update for entity: " + Sku.class.getName(), e);
        }
    }

    protected String[] getPolymorphicClasses(Class<?> clazz, EntityManager em, boolean useCache) {
        DynamicDaoHelperImpl helper = new DynamicDaoHelperImpl();
        Class<?>[] classes = helper.getAllPolymorphicEntitiesFromCeiling(clazz,
                helper.getSessionFactory((HibernateEntityManager) em), true, useCache);
        String[] result = new String[classes.length];
        for (int i = 0; i < classes.length; i++) {
            result[i] = classes[i].getName();
        }
        return result;
    }

    /**
     * This initially removes all of the product option values that are currently related to the Sku and then re-associates
     * the {@link ProductOptionValue}s
     * @param entity
     * @param adminInstance
     */
    protected void associateProductOptionValuesToSku(Entity entity, Sku adminInstance, DynamicEntityDao dynamicEntityDao) {
        //Get the list of product option value ids that were selected from the form
        List<Long> productOptionValueIds = new ArrayList<>();
        for (Property property : getProductOptionProperties(entity)) {
            Long propId = Long.parseLong(property.getValue());
            productOptionValueIds.add(propId);
            property.setIsDirty(true);
        }

        //remove the current list of product option values from the Sku
        if (adminInstance.getProductOptionValueXrefs().size() > 0) {
            Iterator<SkuProductOptionValueXref> iterator = adminInstance.getProductOptionValueXrefs().iterator();
            while (iterator.hasNext()) {
                dynamicEntityDao.remove(iterator.next());
            }
            dynamicEntityDao.merge(adminInstance);
        }

        //Associate the product option values from the form with the Sku
        for (Long id : productOptionValueIds) {
            //Simply find the changed ProductOptionValues directly - seems to work better with sandboxing code
            ProductOptionValue pov = (ProductOptionValue) dynamicEntityDao.find(ProductOptionValueImpl.class, id);
            SkuProductOptionValueXref xref = new SkuProductOptionValueXrefImpl(adminInstance, pov);
            xref = dynamicEntityDao.merge(xref);
            adminInstance.getProductOptionValueXrefs().add(xref);
        }
    }

    protected List<Property> getProductOptionProperties(Entity entity) {
        List<Property> productOptionProperties = new ArrayList<>();
        for (Property property : entity.getProperties()) {
            if (property.getName().startsWith(PRODUCT_OPTION_FIELD_PREFIX)) {
                productOptionProperties.add(property);
            }
        }
        return productOptionProperties;
    }

    /**
     * Ensures that the given list of {@link ProductOptionValue} IDs is unique for the given {@link Product}.  
     * 
     * If sku browsing is enabled, then it is assumed that a single combination of {@link ProductOptionValue} IDs
     * is not unique and more than one {@link Sku} could have the exact same combination of {@link ProductOptionValue} IDs.
     * In this case, the following validation is skipped.
     * 
     * @param product
     * @param productOptionValueIds
     * @param currentSku - for update operations, this is the current Sku that is being updated; should be excluded from
     * attempting validation
     * @return <b>null</b> if successfully validation, the error entity otherwise
     */
    protected Entity validateUniqueProductOptionValueCombination(Product product, List<Property> productOptionProperties, Sku currentSku) {
        if(useSku) {
            return null;
        }
        //do not attempt POV validation if no PO properties were passed in
        if (CollectionUtils.isNotEmpty(productOptionProperties)) {
            List<Long> productOptionValueIds = new ArrayList<>();
            for (Property property : productOptionProperties) {
                productOptionValueIds.add(Long.parseLong(property.getValue()));
            }
    
            boolean validated = true;
            for (Sku sku : product.getAdditionalSkus()) {
                if (currentSku == null || !sku.getId().equals(currentSku.getId())) {
                    List<Long> testList = new ArrayList<>();
                    for (ProductOptionValue optionValue : sku.getProductOptionValues()) {
                        testList.add(optionValue.getId());
                    }

                    if (CollectionUtils.isNotEmpty(testList) && 
                            productOptionValueIds.containsAll(testList) && 
                            productOptionValueIds.size() == testList.size()) {
                        validated = false;
                        break;
                    }
                }
            }
    
            if (!validated) {
                Entity errorEntity = new Entity();
                for (Property productOptionProperty : productOptionProperties) {
                    errorEntity.addValidationError(productOptionProperty.getName(), "uniqueSkuError");
                }
                return errorEntity;
            }
        }
        return null;
    }

}<|MERGE_RESOLUTION|>--- conflicted
+++ resolved
@@ -529,21 +529,11 @@
             //Now fill out the relevant properties for the product options for the Skus that were returned
             updateProductOptionFieldsForFetch(records, payload);
 
-<<<<<<< HEAD
             return new DynamicResultSet(payload, totalRecords);
         } catch (Exception e) {
             throw new ServiceException("Unable to perform fetch for entity: " + ceilingEntityFullyQualifiedClassname, e);
         }
     }
-=======
-                for (ProductOptionValue value : optionValues) {
-                    Property optionProperty = new Property();
-                    optionProperty.setName(PRODUCT_OPTION_FIELD_PREFIX + value.getProductOption().getId());
-                    optionProperty.setValue(value.getId().toString());
-                    optionProperty.setDisplayValue(value.getAttributeValue());
-                    entity.addProperty(optionProperty);
-                }
->>>>>>> 10be923d
 
     /**
      * Sets the {@link ProductOptionValue}s of the given {@link Sku}s in a list format for display in a ListGrid context.
@@ -568,6 +558,7 @@
                 Property optionProperty = new Property();
                 optionProperty.setName(PRODUCT_OPTION_FIELD_PREFIX + value.getProductOption().getId());
                 optionProperty.setValue(value.getId().toString());
+                optionProperty.setDisplayValue(value.getAttributeValue());
                 entity.addProperty(optionProperty);
             }
 
