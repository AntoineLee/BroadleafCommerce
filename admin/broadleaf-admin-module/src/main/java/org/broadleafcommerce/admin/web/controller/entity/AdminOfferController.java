/*
 * #%L
 * BroadleafCommerce Admin Module
 * %%
 * Copyright (C) 2009 - 2016 Broadleaf Commerce
 * %%
 * Licensed under the Broadleaf Fair Use License Agreement, Version 1.0
 * (the "Fair Use License" located  at http://license.broadleafcommerce.org/fair_use_license-1.0.txt)
 * unless the restrictions on use therein are violated and require payment to Broadleaf in which case
 * the Broadleaf End User License Agreement (EULA), Version 1.1
 * (the "Commercial License" located at http://license.broadleafcommerce.org/commercial_license-1.1.txt)
 * shall apply.
 * 
 * Alternatively, the Commercial License may be replaced with a mutually agreed upon license (the "Custom License")
 * between you and Broadleaf Commerce. You may not use this file except in compliance with the applicable license.
 * #L%
 */
package org.broadleafcommerce.admin.web.controller.entity;

import org.broadleafcommerce.core.offer.domain.Offer;
import org.broadleafcommerce.core.offer.service.type.OfferType;
import org.broadleafcommerce.openadmin.web.controller.entity.AdminBasicEntityController;
import org.broadleafcommerce.openadmin.web.form.entity.EntityForm;
import org.springframework.stereotype.Controller;
import org.springframework.ui.Model;
import org.springframework.util.MultiValueMap;
import org.springframework.validation.BindingResult;
import org.springframework.web.bind.annotation.ModelAttribute;
import org.springframework.web.bind.annotation.PathVariable;
import org.springframework.web.bind.annotation.RequestMapping;
import org.springframework.web.bind.annotation.RequestMethod;
import org.springframework.web.bind.annotation.RequestParam;

import java.util.Map;

import javax.servlet.http.HttpServletRequest;
import javax.servlet.http.HttpServletResponse;

/**
 * Handles admin operations for the {@link Offer} entity. Certain Offer fields should only render when specific values
 * are set for other fields; we provide the support for that in this controller.
 * 
 * @author Andre Azzolini (apazzolini)
 */
@Controller("blAdminOfferController")
@RequestMapping("/" + AdminOfferController.SECTION_KEY)
public class AdminOfferController extends AdminBasicEntityController {
    
    public static final String SECTION_KEY = "offer";
    public static String[] customCriteria = {};

    @Override
    protected String getSectionKey(Map<String, String> pathVars) {
        //allow external links to work for ToOne items
        if (super.getSectionKey(pathVars) != null) {
            return super.getSectionKey(pathVars);
        }
        return SECTION_KEY;
    }
    
    @Override
    public String[] getSectionCustomCriteria() {
        return customCriteria;
    }

    @Override
    @RequestMapping(value = "", method = RequestMethod.GET)
    public String viewEntityList(HttpServletRequest request, HttpServletResponse response, Model model,
                                 @PathVariable Map<String, String> pathVars,
                                 @RequestParam MultiValueMap<String, String> requestParams) throws Exception {
        customCriteria = new String[]{"listGridView"};
        String view = super.viewEntityList(request, response, model, pathVars, requestParams);
        return view;
    }

    @Override
    @RequestMapping(value = "/{id}", method = RequestMethod.GET)
    public String viewEntityForm(HttpServletRequest request, HttpServletResponse response, Model model,
            @PathVariable  Map<String, String> pathVars,
            @PathVariable(value="id") String id) throws Exception {
        customCriteria = new String[]{};
        String view = super.viewEntityForm(request, response, model, pathVars, id);
        modifyModelAttributes(model);
        return view;
    }
    
    @Override
    @RequestMapping(value = "/add", method = RequestMethod.GET)
    public String viewAddEntityForm(HttpServletRequest request, HttpServletResponse response, Model model,
            @PathVariable  Map<String, String> pathVars,
            @RequestParam(defaultValue = "") String entityType) throws Exception {
        String view = super.viewAddEntityForm(request, response, model, pathVars, entityType);
        modifyModelAttributes(model);
        return view;
    }
    
    @Override
    @RequestMapping(value = "/add", method = RequestMethod.POST)
    public String addEntity(HttpServletRequest request, HttpServletResponse response, Model model,
            @PathVariable  Map<String, String> pathVars,
            @ModelAttribute(value="entityForm") EntityForm entityForm, BindingResult result) throws Exception {
        String view = super.addEntity(request, response, model, pathVars, entityForm, result);
        if (result.hasErrors()) {
            modifyModelAttributes(model);
        }
        return view;
    }
    
    /**
     * Offer field visibility is dependent on other fields in the entity. Mark the form with the appropriate class
     * so that the Javascript will know to handle this form.
     * 
     * We also want to tell the UI to make item target criteria required. We cannot manage this at the entity level via an
     * @AdminPresentation annotation as it is only required when the offer type has a type of {@link OfferType#ORDER_ITEM}.
     */
    protected void modifyModelAttributes(Model model) {
        model.addAttribute("additionalControllerClasses", "offer-form");
        EntityForm form = (EntityForm) model.asMap().get("entityForm");
<<<<<<< HEAD
        if(form.findField("targetItemCriteria") != null) {
=======
        if (form != null) {
>>>>>>> f7bbe65b
            form.findField("targetItemCriteria").setRequired(true);
        }
    }
    
}<|MERGE_RESOLUTION|>--- conflicted
+++ resolved
@@ -116,11 +116,7 @@
     protected void modifyModelAttributes(Model model) {
         model.addAttribute("additionalControllerClasses", "offer-form");
         EntityForm form = (EntityForm) model.asMap().get("entityForm");
-<<<<<<< HEAD
-        if(form.findField("targetItemCriteria") != null) {
-=======
-        if (form != null) {
->>>>>>> f7bbe65b
+        if (form != null && form.findField("targetItemCriteria") != null) {
             form.findField("targetItemCriteria").setRequired(true);
         }
     }
