--- conflicted
+++ resolved
@@ -150,10 +150,6 @@
     public String SkuImpl_Sku_Media_Key();
     public String skuGenerationInvalid();
 
-<<<<<<< HEAD
-    public String Seo_Group();
-=======
     public String cloneErrorMessage();
     public String cloneSuccessMessage();
->>>>>>> 9bb1bc75
 }