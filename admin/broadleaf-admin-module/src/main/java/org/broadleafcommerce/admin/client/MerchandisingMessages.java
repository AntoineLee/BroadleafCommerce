/*
 * Copyright 2008-2012 the original author or authors.
 *
 * Licensed under the Apache License, Version 2.0 (the "License");
 * you may not use this file except in compliance with the License.
 * You may obtain a copy of the License at
 *
 *       http://www.apache.org/licenses/LICENSE-2.0
 *
 * Unless required by applicable law or agreed to in writing, software
 * distributed under the License is distributed on an "AS IS" BASIS,
 * WITHOUT WARRANTIES OR CONDITIONS OF ANY KIND, either express or implied.
 * See the License for the specific language governing permissions and
 * limitations under the License.
 */

package org.broadleafcommerce.admin.client;

import com.google.gwt.i18n.client.ConstantsWithLookup;
import com.google.gwt.i18n.client.LocalizableResource.DefaultLocale;
import com.google.gwt.i18n.client.LocalizableResource.Generate;

/**
 * 
 * @author jfischer
 *
 */
@Generate(format = "com.google.gwt.i18n.rebind.format.PropertiesFormat")
@DefaultLocale("en_US")
public interface MerchandisingMessages extends ConstantsWithLookup {

	public String blcProjectPage();
	public String defaultCategoryName();
	public String newCategoryTitle();
	public String confirmDelete();
	public String defaultProductName();
	public String newProductTitle();
	public String categorySearchTitle();
	public String productSearchTitle();
	public String setPromotionMessageTitle();
	public String productSearchPrompt();
	public String mediaNameDefault();
	public String mediaLabelDefault();
	public String newMediaTitle();
	public String mediaSizeSmall();
	public String mediaSizeMedium();
	public String mediaSizeLarge();
	public String mediaPrimary();
	public String mediaAlternate1();
	public String mediaAlternate2();
	public String mediaAlternate3();
	public String mediaAlternate4();
	public String mediaAlternate5();
	public String mediaAlternate6();
	public String newAttributeTitle();
	public String categorySearchPrompt();
	public String categoryListTitle();
	public String orphanCategoryListTitle();
	public String categoryDetailsTitle();
	public String allChildCategoriesListTitle();
	public String productsTabTitle();
	public String featuredProductsListTitle();
	public String allProductsListTitle();
	public String mediaTabTitle();
	public String mediaListTitle();
	public String productsListTitle();
	public String productDetailsTitle();
	public String productAttributesTitle();
	public String crossSaleProductsTitle();
	public String upsaleProductsTitle();
	public String allParentCategoriesListTitle();
	public String saveButtonTitle();
	public String cancelButtonTitle();
	public String categoryMainTitle();
	public String categoryAttributesTitle();
	public String productMainTitle();
    public String merchandisingModuleTitle();
    public String baseProduct();
    public String skuProduct();
    public String otherProduct();
    public String baseCategory();
    public String baseProductAttribute();
    public String detailsTabTitle();
    public String featuredTabTitle();
    public String categoriesTabTitle();
    public String productOptionsListTitle();
    public String productOptionsTabTitle();
    public String productOptionSearchPrompt();
    public String generateSkusButtonTitle();
    public String generateSkusConfirm();
    public String noSkusGenerated();
    public String skuGenerationFail();
    public String skuGenerationSuccess();
    public String productOptionMainTitle();
    public String productOptionListTitle();
    public String productOptionDetailsTitle();
    public String productOptionValuesTitle();
    public String newProductOptionValue();
    public String skusTabTitle();
    public String skusListTitle();
    public String productBundleItemsTitle();
    public String skuSelect();
    public String editBundleItem();
    public String skuStartDateTooltip();
    public String skuEndDateTooltip();
    public String productBundlePricingModelHelp();
    public String productBundleAutoBundleTooltip();
    public String productBundleGroup();
    public String productBundlePricingModel();
    public String productBundleAutoBundle();
    public String productBundlePromotableItems();
    public String productBundlePromotable();
    public String productBundlePriority();
    public String bundleItemQuantity();
    public String bundleItemSalePrice();
    public String bundleItemSalePriceTooltip();
    public String cloneButtonTitle();
    public String noProductExporters();
    public String selectExporterTitle();
    public String exportProductsButtonTitle();
    public String uniqueSkuError();
    
    public String SkuImpl_Sku_Inventory();
    public String ProductWeight_Shipping();
    public String ProductImpl_Product_Url();
    public String ProductImpl_Product_UrlKey();
    public String ProductImpl_Product_Display_Template();
    public String ProductImpl_SEO();
    public String BundleOrderItemImpl_bundleOrderItem();
    public String ProductImpl_bundleProduct();
    public String OrderItemImpl_baseOrderItem();
    public String SearchFacetImpl_ID();
    public String SearchFacetImpl_description();
    public String SearchFacetImpl_field();
    public String SearchFacetImpl_label();
    public String SearchFacetImpl_showOnSearch();
    public String SearchFacetImpl_searchPriority();
    public String SearchFacetImpl_multiselect();
    public String FieldImpl_EntityType();
    public String FieldImpl_descrpition();
    public String FieldImpl_ID();
    public String FieldImpl_propertyName();
    public String FieldImpl_abbreviation();
    public String FieldImpl_searchable();
    public String FieldImpl_facetFieldType();
    public String SearchFacetRangeImpl_MIN_VALUE();
    public String SearchFacetRangeImpl_MAX_VALUE();
    public String CategorySearchFacetImpl_sequence();

    public String SkuImpl_Sku_Media();
    public String SkuImpl_Sku_Media_Key();
<<<<<<< HEAD
    public String SkuImpl_PriceData();
    public String priceListMainTitle();
=======
    public String skuGenerationInvalid();
>>>>>>> 683fa577
}<|MERGE_RESOLUTION|>--- conflicted
+++ resolved
@@ -149,10 +149,7 @@
 
     public String SkuImpl_Sku_Media();
     public String SkuImpl_Sku_Media_Key();
-<<<<<<< HEAD
     public String SkuImpl_PriceData();
     public String priceListMainTitle();
-=======
     public String skuGenerationInvalid();
->>>>>>> 683fa577
 }