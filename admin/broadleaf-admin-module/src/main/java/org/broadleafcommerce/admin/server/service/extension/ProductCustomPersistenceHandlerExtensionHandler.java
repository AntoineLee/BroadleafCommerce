/*
 * #%L
 * BroadleafCommerce Framework
 * %%
 * Copyright (C) 2009 - 2013 Broadleaf Commerce
 * %%
 * Licensed under the Apache License, Version 2.0 (the "License");
 * you may not use this file except in compliance with the License.
 * You may obtain a copy of the License at
 * 
 *       http://www.apache.org/licenses/LICENSE-2.0
 * 
 * Unless required by applicable law or agreed to in writing, software
 * distributed under the License is distributed on an "AS IS" BASIS,
 * WITHOUT WARRANTIES OR CONDITIONS OF ANY KIND, either express or implied.
 * See the License for the specific language governing permissions and
 * limitations under the License.
 * #L%
 */
package org.broadleafcommerce.admin.server.service.extension;

import org.broadleafcommerce.common.exception.ServiceException;
import org.broadleafcommerce.common.extension.ExtensionHandler;
import org.broadleafcommerce.common.extension.ExtensionResultStatusType;
import org.broadleafcommerce.core.catalog.domain.Product;
import org.broadleafcommerce.openadmin.dto.PersistencePackage;

/**
 * Extension handler for {@link org.broadleafcommerce.admin.server.service.handler.ProductCustomPersistenceHandler}
 *
 * @author Jeff Fischer
 */
public interface ProductCustomPersistenceHandlerExtensionHandler extends ExtensionHandler {

    /**
     * Perform any special handling for the parent category of a product during a product add
     *
     * @param product
     * @return
     */
    ExtensionResultStatusType manageParentCategoryForAdd(PersistencePackage persistencePackage, Product product) throws ServiceException;

    /**
     * Perform any special handling for the parent category of a product during a product update
     *
     * @param product
     * @return
     */
    ExtensionResultStatusType manageParentCategoryForUpdate(PersistencePackage persistencePackage, Product product) throws ServiceException;

    /**
     * Perform any special handling for the remove
     *
     * @param product
     * @return
     */
    ExtensionResultStatusType manageRemove(PersistencePackage persistencePackage, Product product) throws ServiceException;

    /**
<<<<<<< HEAD
     * Perform any special handling for field on the product
     *
     * @param persistencePackage
     * @param product
     * @return
     * @throws ServiceException
     */
    ExtensionResultStatusType manageFields(PersistencePackage persistencePackage, Product product) throws ServiceException;

=======
     * Setup any special state to influence the fetch results
     *
     * @return
     * @throws ServiceException
     */
    ExtensionResultStatusType initiateFetchState() throws ServiceException;

    /**
     * Cleanup any special state started by {@link #initiateFetchState()}
     *
     * @return
     * @throws ServiceException
     */
    ExtensionResultStatusType endFetchState() throws ServiceException;
>>>>>>> 37ce7ded
}<|MERGE_RESOLUTION|>--- conflicted
+++ resolved
@@ -57,7 +57,6 @@
     ExtensionResultStatusType manageRemove(PersistencePackage persistencePackage, Product product) throws ServiceException;
 
     /**
-<<<<<<< HEAD
      * Perform any special handling for field on the product
      *
      * @param persistencePackage
@@ -67,7 +66,8 @@
      */
     ExtensionResultStatusType manageFields(PersistencePackage persistencePackage, Product product) throws ServiceException;
 
-=======
+
+    /**
      * Setup any special state to influence the fetch results
      *
      * @return
@@ -82,5 +82,4 @@
      * @throws ServiceException
      */
     ExtensionResultStatusType endFetchState() throws ServiceException;
->>>>>>> 37ce7ded
 }