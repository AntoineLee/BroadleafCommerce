--- conflicted
+++ resolved
@@ -19,29 +19,19 @@
  */
 package org.broadleafcommerce.admin.web.controller.entity;
 
-<<<<<<< HEAD
-=======
-import java.net.URLDecoder;
->>>>>>> 1eb99b13
 import java.util.List;
 import java.util.Map;
 
 import javax.servlet.http.HttpServletRequest;
 import javax.servlet.http.HttpServletResponse;
 
-<<<<<<< HEAD
-=======
-import org.apache.commons.lang3.StringUtils;
->>>>>>> 1eb99b13
 import org.broadleafcommerce.admin.server.service.handler.ProductCustomPersistenceHandler;
 import org.broadleafcommerce.common.exception.ServiceException;
 import org.broadleafcommerce.core.catalog.domain.Product;
 import org.broadleafcommerce.core.catalog.domain.ProductBundle;
 import org.broadleafcommerce.core.catalog.domain.Sku;
 import org.broadleafcommerce.core.catalog.domain.SkuImpl;
-import org.broadleafcommerce.openadmin.dto.BasicCollectionMetadata;
 import org.broadleafcommerce.openadmin.dto.ClassMetadata;
-import org.broadleafcommerce.openadmin.dto.ClassTree;
 import org.broadleafcommerce.openadmin.dto.DynamicResultSet;
 import org.broadleafcommerce.openadmin.dto.Entity;
 import org.broadleafcommerce.openadmin.dto.FieldMetadata;
@@ -118,15 +108,6 @@
             entityType = URLDecoder.decode(entityType, "UTF-8");
         }
 
-<<<<<<< HEAD
-        ClassMetadata collectionMetadata = service.getClassMetadata(ppr).getDynamicResultSet().getClassMetaData();
-        if (collectionMetadata.getCeilingType().equals(SkuImpl.class.getName())) {
-            collectionMetadata.setCeilingType(Sku.class.getName());
-        }
-        
-        EntityForm entityForm = formService.createEntityForm(collectionMetadata, sectionCrumbs);
-        
-=======
         if (StringUtils.isBlank(entityType)) {
             List<ClassTree> entityTypes = getAddEntityTypes(cmd.getPolymorphicEntities());
             model.addAttribute("entityTypes", entityTypes);
@@ -150,7 +131,6 @@
         entityForm.setEntityType(ppr.getCeilingEntityClassname());
         formService.removeNonApplicableFields(collectionMetadata, entityForm, ppr.getCeilingEntityClassname());
 
->>>>>>> 1eb99b13
         entityForm.removeAction(DefaultEntityFormActions.DELETE);
 
         removeRequiredValidation(entityForm);
