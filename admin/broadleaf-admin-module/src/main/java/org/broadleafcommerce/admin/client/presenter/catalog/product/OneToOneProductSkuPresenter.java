/*
 * Copyright 2008-2012 the original author or authors.
 *
 * Licensed under the Apache License, Version 2.0 (the "License");
 * you may not use this file except in compliance with the License.
 * You may obtain a copy of the License at
 *
 *       http://www.apache.org/licenses/LICENSE-2.0
 *
 * Unless required by applicable law or agreed to in writing, software
 * distributed under the License is distributed on an "AS IS" BASIS,
 * WITHOUT WARRANTIES OR CONDITIONS OF ANY KIND, either express or implied.
 * See the License for the specific language governing permissions and
 * limitations under the License.
 */

package org.broadleafcommerce.admin.client.presenter.catalog.product;

import com.google.gwt.event.shared.HandlerRegistration;
import com.google.gwt.user.client.rpc.AsyncCallback;
import com.smartgwt.client.data.DSRequest;
import com.smartgwt.client.data.DSResponse;
import com.smartgwt.client.data.DataSource;
import com.smartgwt.client.data.Record;
import com.smartgwt.client.util.BooleanCallback;
import com.smartgwt.client.util.SC;
import com.smartgwt.client.widgets.Canvas;
import com.smartgwt.client.widgets.events.ClickEvent;
import com.smartgwt.client.widgets.events.ClickHandler;
import com.smartgwt.client.widgets.events.FetchDataEvent;
import com.smartgwt.client.widgets.events.FetchDataHandler;
import com.smartgwt.client.widgets.form.fields.FormItem;
import com.smartgwt.client.widgets.grid.events.SelectionChangedHandler;
import com.smartgwt.client.widgets.grid.events.SelectionEvent;
import org.broadleafcommerce.admin.client.AdminExporterType;
import org.broadleafcommerce.admin.client.datasource.EntityImplementations;
import org.broadleafcommerce.admin.client.datasource.catalog.category.CategoryListDataSourceFactory;
import org.broadleafcommerce.admin.client.datasource.catalog.category.MediaMapDataSourceFactory;
import org.broadleafcommerce.admin.client.datasource.catalog.product.BundleSkuSearchDataSourceFactory;
import org.broadleafcommerce.admin.client.datasource.catalog.product.OneToOneProductSkuDataSourceFactory;
import org.broadleafcommerce.admin.client.datasource.catalog.product.ParentCategoryListDataSourceFactory;
import org.broadleafcommerce.admin.client.datasource.catalog.product.ProductListDataSourceFactory;
import org.broadleafcommerce.admin.client.datasource.catalog.product.ProductOptionDataSourceFactory;
import org.broadleafcommerce.admin.client.datasource.catalog.product.ProductOptionListDataSourceFactory;
import org.broadleafcommerce.admin.client.datasource.catalog.product.ProductOptionValueDataSourceFactory;
import org.broadleafcommerce.admin.client.datasource.catalog.product.ProductSkusDataSourceFactory;
import org.broadleafcommerce.admin.client.datasource.catalog.product.SkuBundleItemsDataSourceFactory;
import org.broadleafcommerce.admin.client.datasource.pricelist.PriceListDataSourceFactory;
import org.broadleafcommerce.admin.client.datasource.pricelist.PriceListMapDataSourceFactory;
import org.broadleafcommerce.admin.client.service.AppServices;
import org.broadleafcommerce.admin.client.view.catalog.product.OneToOneProductSkuDisplay;
import org.broadleafcommerce.admin.client.view.dialog.ExportListSelectionDialog;
import org.broadleafcommerce.common.presentation.client.OperationType;
import org.broadleafcommerce.openadmin.client.BLCMain;
import org.broadleafcommerce.openadmin.client.callback.TileGridItemSelected;
import org.broadleafcommerce.openadmin.client.callback.TileGridItemSelectedHandler;
import org.broadleafcommerce.openadmin.client.datasource.CeilingEntities;
import org.broadleafcommerce.openadmin.client.datasource.StaticAssetsTileGridDataSourceFactory;
import org.broadleafcommerce.openadmin.client.datasource.dynamic.AbstractDynamicDataSource;
import org.broadleafcommerce.openadmin.client.datasource.dynamic.ListGridDataSource;
import org.broadleafcommerce.openadmin.client.datasource.dynamic.TileGridDataSource;
import org.broadleafcommerce.openadmin.client.dto.AdminExporterDTO;
import org.broadleafcommerce.openadmin.client.dto.OperationTypes;
import org.broadleafcommerce.openadmin.client.presenter.entity.DynamicEntityPresenter;
import org.broadleafcommerce.openadmin.client.presenter.entity.FormItemCallback;
import org.broadleafcommerce.openadmin.client.presenter.entity.SubPresentable;
import org.broadleafcommerce.openadmin.client.presenter.structure.EditableAdornedTargetListPresenter;
import org.broadleafcommerce.openadmin.client.presenter.structure.MapStructurePresenter;
import org.broadleafcommerce.openadmin.client.presenter.structure.SimpleSearchListPresenter;
import org.broadleafcommerce.openadmin.client.reflection.Instantiable;
import org.broadleafcommerce.openadmin.client.setup.AsyncCallbackAdapter;
import org.broadleafcommerce.openadmin.client.setup.NullAsyncCallbackAdapter;
import org.broadleafcommerce.openadmin.client.setup.PresenterSetupItem;
import org.broadleafcommerce.openadmin.client.view.dynamic.dialog.AssetSearchDialog;
import org.broadleafcommerce.openadmin.client.view.dynamic.dialog.EntitySearchDialog;
import org.broadleafcommerce.openadmin.client.view.dynamic.dialog.MapStructureEntityEditDialog;

import java.util.HashMap;
import java.util.List;

/**
 * @author jfischer
 */
public class OneToOneProductSkuPresenter extends DynamicEntityPresenter implements Instantiable {

    protected EntitySearchDialog productSearchView;
    protected EntitySearchDialog skuSearchView;
    protected SubPresentable parentCategoriesPresenter;
    protected AssociatedProductOptionPresenterBasic productOptionsPresenter;
    protected SubPresentable skusPresenter;
    protected SubPresentable bundleItemsPresenter;
    protected HashMap<String, Object> library = new HashMap<String, Object>(10);
    protected HandlerRegistration extendedFetchDataHandlerRegistration;
    protected MapStructurePresenter priceListPresenter;

    protected SubPresentable translationsPresenter;

    @Override
    protected void changeSelection(final Record selectedRecord) {
        AbstractDynamicDataSource dataSource = (AbstractDynamicDataSource) display.getListDisplay().getGrid().getDataSource();
        parentCategoriesPresenter.load(selectedRecord, dataSource, null);
        productOptionsPresenter.load(selectedRecord, dataSource, null);
        skusPresenter.load(selectedRecord, dataSource, null);
        bundleItemsPresenter.load(selectedRecord, dataSource, null);
        getDisplay().getCloneProductButton().enable();

    }

    @Override
    protected void itemSaved(DSResponse response, Object rawData, DSRequest request) {
        super.itemSaved(response, rawData, request);
        getDisplay().getAllCategoriesDisplay().getGrid().invalidateCache();
    }

    @Override
    public void bind() {
        super.bind();
        parentCategoriesPresenter.bind();
        productOptionsPresenter.bind();
        skusPresenter.bind();
        bundleItemsPresenter.bind();
        priceListPresenter.bind();
        translationsPresenter.bind();
        getDisplay().getSkusDisplay().getGrid().addSelectionChangedHandler(new SelectionChangedHandler() {
            @Override
            public void onSelectionChanged(SelectionEvent event) {
                if (event.getState()) {

                    priceListPresenter.load(event.getSelectedRecord(), getPresenterSequenceSetupManager().getDataSource("skusDS"), null);
                    translationsPresenter.load(event.getSelectedRecord(), getPresenterSequenceSetupManager().getDataSource("skusDS"), null);

                }
            }
        });
        getDisplay().getGenerateSkusButton().addClickHandler(new ClickHandler() {
            @Override
            public void onClick(ClickEvent event) {
                if (getDisplay().getProductOptionsDisplay().getGrid().getTotalRows() <= 0) {
                    SC.say(BLCMain.getMessageManager().getString("skuGenerationInvalid"));
                } else {
                    SC.confirm(BLCMain.getMessageManager().getString("generateSkusConfirm"), new BooleanCallback() {
                        @Override
                        public void execute(Boolean value) {
                            if (value) {
                                Long productId = Long.parseLong(getDisplay().getListDisplay().getGrid().getSelectedRecord().getAttribute("id"));
                                AppServices.CATALOG.generateSkusFromProduct(productId, new AsyncCallback<Integer>() {
                                    @Override
                                    public void onSuccess(Integer result) {
                                        //we just finished creating a bunch of Skus, reload the grid
                                        getDisplay().getSkusDisplay().getGrid().invalidateCache();
                                        SC.say(result + " " + BLCMain.getMessageManager().getString("skuGenerationSuccess"));
                                    }

                                    @Override
                                    public void onFailure(Throwable caught) {
                                        SC.say(BLCMain.getMessageManager().getString("skuGenerationFail"));
                                    }
                                });
                            } else {
                                SC.say(BLCMain.getMessageManager().getString("noSkusGenerated"));
                            }
                        }
                    });
                }
            }
        });

        getDisplay().getCloneProductButton().addClickHandler(new ClickHandler() {
            @Override
            public void onClick(ClickEvent event) {
                final Long productId = Long.parseLong(getDisplay().getListDisplay().getGrid().getSelectedRecord().getAttribute("id"));
                final String productName = getDisplay().getListDisplay().getGrid().getSelectedRecord().getAttribute("defaultSku.name");
                AppServices.CATALOG.cloneProduct(productId, new AsyncCallback<Boolean>() {
                    @Override
                    public void onFailure(Throwable caught) {
                        SC.say("There was an error when cloning product " + productName);
                    }

                    @Override
                    public void onSuccess(Boolean result) {
                        if (result) {
                            getDisplay().getListDisplay().getGrid().invalidateCache();
                            SC.say(productName + " has been cloned successfully");
                        } else {
                            SC.say("There was an error when cloning product " + productName);
                        }
                    }
                });
            }
        });

        getDisplay().getExportProductsButton().addClickHandler(new ClickHandler() {
            @Override
            public void onClick(ClickEvent event) {
                AppServices.EXPORT.getExporters(AdminExporterType.PRODUCT.toString(), new AsyncCallback<List<AdminExporterDTO>>() {
                    @Override
                    public void onSuccess(final List<AdminExporterDTO> result) {
                        if (result == null || result.size() == 0) {
                            SC.say(BLCMain.getMessageManager().getString("noProductExporters"));
                        } else {
                            ExportListSelectionDialog exportSelectionDialog = new ExportListSelectionDialog();
                            exportSelectionDialog.search(BLCMain.getMessageManager().getString("selectExporterTitle"), result);
                        }
                    }

                    @Override
                    public void onFailure(Throwable caught) {
                        // TODO Auto-generated method stub

                    }
                });
            }
        });

        extendedFetchDataHandlerRegistration = display.getListDisplay().getGrid().addFetchDataHandler(new FetchDataHandler() {
            @Override
            public void onFilterData(FetchDataEvent event) {
                ((OneToOneProductSkuDisplay) display).getCloneProductButton().disable();
            }
        });

    }

    @Override
    protected void addClicked() {
        initialValues.put("name", BLCMain.getMessageManager().getString("defaultProductName"));
        addClicked(BLCMain.getMessageManager().getString("newProductTitle"));
    }

    @Override
    public void setup() {
        getPresenterSequenceSetupManager().addOrReplaceItem(new PresenterSetupItem("productDS", new OneToOneProductSkuDataSourceFactory(), new AsyncCallbackAdapter() {
            @Override
            public void onSetupSuccess(DataSource top) {
                setupDisplayItems(top);
                ((ListGridDataSource) top).setupGridFields(new String[]{}, new Boolean[]{});
            }
        }));
        getPresenterSequenceSetupManager().addOrReplaceItem(new PresenterSetupItem("categorySearch", new CategoryListDataSourceFactory(), new OperationTypes(OperationType.BASIC, OperationType.BASIC, OperationType.ADORNEDTARGETLIST, OperationType.BASIC, OperationType.BASIC), new Object[]{}, new AsyncCallbackAdapter() {
            @Override
            public void onSetupSuccess(DataSource result) {
                ListGridDataSource categorySearchDataSource = (ListGridDataSource) result;
                EntitySearchDialog categorySearchView = new EntitySearchDialog(categorySearchDataSource);
                library.put("categorySearchView", categorySearchView);
            }
        }));
        getPresenterSequenceSetupManager().addOrReplaceItem(new PresenterSetupItem("oneToOneProductSearchDS", new ProductListDataSourceFactory(), new AsyncCallbackAdapter() {
            @Override
            public void onSetupSuccess(DataSource result) {
                final ListGridDataSource productSearchDataSource = (ListGridDataSource) result;
                productSearchView = new EntitySearchDialog(productSearchDataSource);
            }
        }));
        getPresenterSequenceSetupManager().addOrReplaceItem(new PresenterSetupItem("parentCategoriesDS", new ParentCategoryListDataSourceFactory(), new OperationTypes(OperationType.ADORNEDTARGETLIST, OperationType.ADORNEDTARGETLIST, OperationType.ADORNEDTARGETLIST, OperationType.ADORNEDTARGETLIST, OperationType.BASIC), new Object[]{}, new AsyncCallbackAdapter() {
            @Override
            public void onSetupSuccess(DataSource result) {
<<<<<<< HEAD
                parentCategoriesPresenter = new SimpleSearchListPresenter(getDisplay().getAllCategoriesDisplay(), (EntitySearchDialog) library.get("categorySearchView"), new String[]{EntityImplementations.PRODUCT}, BLCMain.getMessageManager().getString("categorySearchPrompt"));
                parentCategoriesPresenter.setDataSource((ListGridDataSource) result, new String[]{"name", "urlKey"}, new Boolean[]{false, false});
            }
        }));

        getPresenterSequenceSetupManager().addOrReplaceItem(new PresenterSetupItem("productOptionSearchDS", new ProductOptionListDataSourceFactory(), new AsyncCallbackAdapter() {
=======
				parentCategoriesPresenter = new SimpleSearchListPresenter(getDisplay().getAllCategoriesDisplay(), (EntitySearchDialog) library.get("categorySearchView"), BLCMain.getMessageManager().getString("categorySearchPrompt"));
				parentCategoriesPresenter.setDataSource((ListGridDataSource) result, new String[]{"name", "urlKey"}, new Boolean[]{false, false});
			}
		}));
		
		getPresenterSequenceSetupManager().addOrReplaceItem(new PresenterSetupItem("productOptionSearchDS", new ProductOptionListDataSourceFactory(), new AsyncCallbackAdapter() {
>>>>>>> d99a3a11
            @Override
            public void onSetupSuccess(DataSource result) {
                EntitySearchDialog productOptionSearchView = new EntitySearchDialog((ListGridDataSource) result, true);
                library.put("productOptionSearchView", productOptionSearchView);
            }
        }));

        getPresenterSequenceSetupManager().addOrReplaceItem(new PresenterSetupItem("productOptionValuesDS", new ProductOptionValueDataSourceFactory(), new NullAsyncCallbackAdapter()));
        getPresenterSequenceSetupManager().addOrReplaceItem(new PresenterSetupItem("productOptionsDS", new ProductOptionDataSourceFactory(), new AsyncCallbackAdapter() {
            @Override
            public void onSetupSuccess(DataSource result) {
                productOptionsPresenter = new AssociatedProductOptionPresenterBasic(getDisplay().getProductOptionsDisplay(), (EntitySearchDialog) library.get("productOptionSearchView"), BLCMain.getMessageManager().getString("productOptionSearchPrompt"));
                productOptionsPresenter.setDataSource((ListGridDataSource) result, new String[]{"label", "type", "required"}, new Boolean[]{true, true, true});
                productOptionsPresenter.setExpansionDataSource((ListGridDataSource) getPresenterSequenceSetupManager().getDataSource("productOptionValuesDS"), new String[]{"displayOrder", "attributeValue", "priceAdjustment"}, new Boolean[]{false, false, false});
            }
        }));
        getPresenterSequenceSetupManager().addOrReplaceItem(new PresenterSetupItem("skuPriceListDS", new PriceListDataSourceFactory(), new AsyncCallbackAdapter() {
            @Override
            public void onSetupSuccess(DataSource top) {


            }
        }));
        getPresenterSequenceSetupManager().addOrReplaceItem(new PresenterSetupItem("skuLocaleDS", new LocaleDataSourceFactory(org.broadleafcommerce.openadmin.client.datasource.CeilingEntities.LOCALE), new AsyncCallbackAdapter() {
            @Override
            public void onSetupSuccess(DataSource top) {


            }
        }));
        getPresenterSequenceSetupManager().addOrReplaceItem(new PresenterSetupItem("priceListMapDS", new PriceListMapDataSourceFactory(this), null, null, new AsyncCallbackAdapter() {

            @Override
            public void onSetupSuccess(DataSource result) {

                priceListPresenter = new MapStructurePresenter(getDisplay().getSkuPriceListDisplay(), getMediaEntityView(), BLCMain.getMessageManager().getString("newMediaTitle"));
                priceListPresenter.setDataSource((ListGridDataSource) result, new String[]{}, new Boolean[]{});

            }

            protected MapStructureEntityEditDialog getMediaEntityView() {
                MapStructureEntityEditDialog mapEntityAdd;
                mapEntityAdd = new MapStructureEntityEditDialog(MediaMapDataSourceFactory.MAPSTRUCTURE, getPresenterSequenceSetupManager().getDataSource("skuPriceListDS"), "friendlyName", "priceKey");
                mapEntityAdd.setShowMedia(true);
                mapEntityAdd.setMediaField("url");

                return mapEntityAdd;
            }

        }));

        getPresenterSequenceSetupManager().addOrReplaceItem(new PresenterSetupItem("skuTranslationMapDS", new SkuTranslationsMapDataSourceFactory(this), new AsyncCallbackAdapter() {
            @Override
            public void onSetupSuccess(DataSource result) {
                translationsPresenter = new MapStructurePresenter(getDisplay().getTranslationsDisplay(), getMediaEntityView(), BLCMain.getMessageManager().getString("newMediaTitle"));
                translationsPresenter.setDataSource((ListGridDataSource) result, new String[]{}, new Boolean[]{});
            }

            protected MapStructureEntityEditDialog getMediaEntityView() {
                MapStructureEntityEditDialog mapEntityAdd;
                mapEntityAdd = new MapStructureEntityEditDialog(MediaMapDataSourceFactory.MAPSTRUCTURE, getPresenterSequenceSetupManager().getDataSource("skuLocaleDS"), "friendlyName", "localeCode");
                mapEntityAdd.setShowMedia(true);
                mapEntityAdd.setMediaField("url");
                return mapEntityAdd;
            }
        }));

        getPresenterSequenceSetupManager().addOrReplaceItem(new PresenterSetupItem("skusDS", new ProductSkusDataSourceFactory(), new AsyncCallbackAdapter() {
            @Override
            public void onSetupSuccess(DataSource result) {


                skusPresenter = new SkusPresenter(getDisplay().getSkusDisplay(), "Add Sku", null, false, true, false);
                //grid fields are managed by declared prominence on the entity itself
                skusPresenter.setDataSource((ListGridDataSource) result, new String[]{}, new Boolean[]{});

            }
        }));


        getPresenterSequenceSetupManager().addOrReplaceItem(new PresenterSetupItem("skuSearchDS", new BundleSkuSearchDataSourceFactory(), new AsyncCallbackAdapter() {
            @Override
            public void onSetupSuccess(DataSource result) {
                ListGridDataSource skuSearchDataSource = (ListGridDataSource) result;
                skuSearchDataSource.resetPermanentFieldVisibility("name", "retailPrice", "salePrice");
                skuSearchView = new EntitySearchDialog(skuSearchDataSource, true);
                skuSearchView.setWidth(800);
            }
        }));

        getPresenterSequenceSetupManager().addOrReplaceItem(new PresenterSetupItem("bundleSkusDS", new SkuBundleItemsDataSourceFactory(), new AsyncCallbackAdapter() {
            @Override
            public void onSetupSuccess(DataSource result) {
                bundleItemsPresenter = new EditableAdornedTargetListPresenter(getDisplay().getBundleItemsDisplay(), skuSearchView, new String[]{EntityImplementations.PRODUCT_BUNDLE}, BLCMain.getMessageManager().getString("skuSelect"), BLCMain.getMessageManager().getString("editBundleItem"), new String[]{"quantity", "itemSalePrice"});
                bundleItemsPresenter.setDataSource((ListGridDataSource) result, new String[]{"name", "quantity", "itemSalePrice"}, new Boolean[]{false, false, false});
            }
        }));
        getPresenterSequenceSetupManager().addOrReplaceItem(new PresenterSetupItem("staticAssetTreeDS", new StaticAssetsTileGridDataSourceFactory(), new AsyncCallbackAdapter() {
            @Override
            public void onSetupSuccess(DataSource dataSource) {
                TileGridDataSource staticAssetTreeDS = (TileGridDataSource) dataSource;
                final AssetSearchDialog dialog = new AssetSearchDialog(staticAssetTreeDS);
                HashMap<String, Object> initialValues = new HashMap<String, Object>(10);
                initialValues.put("operation", "add");
                initialValues.put("customCriteria", "assetListUi");
                initialValues.put("ceilingEntityFullyQualifiedClassname", CeilingEntities.STATICASSETS);
                initialValues.put("_type", CeilingEntities.STATICASSETS);
                initialValues.put("csrfToken", BLCMain.csrfToken);
                dialog.setInitialValues(initialValues);
                library.put("staticAssetDialog", dialog);
            }
        }));
    }


    @Override
    public void postSetup(Canvas container) {
        MapStructurePresenter simplePresenter = (MapStructurePresenter) subPresentables.get("productMediaMapDS");
        DefaultSkuMediaMapStructurePresenter defaultSkuMediaMapStructurePresenter = new DefaultSkuMediaMapStructurePresenter(simplePresenter);
        subPresentables.put("productMediaMapDS", defaultSkuMediaMapStructurePresenter);

        getPresenterSequenceSetupManager().getDataSource("productMediaMapDS").getFormItemCallbackHandlerManager().addFormItemCallback("url", new FormItemCallback() {
            @Override
            public void execute(final FormItem formItem) {
                ((AssetSearchDialog) library.get("staticAssetDialog")).search("Asset Search", new TileGridItemSelectedHandler() {
                    @Override
                    public void onSearchItemSelected(TileGridItemSelected event) {
                        String staticAssetFullUrl = BLCMain.assetServerUrlPrefix + event.getRecord().getAttribute("fullUrl");
                        formItem.setValue(staticAssetFullUrl);
                        ((MapStructurePresenter) subPresentables.get("productMediaMapDS")).getEntityEditDialog().updateMedia(staticAssetFullUrl);
                    }
                });
            }
        });
        
        gridHelper.addSubPresentableHandlers(display.getListDisplay().getGrid(),parentCategoriesPresenter,productOptionsPresenter,skusPresenter,bundleItemsPresenter,defaultSkuMediaMapStructurePresenter );
        
        super.postSetup(container);
    }

    @Override
    public OneToOneProductSkuDisplay getDisplay() {
        return (OneToOneProductSkuDisplay) display;
    }

}<|MERGE_RESOLUTION|>--- conflicted
+++ resolved
@@ -254,21 +254,12 @@
         getPresenterSequenceSetupManager().addOrReplaceItem(new PresenterSetupItem("parentCategoriesDS", new ParentCategoryListDataSourceFactory(), new OperationTypes(OperationType.ADORNEDTARGETLIST, OperationType.ADORNEDTARGETLIST, OperationType.ADORNEDTARGETLIST, OperationType.ADORNEDTARGETLIST, OperationType.BASIC), new Object[]{}, new AsyncCallbackAdapter() {
             @Override
             public void onSetupSuccess(DataSource result) {
-<<<<<<< HEAD
-                parentCategoriesPresenter = new SimpleSearchListPresenter(getDisplay().getAllCategoriesDisplay(), (EntitySearchDialog) library.get("categorySearchView"), new String[]{EntityImplementations.PRODUCT}, BLCMain.getMessageManager().getString("categorySearchPrompt"));
-                parentCategoriesPresenter.setDataSource((ListGridDataSource) result, new String[]{"name", "urlKey"}, new Boolean[]{false, false});
-            }
-        }));
-
-        getPresenterSequenceSetupManager().addOrReplaceItem(new PresenterSetupItem("productOptionSearchDS", new ProductOptionListDataSourceFactory(), new AsyncCallbackAdapter() {
-=======
 				parentCategoriesPresenter = new SimpleSearchListPresenter(getDisplay().getAllCategoriesDisplay(), (EntitySearchDialog) library.get("categorySearchView"), BLCMain.getMessageManager().getString("categorySearchPrompt"));
 				parentCategoriesPresenter.setDataSource((ListGridDataSource) result, new String[]{"name", "urlKey"}, new Boolean[]{false, false});
 			}
 		}));
 		
 		getPresenterSequenceSetupManager().addOrReplaceItem(new PresenterSetupItem("productOptionSearchDS", new ProductOptionListDataSourceFactory(), new AsyncCallbackAdapter() {
->>>>>>> d99a3a11
             @Override
             public void onSetupSuccess(DataSource result) {
                 EntitySearchDialog productOptionSearchView = new EntitySearchDialog((ListGridDataSource) result, true);
