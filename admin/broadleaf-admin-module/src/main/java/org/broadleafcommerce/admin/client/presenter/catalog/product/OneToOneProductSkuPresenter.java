--- conflicted
+++ resolved
@@ -121,11 +121,7 @@
             @Override
             public void onSelectionChanged(SelectionEvent event) {
                 if (event.getState()) {
-<<<<<<< HEAD
-
-=======
-                    priceListPresenter.load(event.getSelectedRecord(), getPresenterSequenceSetupManager().getDataSource("skusDS"), null);
->>>>>>> 472f1547
+
                     translationsPresenter.load(event.getSelectedRecord(), getPresenterSequenceSetupManager().getDataSource("skusDS"), null);
                 }
             }
@@ -272,7 +268,6 @@
                 productOptionsPresenter.setExpansionDataSource((ListGridDataSource) getPresenterSequenceSetupManager().getDataSource("productOptionValuesDS"), new String[]{"displayOrder", "attributeValue", "priceAdjustment"}, new Boolean[]{false, false, false});
             }
         }));
-<<<<<<< HEAD
         getPresenterSequenceSetupManager().addOrReplaceItem(new PresenterSetupItem("skuLocaleDS", new LocaleDataSourceFactory(org.broadleafcommerce.openadmin.client.datasource.CeilingEntities.LOCALE), new AsyncCallbackAdapter() {
             @Override
             public void onSetupSuccess(DataSource top) {
@@ -282,27 +277,6 @@
         }));
 
 
-=======
-        getPresenterSequenceSetupManager().addOrReplaceItem(new PresenterSetupItem("skuPriceListDS", new PriceListDataSourceFactory(), new NullAsyncCallbackAdapter()));
-        getPresenterSequenceSetupManager().addOrReplaceItem(new PresenterSetupItem("skuLocaleDS", new LocaleDataSourceFactory(org.broadleafcommerce.openadmin.client.datasource.CeilingEntities.LOCALE), new NullAsyncCallbackAdapter()));
-        getPresenterSequenceSetupManager().addOrReplaceItem(new PresenterSetupItem("priceListMapDS", new PriceListMapDataSourceFactory(this), null, null, new AsyncCallbackAdapter() {
-
-            @Override
-            public void onSetupSuccess(DataSource result) {
-                priceListPresenter = new MapStructurePresenter("", getDisplay().getSkuPriceListDisplay(), getMediaEntityView(), BLCMain.getMessageManager().getString("newMediaTitle"));
-                priceListPresenter.setDataSource((ListGridDataSource) result, new String[]{}, new Boolean[]{});
-            }
-
-            protected MapStructureEntityEditDialog getMediaEntityView() {
-                MapStructureEntityEditDialog mapEntityAdd;
-                mapEntityAdd = new MapStructureEntityEditDialog(MediaMapDataSourceFactory.MAPSTRUCTURE, getPresenterSequenceSetupManager().getDataSource("skuPriceListDS"), "friendlyName", "priceKey");
-                mapEntityAdd.setShowMedia(true);
-                mapEntityAdd.setMediaField("url");
-
-                return mapEntityAdd;
-            }
-        }));
->>>>>>> 472f1547
         getPresenterSequenceSetupManager().addOrReplaceItem(new PresenterSetupItem("skuTranslationMapDS", new SkuTranslationsMapDataSourceFactory(this), new AsyncCallbackAdapter() {
             @Override
             public void onSetupSuccess(DataSource result) {
