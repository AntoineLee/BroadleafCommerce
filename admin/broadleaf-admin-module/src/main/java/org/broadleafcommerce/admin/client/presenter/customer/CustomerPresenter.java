/*
 * Copyright 2008-2012 the original author or authors.
 *
 * Licensed under the Apache License, Version 2.0 (the "License");
 * you may not use this file except in compliance with the License.
 * You may obtain a copy of the License at
 *
 *       http://www.apache.org/licenses/LICENSE-2.0
 *
 * Unless required by applicable law or agreed to in writing, software
 * distributed under the License is distributed on an "AS IS" BASIS,
 * WITHOUT WARRANTIES OR CONDITIONS OF ANY KIND, either express or implied.
 * See the License for the specific language governing permissions and
 * limitations under the License.
 */

package org.broadleafcommerce.admin.client.presenter.customer;

import com.smartgwt.client.data.DataSource;
import com.smartgwt.client.data.Record;
import com.smartgwt.client.util.BooleanCallback;
import com.smartgwt.client.util.SC;
import com.smartgwt.client.widgets.Canvas;
import com.smartgwt.client.widgets.events.ClickEvent;
import com.smartgwt.client.widgets.events.ClickHandler;
import org.broadleafcommerce.admin.client.datasource.EntityImplementations;
import org.broadleafcommerce.admin.client.datasource.customer.ChallengeQuestionListDataSourceFactory;
import org.broadleafcommerce.admin.client.datasource.customer.CustomerAddressDataSourceFactory;
import org.broadleafcommerce.admin.client.datasource.customer.CustomerListDataSourceFactory;
import org.broadleafcommerce.admin.client.datasource.customer.LocaleListDataSourceFactory;
import org.broadleafcommerce.admin.client.datasource.order.CountryListDataSourceFactory;
import org.broadleafcommerce.admin.client.datasource.order.StateListDataSourceFactory;
import org.broadleafcommerce.admin.client.view.customer.CustomerDisplay;
import org.broadleafcommerce.openadmin.client.BLCMain;
import org.broadleafcommerce.openadmin.client.datasource.dynamic.DynamicEntityDataSource;
import org.broadleafcommerce.openadmin.client.datasource.dynamic.ListGridDataSource;
import org.broadleafcommerce.openadmin.client.dto.Entity;
import org.broadleafcommerce.openadmin.client.dto.OperationTypes;
import org.broadleafcommerce.openadmin.client.dto.PersistencePackage;
import org.broadleafcommerce.openadmin.client.dto.PersistencePerspective;
import org.broadleafcommerce.openadmin.client.dto.Property;
import org.broadleafcommerce.openadmin.client.presenter.entity.DynamicEntityPresenter;
import org.broadleafcommerce.openadmin.client.presenter.entity.SubPresentable;
import org.broadleafcommerce.openadmin.client.presenter.structure.CreateBasedListStructurePresenter;
import org.broadleafcommerce.openadmin.client.reflection.Instantiable;
import org.broadleafcommerce.openadmin.client.service.AbstractCallback;
import org.broadleafcommerce.openadmin.client.service.AppServices;
import org.broadleafcommerce.openadmin.client.setup.AsyncCallbackAdapter;
import org.broadleafcommerce.openadmin.client.setup.PresenterSetupItem;
import org.broadleafcommerce.openadmin.client.view.dynamic.dialog.EntitySearchDialog;

import java.util.HashMap;

/**
 * @author jfischer
 */
public class CustomerPresenter extends DynamicEntityPresenter implements Instantiable {

    protected SubPresentable customerAddressPresenter;
    protected HashMap<String, Object> library = new HashMap<String, Object>(10);

    @Override
    protected void changeSelection(final Record selectedRecord) {
        getDisplay().getUpdateLoginButton().enable();
        customerAddressPresenter.load(selectedRecord, getPresenterSequenceSetupManager().getDataSource("customerDS"));
    }

    @Override
    protected void addClicked() {
        initialValues.put("username", BLCMain.getMessageManager().getString("usernameDefault"));
        super.addClicked(BLCMain.getMessageManager().getString("newCustomerTitle"));
    }

    @Override
    public void bind() {
        super.bind();
        customerAddressPresenter.bind();
        getDisplay().getUpdateLoginButton().addClickHandler(new ClickHandler() {
            @Override
            public void onClick(ClickEvent event) {
                if (event.isLeftButtonDown()) {
                    SC.confirm(BLCMain.getMessageManager().getString("confirmResetPassword"), new BooleanCallback() {
                        @Override
                        public void execute(Boolean value) {
                            if (value != null && value) {
                                BLCMain.NON_MODAL_PROGRESS.startProgress();

                                PersistencePerspective tempPerspective = new PersistencePerspective();
                                OperationTypes opTypes = new OperationTypes();
                                tempPerspective.setOperationTypes(opTypes);

                                final Entity entity = new Entity();
                                Property prop = new Property();
                                prop.setName("username");
                                prop.setValue(display.getListDisplay().getGrid().getSelectedRecord().getAttribute("username"));
                                entity.setProperties(new Property[]{prop});
                                entity.setType(new String[]{"org.broadleafcommerce.profile.core.domain.Customer"});

                                AppServices.DYNAMIC_ENTITY.update(new PersistencePackage("org.broadleafcommerce.profile.core.domain.Customer", entity, tempPerspective, new String[]{"passwordUpdate"}, BLCMain.csrfToken), new AbstractCallback<Entity>() {
                                    @Override
                                    public void onSuccess(Entity arg0) {
                                        BLCMain.NON_MODAL_PROGRESS.stopProgress();
                                        SC.say(BLCMain.getMessageManager().getString("resetPasswordSuccessful"));
                                    }
                                });
                            }
                        }
                    });
                }
            }
        });

    }

    @Override
    public void setup() {
        getPresenterSequenceSetupManager().addOrReplaceItem(new PresenterSetupItem("customerDS", new CustomerListDataSourceFactory(), new AsyncCallbackAdapter() {
            @Override
            public void onSetupSuccess(DataSource top) {
                setupDisplayItems(top);
                ((ListGridDataSource) top).setupGridFields(new String[]{"username", "firstName", "lastName", "emailAddress"}, new Boolean[]{true, true, true, true});
            }
        }));
        getPresenterSequenceSetupManager().addOrReplaceItem(new PresenterSetupItem("challengeQuestionDS", new ChallengeQuestionListDataSourceFactory(), new AsyncCallbackAdapter() {
            @Override
            public void onSetupSuccess(DataSource result) {
                ((ListGridDataSource) result).resetPermanentFieldVisibility("question");
                final EntitySearchDialog challengeQuestionSearchView = new EntitySearchDialog((ListGridDataSource) result, true);
                getPresenterSequenceSetupManager().getDataSource("customerDS").
                        getFormItemCallbackHandlerManager().addSearchFormItemCallback(
                        "challengeQuestion",
                        challengeQuestionSearchView,
                        BLCMain.getMessageManager().getString("challengeQuestionSearchPrompt"),
                        display.getDynamicFormDisplay()
                );
            }
        }));
        getPresenterSequenceSetupManager().addOrReplaceItem(new PresenterSetupItem("localeDS", new LocaleListDataSourceFactory(), new AsyncCallbackAdapter() {
            @Override
            public void onSetupSuccess(DataSource result) {
                ((ListGridDataSource) result).resetPermanentFieldVisibility("friendlyName");
                final EntitySearchDialog localeSearchView = new EntitySearchDialog((ListGridDataSource) result, true);
                getPresenterSequenceSetupManager().getDataSource("customerDS").
                        getFormItemCallbackHandlerManager().addSearchFormItemCallback(
                        "customerLocale",
                        localeSearchView,
                        BLCMain.getMessageManager().getString("localeSearchPrompt"),
                        display.getDynamicFormDisplay()
                );
            }
        }));
        getPresenterSequenceSetupManager().addOrReplaceItem(new PresenterSetupItem("countryDS", new CountryListDataSourceFactory(), new AsyncCallbackAdapter() {
            @Override
            public void onSetupSuccess(DataSource result) {
                ((ListGridDataSource) result).resetPermanentFieldVisibility(
                        "abbreviation",
                        "name"
                );
                EntitySearchDialog countrySearchView = new EntitySearchDialog((ListGridDataSource) result, true);
                library.put("countrySearchView", countrySearchView);
            }
        }));
        getPresenterSequenceSetupManager().addOrReplaceItem(new PresenterSetupItem("stateDS", new StateListDataSourceFactory(), new AsyncCallbackAdapter() {
            @Override
            public void onSetupSuccess(DataSource result) {
                ((ListGridDataSource) result).resetPermanentFieldVisibility(
                        "abbreviation",
                        "name"
                );
                EntitySearchDialog stateSearchView = new EntitySearchDialog((ListGridDataSource) result, true);
                library.put("stateSearchView", stateSearchView);
            }
        }));
        getPresenterSequenceSetupManager().addOrReplaceItem(new PresenterSetupItem("customerAddressDS", new CustomerAddressDataSourceFactory(), new AsyncCallbackAdapter() {
            @Override
            public void onSetupSuccess(DataSource result) {
                customerAddressPresenter = new CreateBasedListStructurePresenter(getDisplay().getCustomerAddressDisplay(), new String[]{EntityImplementations.CUSTOMER}, BLCMain.getMessageManager().getString("newCustomerAddressTitle"));
                customerAddressPresenter.setDataSource((ListGridDataSource) result, new String[]{"addressName", "address.addressLine1", "address.city", "address.state.name", "address.postalCode"}, new Boolean[]{true, true, true, true, true});

                ((DynamicEntityDataSource) result).
                        getFormItemCallbackHandlerManager().addSearchFormItemCallback(
                        "address.country",
                        (EntitySearchDialog) library.get("countrySearchView"),
                        BLCMain.getMessageManager().getString("countrySearchPrompt"),
                        display.getDynamicFormDisplay()
                );
                ((DynamicEntityDataSource) result).
                        getFormItemCallbackHandlerManager().addSearchFormItemCallback(
                        "address.state",
                        (EntitySearchDialog) library.get("stateSearchView"),
                        BLCMain.getMessageManager().getString("stateSearchPrompt"),
                        display.getDynamicFormDisplay()
                );
            }
        }));
<<<<<<< HEAD
    }

    @Override
    public void postSetup(Canvas container) {
        //gridHelper.traverseTreeAndAddHandlers(display.getListDisplay().getGrid());
        //gridHelper.addSubPresentableHandlers(display.getListDisplay().getGrid(), customerAddressPresenter);

        super.postSetup(container);
    }

    @Override
    public CustomerDisplay getDisplay() {
        return (CustomerDisplay) display;
    }

=======
	}
@Override
public void postSetup(Canvas container) {
   
    gridHelper.addSubPresentableHandlers(display.getListDisplay().getGrid(),customerAddressPresenter );
    
    super.postSetup(container);
}
	@Override
	public CustomerDisplay getDisplay() {
		return (CustomerDisplay) display;
	}
	
>>>>>>> 87b931e9
}<|MERGE_RESOLUTION|>--- conflicted
+++ resolved
@@ -16,13 +16,6 @@
 
 package org.broadleafcommerce.admin.client.presenter.customer;
 
-import com.smartgwt.client.data.DataSource;
-import com.smartgwt.client.data.Record;
-import com.smartgwt.client.util.BooleanCallback;
-import com.smartgwt.client.util.SC;
-import com.smartgwt.client.widgets.Canvas;
-import com.smartgwt.client.widgets.events.ClickEvent;
-import com.smartgwt.client.widgets.events.ClickHandler;
 import org.broadleafcommerce.admin.client.datasource.EntityImplementations;
 import org.broadleafcommerce.admin.client.datasource.customer.ChallengeQuestionListDataSourceFactory;
 import org.broadleafcommerce.admin.client.datasource.customer.CustomerAddressDataSourceFactory;
@@ -49,6 +42,14 @@
 import org.broadleafcommerce.openadmin.client.setup.PresenterSetupItem;
 import org.broadleafcommerce.openadmin.client.view.dynamic.dialog.EntitySearchDialog;
 
+import com.smartgwt.client.data.DataSource;
+import com.smartgwt.client.data.Record;
+import com.smartgwt.client.util.BooleanCallback;
+import com.smartgwt.client.util.SC;
+import com.smartgwt.client.widgets.Canvas;
+import com.smartgwt.client.widgets.events.ClickEvent;
+import com.smartgwt.client.widgets.events.ClickHandler;
+
 import java.util.HashMap;
 
 /**
@@ -193,23 +194,6 @@
                 );
             }
         }));
-<<<<<<< HEAD
-    }
-
-    @Override
-    public void postSetup(Canvas container) {
-        //gridHelper.traverseTreeAndAddHandlers(display.getListDisplay().getGrid());
-        //gridHelper.addSubPresentableHandlers(display.getListDisplay().getGrid(), customerAddressPresenter);
-
-        super.postSetup(container);
-    }
-
-    @Override
-    public CustomerDisplay getDisplay() {
-        return (CustomerDisplay) display;
-    }
-
-=======
 	}
 @Override
 public void postSetup(Canvas container) {
@@ -218,10 +202,10 @@
     
     super.postSetup(container);
 }
-	@Override
-	public CustomerDisplay getDisplay() {
-		return (CustomerDisplay) display;
-	}
-	
->>>>>>> 87b931e9
+
+    @Override
+    public CustomerDisplay getDisplay() {
+        return (CustomerDisplay) display;
+    }
+
 }