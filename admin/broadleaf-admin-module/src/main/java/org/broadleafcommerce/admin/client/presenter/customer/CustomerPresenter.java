--- conflicted
+++ resolved
@@ -174,11 +174,7 @@
         getPresenterSequenceSetupManager().addOrReplaceItem(new PresenterSetupItem("customerAddressDS", new CustomerAddressDataSourceFactory(), new AsyncCallbackAdapter() {
             @Override
             public void onSetupSuccess(DataSource result) {
-<<<<<<< HEAD
-                customerAddressPresenter = new CreateBasedListStructurePresenter(getDisplay().getCustomerAddressDisplay(), new String[]{EntityImplementations.CUSTOMER}, BLCMain.getMessageManager().getString("newCustomerAddressTitle"));
-=======
                 customerAddressPresenter = new CreateBasedListStructurePresenter(getDisplay().getCustomerAddressDisplay(), BLCMain.getMessageManager().getString("newCustomerAddressTitle"));
->>>>>>> d99a3a11
                 customerAddressPresenter.setDataSource((ListGridDataSource) result, new String[]{"addressName", "address.addressLine1", "address.city", "address.state.name", "address.postalCode"}, new Boolean[]{true, true, true, true, true});
 
                 ((DynamicEntityDataSource) result).
@@ -197,28 +193,16 @@
                 );
             }
         }));
-	}
+    }
     
-<<<<<<< HEAD
-    super.postSetup(container);
-}
-
-    @Override
-    public CustomerDisplay getDisplay() {
-        return (CustomerDisplay) display;
-    }
-
-=======
-	@Override
+    @Override
     public void postSetup(Canvas container) {
         gridHelper.addSubPresentableHandlers(display.getListDisplay().getGrid(), customerAddressPresenter );
         super.postSetup(container);
     }
-    
-	@Override
-	public CustomerDisplay getDisplay() {
-		return (CustomerDisplay) display;
-	}
-	
->>>>>>> d99a3a11
+    @Override
+    public CustomerDisplay getDisplay() {
+        return (CustomerDisplay) display;
+    }
+
 }