<?xml version="1.0" encoding="UTF-8"?>
<!--
  #%L
  BroadleafCommerce Admin Module
  %%
  Copyright (C) 2009 - 2016 Broadleaf Commerce
  %%
  Licensed under the Broadleaf Fair Use License Agreement, Version 1.0
  (the "Fair Use License" located  at http://license.broadleafcommerce.org/fair_use_license-1.0.txt)
  unless the restrictions on use therein are violated and require payment to Broadleaf in which case
  the Broadleaf End User License Agreement (EULA), Version 1.1
  (the "Commercial License" located at http://license.broadleafcommerce.org/commercial_license-1.1.txt)
  shall apply.
  
  Alternatively, the Commercial License may be replaced with a mutually agreed upon license (the "Custom License")
  between you and Broadleaf Commerce. You may not use this file except in compliance with the applicable license.
  #L%
  -->

<beans xmlns="http://www.springframework.org/schema/beans"
       xmlns:xsi="http://www.w3.org/2001/XMLSchema-instance"
       xmlns:context="http://www.springframework.org/schema/context"
       xmlns:mo="http://schema.broadleafcommerce.org/mo"
       xsi:schemaLocation="http://www.springframework.org/schema/beans
               http://www.springframework.org/schema/beans/spring-beans.xsd
               http://www.springframework.org/schema/context
               http://www.springframework.org/schema/context/spring-context.xsd
               http://schema.broadleafcommerce.org/mo
               http://schema.broadleafcommerce.org/mo/mo-3.0.xsd">

    <context:component-scan base-package="org.broadleafcommerce.admin">
        <context:exclude-filter type="regex" expression="org.broadleafcommerce.admin.web.controller.*"/>
    </context:component-scan>

    <bean id="blFieldMetadataProviders-core-admin" class="org.broadleafcommerce.common.util.SortedListFactoryBean" scope="prototype">
        <property name="sourceList">
            <list>
                <ref bean="blCustomerUsernameFieldMetadataProvider"/>
            </list>
        </property>
    </bean>

    <bean class="org.broadleafcommerce.common.extensibility.context.merge.LateStageMergeBeanPostProcessor">
        <property name="collectionRef" value="blFieldMetadataProviders-core-admin"/>
        <property name="targetRef" value="blFieldMetadataProviders"/>
    </bean>

    <bean id="blCustomPersistenceHandlers-core-admin" class="org.springframework.beans.factory.config.ListFactoryBean" scope="prototype">
        <property name="sourceList">
            <list>
                <ref bean="blCategoryCustomPersistenceHandler" />
                <ref bean="blCustomerPasswordCustomPersistenceHandler" />
                <ref bean="blCustomerCustomPersistenceHandler" />
                <ref bean="blCustomerPaymentCustomPersistenceHandler"/>
                <ref bean="blProductCustomPersistenceHandler" />
                <ref bean="blChildCategoriesCustomPersistenceHandler" />
                <ref bean="blSkuCustomPersistenceHandler" />
                <ref bean="blISOCountryPersistenceHandler"/>
                <ref bean="blSkuBundleItemCustomPersistenceHandler" />
                <ref bean="blSearchFacetRangeCustomPersistenceHandler" />
                <ref bean="blIndexFieldCustomPersistenceHandler" />
                <ref bean="blProductOptionsCustomPersistenceHandler" />
                <ref bean="blFieldOnlyPropertiesCustomPersistenceHandler" />
                <ref bean="blSearchFacetCustomPersistenceHandler" />
<<<<<<< HEAD
                <ref bean="blOfferCustomPersistenceHandler" />
=======
                <ref bean="blProductOptionValuesCustomPersistenceHandler" />
>>>>>>> 317954fb
            </list>
        </property>
    </bean>

    <bean class="org.broadleafcommerce.common.extensibility.context.merge.LateStageMergeBeanPostProcessor">
        <property name="collectionRef" value="blCustomPersistenceHandlers-core-admin"/>
        <property name="targetRef" value="blCustomPersistenceHandlers"/>
    </bean>

    <mo:override id="blMetadataOverrides">
        <!-- Add required validation to some default Sku fields. These should not occur on the additionalSkus list, which
            is why these are marked required in this fashion rather than in @AdminPresentation annotations on SkuImpl -->
    
        <mo:overrideItem configurationKey="promotionOrderItem">
            <mo:field name="category">
                <mo:property name="excluded" value="false"/>
            </mo:field>
            <mo:field name="id">
                <mo:property name="excluded" value="true"/>
            </mo:field>
            <mo:field name="category.activeEndDate">
                <mo:property name="excluded" value="true"/>
            </mo:field>
            <mo:field name="category.activeStartDate">
                <mo:property name="excluded" value="true"/>
            </mo:field>
            <mo:field name="personalMessage">
                <mo:property name="excluded" value="true"/>
            </mo:field>
        </mo:overrideItem>
        <mo:overrideItem configurationKey="promotionCustomer">
            <mo:field name="firstName">
                <mo:property name="excluded" value="true"/>
            </mo:field>
            <mo:field name="lastName">
                <mo:property name="excluded" value="true"/>
            </mo:field>
            <mo:field name="auditable.dateCreated">
                <mo:property name="excluded" value="true"/>
            </mo:field>
            <mo:field name="auditable.dateUpdated">
                <mo:property name="excluded" value="true"/>
            </mo:field>
        </mo:overrideItem>
        <mo:overrideItem configurationKey="promotionFulfillmentGroup">
            <mo:field name="personalMessage">
                <mo:property name="excluded" value="true"/>
            </mo:field>
            <mo:field name="address.country">
                <mo:property name="excluded" value="false"/>
            </mo:field>
            <mo:field name="address.state">
                <mo:property name="excluded" value="false"/>
            </mo:field>
            <mo:field name="address.state.country">
                <mo:property name="excluded" value="true"/>
            </mo:field>
            <mo:field name="address.id">
                <mo:property name="excluded" value="true"/>
            </mo:field>
            <mo:field name="phone.id">
                <mo:property name="excluded" value="true"/>
            </mo:field>
            <mo:field name="id">
                <mo:property name="excluded" value="true"/>
            </mo:field>
        </mo:overrideItem>
        <mo:overrideItem configurationKey="promotionOrder">
            <mo:field name="customer">
                <mo:property name="excluded" value="true"/>
            </mo:field>
            <mo:field name="id">
                <mo:property name="excluded" value="true"/>
            </mo:field>
            <mo:field name="status">
                <mo:property name="excluded" value="true"/>
            </mo:field>
            <mo:field name="name">
                <mo:property name="excluded" value="true"/>
            </mo:field>
            <mo:field name="cityTax">
                <mo:property name="excluded" value="true"/>
            </mo:field>
            <mo:field name="countyTax">
                <mo:property name="excluded" value="true"/>
            </mo:field>
            <mo:field name="stateTax">
                <mo:property name="excluded" value="true"/>
            </mo:field>
            <mo:field name="districtTax">
                <mo:property name="excluded" value="true"/>
            </mo:field>
            <mo:field name="countryTax">
                <mo:property name="excluded" value="true"/>
            </mo:field>
            <mo:field name="totalTax">
                <mo:property name="excluded" value="true"/>
            </mo:field>
            <mo:field name="totalShipping">
                <mo:property name="excluded" value="true"/>
            </mo:field>
            <mo:field name="total">
                <mo:property name="excluded" value="true"/>
            </mo:field>
            <mo:field name="submitDate">
                <mo:property name="excluded" value="true"/>
            </mo:field>
            <mo:field name="orderNumber">
                <mo:property name="excluded" value="true"/>
            </mo:field>
            <mo:field name="emailAddress">
                <mo:property name="excluded" value="true"/>
            </mo:field>
            <mo:field name="auditable.dateCreated">
                <mo:property name="excluded" value="true"/>
            </mo:field>
            <mo:field name="auditable.dateUpdated">
                <mo:property name="excluded" value="true"/>
            </mo:field>
        </mo:overrideItem>
    </mo:override>

    <bean id="blMessageSourceBaseNames-core-admin" class="org.springframework.beans.factory.config.ListFactoryBean">
        <property name="sourceList">
            <list>
                <value>classpath:/messages/CustomerCareMessages</value>
                <value>classpath:/messages/MerchandisingMessages</value>
                <value>classpath:/messages/PromotionMessages</value>
                <value>classpath:/messages/RuleMessages</value>
                <value>classpath:/messages/AbstractModuleMessages</value>
                <value>classpath:/messages/UtilityMessages</value>
            </list>
        </property>
    </bean>

    <bean class="org.broadleafcommerce.common.extensibility.context.merge.LateStageMergeBeanPostProcessor">
        <property name="collectionRef" value="blMessageSourceBaseNames-core-admin" />
        <property name="targetRef" value="blMessageSourceBaseNames" />
    </bean>

    <bean id="blAdminExtendedRuleBuilderFieldServices" class="org.springframework.beans.factory.config.ListFactoryBean">
        <property name="sourceList">
            <list>
                <ref bean="blOrderItemFieldService"/>
                <ref bean="blCustomerFieldService"/>
                <ref bean="blCategoryFieldService"/>
                <ref bean="blTimeFieldService"/>
                <ref bean="blRequestFieldService"/>
                <ref bean="blOrderFieldService"/>
                <ref bean="blFulfillmentGroupFieldService"/>
                <ref bean="blLocaleFieldService"/>
                <ref bean="blSkuFieldService"/>
                <ref bean="blProductFieldService"/>
            </list>
        </property>
    </bean>
    <bean class="org.broadleafcommerce.common.extensibility.context.merge.LateStageMergeBeanPostProcessor">
        <property name="collectionRef" value="blAdminExtendedRuleBuilderFieldServices" />
        <property name="targetRef" value="blRuleBuilderFieldServices" />
    </bean>
    
    <bean id="blAdminExtendedRuleBuilderOptionsExtensionListeners" class="org.springframework.beans.factory.config.ListFactoryBean">
        <property name="sourceList">
            <list>
                <ref bean="blTimeOptionsExtensionListener" />
                <ref bean="blInventoryTypeOptionsExtensionListener" />
                <ref bean="blFulfillmentTypeOptionsExtensionListener" />
                <ref bean="blTemplateTypeOptionsExtensionListener" />                
            </list>
        </property>
    </bean>
    <bean class="org.broadleafcommerce.common.extensibility.context.merge.LateStageMergeBeanPostProcessor">
        <property name="collectionRef" value="blAdminExtendedRuleBuilderOptionsExtensionListeners" />
        <property name="targetRef" value="blRuleBuilderEnumOptionsExtensionListeners" />
    </bean>
    
    <bean id="blAdminExtendedPersistenceProviders" class="org.springframework.beans.factory.config.ListFactoryBean">
        <property name="sourceList">
            <list>
                <ref bean="blSkuPricingPersistenceProvider"/>
                <ref bean="blSkuFieldsPersistenceProvider"/>
                <ref bean="blForeignSkuFieldPersistenceProvider"/>
                <ref bean="blProductParentCategoryFieldPersistenceProvider"/>
                <ref bean="blCategoryParentCategoryFieldPersistenceProvider"/>
                <ref bean="blTypedEntityFieldPersistenceProvider"/>
            </list>
        </property>
    </bean>
    <bean class="org.broadleafcommerce.common.extensibility.context.merge.LateStageMergeBeanPostProcessor">
        <property name="collectionRef" value="blAdminExtendedPersistenceProviders" />
        <property name="targetRef" value="blPersistenceProviders" />
    </bean>
    
    <bean id="blAdminJsLocations" class="org.springframework.beans.factory.config.ListFactoryBean">
        <property name="sourceList">
            <list>
                <value>classpath:/admin_style/js/</value>
            </list>
        </property>
    </bean>
    <bean class="org.broadleafcommerce.common.extensibility.context.merge.LateStageMergeBeanPostProcessor">
        <property name="collectionRef" value="blAdminJsLocations" />
        <property name="targetRef" value="blJsLocations" />
    </bean>
    
    <bean id="blAdminJsFileList" class="org.springframework.beans.factory.config.ListFactoryBean" >
        <property name="sourceList">
            <list>
                <value>admin/catalog/product.js</value>
                <value>admin/catalog/productBundle.js</value>
                <value>admin/catalog/productOptions.js</value>
                <value>admin/catalog/offer.js</value>
                <value>admin/catalog/category.js</value>
                <value>admin/customers/customer.js</value>
                <value>admin/users/adminUser.js</value>
            </list>
        </property>
    </bean>
    <bean class="org.broadleafcommerce.common.extensibility.context.merge.LateStageMergeBeanPostProcessor">
        <property name="collectionRef" value="blAdminJsFileList" />
        <property name="targetRef" value="blJsFileList" />
    </bean>
    
</beans><|MERGE_RESOLUTION|>--- conflicted
+++ resolved
@@ -62,11 +62,8 @@
                 <ref bean="blProductOptionsCustomPersistenceHandler" />
                 <ref bean="blFieldOnlyPropertiesCustomPersistenceHandler" />
                 <ref bean="blSearchFacetCustomPersistenceHandler" />
-<<<<<<< HEAD
                 <ref bean="blOfferCustomPersistenceHandler" />
-=======
                 <ref bean="blProductOptionValuesCustomPersistenceHandler" />
->>>>>>> 317954fb
             </list>
         </property>
     </bean>
