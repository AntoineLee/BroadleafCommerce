<?xml version="1.0" encoding="UTF-8"?>
<!--
  #%L
  BroadleafCommerce Admin Module
  %%
  Copyright (C) 2009 - 2013 Broadleaf Commerce
  %%
  Licensed under the Apache License, Version 2.0 (the "License");
  you may not use this file except in compliance with the License.
  You may obtain a copy of the License at
  
        http://www.apache.org/licenses/LICENSE-2.0
  
  Unless required by applicable law or agreed to in writing, software
  distributed under the License is distributed on an "AS IS" BASIS,
  WITHOUT WARRANTIES OR CONDITIONS OF ANY KIND, either express or implied.
  See the License for the specific language governing permissions and
  limitations under the License.
  #L%
  -->

<beans xmlns="http://www.springframework.org/schema/beans"
       xmlns:xsi="http://www.w3.org/2001/XMLSchema-instance"
       xmlns:context="http://www.springframework.org/schema/context"
       xmlns:mo="http://schema.broadleafcommerce.org/mo"
       xsi:schemaLocation="http://www.springframework.org/schema/beans
               http://www.springframework.org/schema/beans/spring-beans-4.1.xsd
               http://www.springframework.org/schema/context
               http://www.springframework.org/schema/context/spring-context-4.1.xsd
               http://schema.broadleafcommerce.org/mo
               http://schema.broadleafcommerce.org/mo/mo-3.0.xsd">

    <context:component-scan base-package="org.broadleafcommerce.admin">
        <context:exclude-filter type="regex" expression="org.broadleafcommerce.admin.web.controller.*"/>
    </context:component-scan>

    <bean id="blCustomPersistenceHandlers" class="org.springframework.beans.factory.config.ListFactoryBean" scope="prototype">
        <property name="sourceList">
            <list>
                <ref bean="blCategoryCustomPersistenceHandler" />
                <ref bean="blCustomerPasswordCustomPersistenceHandler" />
                <ref bean="blCustomerCustomPersistenceHandler" />
                <ref bean="blProductCustomPersistenceHandler" />
                <ref bean="blChildCategoriesCustomPersistenceHandler" />
                <ref bean="blSkuCustomPersistenceHandler" />
                <ref bean="blISOCountryPersistenceHandler"/>
                <ref bean="blSkuBundleItemCustomPersistenceHandler" />
                <ref bean="blSearchFacetRangeCustomPersistenceHandler" />
<<<<<<< HEAD
                <ref bean="blIndexFieldCustomPersistenceHandler" />
=======
                <ref bean="blProductOptionsCustomPersistenceHandler" />
>>>>>>> 1a5ce59c
            </list>
        </property>
    </bean>

    <mo:override id="blMetadataOverrides">
        <!-- Add required validation to some default Sku fields. These should not occur on the additionalSkus list, which
            is why these are marked required in this fashion rather than in @AdminPresentation annotations on SkuImpl -->
    
        <mo:overrideItem configurationKey="promotionOrderItem">
            <mo:field name="category">
                <mo:property name="excluded" value="false"/>
            </mo:field>
            <mo:field name="id">
                <mo:property name="excluded" value="true"/>
            </mo:field>
            <mo:field name="category.activeEndDate">
                <mo:property name="excluded" value="true"/>
            </mo:field>
            <mo:field name="category.activeStartDate">
                <mo:property name="excluded" value="true"/>
            </mo:field>
            <mo:field name="personalMessage">
                <mo:property name="excluded" value="true"/>
            </mo:field>
        </mo:overrideItem>
        <mo:overrideItem configurationKey="promotionCustomer">
            <mo:field name="firstName">
                <mo:property name="excluded" value="true"/>
            </mo:field>
            <mo:field name="lastName">
                <mo:property name="excluded" value="true"/>
            </mo:field>
            <mo:field name="auditable.dateCreated">
                <mo:property name="excluded" value="true"/>
            </mo:field>
            <mo:field name="auditable.dateUpdated">
                <mo:property name="excluded" value="true"/>
            </mo:field>
        </mo:overrideItem>
        <mo:overrideItem configurationKey="promotionFulfillmentGroup">
            <mo:field name="personalMessage">
                <mo:property name="excluded" value="true"/>
            </mo:field>
            <mo:field name="address.country">
                <mo:property name="excluded" value="false"/>
            </mo:field>
            <mo:field name="address.state">
                <mo:property name="excluded" value="false"/>
            </mo:field>
            <mo:field name="address.state.country">
                <mo:property name="excluded" value="true"/>
            </mo:field>
            <mo:field name="address.id">
                <mo:property name="excluded" value="true"/>
            </mo:field>
            <mo:field name="phone.id">
                <mo:property name="excluded" value="true"/>
            </mo:field>
            <mo:field name="id">
                <mo:property name="excluded" value="true"/>
            </mo:field>
        </mo:overrideItem>
        <mo:overrideItem configurationKey="promotionOrder">
            <mo:field name="customer">
                <mo:property name="excluded" value="true"/>
            </mo:field>
            <mo:field name="id">
                <mo:property name="excluded" value="true"/>
            </mo:field>
            <mo:field name="status">
                <mo:property name="excluded" value="true"/>
            </mo:field>
            <mo:field name="name">
                <mo:property name="excluded" value="true"/>
            </mo:field>
            <mo:field name="cityTax">
                <mo:property name="excluded" value="true"/>
            </mo:field>
            <mo:field name="countyTax">
                <mo:property name="excluded" value="true"/>
            </mo:field>
            <mo:field name="stateTax">
                <mo:property name="excluded" value="true"/>
            </mo:field>
            <mo:field name="districtTax">
                <mo:property name="excluded" value="true"/>
            </mo:field>
            <mo:field name="countryTax">
                <mo:property name="excluded" value="true"/>
            </mo:field>
            <mo:field name="totalTax">
                <mo:property name="excluded" value="true"/>
            </mo:field>
            <mo:field name="totalShipping">
                <mo:property name="excluded" value="true"/>
            </mo:field>
            <mo:field name="total">
                <mo:property name="excluded" value="true"/>
            </mo:field>
            <mo:field name="submitDate">
                <mo:property name="excluded" value="true"/>
            </mo:field>
            <mo:field name="orderNumber">
                <mo:property name="excluded" value="true"/>
            </mo:field>
            <mo:field name="emailAddress">
                <mo:property name="excluded" value="true"/>
            </mo:field>
            <mo:field name="auditable.dateCreated">
                <mo:property name="excluded" value="true"/>
            </mo:field>
            <mo:field name="auditable.dateUpdated">
                <mo:property name="excluded" value="true"/>
            </mo:field>
        </mo:overrideItem>
    </mo:override>
    
    <bean id="messageSource" class="org.broadleafcommerce.common.util.BroadleafMergeResourceBundleMessageSource">
        <property name="basenames">
            <list>
                <value>classpath:/messages/CustomerCareMessages</value>
                <value>classpath:/messages/MerchandisingMessages</value>
                <value>classpath:/messages/PromotionMessages</value>
                <value>classpath:/messages/RuleMessages</value>
                <value>classpath:/messages/AbstractModuleMessages</value>
                <value>classpath:/messages/UtilityMessages</value>
            </list>
        </property>
    </bean>

    <bean id="blAdminExtendedRuleBuilderFieldServices" class="org.springframework.beans.factory.config.ListFactoryBean">
        <property name="sourceList">
            <list>
                <ref bean="blOrderItemFieldService"/>
                <ref bean="blCustomerFieldService"/>
                <ref bean="blCategoryFieldService"/>
                <ref bean="blTimeFieldService"/>
                <ref bean="blRequestFieldService"/>
                <ref bean="blOrderFieldService"/>
                <ref bean="blFulfillmentGroupFieldService"/>
                <ref bean="blLocaleFieldService"/>
                <ref bean="blSkuFieldService"/>
                <ref bean="blProductFieldService"/>
            </list>
        </property>
    </bean>
    <bean class="org.broadleafcommerce.common.extensibility.context.merge.LateStageMergeBeanPostProcessor">
        <property name="collectionRef" value="blAdminExtendedRuleBuilderFieldServices" />
        <property name="targetRef" value="blRuleBuilderFieldServices" />
    </bean>
    
    <bean id="blAdminExtendedRuleBuilderOptionsExtensionListeners" class="org.springframework.beans.factory.config.ListFactoryBean">
        <property name="sourceList">
            <list>
                <ref bean="blTimeOptionsExtensionListener" />
                <ref bean="blInventoryTypeOptionsExtensionListener" />
                <ref bean="blFulfillmentTypeOptionsExtensionListener" />
                <ref bean="blTemplateTypeOptionsExtensionListener" />                
            </list>
        </property>
    </bean>
    <bean class="org.broadleafcommerce.common.extensibility.context.merge.LateStageMergeBeanPostProcessor">
        <property name="collectionRef" value="blAdminExtendedRuleBuilderOptionsExtensionListeners" />
        <property name="targetRef" value="blRuleBuilderEnumOptionsExtensionListeners" />
    </bean>
    
    <bean id="blAdminExtendedPersistenceProviders" class="org.springframework.beans.factory.config.ListFactoryBean">
        <property name="sourceList">
            <list>
                <ref bean="blSkuPricingPersistenceProvider"/>
                <ref bean="blSkuFieldsPersistenceProvider"/>
                <ref bean="blForeignSkuFieldPersistenceProvider"/>
                <ref bean="blProductParentCategoryFieldPersistenceProvider"/>
                <ref bean="blCategoryParentCategoryFieldPersistenceProvider"/>
            </list>
        </property>
    </bean>
    <bean class="org.broadleafcommerce.common.extensibility.context.merge.LateStageMergeBeanPostProcessor">
        <property name="collectionRef" value="blAdminExtendedPersistenceProviders" />
        <property name="targetRef" value="blPersistenceProviders" />
    </bean>
    
    <bean id="blAdminJsLocations" class="org.springframework.beans.factory.config.ListFactoryBean">
        <property name="sourceList">
            <list>
                <value>classpath:/admin_style/js/</value>
            </list>
        </property>
    </bean>
    <bean class="org.broadleafcommerce.common.extensibility.context.merge.LateStageMergeBeanPostProcessor">
        <property name="collectionRef" value="blAdminJsLocations" />
        <property name="targetRef" value="blJsLocations" />
    </bean>
    
    <bean id="blAdminJsFileList" class="org.springframework.beans.factory.config.ListFactoryBean" >
        <property name="sourceList">
            <list>
                <value>admin/catalog/product.js</value>
                <value>admin/catalog/offer.js</value>
                <value>admin/catalog/category.js</value>
            </list>
        </property>
    </bean>
    <bean class="org.broadleafcommerce.common.extensibility.context.merge.LateStageMergeBeanPostProcessor">
        <property name="collectionRef" value="blAdminJsFileList" />
        <property name="targetRef" value="blJsFileList" />
    </bean>
    
</beans><|MERGE_RESOLUTION|>--- conflicted
+++ resolved
@@ -46,11 +46,8 @@
                 <ref bean="blISOCountryPersistenceHandler"/>
                 <ref bean="blSkuBundleItemCustomPersistenceHandler" />
                 <ref bean="blSearchFacetRangeCustomPersistenceHandler" />
-<<<<<<< HEAD
                 <ref bean="blIndexFieldCustomPersistenceHandler" />
-=======
                 <ref bean="blProductOptionsCustomPersistenceHandler" />
->>>>>>> 1a5ce59c
             </list>
         </property>
     </bean>
