--- conflicted
+++ resolved
@@ -17,6 +17,7 @@
  */
 package org.broadleafcommerce.admin.web.rulebuilder;
 
+import junit.framework.TestCase;
 import org.broadleafcommerce.admin.web.rulebuilder.service.CustomerFieldServiceImpl;
 import org.broadleafcommerce.admin.web.rulebuilder.service.FulfillmentGroupFieldServiceImpl;
 import org.broadleafcommerce.admin.web.rulebuilder.service.OrderFieldServiceImpl;
@@ -34,10 +35,6 @@
 import org.broadleafcommerce.openadmin.web.rulebuilder.dto.ExpressionDTO;
 import org.broadleafcommerce.openadmin.web.rulebuilder.dto.FieldData;
 
-import java.util.TimeZone;
-
-import junit.framework.TestCase;
-
 /**
  * @author Elbert Bautista (elbertbautista)
  */
@@ -416,7 +413,6 @@
 
     }
 
-<<<<<<< HEAD
     public void testBetweenDatesDataWrapper() throws MVELTranslationException {
         MVELToDataWrapperTranslator translator = new MVELToDataWrapperTranslator();
 
@@ -455,15 +451,12 @@
         DataWrapper dataWrapper = translator.createRuleData(entities, "matchRule", null, null, customerFieldService);
 
         customerFieldService.init();
-        
+
         assert(dataWrapper.getData().get(0).getRules().size() == 2);
 
     }
 
-    public void testInBetweenRuleCurrentlyWorks() throws MVELTranslationException {
-=======
     public void testInBetweenRuleOrderLessThenAndGreaterThenAndCurrency() throws MVELTranslationException {
->>>>>>> c79ee6ff
         MVELToDataWrapperTranslator translator = new MVELToDataWrapperTranslator();
 
         Property[] properties = new Property[3];
