/*
 * Copyright 2008-2009 the original author or authors.
 *
 * Licensed under the Apache License, Version 2.0 (the "License");
 * you may not use this file except in compliance with the License.
 * You may obtain a copy of the License at
 *
 *      http://www.apache.org/licenses/LICENSE-2.0
 *
 * Unless required by applicable law or agreed to in writing, software
 * distributed under the License is distributed on an "AS IS" BASIS,
 * WITHOUT WARRANTIES OR CONDITIONS OF ANY KIND, either express or implied.
 * See the License for the specific language governing permissions and
 * limitations under the License.
 */
package org.broadleafcommerce.openadmin.server.dao;

import com.anasoft.os.daofusion.criteria.PersistentEntityCriteria;
import org.broadleafcommerce.openadmin.client.dto.FieldMetadata;
import org.broadleafcommerce.openadmin.client.dto.ForeignKey;
import org.broadleafcommerce.openadmin.client.dto.MergedPropertyType;
import org.broadleafcommerce.openadmin.client.dto.PersistencePerspective;
import org.broadleafcommerce.openadmin.server.service.persistence.module.FieldManager;
import org.broadleafcommerce.persistence.EntityConfiguration;
import org.hibernate.Criteria;
import org.hibernate.mapping.PersistentClass;
import org.hibernate.type.Type;

import javax.persistence.EntityManager;
import java.io.Serializable;
import java.lang.reflect.InvocationTargetException;
import java.util.List;
import java.util.Map;

/**
 * 
 * @author jfischer
 *
 */
public interface DynamicEntityDao extends BaseCriteriaDao<Serializable> {

	public abstract Class<?>[] getAllPolymorphicEntitiesFromCeiling(Class<?> ceilingClass);
	
	public abstract Map<String, FieldMetadata> getPropertiesForPrimitiveClass(String propertyName, String friendlyPropertyName, Class<?> targetClass, Class<?> parentClass, MergedPropertyType mergedPropertyType) throws ClassNotFoundException, SecurityException, IllegalArgumentException, NoSuchMethodException, IllegalAccessException, InvocationTargetException;
	
	public abstract Map<String, FieldMetadata> getMergedProperties(String ceilingEntityFullyQualifiedClassname, Class<?>[] entities, ForeignKey foreignField, String[] additionalNonPersistentProperties, ForeignKey[] additionalForeignFields, MergedPropertyType mergedPropertyType, Boolean populateManyToOneFields, String[] includeManyToOneFields, String[] excludeManyToOneFields, String configurationKey, String prefix) throws ClassNotFoundException, SecurityException, IllegalArgumentException, NoSuchMethodException, IllegalAccessException, InvocationTargetException;
	
	public abstract Serializable persist(Serializable entity);
	
	public abstract Serializable merge(Serializable entity);

	public abstract Serializable retrieve(Class<?> entityClass, Object primaryKey);
	
	public abstract void remove(Serializable entity);
	
	public abstract void clear();
	
	public void flush();
	
	public void detach(Serializable entity);
	
	public void refresh(Serializable entity);
	
	public EntityManager getStandardEntityManager();
	
	public void setStandardEntityManager(EntityManager entityManager);
	
	public PersistentClass getPersistentClass(String targetClassName);
	
	public Map<String, FieldMetadata> getSimpleMergedProperties(String entityName, PersistencePerspective persistencePerspective, Class<?>[] entityClasses) throws ClassNotFoundException, SecurityException, IllegalArgumentException, NoSuchMethodException, IllegalAccessException, InvocationTargetException;

    public FieldManager getFieldManager();

    public EntityConfiguration getEntityConfiguration();

    public void setEntityConfiguration(EntityConfiguration entityConfiguration);

    public Map<String, Class<?>> getIdMetadata(Class<?> entityClass);

    public List<Type> getPropertyTypes(Class<?> entityClass);

    public List<String> getPropertyNames(Class<?> entityClass);

<<<<<<< HEAD
=======
    public abstract Criteria getCriteria(PersistentEntityCriteria entityCriteria, Class<?> entityClass);

    public Criteria createCriteria(Class<?> entityClass);

    public Map<String, Map<String, Map<String, FieldMetadata>>> getMetadataOverrides();

    public void setMetadataOverrides(Map<String, Map<String, Map<String, FieldMetadata>>> metadataOverrides);

>>>>>>> 7e24fb98
}<|MERGE_RESOLUTION|>--- conflicted
+++ resolved
@@ -81,8 +81,6 @@
 
     public List<String> getPropertyNames(Class<?> entityClass);
 
-<<<<<<< HEAD
-=======
     public abstract Criteria getCriteria(PersistentEntityCriteria entityCriteria, Class<?> entityClass);
 
     public Criteria createCriteria(Class<?> entityClass);
@@ -91,5 +89,4 @@
 
     public void setMetadataOverrides(Map<String, Map<String, Map<String, FieldMetadata>>> metadataOverrides);
 
->>>>>>> 7e24fb98
 }