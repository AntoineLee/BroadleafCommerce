<?xml version="1.0" encoding="UTF-8"?>
<project xmlns="http://maven.apache.org/POM/4.0.0" xmlns:xsi="http://www.w3.org/2001/XMLSchema-instance" xsi:schemaLocation="http://maven.apache.org/POM/4.0.0 http://maven.apache.org/xsd/maven-4.0.0.xsd">
    <modelVersion>4.0.0</modelVersion>
    <parent>
        <artifactId>broadleaf</artifactId>
        <groupId>org.broadleafcommerce</groupId>
<<<<<<< HEAD
        <version>3.2.0-ALPHA-ENT-PERF-1</version>
=======
        <version>3.2.0-ALPHA-ENT-12</version>
>>>>>>> c5dd6d23
    </parent>
    <artifactId>admin</artifactId>
    <packaging>pom</packaging>
    <name>BroadleafCommerce Admin</name>
    <description>BroadleafCommerce Admin Mid Level Project</description>
    <url>http://www.broadleafcommerce.org</url>
    <properties>
        <project.uri>${project.baseUri}/../</project.uri>
    </properties>
    <licenses>
        <license>
            <name>Apache 2</name>
            <url>http://www.apache.org/licenses/LICENSE-2.0.txt</url>
            <distribution>repo</distribution>
            <comments>A business-friendly OSS license</comments>
        </license>
    </licenses>
    <developers>
        <developer>
            <id>jeff</id>
            <name>Jeff Fischer</name>
            <email>jfischer@broadleafcommerce.org</email>
            <organization>Broadleaf Commerce</organization>
            <organizationUrl>http://www.broadleafcommerce.org</organizationUrl>
            <roles>
                <role>cto</role>
                <role>architect</role>
                <role>developer</role>
            </roles>
            <timezone>-6</timezone>
        </developer>
        <developer>
            <id>brian</id>
            <name>Brian Polster</name>
            <email>bpolster@broadleafcommerce.org</email>
            <organization>Broadleaf Commerce</organization>
            <organizationUrl>http://www.broadleafcommerce.org</organizationUrl>
            <roles>
                <role>president</role>
                <role>architect</role>
                <role>developer</role>
            </roles>
            <timezone>-6</timezone>
        </developer>
    </developers>
    <modules>
        <module>broadleaf-admin-module</module>
        <module>broadleaf-open-admin-platform</module>
        <module>broadleaf-contentmanagement-module</module>
        <module>broadleaf-admin-functional-tests</module>
    </modules>
</project><|MERGE_RESOLUTION|>--- conflicted
+++ resolved
@@ -4,11 +4,7 @@
     <parent>
         <artifactId>broadleaf</artifactId>
         <groupId>org.broadleafcommerce</groupId>
-<<<<<<< HEAD
-        <version>3.2.0-ALPHA-ENT-PERF-1</version>
-=======
         <version>3.2.0-ALPHA-ENT-12</version>
->>>>>>> c5dd6d23
     </parent>
     <artifactId>admin</artifactId>
     <packaging>pom</packaging>
