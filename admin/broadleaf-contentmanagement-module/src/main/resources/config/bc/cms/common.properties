--- conflicted
+++ resolved
@@ -60,7 +60,9 @@
 # The number of bytes from the input stream that will be read at a time
 asset.server.file.buffer.size=8192
 
-<<<<<<< HEAD
+# Allows/disallows image manipulation through URL parameters and not only through named operations
+asset.server.allow.unnamed.image.manipulation=true
+
 # Max number of rows queried at a time by the PageSiteMapGenerator
 page.site.map.generator.row.limit=100
 
@@ -68,7 +70,3 @@
 # When a url redirect happens via the UrlHandlerFilter, if this property is true it will append the old
 # query params to the new URL
 preserveQueryStringOnRedirect=false
-=======
-# Allows/disallows image manipulation through URL parameters and not only through named operations
-asset.server.allow.unnamed.image.manipulation=true
->>>>>>> df3e09f7
