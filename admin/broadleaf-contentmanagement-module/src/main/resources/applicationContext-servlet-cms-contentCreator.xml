<?xml version="1.0" encoding="UTF-8"?>
<!--
  #%L
  BroadleafCommerce CMS Module
  %%
  Copyright (C) 2009 - 2013 Broadleaf Commerce
  %%
  Licensed under the Apache License, Version 2.0 (the "License");
  you may not use this file except in compliance with the License.
  You may obtain a copy of the License at
  
        http://www.apache.org/licenses/LICENSE-2.0
  
  Unless required by applicable law or agreed to in writing, software
  distributed under the License is distributed on an "AS IS" BASIS,
  WITHOUT WARRANTIES OR CONDITIONS OF ANY KIND, either express or implied.
  See the License for the specific language governing permissions and
  limitations under the License.
  #L%
  -->


<beans xmlns="http://www.springframework.org/schema/beans"
       xmlns:xsi="http://www.w3.org/2001/XMLSchema-instance"
       xmlns:context="http://www.springframework.org/schema/context"
       xmlns:aop="http://www.springframework.org/schema/aop"
       xsi:schemaLocation="http://www.springframework.org/schema/beans http://www.springframework.org/schema/beans/spring-beans-3.2.xsd
        http://www.springframework.org/schema/context http://www.springframework.org/schema/context/spring-context-3.2.xsd
        http://www.springframework.org/schema/aop http://www.springframework.org/schema/aop/spring-aop-3.2.xsd">

    <!-- Component scan for custom admin controllers that need to occur in the servlet context. All other CMS beans should
        already be picked up in the global component scan included in the root context (from bl-cms-contentCreator-applicationContext)-->
    <context:component-scan base-package="org.broadleafcommerce.cms.admin.web.controller" />
    
    <aop:config/>

<<<<<<< HEAD
    <bean id="messageSource" class="org.broadleafcommerce.common.util.BroadleafMergeResourceBundleMessageSource">
        <property name="useCodeAsDefaultMessage" value="${messages.useCodeAsDefaultMessage}" />
        <property name="cacheSeconds" value="${messages.cacheSeconds}" />
        <property name="basenames">
            <list>
                <value>classpath:/messages/ContentManagementMessages</value>
                <value>classpath:/messages/GeneratedMessagesEntityCMS</value>
            </list>
        </property>
    </bean>

=======
>>>>>>> b7466772
</beans><|MERGE_RESOLUTION|>--- conflicted
+++ resolved
@@ -34,18 +34,4 @@
     
     <aop:config/>
 
-<<<<<<< HEAD
-    <bean id="messageSource" class="org.broadleafcommerce.common.util.BroadleafMergeResourceBundleMessageSource">
-        <property name="useCodeAsDefaultMessage" value="${messages.useCodeAsDefaultMessage}" />
-        <property name="cacheSeconds" value="${messages.cacheSeconds}" />
-        <property name="basenames">
-            <list>
-                <value>classpath:/messages/ContentManagementMessages</value>
-                <value>classpath:/messages/GeneratedMessagesEntityCMS</value>
-            </list>
-        </property>
-    </bean>
-
-=======
->>>>>>> b7466772
 </beans>