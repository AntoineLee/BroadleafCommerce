/*
 * #%L
 * BroadleafCommerce CMS Module
 * %%
 * Copyright (C) 2009 - 2016 Broadleaf Commerce
 * %%
 * Licensed under the Broadleaf Fair Use License Agreement, Version 1.0
 * (the "Fair Use License" located  at http://license.broadleafcommerce.org/fair_use_license-1.0.txt)
 * unless the restrictions on use therein are violated and require payment to Broadleaf in which case
 * the Broadleaf End User License Agreement (EULA), Version 1.1
 * (the "Commercial License" located at http://license.broadleafcommerce.org/commercial_license-1.1.txt)
 * shall apply.
 * 
 * Alternatively, the Commercial License may be replaced with a mutually agreed upon license (the "Custom License")
 * between you and Broadleaf Commerce. You may not use this file except in compliance with the applicable license.
 * #L%
 */
package org.broadleafcommerce.cms.file.service;

import org.apache.commons.io.FilenameUtils;
import org.apache.commons.io.IOUtils;
import org.apache.commons.logging.Log;
import org.apache.commons.logging.LogFactory;
import org.broadleafcommerce.cms.common.AssetNotFoundException;
import org.broadleafcommerce.cms.field.type.StorageType;
import org.broadleafcommerce.cms.file.dao.StaticAssetStorageDao;
import org.broadleafcommerce.cms.file.domain.StaticAsset;
import org.broadleafcommerce.cms.file.domain.StaticAssetStorage;
import org.broadleafcommerce.cms.file.service.operation.NamedOperationManager;
import org.broadleafcommerce.common.audit.Auditable;
import org.broadleafcommerce.common.extension.ExtensionResultHolder;
import org.broadleafcommerce.common.extension.ExtensionResultStatusType;
import org.broadleafcommerce.common.file.domain.FileWorkArea;
import org.broadleafcommerce.common.file.service.BroadleafFileService;
import org.broadleafcommerce.common.file.service.GloballySharedInputStream;
import org.broadleafcommerce.common.io.ConcurrentFileOutputStream;
import org.broadleafcommerce.common.util.StreamCapableTransactionalOperationAdapter;
import org.broadleafcommerce.common.util.StreamingTransactionCapableUtil;
import org.broadleafcommerce.openadmin.server.service.artifact.ArtifactService;
import org.broadleafcommerce.openadmin.server.service.artifact.image.Operation;
import org.springframework.beans.factory.annotation.Autowired;
import org.springframework.boot.autoconfigure.web.MultipartProperties;
import org.springframework.core.env.Environment;
import org.springframework.stereotype.Service;
import org.springframework.transaction.annotation.Transactional;
import org.springframework.web.multipart.MultipartFile;

import java.io.BufferedInputStream;
import java.io.File;
import java.io.FileInputStream;
import java.io.FileOutputStream;
import java.io.IOException;
import java.io.InputStream;
import java.io.OutputStream;
import java.math.BigInteger;
import java.security.MessageDigest;
import java.security.NoSuchAlgorithmException;
import java.sql.Blob;
import java.sql.SQLException;
import java.text.SimpleDateFormat;
import java.util.Arrays;
import java.util.HashMap;
import java.util.List;
import java.util.Map;

import javax.annotation.Resource;

/**
 * @author Jeff Fischer, Brian Polster
 */
@Service("blStaticAssetStorageService")
public class StaticAssetStorageServiceImpl implements StaticAssetStorageService {

    private static final Log LOG = LogFactory.getLog(StaticAssetStorageServiceImpl.class);

    protected static final String DEFAULT_ADMIN_IMAGE_EXTENSIONS = "bmp,jpg,jpeg,png,img,tiff,gif";

    public static final long DEFAULT_ASSET_UPLOAD_SIZE = 1024 * 1024 * 10;

    // 8kb default for the buffer for moving files around
    protected static final int DEFAULT_BUFFER_SIZE = 8096;

    protected String cacheDirectory;

    @Autowired
    protected Environment env;

    @Resource(name="blStaticAssetService")
    protected StaticAssetService staticAssetService;

    @Resource(name = "blFileService")
    protected BroadleafFileService broadleafFileService;

    @Resource(name="blArtifactService")
    protected ArtifactService artifactService;

    @Resource(name="blStaticAssetStorageDao")
    protected StaticAssetStorageDao staticAssetStorageDao;

    @Resource(name="blNamedOperationManager")
    protected NamedOperationManager namedOperationManager;

    @Resource(name = "blStaticAssetServiceExtensionManager")
    protected StaticAssetServiceExtensionManager extensionManager;

    @Resource(name="blStreamingTransactionCapableUtil")
    protected StreamingTransactionCapableUtil transUtil;

<<<<<<< HEAD
    @Autowired(required = false)
    protected MultipartProperties defaultMultipartSettings;
=======
    @Resource(name = "blConcurrentFileOutputStream")
    protected ConcurrentFileOutputStream concurrentFileOutputStream;
>>>>>>> a75173bf

    protected StaticAsset findStaticAsset(String fullUrl) {
        StaticAsset staticAsset = staticAssetService.findStaticAssetByFullUrl(fullUrl);

        return staticAsset;
    }

    protected boolean shouldUseSharedFile(InputStream is) {
        return (is != null && is instanceof GloballySharedInputStream);
    }

    protected File getFileFromLocalRepository(String cachedFileName) {
        // Look for a shared file (this represents a file that was based on a file originally in the classpath.
        File cacheFile = null;
        if (extensionManager != null) {
            ExtensionResultHolder holder = new ExtensionResultHolder();
            ExtensionResultStatusType result = extensionManager.getProxy().fileExists(cachedFileName, holder);
            if (ExtensionResultStatusType.HANDLED.equals(result)) {
                cacheFile = (File) holder.getResult();
            }
        }
        if (cacheFile == null) {
            cacheFile = broadleafFileService.getSharedLocalResource(cachedFileName);
        }
        if (cacheFile.exists()) {
            return cacheFile;
        } else {
            return broadleafFileService.getLocalResource(cachedFileName);
        }
    }

    protected File lookupAssetAndCreateLocalFile(StaticAsset staticAsset, File baseLocalFile)
            throws IOException, SQLException {
        if (StorageType.FILESYSTEM.equals(staticAsset.getStorageType())) {
            File returnFile = broadleafFileService.getResource(staticAsset.getFullUrl());
            if (!returnFile.getAbsolutePath().equals(baseLocalFile.getAbsolutePath())) {
                createLocalFileFromInputStream(new FileInputStream(returnFile), baseLocalFile);
            }
            return broadleafFileService.getResource(staticAsset.getFullUrl());
        } else {
            StaticAssetStorage storage = readStaticAssetStorageByStaticAssetId(staticAsset.getId());
            if (storage != null) {
                InputStream is = storage.getFileData().getBinaryStream();
                createLocalFileFromInputStream(is, baseLocalFile);
            }
        }
        return baseLocalFile;
    }

    protected void createLocalFileFromClassPathResource(StaticAsset staticAsset, File baseLocalFile) throws IOException {
        InputStream is = broadleafFileService.getClasspathResource(staticAsset.getFullUrl());
        createLocalFileFromInputStream(is, baseLocalFile);
    }

    protected void createLocalFileFromInputStream(InputStream is, File baseLocalFile) throws IOException {
        try {
            if (!baseLocalFile.getParentFile().exists()) {
                boolean directoriesCreated = false;
                if (!baseLocalFile.getParentFile().exists()) {
                    directoriesCreated = baseLocalFile.getParentFile().mkdirs();
                    if (!directoriesCreated) {
                        // There is a chance that another VM created the directories.   If not, we may not have
                        // proper permissions and this is an error we need to report.
                        if (!baseLocalFile.getParentFile().exists()) {
                            throw new RuntimeException("Unable to create middle directories for file: " +
                                    baseLocalFile.getAbsolutePath());
                        }
                    }
                }
            }
<<<<<<< HEAD

            workArea = broadleafFileService.initializeWorkArea();
            File tmpFile = new File(FilenameUtils.concat(workArea.getFilePathLocation(), baseLocalFile.getName()));

            tos = new FileOutputStream(tmpFile);

            IOUtils.copy(is, tos);

            // close the input/output streams before trying to move files around
            is.close();
            tos.close();

            // Adding protection against this file already existing / being written by another thread.
            // Adding locks would be useless here since another VM could be executing the code.
            if (!baseLocalFile.exists()) {
                try {
                    FileUtils.moveFile(tmpFile, baseLocalFile);
                } catch (FileExistsException e) {
                    // No problem
                    if (LOG.isDebugEnabled()) {
                        LOG.debug("File exists error moving file " + tmpFile.getAbsolutePath(), e);
                    }
                }
            }
        } finally {
            IOUtils.closeQuietly(is);
            IOUtils.closeQuietly(tos);

            if (workArea != null) {
                broadleafFileService.closeWorkArea(workArea);
            }
=======

            concurrentFileOutputStream.write(is, baseLocalFile);

        } finally {
            IOUtils.closeQuietly(is);
>>>>>>> a75173bf
        }
    }

    @Override
    public Map<String, String> getCacheFileModel(String fullUrl, Map<String, String> parameterMap) throws Exception {
        StaticAsset staticAsset = findStaticAsset(fullUrl);
        if (staticAsset == null) {
            throw new AssetNotFoundException("Unable to find an asset for the url (" + fullUrl + ")");
        }
        String mimeType = staticAsset.getMimeType();

        //extract the values for any named parameters
        Map<String, String> convertedParameters = namedOperationManager.manageNamedParameters(parameterMap);
        String cachedFileName = constructCacheFileName(staticAsset, convertedParameters);

        // Look for a shared file (this represents a file that was based on a file originally in the classpath.
        File cacheFile = getFileFromLocalRepository(cachedFileName);
        if (cacheFile.exists()) {
            return buildModel(cacheFile.getAbsolutePath(), mimeType);
        }

        // Obtain the base file (that we may need to convert based on the parameters
        String baseCachedFileName = constructCacheFileName(staticAsset, null);
        File baseLocalFile = getFileFromLocalRepository(baseCachedFileName);

        if (! baseLocalFile.exists()) {
            if (broadleafFileService.checkForResourceOnClassPath(staticAsset.getFullUrl())) {
                cacheFile = broadleafFileService.getSharedLocalResource(cachedFileName);
                baseLocalFile = broadleafFileService.getSharedLocalResource(baseCachedFileName);
                createLocalFileFromClassPathResource(staticAsset, baseLocalFile);
            } else {
                baseLocalFile = lookupAssetAndCreateLocalFile(staticAsset, baseLocalFile);
            }
        }

        if (convertedParameters.isEmpty()) {
            return buildModel(baseLocalFile.getAbsolutePath(), mimeType);
        } else {
            FileInputStream assetStream = new FileInputStream(baseLocalFile);
            BufferedInputStream original = new BufferedInputStream(assetStream);
            original.mark(0);

            Operation[] operations = artifactService.buildOperations(convertedParameters, original, staticAsset.getMimeType());
            InputStream converted = artifactService.convert(original, operations, staticAsset.getMimeType());

            createLocalFileFromInputStream(converted, cacheFile);
            if ("image/gif".equals(mimeType)) {
                mimeType = "image/png";
            }
            return buildModel(cacheFile.getAbsolutePath(), mimeType);
        }
    }

    protected Map<String, String> buildModel(String returnFilePath, String mimeType) {
        Map<String, String> model = new HashMap<String, String>(2);
        model.put("cacheFilePath", returnFilePath);
        model.put("mimeType", mimeType);

        return model;
    }

    @Override
    public StaticAssetStorage findStaticAssetStorageById(final Long id) {
        final StaticAssetStorage[] storage = new StaticAssetStorage[1];
        transUtil.runTransactionalOperation(new StreamCapableTransactionalOperationAdapter() {
            @Override
            public void execute() {
                storage[0] = staticAssetStorageDao.readStaticAssetStorageById(id);
            }
        }, RuntimeException.class);
        return storage[0];
    }

    @Override
    public StaticAssetStorage create() {
        return staticAssetStorageDao.create();
    }

    @Override
    public StaticAssetStorage readStaticAssetStorageByStaticAssetId(final Long id) {
        final StaticAssetStorage[] storage = new StaticAssetStorage[1];
        transUtil.runTransactionalOperation(new StreamCapableTransactionalOperationAdapter() {
            @Override
            public void execute() {
                storage[0] = staticAssetStorageDao.readStaticAssetStorageByStaticAssetId(id);
            }
        }, RuntimeException.class);
        return storage[0];
    }

    @Override
    public StaticAssetStorage save(final StaticAssetStorage assetStorage) {
        final StaticAssetStorage[] storage = new StaticAssetStorage[1];
        transUtil.runTransactionalOperation(new StreamCapableTransactionalOperationAdapter() {
            @Override
            public void execute() {
                storage[0] = staticAssetStorageDao.save(assetStorage);
            }
        }, RuntimeException.class);
        return storage[0];
    }

    @Override
    public void delete(final StaticAssetStorage assetStorage) {
        transUtil.runTransactionalOperation(new StreamCapableTransactionalOperationAdapter() {
            @Override
            public void execute() {
                staticAssetStorageDao.delete(assetStorage);
            }
        }, RuntimeException.class);
    }

    @Override
    public Blob createBlob(final MultipartFile uploadedFile) throws IOException {
        final Blob[] blob = new Blob[1];
        transUtil.runTransactionalOperation(new StreamCapableTransactionalOperationAdapter() {
            @Override
            public void execute() {
                try {
                    blob[0] = staticAssetStorageDao.createBlob(uploadedFile);
                } catch (IOException e) {
                    LOG.error("Unable to create blob from MultipartFile.", e);
                }
            }
        }, RuntimeException.class);
        return blob[0];
    }

    @Override
    public Blob createBlob(final InputStream uploadedFileInputStream, final long fileSize) throws IOException {
        final Blob[] blob = new Blob[1];
        transUtil.runTransactionalOperation(new StreamCapableTransactionalOperationAdapter() {
            @Override
            public void execute() {
                try {
                    blob[0] = staticAssetStorageDao.createBlob(uploadedFileInputStream, fileSize);
                } catch (IOException e) {
                    LOG.error("Unable to create blob from InputStream.", e);
                }
            }
        }, RuntimeException.class);
        return blob[0];
    }

    /**
     * Builds a file system path for the passed in static asset and paramaterMap.
     *
     * @param staticAsset
     * @param parameterMap
     * @param useSharedFile
     * @return
     */
    protected String constructCacheFileName(StaticAsset staticAsset, Map<String, String> parameterMap) {
        String fileName = staticAsset.getFullUrl();

        StringBuilder sb = new StringBuilder(200);
        sb.append(fileName.substring(0, fileName.lastIndexOf('.')));
        sb.append("---");

        StringBuilder sb2 = new StringBuilder(200);
        SimpleDateFormat format = new SimpleDateFormat("yyyy-MM-dd-HH-mm-ss");
        if (staticAsset instanceof Auditable) {
            Auditable auditableStaticAsset = (Auditable) staticAsset;
            sb2.append(format.format(auditableStaticAsset.getDateUpdated() == null ? auditableStaticAsset.getDateCreated() : auditableStaticAsset.getDateUpdated()));
        }

        if (parameterMap != null) {
            for (Map.Entry<String, String> entry : parameterMap.entrySet()) {
                sb2.append('-');
                sb2.append(entry.getKey());
                sb2.append('-');
                sb2.append(entry.getValue());
            }
        }

        String digest;
        try {
            MessageDigest md = MessageDigest.getInstance("MD5");
            byte[] messageDigest = md.digest(sb2.toString().getBytes());
            BigInteger number = new BigInteger(1,messageDigest);
            digest = number.toString(16);
        } catch(NoSuchAlgorithmException e) {
            throw new RuntimeException(e);
        }

        sb.append(pad(digest, 32, '0'));
        sb.append(fileName.substring(fileName.lastIndexOf('.')));

        return sb.toString();
    }

    protected String pad(String s, int length, char pad) {
        StringBuilder buffer = new StringBuilder(s);
        while (buffer.length() < length) {
            buffer.insert(0, pad);
        }
        return buffer.toString();
    }

    @Transactional("blTransactionManagerAssetStorageInfo")
    @Override
    public void createStaticAssetStorageFromFile(MultipartFile file, StaticAsset staticAsset) throws IOException {
        createStaticAssetStorage(file.getInputStream(), staticAsset);
    }

    @Transactional("blTransactionManagerAssetStorageInfo")
    @Override
    public void createStaticAssetStorage(InputStream fileInputStream, StaticAsset staticAsset) throws IOException {
        if (StorageType.DATABASE.equals(staticAsset.getStorageType())) {
            StaticAssetStorage storage = create();
            storage.setStaticAssetId(staticAsset.getId());
            Blob uploadBlob = createBlob(fileInputStream, staticAsset.getFileSize());
            storage.setFileData(uploadBlob);
            save(storage);
        } else if (StorageType.FILESYSTEM.equals(staticAsset.getStorageType())) {
            FileWorkArea tempWorkArea = broadleafFileService.initializeWorkArea();
            // Convert the given URL from the asset to a system-specific suitable file path
            String destFileName = FilenameUtils.normalize(tempWorkArea.getFilePathLocation() + File.separator + FilenameUtils.separatorsToSystem(staticAsset.getFullUrl()));

            InputStream input = fileInputStream;
            byte[] buffer = new byte[getFileBufferSize()];

            File destFile = new File(destFileName);
            if (!destFile.getParentFile().exists()) {
                if (!destFile.getParentFile().mkdirs()) {
                    if (!destFile.getParentFile().exists()) {
                        throw new RuntimeException("Unable to create parent directories for file: " + destFileName);
                    }
                }
            }

            OutputStream output = new FileOutputStream(destFile);
            long maxFileSize = getMaxUploadSizeForFile(destFileName);
            try {
                int bytesRead;
                int totalBytesRead = 0;
                while ((bytesRead = input.read(buffer)) != -1) {
                    totalBytesRead += bytesRead;
                    if (totalBytesRead > maxFileSize) {
                        throw new IOException("Maximum Upload File Size Exceeded");
                    }
                    output.write(buffer, 0, bytesRead);
                }

                // close the output file stream prior to moving files around
                output.close();
                broadleafFileService.addOrUpdateResource(tempWorkArea, destFile, false);
            } finally {
                IOUtils.closeQuietly(output);
                broadleafFileService.closeWorkArea(tempWorkArea);
            }
        }
    }

    protected long getMaxUploadSizeForFile(String fileName) {
        if (isImageFile(fileName)) {
            return getMaxUploadableImageSize();
        }

        return getMaxUploadableFileSize();
    }

    protected boolean isImageFile(String fileName) {
        String extension = getFileExtension(fileName);

        for (String imageFileExtension : getAdminImageFileExtensions()) {
            if (imageFileExtension.equalsIgnoreCase(extension)) {
                return true;
            }
        }

        return false;
    }

    protected String getFileExtension(String assetPath) {
        int extensionStartIndex = assetPath.lastIndexOf(".") + 1;
        return assetPath.substring(extensionStartIndex);
    }

    protected long getMaxUploadableFileSize() {
        Long blcUploadSize = env.getProperty("asset.server.max.uploadable.file.size", Long.class);
        if (blcUploadSize != null) {
            return blcUploadSize;
        }

        if (defaultMultipartSettings != null) {
            return defaultMultipartSettings.createMultipartConfig().getMaxFileSize();
        }
        return DEFAULT_ASSET_UPLOAD_SIZE;
    }

    protected long getMaxUploadableImageSize() {
        // backwards-compatibility checks, only use the image-size specific property if it is
        // not the default value. Otherwise, delegate to the old property
        Long maxImgSize = env.getProperty("asset.server.max.uploadable.image.size", Long.class);
        if (maxImgSize == null) {
            return getMaxUploadableFileSize();
        } else {
            return maxImgSize;
        }
    }

    protected int getFileBufferSize() {
        return env.getProperty("asset.server.file.buffer.size", int.class, DEFAULT_BUFFER_SIZE);
    }

    protected List<String> getAdminImageFileExtensions() {
        String extensions = env.getProperty("admin.image.file.extensions", String.class, DEFAULT_ADMIN_IMAGE_EXTENSIONS);
        return Arrays.asList(extensions.split(","));
    }
}<|MERGE_RESOLUTION|>--- conflicted
+++ resolved
@@ -106,13 +106,11 @@
     @Resource(name="blStreamingTransactionCapableUtil")
     protected StreamingTransactionCapableUtil transUtil;
 
-<<<<<<< HEAD
     @Autowired(required = false)
     protected MultipartProperties defaultMultipartSettings;
-=======
+
     @Resource(name = "blConcurrentFileOutputStream")
     protected ConcurrentFileOutputStream concurrentFileOutputStream;
->>>>>>> a75173bf
 
     protected StaticAsset findStaticAsset(String fullUrl) {
         StaticAsset staticAsset = staticAssetService.findStaticAssetByFullUrl(fullUrl);
@@ -183,45 +181,11 @@
                     }
                 }
             }
-<<<<<<< HEAD
-
-            workArea = broadleafFileService.initializeWorkArea();
-            File tmpFile = new File(FilenameUtils.concat(workArea.getFilePathLocation(), baseLocalFile.getName()));
-
-            tos = new FileOutputStream(tmpFile);
-
-            IOUtils.copy(is, tos);
-
-            // close the input/output streams before trying to move files around
-            is.close();
-            tos.close();
-
-            // Adding protection against this file already existing / being written by another thread.
-            // Adding locks would be useless here since another VM could be executing the code.
-            if (!baseLocalFile.exists()) {
-                try {
-                    FileUtils.moveFile(tmpFile, baseLocalFile);
-                } catch (FileExistsException e) {
-                    // No problem
-                    if (LOG.isDebugEnabled()) {
-                        LOG.debug("File exists error moving file " + tmpFile.getAbsolutePath(), e);
-                    }
-                }
-            }
+
+            concurrentFileOutputStream.write(is, baseLocalFile);
+
         } finally {
             IOUtils.closeQuietly(is);
-            IOUtils.closeQuietly(tos);
-
-            if (workArea != null) {
-                broadleafFileService.closeWorkArea(workArea);
-            }
-=======
-
-            concurrentFileOutputStream.write(is, baseLocalFile);
-
-        } finally {
-            IOUtils.closeQuietly(is);
->>>>>>> a75173bf
         }
     }
 
