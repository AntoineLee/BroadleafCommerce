/*
 * #%L
 * BroadleafCommerce CMS Module
 * %%
 * Copyright (C) 2009 - 2013 Broadleaf Commerce
 * %%
 * Licensed under the Apache License, Version 2.0 (the "License");
 * you may not use this file except in compliance with the License.
 * You may obtain a copy of the License at
 * 
 *       http://www.apache.org/licenses/LICENSE-2.0
 * 
 * Unless required by applicable law or agreed to in writing, software
 * distributed under the License is distributed on an "AS IS" BASIS,
 * WITHOUT WARRANTIES OR CONDITIONS OF ANY KIND, either express or implied.
 * See the License for the specific language governing permissions and
 * limitations under the License.
 * #L%
 */
package org.broadleafcommerce.cms.web.file;

import java.util.LinkedHashMap;
import java.util.Map;

import javax.annotation.Resource;
import javax.servlet.http.HttpServletRequest;
import javax.servlet.http.HttpServletResponse;

import org.apache.commons.lang.StringUtils;
import org.apache.commons.logging.Log;
import org.apache.commons.logging.LogFactory;
import org.broadleafcommerce.cms.common.AssetNotFoundException;
import org.broadleafcommerce.cms.file.service.StaticAssetStorageService;
<<<<<<< HEAD
import org.broadleafcommerce.common.sandbox.dao.SandBoxDao;
import org.springframework.web.servlet.ModelAndView;
import org.springframework.web.servlet.mvc.AbstractController;

=======
import org.broadleafcommerce.common.sandbox.domain.SandBox;
import org.broadleafcommerce.common.site.domain.Site;
import org.broadleafcommerce.common.web.BroadleafSandBoxResolver;
import org.broadleafcommerce.common.web.BroadleafSiteResolver;
import org.springframework.web.context.request.ServletWebRequest;
import org.springframework.web.servlet.ModelAndView;
import org.springframework.web.servlet.mvc.AbstractController;

import java.util.LinkedHashMap;
import java.util.Map;

import javax.annotation.Resource;
import javax.servlet.http.HttpServletRequest;
import javax.servlet.http.HttpServletResponse;

>>>>>>> 69210a32
/**
 * Created by jfischer
 */
public class StaticAssetViewController extends AbstractController {

    private static final Log LOG = LogFactory.getLog(StaticAssetViewController.class);
    
    protected String assetServerUrlPrefix;
    protected String viewResolverName;

    @Resource(name="blStaticAssetStorageService")
    protected StaticAssetStorageService staticAssetStorageService;

    @Resource(name = "blSiteResolver")
    protected BroadleafSiteResolver siteResolver;
    
    @Resource(name = "blSandBoxResolver")
    protected BroadleafSandBoxResolver sandboxResolver;

    protected Map<String, String> convertParameterMap(Map<String, String[]> parameterMap) {
        Map<String, String> convertedMap = new LinkedHashMap<String, String>(parameterMap.size());
        for (Map.Entry<String, String[]> entry : parameterMap.entrySet()) {
            convertedMap.put(entry.getKey(), StringUtils.join(entry.getValue(), ','));
        }

        return convertedMap;
    }

    /**
     * Process the static asset request by determining the asset name.
     * Checks the current sandbox for a matching asset.   If not found, checks the
     * production sandbox.
     *
     * The view portion will be handled by a component with the name "blStaticAssetView" This is
     * intended to be the specific class StaticAssetView.
     *
     * @see StaticAssetView
     *
     * @see #handleRequest
     */
    @Override
    protected ModelAndView handleRequestInternal(HttpServletRequest request, HttpServletResponse response) throws Exception {
        String fullUrl = removeAssetPrefix(request.getRequestURI());

        try {
<<<<<<< HEAD
           try {
               Map<String, String> model = staticAssetStorageService.getCacheFileModel(fullUrl, convertParameterMap(request.getParameterMap()));
               return new ModelAndView(viewResolverName, model);
           } catch (AssetNotFoundException e) {
               response.setStatus(HttpServletResponse.SC_NOT_FOUND);
               return null;
           }
       } catch (Exception e) {
           LOG.error("Unable to retrieve static asset", e);
           throw new RuntimeException(e);
       }        
=======
            Site site = siteResolver.resolveSite(new ServletWebRequest(request, response));
            SandBox sandBox = sandboxResolver.resolveSandBox(new ServletWebRequest(request, response), site);

            try {
                Map<String, String> model = staticAssetStorageService.getCacheFileModel(fullUrl, sandBox, convertParameterMap(request.getParameterMap()));
                return new ModelAndView(viewResolverName, model);
            } catch (AssetNotFoundException e) {
                response.setStatus(HttpServletResponse.SC_NOT_FOUND);
                return null;
            }
        } catch (Exception e) {
            LOG.error("Unable to retrieve static asset", e);
            throw new RuntimeException(e);
        }        
>>>>>>> 69210a32
    }
    
    protected String removeAssetPrefix(String requestURI) {
        String fileName = requestURI;
        if (assetServerUrlPrefix != null) {
            int pos = fileName.indexOf(assetServerUrlPrefix);
            fileName = fileName.substring(pos+assetServerUrlPrefix.length());

            if (! fileName.startsWith("/")) {
                fileName = "/"+fileName;
            }
        }

        return fileName;
        
    }

    public String getAssetServerUrlPrefix() {
        return assetServerUrlPrefix;
    }

    public void setAssetServerUrlPrefix(String assetServerUrlPrefix) {        
        this.assetServerUrlPrefix = assetServerUrlPrefix;
    }

    public String getViewResolverName() {
        return viewResolverName;
    }

    public void setViewResolverName(String viewResolverName) {
        this.viewResolverName = viewResolverName;
    }
}<|MERGE_RESOLUTION|>--- conflicted
+++ resolved
@@ -19,27 +19,12 @@
  */
 package org.broadleafcommerce.cms.web.file;
 
-import java.util.LinkedHashMap;
-import java.util.Map;
-
-import javax.annotation.Resource;
-import javax.servlet.http.HttpServletRequest;
-import javax.servlet.http.HttpServletResponse;
-
 import org.apache.commons.lang.StringUtils;
 import org.apache.commons.logging.Log;
 import org.apache.commons.logging.LogFactory;
 import org.broadleafcommerce.cms.common.AssetNotFoundException;
 import org.broadleafcommerce.cms.file.service.StaticAssetStorageService;
-<<<<<<< HEAD
-import org.broadleafcommerce.common.sandbox.dao.SandBoxDao;
-import org.springframework.web.servlet.ModelAndView;
-import org.springframework.web.servlet.mvc.AbstractController;
-
-=======
-import org.broadleafcommerce.common.sandbox.domain.SandBox;
-import org.broadleafcommerce.common.site.domain.Site;
-import org.broadleafcommerce.common.web.BroadleafSandBoxResolver;
+import org.broadleafcommerce.common.web.BroadleafRequestContext;
 import org.broadleafcommerce.common.web.BroadleafSiteResolver;
 import org.springframework.web.context.request.ServletWebRequest;
 import org.springframework.web.servlet.ModelAndView;
@@ -52,7 +37,6 @@
 import javax.servlet.http.HttpServletRequest;
 import javax.servlet.http.HttpServletResponse;
 
->>>>>>> 69210a32
 /**
  * Created by jfischer
  */
@@ -68,9 +52,6 @@
 
     @Resource(name = "blSiteResolver")
     protected BroadleafSiteResolver siteResolver;
-    
-    @Resource(name = "blSandBoxResolver")
-    protected BroadleafSandBoxResolver sandboxResolver;
 
     protected Map<String, String> convertParameterMap(Map<String, String[]> parameterMap) {
         Map<String, String> convertedMap = new LinkedHashMap<String, String>(parameterMap.size());
@@ -97,38 +78,23 @@
     protected ModelAndView handleRequestInternal(HttpServletRequest request, HttpServletResponse response) throws Exception {
         String fullUrl = removeAssetPrefix(request.getRequestURI());
 
+        // Static Assets don't typically go through the Spring Security pipeline but they may need access 
+        // to the site 
+        BroadleafRequestContext context = BroadleafRequestContext.getBroadleafRequestContext();
+        context.setSite(siteResolver.resolveSite(new ServletWebRequest(request, response)));
         try {
-<<<<<<< HEAD
-           try {
-               Map<String, String> model = staticAssetStorageService.getCacheFileModel(fullUrl, convertParameterMap(request.getParameterMap()));
-               return new ModelAndView(viewResolverName, model);
-           } catch (AssetNotFoundException e) {
-               response.setStatus(HttpServletResponse.SC_NOT_FOUND);
-               return null;
-           }
-       } catch (Exception e) {
-           LOG.error("Unable to retrieve static asset", e);
-           throw new RuntimeException(e);
-       }        
-=======
-            Site site = siteResolver.resolveSite(new ServletWebRequest(request, response));
-            SandBox sandBox = sandboxResolver.resolveSandBox(new ServletWebRequest(request, response), site);
-
-            try {
-                Map<String, String> model = staticAssetStorageService.getCacheFileModel(fullUrl, sandBox, convertParameterMap(request.getParameterMap()));
-                return new ModelAndView(viewResolverName, model);
-            } catch (AssetNotFoundException e) {
-                response.setStatus(HttpServletResponse.SC_NOT_FOUND);
-                return null;
-            }
+            Map<String, String> model = staticAssetStorageService.getCacheFileModel(fullUrl, convertParameterMap(request.getParameterMap()));
+            return new ModelAndView(viewResolverName, model);
+        } catch (AssetNotFoundException e) {
+            response.setStatus(HttpServletResponse.SC_NOT_FOUND);
+            return null;
         } catch (Exception e) {
             LOG.error("Unable to retrieve static asset", e);
             throw new RuntimeException(e);
-        }        
->>>>>>> 69210a32
+        }
     }
     
-    protected String removeAssetPrefix(String requestURI) {
+    private String removeAssetPrefix(String requestURI) {
         String fileName = requestURI;
         if (assetServerUrlPrefix != null) {
             int pos = fileName.indexOf(assetServerUrlPrefix);
