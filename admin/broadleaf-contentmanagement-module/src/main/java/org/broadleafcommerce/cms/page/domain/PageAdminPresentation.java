/*
 * #%L
 * BroadleafCommerce CMS Module
 * %%
 * Copyright (C) 2009 - 2015 Broadleaf Commerce
 * %%
 * Licensed under the Apache License, Version 2.0 (the "License");
 * you may not use this file except in compliance with the License.
 * You may obtain a copy of the License at
 * 
 *       http://www.apache.org/licenses/LICENSE-2.0
 * 
 * Unless required by applicable law or agreed to in writing, software
 * distributed under the License is distributed on an "AS IS" BASIS,
 * WITHOUT WARRANTIES OR CONDITIONS OF ANY KIND, either express or implied.
 * See the License for the specific language governing permissions and
 * limitations under the License.
 * #L%
 */
package org.broadleafcommerce.cms.page.domain;

import org.broadleafcommerce.common.presentation.AdminGroupPresentation;
import org.broadleafcommerce.common.presentation.AdminPresentationClass;
import org.broadleafcommerce.common.presentation.AdminTabPresentation;
import org.broadleafcommerce.common.presentation.PopulateToOneFieldsEnum;

/**
 * Created by brandon on 9/3/15.
 */
@AdminPresentationClass(populateToOneFields = PopulateToOneFieldsEnum.TRUE, friendlyName = "PageImpl_basePage",
    tabs = {
        @AdminTabPresentation(name = PageAdminPresentation.TabName.General,
            order = PageAdminPresentation.TabOrder.General,
            groups = {
                @AdminGroupPresentation(name = PageAdminPresentation.GroupName.Basic,
                    order = PageAdminPresentation.GroupOrder.Basic),
                @AdminGroupPresentation(name = PageAdminPresentation.GroupName.Data,
                    order = PageAdminPresentation.GroupOrder.Data),
                @AdminGroupPresentation(name = PageAdminPresentation.GroupName.Misc,
                    order = PageAdminPresentation.GroupOrder.Misc,
                    column = 1)
            }
        ),
        @AdminTabPresentation(name = PageAdminPresentation.TabName.Seo,
            order = PageAdminPresentation.TabOrder.Seo,
            groups = {
                @AdminGroupPresentation(name = PageAdminPresentation.GroupName.Tags,
                    order = PageAdminPresentation.GroupOrder.Tags),
                @AdminGroupPresentation(name = PageAdminPresentation.GroupName.Sitemap,
                    order = PageAdminPresentation.GroupOrder.Sitemap,
                    column = 1)
            }
        )
    }
)
public interface PageAdminPresentation {
    public static class TabName {
<<<<<<< HEAD
        public static final String General = "PageImpl_General_Tab";
        public static final String Seo = "PageImpl_Seo_Tab";
=======
        public static final String General = "General";
>>>>>>> 808de543
    }

    public static class TabOrder {
        public static final int General = 1000;
        public static final int Seo = 2000;
    }

    public static class GroupName {
        public static final String Basic = "PageImpl_Basic";
        public static final String Data = "PageImpl_Data";
        public static final String Misc = "PageImpl_Misc";

        public static final String Tags = "PageImpl_MetaData";
        public static final String Sitemap = "PageImpl_SiteMap";
    }

    public static class GroupOrder {
        public static final int Basic = 1000;
        public static final int Data = 2000;
        public static final int Misc = 3000;

        public static final int Tags = 1000;

        public static final int Sitemap = 1000;
    }
}<|MERGE_RESOLUTION|>--- conflicted
+++ resolved
@@ -55,12 +55,8 @@
 )
 public interface PageAdminPresentation {
     public static class TabName {
-<<<<<<< HEAD
-        public static final String General = "PageImpl_General_Tab";
+        public static final String General = "General";
         public static final String Seo = "PageImpl_Seo_Tab";
-=======
-        public static final String General = "General";
->>>>>>> 808de543
     }
 
     public static class TabOrder {
