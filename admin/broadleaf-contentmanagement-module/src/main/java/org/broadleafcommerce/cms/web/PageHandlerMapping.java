/*
 * #%L
 * BroadleafCommerce CMS Module
 * %%
 * Copyright (C) 2009 - 2013 Broadleaf Commerce
 * %%
 * Licensed under the Apache License, Version 2.0 (the "License");
 * you may not use this file except in compliance with the License.
 * You may obtain a copy of the License at
 * 
 *       http://www.apache.org/licenses/LICENSE-2.0
 * 
 * Unless required by applicable law or agreed to in writing, software
 * distributed under the License is distributed on an "AS IS" BASIS,
 * WITHOUT WARRANTIES OR CONDITIONS OF ANY KIND, either express or implied.
 * See the License for the specific language governing permissions and
 * limitations under the License.
 * #L%
 */
package org.broadleafcommerce.cms.web;

<<<<<<< HEAD
=======
import java.net.URLDecoder;
import java.util.HashMap;
import java.util.Map;

import javax.annotation.Resource;
import javax.servlet.http.HttpServletRequest;

import org.broadleafcommerce.cms.page.dto.NullPageDTO;
import org.broadleafcommerce.cms.page.dto.PageDTO;
>>>>>>> 1d6d9e9d
import org.broadleafcommerce.cms.page.service.PageService;
import org.broadleafcommerce.cms.web.controller.BroadleafPageController;
import org.broadleafcommerce.common.RequestDTO;
import org.broadleafcommerce.common.TimeDTO;
import org.broadleafcommerce.common.page.dto.NullPageDTO;
import org.broadleafcommerce.common.page.dto.PageDTO;
import org.broadleafcommerce.common.time.SystemTime;
import org.broadleafcommerce.common.web.BLCAbstractHandlerMapping;
import org.broadleafcommerce.common.web.BroadleafRequestContext;
<<<<<<< HEAD

import java.util.HashMap;
import java.util.Map;
=======
import org.springframework.beans.factory.annotation.Value;
>>>>>>> 1d6d9e9d

import javax.annotation.Resource;
import javax.servlet.http.HttpServletRequest;

/**
 * This handler mapping works with the Page entity to determine if a page has been configured for
 * the passed in URL.   
 * 
 * If the URL represents a valid PageUrl, then this mapping returns 
 * 
 * Allows configuration of the controller name to use if a Page was found.
 *
 * @author bpolster
 * @since 2.0
 * @see org.broadleafcommerce.cms.page.domain.Page
 * @see BroadleafPageController
 */
public class PageHandlerMapping extends BLCAbstractHandlerMapping {
    
    private String controllerName="blPageController";
    public static final String BLC_RULE_MAP_PARAM = "blRuleMap";

    // The following attribute is set in BroadleafProcessURLFilter
    public static final String REQUEST_DTO = "blRequestDTO";
    
    @Resource(name = "blPageService")
    private PageService pageService;
    
    public static final String PAGE_ATTRIBUTE_NAME = "BLC_PAGE";

    @Value("${request.uri.encoding}")
    public String charEncoding;

    @Override
    protected Object getHandlerInternal(HttpServletRequest request) throws Exception {
        BroadleafRequestContext context = BroadleafRequestContext.getBroadleafRequestContext();
        if (context != null && context.getRequestURIWithoutContext() != null) {
<<<<<<< HEAD
            PageDTO page = pageService.findPageByURI(context.getLocale(), context.getRequestURIWithoutContext(), buildMvelParameters(request), context.isSecure());
=======
            String requestUri = URLDecoder.decode(context.getRequestURIWithoutContext(), charEncoding);
            PageDTO page = pageService.findPageByURI(context.getSandbox(), context.getLocale(),
                    requestUri, buildMvelParameters(request), context.isSecure());
>>>>>>> 1d6d9e9d

            if (page != null && ! (page instanceof NullPageDTO)) {
                context.getRequest().setAttribute(PAGE_ATTRIBUTE_NAME, page);
                return controllerName;
            }
        }
        return null;
    }
    
     /**
     * MVEL is used to process the content targeting rules.
     *
     *
     * @param request
     * @return
     */
    private Map<String,Object> buildMvelParameters(HttpServletRequest request) {
        TimeDTO timeDto = new TimeDTO(SystemTime.asCalendar());
        RequestDTO requestDto = (RequestDTO) request.getAttribute(REQUEST_DTO);

        Map<String, Object> mvelParameters = new HashMap<String, Object>();
        mvelParameters.put("time", timeDto);
        mvelParameters.put("request", requestDto);

        Map<String,Object> blcRuleMap = (Map<String,Object>) request.getAttribute(BLC_RULE_MAP_PARAM);
        if (blcRuleMap != null) {
            for (String mapKey : blcRuleMap.keySet()) {
                mvelParameters.put(mapKey, blcRuleMap.get(mapKey));
            }
        }

        return mvelParameters;
    }
}<|MERGE_RESOLUTION|>--- conflicted
+++ resolved
@@ -19,18 +19,6 @@
  */
 package org.broadleafcommerce.cms.web;
 
-<<<<<<< HEAD
-=======
-import java.net.URLDecoder;
-import java.util.HashMap;
-import java.util.Map;
-
-import javax.annotation.Resource;
-import javax.servlet.http.HttpServletRequest;
-
-import org.broadleafcommerce.cms.page.dto.NullPageDTO;
-import org.broadleafcommerce.cms.page.dto.PageDTO;
->>>>>>> 1d6d9e9d
 import org.broadleafcommerce.cms.page.service.PageService;
 import org.broadleafcommerce.cms.web.controller.BroadleafPageController;
 import org.broadleafcommerce.common.RequestDTO;
@@ -40,13 +28,11 @@
 import org.broadleafcommerce.common.time.SystemTime;
 import org.broadleafcommerce.common.web.BLCAbstractHandlerMapping;
 import org.broadleafcommerce.common.web.BroadleafRequestContext;
-<<<<<<< HEAD
+import org.springframework.beans.factory.annotation.Value;
 
+import java.net.URLDecoder;
 import java.util.HashMap;
 import java.util.Map;
-=======
-import org.springframework.beans.factory.annotation.Value;
->>>>>>> 1d6d9e9d
 
 import javax.annotation.Resource;
 import javax.servlet.http.HttpServletRequest;
@@ -66,7 +52,7 @@
  */
 public class PageHandlerMapping extends BLCAbstractHandlerMapping {
     
-    private String controllerName="blPageController";
+    private final String controllerName="blPageController";
     public static final String BLC_RULE_MAP_PARAM = "blRuleMap";
 
     // The following attribute is set in BroadleafProcessURLFilter
@@ -84,13 +70,8 @@
     protected Object getHandlerInternal(HttpServletRequest request) throws Exception {
         BroadleafRequestContext context = BroadleafRequestContext.getBroadleafRequestContext();
         if (context != null && context.getRequestURIWithoutContext() != null) {
-<<<<<<< HEAD
-            PageDTO page = pageService.findPageByURI(context.getLocale(), context.getRequestURIWithoutContext(), buildMvelParameters(request), context.isSecure());
-=======
             String requestUri = URLDecoder.decode(context.getRequestURIWithoutContext(), charEncoding);
-            PageDTO page = pageService.findPageByURI(context.getSandbox(), context.getLocale(),
-                    requestUri, buildMvelParameters(request), context.isSecure());
->>>>>>> 1d6d9e9d
+            PageDTO page = pageService.findPageByURI(context.getLocale(), requestUri, buildMvelParameters(request), context.isSecure());
 
             if (page != null && ! (page instanceof NullPageDTO)) {
                 context.getRequest().setAttribute(PAGE_ATTRIBUTE_NAME, page);
