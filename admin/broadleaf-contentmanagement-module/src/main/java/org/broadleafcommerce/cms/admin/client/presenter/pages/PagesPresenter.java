/*
 * Copyright 2008-2012 the original author or authors.
 *
 * Licensed under the Apache License, Version 2.0 (the "License");
 * you may not use this file except in compliance with the License.
 * You may obtain a copy of the License at
 *
 *       http://www.apache.org/licenses/LICENSE-2.0
 *
 * Unless required by applicable law or agreed to in writing, software
 * distributed under the License is distributed on an "AS IS" BASIS,
 * WITHOUT WARRANTIES OR CONDITIONS OF ANY KIND, either express or implied.
 * See the License for the specific language governing permissions and
 * limitations under the License.
 */

package org.broadleafcommerce.cms.admin.client.presenter.pages;

import com.google.gwt.event.shared.HandlerRegistration;
import com.smartgwt.client.data.Criteria;
import com.smartgwt.client.data.DSCallback;
import com.smartgwt.client.data.DSRequest;
import com.smartgwt.client.data.DSResponse;
import com.smartgwt.client.data.DataSource;
import com.smartgwt.client.data.Record;
import com.smartgwt.client.types.Overflow;
import com.smartgwt.client.widgets.Canvas;
import com.smartgwt.client.widgets.events.ClickEvent;
import com.smartgwt.client.widgets.events.ClickHandler;
import com.smartgwt.client.widgets.events.FetchDataEvent;
import com.smartgwt.client.widgets.events.FetchDataHandler;
import com.smartgwt.client.widgets.form.events.FilterChangedEvent;
import com.smartgwt.client.widgets.form.events.FilterChangedHandler;
import com.smartgwt.client.widgets.form.events.ItemChangedEvent;
import com.smartgwt.client.widgets.form.events.ItemChangedHandler;
import com.smartgwt.client.widgets.form.fields.FormItem;
import org.broadleafcommerce.cms.admin.client.datasource.pages.PageDataSourceFactory;
import org.broadleafcommerce.cms.admin.client.datasource.pages.PageTemplateFormListDataSource;
import org.broadleafcommerce.cms.admin.client.datasource.pages.PageTemplateFormListDataSourceFactory;
import org.broadleafcommerce.cms.admin.client.datasource.pages.PageTemplateSearchListDataSourceFactory;
import org.broadleafcommerce.cms.admin.client.datasource.pages.PagesItemCriteriaListDataSourceFactory;
import org.broadleafcommerce.cms.admin.client.datasource.structure.CustomerListDataSourceFactory;
import org.broadleafcommerce.cms.admin.client.datasource.structure.OrderItemListDataSourceFactory;
import org.broadleafcommerce.cms.admin.client.datasource.structure.ProductListDataSourceFactory;
import org.broadleafcommerce.cms.admin.client.datasource.structure.RequestDTOListDataSourceFactory;
import org.broadleafcommerce.cms.admin.client.datasource.structure.TimeDTOListDataSourceFactory;
import org.broadleafcommerce.cms.admin.client.presenter.structure.StructuredContentPresenterExtractor;
import org.broadleafcommerce.cms.admin.client.presenter.structure.StructuredContentRuleBasedPresenterInitializer;
import org.broadleafcommerce.cms.admin.client.view.pages.PagesDisplay;
import org.broadleafcommerce.common.presentation.client.OperationType;
import org.broadleafcommerce.openadmin.client.BLCMain;
import org.broadleafcommerce.openadmin.client.datasource.dynamic.DynamicEntityDataSource;
import org.broadleafcommerce.openadmin.client.datasource.dynamic.ListGridDataSource;
import org.broadleafcommerce.openadmin.client.dto.OperationTypes;
import org.broadleafcommerce.openadmin.client.presenter.entity.DynamicEntityPresenter;
import org.broadleafcommerce.openadmin.client.presenter.entity.FormItemCallback;
import org.broadleafcommerce.openadmin.client.reflection.Instantiable;
import org.broadleafcommerce.openadmin.client.setup.AsyncCallbackAdapter;
import org.broadleafcommerce.openadmin.client.setup.NullAsyncCallbackAdapter;
import org.broadleafcommerce.openadmin.client.setup.PresenterSetupItem;
import org.broadleafcommerce.openadmin.client.view.dynamic.AdditionalFilterEventManager;
import org.broadleafcommerce.openadmin.client.view.dynamic.FilterBuilderAdditionalEventHandler;
import org.broadleafcommerce.openadmin.client.view.dynamic.FilterRestartCallback;
import org.broadleafcommerce.openadmin.client.view.dynamic.FilterStateRunnable;
import org.broadleafcommerce.openadmin.client.view.dynamic.ItemBuilderDisplay;
import org.broadleafcommerce.openadmin.client.view.dynamic.dialog.EntitySearchDialog;
import org.broadleafcommerce.openadmin.client.view.dynamic.form.FormOnlyView;

<<<<<<< HEAD
import java.util.logging.Logger;

=======
>>>>>>> a23a520c
/**
 * @author jfischer
 */
public class PagesPresenter extends DynamicEntityPresenter implements Instantiable {

    private static final Logger LOG = Logger.getLogger(PagesPresenter.class.getName());

    protected HandlerRegistration saveButtonHandlerRegistration;
    protected HandlerRegistration refreshButtonHandlerRegistration;
    protected HandlerRegistration ruleSaveButtonHandlerRegistration;
    protected HandlerRegistration ruleRefreshButtonHandlerRegistration;
    protected HandlerRegistration extendedFetchDataHandlerRegistration;
    protected Record currentPageRecord;
    protected String currentPageId;
    protected Integer currentPagePos;
    protected EntitySearchDialog pageTemplateDialogView;
    protected PagesRuleBasedPresenterInitializer initializer;
    protected PagesPresenterExtractor extractor;
    protected AdditionalFilterEventManager additionalFilterEventManager = new AdditionalFilterEventManager();

    @Override
    protected void removeClicked() {
        Record selectedRecord = display.getListDisplay().getGrid().getSelectedRecord();
        final String primaryKey = display.getListDisplay().getGrid().getDataSource().getPrimaryKeyFieldName();
        final String id = selectedRecord.getAttribute(primaryKey);
        display.getListDisplay().getGrid().removeSelectedData(new DSCallback() {
            @Override
            public void execute(DSResponse response, Object rawData, DSRequest request) {
                if (getDisplay().getListDisplay().getGrid().getResultSet() == null) {
                    getDisplay().getListDisplay().getGrid().setData(new Record[]{});
                }
                destroyTemplateForm();
                formPresenter.disable();
                display.getListDisplay().getRemoveButton().disable();
            }
        }, null);
    }

    @Override
    protected void addClicked() {
        initialValues.put("priority", 5);
        super.addClicked();
    }

    protected void destroyTemplateForm() {
        Canvas legacyForm = ((FormOnlyView) getDisplay().getDynamicFormDisplay().getFormOnlyDisplay()).getMember("pageTemplateForm");
        if (legacyForm != null) {
            legacyForm.destroy();
        }
    }

    @Override
    protected void changeSelection(final Record selectedRecord) {
        additionalFilterEventManager.resetFilterState(new FilterStateRunnable() {
            @Override
            public void run(FilterRestartCallback cb) {
                extractor.getRemovedItemQualifiers().clear();
                extractor.resetButtonState();
                if (!selectedRecord.getAttributeAsBoolean("lockedFlag")) {
                    getDisplay().getListDisplay().getRemoveButton().enable();
                    getDisplay().getDynamicFormDisplay().getFormOnlyDisplay().getForm().enable();
                    getDisplay().enableRules();
                    initializer.initSection(selectedRecord, false);
                } else {
                    getDisplay().getDynamicFormDisplay().getFormOnlyDisplay().getForm().disable();
                    getDisplay().getListDisplay().getRemoveButton().disable();
                    getDisplay().disableRules();
                    initializer.initSection(selectedRecord, true);
                }

                currentPageRecord = selectedRecord;
                currentPageId = getPresenterSequenceSetupManager().getDataSource("pageDS").getPrimaryKeyValue(currentPageRecord);
                currentPagePos = getDisplay().getListDisplay().getGrid().getRecordIndex(currentPageRecord);
<<<<<<< HEAD
                loadTemplateForm(selectedRecord, null, cb);
            }
        });
    }

    protected void loadTemplateForm(final Record selectedRecord, final String pageTemplateId, final FilterRestartCallback cb) {
        //load the page template form
        BLCMain.NON_MODAL_PROGRESS.startProgress();

        getPresenterSequenceSetupManager().addOrReplaceItem(new PresenterSetupItem("pageTemplateFormDS", new PageTemplateFormListDataSourceFactory(), null, new String[]{"constructForm", pageTemplateId!=null?pageTemplateId:selectedRecord.getAttribute("pageTemplate")}, new AsyncCallbackAdapter() {
=======
                loadTemplateForm(selectedRecord, cb);
            }
        });
    }

    protected void loadTemplateForm(final Record selectedRecord, final FilterRestartCallback cb) {
        String pageTemplateId = (String) getDisplay().getDynamicFormDisplay().getFormOnlyDisplay().getForm().getValue("pageTemplate");
        //load the page template form
        BLCMain.NON_MODAL_PROGRESS.startProgress();
        PageTemplateFormListDataSourceFactory.createDataSource("pageTemplateFormDS", new String[]{"constructForm", pageTemplateId}, new AsyncCallbackAdapter() {
>>>>>>> a23a520c
            @Override
            public void onSetupSuccess(DataSource dataSource) {
                destroyTemplateForm();
                final FormOnlyView formOnlyView = new FormOnlyView(dataSource, true, true, false);
                formOnlyView.getForm().addItemChangedHandler(new ItemChangedHandler() {
                    @Override
                    public void onItemChanged(ItemChangedEvent event) {
                        resetButtons();
                    }
                });

                formOnlyView.setID("pageTemplateForm");
                formOnlyView.setOverflow(Overflow.VISIBLE);
                ((FormOnlyView) getDisplay().getDynamicFormDisplay().getFormOnlyDisplay()).addMember(formOnlyView);
                ((PageTemplateFormListDataSource) dataSource).setCustomCriteria(new String[]{"constructForm", selectedRecord.getAttribute("id")});
                BLCMain.NON_MODAL_PROGRESS.startProgress();
                formOnlyView.getForm().fetchData(new Criteria(), new DSCallback() {
                    @Override
                    public void execute(DSResponse response, Object rawData, DSRequest request) {
                        if (!selectedRecord.getAttributeAsBoolean("lockedFlag")) {
                            formOnlyView.getForm().enable();
                        }

                        if (cb != null) {
                            cb.processComplete();
                        }

                    }
                });
            }
        }));
    }

    protected void refresh() {
        getDisplay().getDynamicFormDisplay().getFormOnlyDisplay().getForm().reset();
        FormOnlyView legacyForm = (FormOnlyView) ((FormOnlyView) getDisplay().getDynamicFormDisplay().getFormOnlyDisplay()).getMember("pageTemplateForm");
        if (legacyForm != null) {
            legacyForm.getForm().reset();
        }


        resetButtons();
    }

    @Override
    public void bind() {
        super.bind();

        getSaveButtonHandlerRegistration().removeHandler();
        formPresenter.getRefreshButtonHandlerRegistration().removeHandler();
        refreshButtonHandlerRegistration = getDisplay().getDynamicFormDisplay().getRefreshButton().addClickHandler(new ClickHandler() {
            @Override
            public void onClick(ClickEvent event) {
                if (event.isLeftButtonDown()) {
                    getDisplay().getDynamicFormDisplay().getFormOnlyDisplay().getForm().reset();
                    extractor.getRemovedItemQualifiers().clear();
                    changeSelection(currentPageRecord);
                }
            }
        });
        ruleRefreshButtonHandlerRegistration = getDisplay().getRulesRefreshButton().addClickHandler(new ClickHandler() {
            @Override
            public void onClick(ClickEvent event) {
                if (event.isLeftButtonDown()) {
                    getDisplay().getDynamicFormDisplay().getFormOnlyDisplay().getForm().reset();
                    extractor.getRemovedItemQualifiers().clear();
                    changeSelection(currentPageRecord);
                }
            }
        });
        saveButtonHandlerRegistration = getDisplay().getDynamicFormDisplay().getSaveButton().addClickHandler(new ClickHandler() {
            @Override
            public void onClick(ClickEvent event) {
                if (event.isLeftButtonDown()) {
                    save();
                }
            }
        });
        ruleSaveButtonHandlerRegistration = getDisplay().getRulesSaveButton().addClickHandler(new ClickHandler() {
            @Override
            public void onClick(ClickEvent event) {
                if (event.isLeftButtonDown()) {
                    save();
                }
            }
        });

        extendedFetchDataHandlerRegistration = display.getListDisplay().getGrid().addFetchDataHandler(new FetchDataHandler() {
            @Override
            public void onFilterData(FetchDataEvent event) {
                destroyTemplateForm();
                getDisplay().getDynamicFormDisplay().getFormOnlyDisplay().getForm().reset();
                getDisplay().getDynamicFormDisplay().getFormOnlyDisplay().getForm().disable();
                getDisplay().disableRules();
                getDisplay().getRulesSaveButton().disable();
                getDisplay().getRulesRefreshButton().disable();
            }
        });

        getDisplay().getAddItemButton().addClickHandler(new ClickHandler() {
            @Override
            public void onClick(ClickEvent event) {
                if (event.isLeftButtonDown()) {
                    final ItemBuilderDisplay display = getDisplay().addItemBuilder(getPresenterSequenceSetupManager().getDataSource("pageOrderItemDS"));
                    bindItemBuilderEvents(display);
                    display.setDirty(true);
                    resetButtons();
                }
            }
        });
        for (ItemBuilderDisplay itemBuilder : getDisplay().getItemBuilderViews()) {
            bindItemBuilderEvents(itemBuilder);
        }
        getDisplay().getCustomerFilterBuilder().addFilterChangedHandler(new FilterChangedHandler() {
            @Override
            public void onFilterChanged(FilterChangedEvent event) {
                resetButtons();
            }
        });
        getDisplay().getProductFilterBuilder().addFilterChangedHandler(new FilterChangedHandler() {
            @Override
            public void onFilterChanged(FilterChangedEvent event) {
                resetButtons();
            }
        });
        getDisplay().getRequestFilterBuilder().addFilterChangedHandler(new FilterChangedHandler() {
            @Override
            public void onFilterChanged(FilterChangedEvent event) {
                resetButtons();
            }
        });
        getDisplay().getTimeFilterBuilder().addFilterChangedHandler(new FilterChangedHandler() {
            @Override
            public void onFilterChanged(FilterChangedEvent event) {
                resetButtons();
            }
        });
        additionalFilterEventManager.addFilterBuilderAdditionalEventHandler(getDisplay().getCustomerFilterBuilder(), new FilterBuilderAdditionalEventHandler() {
            @Override
            public void onAdditionalChangeEvent() {
                resetButtons();
            }
        });
        additionalFilterEventManager.addFilterBuilderAdditionalEventHandler(getDisplay().getProductFilterBuilder(), new FilterBuilderAdditionalEventHandler() {
            @Override
            public void onAdditionalChangeEvent() {
                resetButtons();
            }
        });
        additionalFilterEventManager.addFilterBuilderAdditionalEventHandler(getDisplay().getRequestFilterBuilder(), new FilterBuilderAdditionalEventHandler() {
            @Override
            public void onAdditionalChangeEvent() {
                resetButtons();
            }
        });
        additionalFilterEventManager.addFilterBuilderAdditionalEventHandler(getDisplay().getTimeFilterBuilder(), new FilterBuilderAdditionalEventHandler() {
            @Override
            public void onAdditionalChangeEvent() {
                resetButtons();
            }
        });
    }

    protected void save() {
        extractor.applyData(currentPageRecord);
    }


    @Override
    public void setup() {
        getPresenterSequenceSetupManager().addOrReplaceItem(new PresenterSetupItem("pageCustomerDS", new CustomerListDataSourceFactory(), new AsyncCallbackAdapter() {
            @Override
            public void onSetupSuccess(DataSource result) {
                ((DynamicEntityDataSource) result).permanentlyShowFields("id");
            }
        }));
        getPresenterSequenceSetupManager().addOrReplaceItem(new PresenterSetupItem("pageProductDS", new ProductListDataSourceFactory(), new NullAsyncCallbackAdapter()));
        getPresenterSequenceSetupManager().addOrReplaceItem(new PresenterSetupItem("pageTimeDTODS", new TimeDTOListDataSourceFactory(), new NullAsyncCallbackAdapter()));
        getPresenterSequenceSetupManager().addOrReplaceItem(new PresenterSetupItem("pageRequestDTODS", new RequestDTOListDataSourceFactory(), new NullAsyncCallbackAdapter()));
        getPresenterSequenceSetupManager().addOrReplaceItem(new PresenterSetupItem("pageOrderItemDS", new OrderItemListDataSourceFactory(), new AsyncCallbackAdapter() {
            @Override
            public void onSetupSuccess(DataSource result) {
                ((DynamicEntityDataSource) result).permanentlyShowFields("product.id", "category.id", "sku.id");

            }
        }));
        getPresenterSequenceSetupManager().addOrReplaceItem(new PresenterSetupItem("pageDS", new PageDataSourceFactory(), new AsyncCallbackAdapter() {
            @Override
            public void onSetupSuccess(DataSource top) {
                setupDisplayItems(top,
                        getPresenterSequenceSetupManager().getDataSource("pageCustomerDS"),
                        getPresenterSequenceSetupManager().getDataSource("pageTimeDTODS"),
                        getPresenterSequenceSetupManager().getDataSource("pageRequestDTODS"),
                        getPresenterSequenceSetupManager().getDataSource("pageOrderItemDS"),
                        getPresenterSequenceSetupManager().getDataSource("pageProductDS"));
                ((ListGridDataSource) top).setupGridFields(new String[]{"locked", "fullUrl", "description", "pageTemplate_Grid"});
            }
        }));
        getPresenterSequenceSetupManager().addOrReplaceItem(new PresenterSetupItem("pageTemplateSearchDS", new PageTemplateSearchListDataSourceFactory(), new OperationTypes(OperationType.BASIC, OperationType.BASIC, OperationType.BASIC, OperationType.BASIC, OperationType.BASIC), new Object[]{}, new AsyncCallbackAdapter() {
            @Override
            public void onSetupSuccess(DataSource result) {
                ListGridDataSource pageTemplateDataSource = (ListGridDataSource) result;
                pageTemplateDataSource.resetPermanentFieldVisibility(
                        "templateName",
                        "templatePath"
                );
                EntitySearchDialog pageTemplateSearchView = new EntitySearchDialog(pageTemplateDataSource, true);
                pageTemplateDialogView = pageTemplateSearchView;
                getPresenterSequenceSetupManager().getDataSource("pageDS").
                        getFormItemCallbackHandlerManager().addSearchFormItemCallback(
                        "pageTemplate",
                        pageTemplateSearchView,
                        "Page Template Search",
                        getDisplay().getDynamicFormDisplay(),
                        new FormItemCallback() {
                            @Override
                            public void execute(FormItem formItem) {
                                if (currentPageRecord != null && BLCMain.ENTITY_ADD.getHidden()) {
                                    destroyTemplateForm();
<<<<<<< HEAD
                                    loadTemplateForm(currentPageRecord, (String) formItem.getValue(), null);
=======
                                    loadTemplateForm(currentPageRecord, null);
>>>>>>> a23a520c
                                }
                            }
                        }
                );
            }
        }));
        getPresenterSequenceSetupManager().addOrReplaceItem(new PresenterSetupItem("pagesItemCriteriaDS", new PagesItemCriteriaListDataSourceFactory(), new AsyncCallbackAdapter() {
            @Override
            public void onSetupSuccess(DataSource result) {
                initializer = new PagesRuleBasedPresenterInitializer(PagesPresenter.this, (DynamicEntityDataSource) result, getPresenterSequenceSetupManager().getDataSource("pageOrderItemDS"));
                extractor = new PagesPresenterExtractor(PagesPresenter.this);
            }
        }));
    }

    @Override
    public PagesDisplay getDisplay() {
        return (PagesDisplay) display;
    }

    protected void resetButtons() {
        getDisplay().getDynamicFormDisplay().getSaveButton().enable();
        getDisplay().getDynamicFormDisplay().getRefreshButton().enable();
        getDisplay().getRulesSaveButton().enable();
        getDisplay().getRulesRefreshButton().enable();
    }

    public void bindItemBuilderEvents(final ItemBuilderDisplay display) {
        display.getRemoveButton().addClickHandler(new ClickHandler() {
            @Override
            public void onClick(ClickEvent event) {
                extractor.getRemovedItemQualifiers().add(display);
                additionalFilterEventManager.removeFilterBuilderAdditionalEventHandler(display.getItemFilterBuilder());
                resetButtons();
                display.setDirty(true);
            }
        });
        display.getRawItemForm().addItemChangedHandler(new ItemChangedHandler() {
            @Override
            public void onItemChanged(ItemChangedEvent event) {
                resetButtons();
                display.setDirty(true);
            }
        });
        display.getItemForm().addItemChangedHandler(new ItemChangedHandler() {
            @Override
            public void onItemChanged(ItemChangedEvent event) {
                resetButtons();
                display.setDirty(true);
            }
        });
        display.getItemFilterBuilder().addFilterChangedHandler(new FilterChangedHandler() {
            @Override
            public void onFilterChanged(FilterChangedEvent event) {
                resetButtons();
                display.setDirty(true);
            }
        });
        additionalFilterEventManager.addFilterBuilderAdditionalEventHandler(display.getItemFilterBuilder(), new FilterBuilderAdditionalEventHandler() {
            @Override
            public void onAdditionalChangeEvent() {
                resetButtons();
                display.setDirty(true);
            }
        });
    }

}<|MERGE_RESOLUTION|>--- conflicted
+++ resolved
@@ -44,8 +44,6 @@
 import org.broadleafcommerce.cms.admin.client.datasource.structure.ProductListDataSourceFactory;
 import org.broadleafcommerce.cms.admin.client.datasource.structure.RequestDTOListDataSourceFactory;
 import org.broadleafcommerce.cms.admin.client.datasource.structure.TimeDTOListDataSourceFactory;
-import org.broadleafcommerce.cms.admin.client.presenter.structure.StructuredContentPresenterExtractor;
-import org.broadleafcommerce.cms.admin.client.presenter.structure.StructuredContentRuleBasedPresenterInitializer;
 import org.broadleafcommerce.cms.admin.client.view.pages.PagesDisplay;
 import org.broadleafcommerce.common.presentation.client.OperationType;
 import org.broadleafcommerce.openadmin.client.BLCMain;
@@ -66,11 +64,8 @@
 import org.broadleafcommerce.openadmin.client.view.dynamic.dialog.EntitySearchDialog;
 import org.broadleafcommerce.openadmin.client.view.dynamic.form.FormOnlyView;
 
-<<<<<<< HEAD
 import java.util.logging.Logger;
 
-=======
->>>>>>> a23a520c
 /**
  * @author jfischer
  */
@@ -144,18 +139,6 @@
                 currentPageRecord = selectedRecord;
                 currentPageId = getPresenterSequenceSetupManager().getDataSource("pageDS").getPrimaryKeyValue(currentPageRecord);
                 currentPagePos = getDisplay().getListDisplay().getGrid().getRecordIndex(currentPageRecord);
-<<<<<<< HEAD
-                loadTemplateForm(selectedRecord, null, cb);
-            }
-        });
-    }
-
-    protected void loadTemplateForm(final Record selectedRecord, final String pageTemplateId, final FilterRestartCallback cb) {
-        //load the page template form
-        BLCMain.NON_MODAL_PROGRESS.startProgress();
-
-        getPresenterSequenceSetupManager().addOrReplaceItem(new PresenterSetupItem("pageTemplateFormDS", new PageTemplateFormListDataSourceFactory(), null, new String[]{"constructForm", pageTemplateId!=null?pageTemplateId:selectedRecord.getAttribute("pageTemplate")}, new AsyncCallbackAdapter() {
-=======
                 loadTemplateForm(selectedRecord, cb);
             }
         });
@@ -165,8 +148,8 @@
         String pageTemplateId = (String) getDisplay().getDynamicFormDisplay().getFormOnlyDisplay().getForm().getValue("pageTemplate");
         //load the page template form
         BLCMain.NON_MODAL_PROGRESS.startProgress();
-        PageTemplateFormListDataSourceFactory.createDataSource("pageTemplateFormDS", new String[]{"constructForm", pageTemplateId}, new AsyncCallbackAdapter() {
->>>>>>> a23a520c
+
+        getPresenterSequenceSetupManager().addOrReplaceItem(new PresenterSetupItem("pageTemplateFormDS", new PageTemplateFormListDataSourceFactory(), null, new String[]{"constructForm", pageTemplateId}, new AsyncCallbackAdapter() {
             @Override
             public void onSetupSuccess(DataSource dataSource) {
                 destroyTemplateForm();
@@ -386,11 +369,7 @@
                             public void execute(FormItem formItem) {
                                 if (currentPageRecord != null && BLCMain.ENTITY_ADD.getHidden()) {
                                     destroyTemplateForm();
-<<<<<<< HEAD
-                                    loadTemplateForm(currentPageRecord, (String) formItem.getValue(), null);
-=======
                                     loadTemplateForm(currentPageRecord, null);
->>>>>>> a23a520c
                                 }
                             }
                         }
